--- conflicted
+++ resolved
@@ -1,12 +1,9 @@
 [submodule "packages/non-core/blaze"]
     path = packages/non-core/blaze
     url = https://github.com/meteor/blaze.git
-<<<<<<< HEAD
 [submodule "guide/site/themes/meteor"]
 	path = guide/site/themes/meteor
 	url = https://github.com/meteor/hexo-theme-meteor.git
-=======
 [submodule "docs/themes/meteor"]
     path = docs/themes/meteor
-    url = https://github.com/meteor/hexo-theme-meteor.git
->>>>>>> 317feee7
+    url = https://github.com/meteor/hexo-theme-meteor.git