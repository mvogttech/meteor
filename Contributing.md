--- conflicted
+++ resolved
@@ -10,7 +10,6 @@
 
 ## Issues
 
-<<<<<<< HEAD
 If you see a problem with a particular piece of content, you can hit the "Edit on GitHub" button to jump straight to the file on GitHub. If you are keen, you can submit a Pull Request immediately to fix the problem; alternatively, hit the "Issues" button at the top to open an issue reporting the problem.
 
 ## Pull Requests
@@ -24,9 +23,6 @@
 ### Larger changes
 
 Larger changes like section rewrites, new sections and even entirely new articles are also encouraged! In fact some large parts of our documentation have been contributed by community members. However, more controversial larger changes may require some discussion and buy in from the documentation maintainers before being accepted—if you are unsure, it may be sensible to open an issue discussing the changes before making them.
-=======
-We welcome changes both large and small. Larger changes may require some discussion and buy in from the documentation maintainers before being accepted--if you are unsure, it may be sensible to open an issue discussing the changes before making them.
->>>>>>> bf56cd2d
 
 ### Becoming a documentation maintainer
 
