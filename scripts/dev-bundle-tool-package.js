--- conflicted
+++ resolved
@@ -27,17 +27,10 @@
     // babel-runtime rather than @babel/runtime.
     "babel-runtime": "7.0.0-beta.3",
     "@types/underscore": "1.11.2",
-<<<<<<< HEAD
     underscore: "1.13.6",
-    "source-map-support": "https://github.com/meteor/node-source-map-support/tarball/1912478769d76e5df4c365e147f25896aee6375e",
+    "source-map-support": "https://github.com/meteor/node-source-map-support/tarball/81bce1f99625e62af73338f63afcf2b44c6cfa5e",
     "@types/semver": "5.5.0",
     semver: "5.7.1",
-=======
-    underscore: "1.13.1",
-    "source-map-support": "https://github.com/meteor/node-source-map-support/tarball/81bce1f99625e62af73338f63afcf2b44c6cfa5e",
-    "@types/semver": "5.4.0",
-    semver: "5.4.1",
->>>>>>> 2806e368
     request: "2.88.2",
     uuid: "3.4.0",
     "graceful-fs": "4.2.6",
