--- conflicted
+++ resolved
@@ -17,11 +17,7 @@
     "@meteorjs/babel": "7.19.0-beta.3",
     // Keep the versions of these packages consistent with the versions
     // found in dev-bundle-server-package.js.
-<<<<<<< HEAD
-    "@meteorjs/reify": "0.24.1",
-=======
     "@meteorjs/reify": "0.25.1",
->>>>>>> 46339a91
     // So that Babel can emit require("@babel/runtime/helpers/...") calls.
     "@babel/runtime": "7.15.3",
     // For backwards compatibility with isopackets that still depend on
