// This file contains a package.json for the dependencies of the command-line
// tool.

// We put this in a JS file so that it can contain comments. It is processed
// into a package.json file by generate-dev-bundle.sh.

var packageJson = {
  name: "meteor-dev-bundle-tool",
  private: true,
  dependencies: {
    // Explicit dependency because we are replacing it with a bundled version
    // and we want to make sure there are no dependencies on a higher version
<<<<<<< HEAD
    npm: "10.1.0",
    "node-gyp": "9.4.0",
    "@mapbox/node-pre-gyp": "1.0.11",
    typescript: "4.9.4",
    "@meteorjs/babel": "7.19.0-beta.3",
    // Keep the versions of these packages consistent with the versions
    // found in dev-bundle-server-package.js.
    "@meteorjs/reify": "0.24.0",
=======
    npm: "6.14.18",
    pacote: "https://github.com/meteor/pacote/tarball/a81b0324686e85d22c7688c47629d4009000e8b8",
    "node-gyp": "8.0.0",
    "node-pre-gyp": "0.15.0",
    typescript: "4.9.5",
    "@meteorjs/babel": "7.18.3",
    // Keep the versions of these packages consistent with the versions
    // found in dev-bundle-server-package.js.
    "meteor-promise": "0.9.0",
    fibers: "5.0.1",
    "@meteorjs/reify": "0.24.1",
>>>>>>> 1a8905ac
    // So that Babel can emit require("@babel/runtime/helpers/...") calls.
    "@babel/runtime": "7.15.3",
    // For backwards compatibility with isopackets that still depend on
    // babel-runtime rather than @babel/runtime.
    "babel-runtime": "7.0.0-beta.3",
    "@types/underscore": "1.11.2",
<<<<<<< HEAD
    underscore: "1.13.1",
    "source-map-support": "https://github.com/meteor/node-source-map-support/tarball/81bce1f99625e62af73338f63afcf2b44c6cfa5e",
    "@types/semver": "5.4.0",
    semver: "5.4.1",
=======
    underscore: "1.13.6",
    "source-map-support": "https://github.com/meteor/node-source-map-support/tarball/1912478769d76e5df4c365e147f25896aee6375e",
    "@types/semver": "5.5.0",
    semver: "7.5.4",
>>>>>>> 1a8905ac
    request: "2.88.2",
    uuid: "3.4.0",
    "graceful-fs": "4.2.6",
    fstream: "https://github.com/meteor/fstream/tarball/cf4ea6c175355cec7bee38311e170d08c4078a5d",
    tar: "6.1.11",
    'tar-fs': "2.1.1",
    // Fork of kexec@3.0.0 with my Node.js 12 compatibility PR
    // https://github.com/jprichardson/node-kexec/pull/37 applied.
    // TODO: We should replace this with: https://github.com/jprichardson/node-kexec/pull/38
    kexec: "https://github.com/meteor/node-kexec/tarball/f29f54037c7db6ad29e1781463b182e5929215a0",
<<<<<<< HEAD
    "source-map": "0.7.4",
    chalk: "4.1.1",
    // TODO: maybe replace with https://www.npmjs.com/package/better-sqlite3
=======
    "source-map": "0.7.3",
    chalk: "4.1.2",
>>>>>>> 1a8905ac
    sqlite3: "5.0.2",
    inquirer: "8.2.6",
    "http-proxy": "1.18.1",
    "is-reachable": "3.1.0",
    "wordwrap": "1.0.0",
    "moment": "2.29.1",
    "rimraf": "2.6.2",
    "glob": "7.1.6",
    ignore: "3.3.7",
    // XXX: When we update this, see if it fixes this Github issue:
    // https://github.com/jgm/CommonMark/issues/276 . If it does, remove the
    // workaround from the tool.
    "commonmark": "0.15.0",
    escope: "3.6.0",
    split2: "3.2.2",
    multipipe: "2.0.1",
    pathwatcher: "8.1.0",
    "vscode-nsfw": "2.1.8",
    // The @wry/context package version must be compatible with the
    // version constraint imposed by optimism/package.json.
    optimism: "0.16.1",
    "@wry/context": "0.6.0",
    'lru-cache': '4.1.5',
    "anser": "2.0.1",
    'xmlbuilder2': '1.8.1',
    "ws": "7.4.5",
    "open":"8.4.2"
  }
};

if (process.platform === 'win32') {
  // Remove dependencies that do not work on Windows
  delete packageJson.dependencies.netroute;
  delete packageJson.dependencies.kexec;
}

process.stdout.write(JSON.stringify(packageJson, null, 2) + '\n');<|MERGE_RESOLUTION|>--- conflicted
+++ resolved
@@ -10,7 +10,6 @@
   dependencies: {
     // Explicit dependency because we are replacing it with a bundled version
     // and we want to make sure there are no dependencies on a higher version
-<<<<<<< HEAD
     npm: "10.1.0",
     "node-gyp": "9.4.0",
     "@mapbox/node-pre-gyp": "1.0.11",
@@ -18,37 +17,17 @@
     "@meteorjs/babel": "7.19.0-beta.3",
     // Keep the versions of these packages consistent with the versions
     // found in dev-bundle-server-package.js.
-    "@meteorjs/reify": "0.24.0",
-=======
-    npm: "6.14.18",
-    pacote: "https://github.com/meteor/pacote/tarball/a81b0324686e85d22c7688c47629d4009000e8b8",
-    "node-gyp": "8.0.0",
-    "node-pre-gyp": "0.15.0",
-    typescript: "4.9.5",
-    "@meteorjs/babel": "7.18.3",
-    // Keep the versions of these packages consistent with the versions
-    // found in dev-bundle-server-package.js.
-    "meteor-promise": "0.9.0",
-    fibers: "5.0.1",
     "@meteorjs/reify": "0.24.1",
->>>>>>> 1a8905ac
     // So that Babel can emit require("@babel/runtime/helpers/...") calls.
     "@babel/runtime": "7.15.3",
     // For backwards compatibility with isopackets that still depend on
     // babel-runtime rather than @babel/runtime.
     "babel-runtime": "7.0.0-beta.3",
     "@types/underscore": "1.11.2",
-<<<<<<< HEAD
-    underscore: "1.13.1",
+    underscore: "1.13.6",
     "source-map-support": "https://github.com/meteor/node-source-map-support/tarball/81bce1f99625e62af73338f63afcf2b44c6cfa5e",
-    "@types/semver": "5.4.0",
-    semver: "5.4.1",
-=======
-    underscore: "1.13.6",
-    "source-map-support": "https://github.com/meteor/node-source-map-support/tarball/1912478769d76e5df4c365e147f25896aee6375e",
     "@types/semver": "5.5.0",
     semver: "7.5.4",
->>>>>>> 1a8905ac
     request: "2.88.2",
     uuid: "3.4.0",
     "graceful-fs": "4.2.6",
@@ -59,14 +38,9 @@
     // https://github.com/jprichardson/node-kexec/pull/37 applied.
     // TODO: We should replace this with: https://github.com/jprichardson/node-kexec/pull/38
     kexec: "https://github.com/meteor/node-kexec/tarball/f29f54037c7db6ad29e1781463b182e5929215a0",
-<<<<<<< HEAD
     "source-map": "0.7.4",
-    chalk: "4.1.1",
+    chalk: "4.1.2",
     // TODO: maybe replace with https://www.npmjs.com/package/better-sqlite3
-=======
-    "source-map": "0.7.3",
-    chalk: "4.1.2",
->>>>>>> 1a8905ac
     sqlite3: "5.0.2",
     inquirer: "8.2.6",
     "http-proxy": "1.18.1",
