--- conflicted
+++ resolved
@@ -14,13 +14,8 @@
     npm: "4.6.1",
     "node-gyp": "3.6.0",
     "node-pre-gyp": "0.6.34",
-<<<<<<< HEAD
-    "meteor-babel": "0.21.4",
-    reify: "0.11.22",
-=======
     "meteor-babel": "0.22.0",
     reify: "0.11.24",
->>>>>>> bfc8a60b
     "meteor-promise": "0.8.4",
     fibers: "1.0.15",
     promise: "7.1.1",
