// While galaxy apps are on their own special meteor releases, override
// Meteor.release here.
if (Meteor.isClient) {
<<<<<<< HEAD
  Meteor.release = Meteor.release ? "0.8.0" : undefined;
=======
  Meteor.release = Meteor.release ? "0.8.0.1" : undefined;
>>>>>>> bbb8b640
}<|MERGE_RESOLUTION|>--- conflicted
+++ resolved
@@ -1,9 +1,5 @@
 // While galaxy apps are on their own special meteor releases, override
 // Meteor.release here.
 if (Meteor.isClient) {
-<<<<<<< HEAD
-  Meteor.release = Meteor.release ? "0.8.0" : undefined;
-=======
   Meteor.release = Meteor.release ? "0.8.0.1" : undefined;
->>>>>>> bbb8b640
 }