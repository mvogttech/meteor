--- conflicted
+++ resolved
@@ -3,269 +3,4 @@
 description: How to migrate your application to Meteor 3.0.
 ---
 
-<<<<<<< HEAD
-> This guide will be created as we approach the Meteor 3.0 release.
-> We're in the process of moving our documentation to Vitepress,
-> and updating the Meteor API docs for version 3.0. For the latest updates,
-> visit https://v3-docs.meteor.com/.
-
-## What's the status of version 3.0?
-
-**Latest version:** `3.0-rc.2` <br/>
-**Node.js version:** `20.12.2 LTS` <br />
-**NPM version:** `10.5.0`
-
-Meteor 3.0, currently in its Release Candidate version, is approaching a recommendation for production use. You can check the "[Release 3.0 Pull Request](https://github.com/meteor/meteor/pull/12359)" to see what is being changed.
-
-## How to prepare for version 3.0?
-
-You can follow the guide "[How to migrate to Meteor Async in Meteor 2.x](/prepare-meteor-3.0.html)" to help you prepare your application for the new version by starting to use async methods.
-
-## How to follow the progress on version 3?
-
-The best way to follow the progress is by checking the "[What's left until an official Meteor 3.0?](https://github.com/meteor/meteor/discussions/12865)" discussion. We have also been sharing constant updates on [this topic](https://forums.meteor.com/t/fibers-public-roadmap-and-meteor-3-0/59627/84) in our forum.
-
-## Frequently Asked Questions
-
-### What is Fibers?
-
-Meteor was designed at a time when callback hell was a development issue, so the team decided it at the time
-to use [fibers](https://en.wikipedia.org/wiki/Fiber_(computer_science)) to make building applications much more straightforward with synchronous-looking code.
-The Meteor fibers implementation is based on [node-fibers](https://github.com/laverdet/node-fibers), which is no longer supported as of NodeJS v16.0.0.
-
-The main reason for this migration is to remove the dependency on fibers and make Meteor
-compatible with the latest versions of Node.js.
-
-For more information about fibers, you can check this [talk](https://www.youtube.com/watch?v=bxaOGDqVPKw)
-from Ben Newman and this Stack Overflow [answer](https://stackoverflow.com/a/40865153/6688795).
-
-
-
-### Will MongoDB Collection Methods be removed from the client?
-
-No, we will not remove any MongoDB collection method from the client.
-
-On the client side, all can remain the same. You can use both sync and async methods.
-All should continue working as they are.
-
-For example:
-
-```js
-
-// 2.x in the client side
-
-const docs = MyCollection.find({ _id: '123' }).fetch();
-
-// v3.0 in the client side
-
-const docs = MyCollection.find({ _id: '123' }).fetch();
-
-```
-No changes are necessary. If you want to use the async methods to maintain isomorphic code, you can do it like this:
-
-```js
-
-// 2.x in the client side
-
-const docs = MyCollection.find({ _id: '123' }).fetch();
-
-// v3.0 in the client side, this will work anywhere
-
-const docs = await MyCollection.find({ _id: '123' }).fetchAsync();
-
-```
-
-### Will MongoDB Collection Methods be removed from the server?
-
-Yes, we will remove those MongoDB collection methods that do not end with `*Async`.
-
-You can only use the methods with the `*Async` suffix on the server side.
-
-For example:
-
-```js
-// 2.x in the server side
-
-Meteor.methods({
-  myMethod() {
-    const doc = MyCollection.findOne({ _id: '123' });
-  }
-});
-
-
-// v3.0 in the server side
-
-Meteor.methods({
-  async myMethod() {
-    const doc = await MyCollection.findOneAsync({ _id: '123' });
-  }
-});
-```
-
-Methods that will be _only_ available in the *client* are:
-  -`findOne`;
-  -`insert`;
-  -`remove`;
-  -`update`;
-  -`upsert`;
-
-If you leave any code using one of these methods in the server side, you will get an error,
-like this one below:
-
-```bash
-findOne is not available on the server. Please use findOneAsync instead.
-```
-
-### How to test Meteor 3.0?
-
-You can create a new Meteor 3.0 project by running the command below:
-
-```bash
-meteor create my-new-project --release 3.0-rc.2
-```
-
-or alternatively, you can use `npx`
-
-If you want to test Meteor v3, you can use the following command to install it:
-
-```bash
-npx meteor@beta
-```
-
-### How to update from version 2?
-
-You can update your Meteor 2.x project by running the command below inside your project folder:
-
-```bash
-meteor update --release 3.0-rc.2
-meteor reset #resets project to a fresh state
-```
-
-### When will Meteor 3.0 be ready?
-
-The Release Candidate version has been released. The official version's release will heavily depend on user feedback, but our goal is to release it in Q2 2024.
-
-
-### How do I migrate my package to be compatible with Meteor 3.0?
-
-For the packages that are client only
-or that are do not using Meteor packages that will become async
-or are already using `async` & `await` pattern.
-
-The migration will look like this:
-
-```js
-// in you package.js
-Package.onUse((api) => {
-  api.versionsFrom(['1.10', '2.3', '3.0-rc.2']);
-  //                               ^^^^^^^ for testing your package with meteor 3.0
-
-  api.versionsFrom(['1.10', '2.3', '3.0']);
-  //                              ^^^^^^^ for meteor 3.0
-
-```
-Then you can publish your package and test it with Meteor 3.0.
-
-If in your package you are using Meteor packages that will become async,
-you will need to migrate your package to use `async` & `await` pattern.
-
-For concrete examples you can check a few examples of packages that have been in the works
-of migrating to Meteor 3.0:
-
--   [`quave:migrations`](https://github.com/quavedev/meteor-migrations/pull/1)
--   [`percolate:synced-cron`](https://github.com/percolatestudio/meteor-synced-cron/pull/149)
--   [`react-meteor-accounts`](https://github.com/meteor/react-packages/commit/96313a1afcc41ef9a23c7496470b375e7d357793)
--   [`mdg:seo`](https://github.com/meteor/galaxy-seo-package/commit/8a30b32688df40e62ce434475dd3ee931dedf2b3)
-
-You can follow a more in depth guide on how to migrate your package to be compatible with Meteor 3.0 [here](/prepare-meteor-3.0#Changes-for-packages).
-
-### When will React packages for Meteor be ready for version 3.0?
-
-We consider React packages to be ready.
-
-It is important to note that migrating your front-end code to async is unnecessary.
-You can still use the sync methods on the client side.
-
-But to maintain isomorphic code, you can use the async methods on the client side.
-
-In those cases, we have implemented `suspense` hooks so that you can use the async methods.
-
-For example:
-
-```js
-
-// you can write like this:
-
-import { useTracker, useSubscribe } from 'meteor/react-meteor-data'
-function Tasks() {
-  const isLoading = useSubscribe("tasks");
-  const { username } = useTracker(() => Meteor.user())
-  const tasksByUser = useTracker(() =>
-          TasksCollection.find({username}, { sort: { createdAt: -1 } }).fetch()
-  );
-
-
-if (isLoading()) {
-  return <Loading />
-}
-
-  // render the tasks
-}
-
-
-// or like this:
-
-import { useTracker, useSubscribe } from 'meteor/react-meteor-data/suspense'
-function Tasks() { // this component will suspend
-  useSubscribe("tasks");
-  const { username } = useTracker("user", () => Meteor.userAsync())
-  const tasksByUser = useTracker("tasksByUser", () =>
-          TasksCollection.find({username}, { sort: { createdAt: -1 } }).fetchAsync()
-  );
-
-
-  // render the tasks
-}
-
-```
-
-`useFind` in the client will remain the same.
-
-You can check the [react-meteor-data docs](https://github.com/meteor/react-packages/tree/master/packages/react-meteor-data) for more information
-and these blog posts [part 1](https://dev.to/grubba/making-promises-suspendable-452f) [part 2](https://dev.to/grubba/new-suspense-hooks-for-meteor-3ddg) for a in-depth look on how we made those changes.
-
-
-### When will Blaze be ready for version 3.0?
-
-The team considered Blaze adjustments to version 3.0 almost done.
-
-It is important to note that migrating your front-end code to async is unnecessary.
-You can still use the sync methods on the client side.
-
-But to maintain isomorphic code, you can use the async methods on the client side.
-
-Since this [PR](https://github.com/meteor/blaze/pull/413) was released with Blaze 2.7. Blaze supports async in their views.
-
-You can check the [Blaze docs](https://www.blazejs.org/api/spacebars#Async-states) for
-more information on how to handle async states.
-
-[@radekmie](https://github.com/radekmie) made two great posts about making Blaze async. Both are worth reading:
-  - [On Asynchronicity in Blaze](https://radekmie.dev/blog/on-asynchronicity-in-blaze/);
-  - [On Asynchronicity in Blaze (again)](https://radekmie.dev/blog/on-asynchronicity-in-blaze-again/);
-
-
-### When will XYZ package be ready for version 3.0?
-
-Meteor core packages are the responsibility of Meteor Software and are all being migrated.
-If you encounter issues with any of them, let us know, please [open an issue](https://github.com/meteor/meteor/issues/new/choose) in our [repo](https://github.com/meteor/meteor).
-
-This is the [list of all core packages](https://docs.meteor.com/packages/packages-listing.html).
-
-Following the official release of Meteor 3.0, we plan to add new packages to the core and migrating them to Meteor 3.0.
-
-For those packages that are not in the core but are maintained by the [community](https://github.com/Meteor-Community-Packages),
-we hope that the community can work on them, but if for some reason that is not possible,
-you can always ping us on [Slack](https://join.slack.com/t/meteor-community/shared_invite/zt-28aru814j-AwswQGt2D1xIXurvmtJvug) or in the [Forums](https://forums.meteor.com/).
-=======
-Please visit [Meteor 3.0 Migration Guide](https://v3-migration-docs.meteor.com/) for our most up-to-date migration guide.
->>>>>>> faf04b87
+Please visit [Meteor 3.0 Migration Guide](https://v3-migration-docs.meteor.com/) for our most up-to-date migration guide.