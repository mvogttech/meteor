--- conflicted
+++ resolved
@@ -5,9 +5,7 @@
 * `meteor-tool@2.4`
   - `meteor show` now reports if a package is deprecated
   - `reify` update to v0.22.0 which bring optimizations for imports, [read more](https://github.com/benjamn/reify/pull/246)
-<<<<<<< HEAD
   - Apollo skeleton now uses [Apollo server v3](https://github.com/apollographql/apollo-server/blob/main/CHANGELOG.md#v300) - [migration guide](https://www.apollographql.com/docs/apollo-server/migration/)
-=======
     
 * `webapp@1.12`
   - npm dependencies have been updated
@@ -17,7 +15,6 @@
   - Updated dependencies
     - `postcss@8.3.5`
     - `cssnano@4.1.11`
->>>>>>> 9660c2f7
 
 #### Independent Releases
 
