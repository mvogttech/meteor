<<<<<<< HEAD
## v1.10, TBD

### Breaking changes

* Cordova was updated from version 7 to 9 then we recommend that you test 
your features that are taking advantage of Cordova plugins to be sure they are 
still working as expected. 
=======
## v1.9.2, 2020-02-20

### Breaking changes
N/A
>>>>>>> 34f88077

### Migration Steps
N/A

### Changes

<<<<<<< HEAD
* The version of MongoDB used by Meteor in development has been updated
  from 4.0.6 to 4.2.1, and the `mongodb` driver package has been updated
  from 3.2.7 to 3.4.0, thanks to [@klaussner](https://github.com/klaussner).
  [Feature #361](https://github.com/meteor/meteor-feature-requests/issues/361)
  [PR #10723](https://github.com/meteor/meteor/pull/10723)

* The `npm` command-line tool used by the `meteor npm` command (and by
  Meteor internally) has been updated to version 6.13.6, and our
  [fork](https://github.com/meteor/pacote/tree/v9.5.12-meteor) of its
  `pacote` dependency has been updated to version 9.5.12.

* Cordova was updated from version 7 to 9
  * cordova-lib from 7.1.0 to 9.0.1 [release notes](https://github.com/apache/cordova-lib/blob/master/RELEASENOTES.md)
  * cordova-common from 2.1.1 to 3.2.1 [release notes](https://github.com/apache/cordova-common/blob/master/RELEASENOTES.md)
  * cordova-android from 7.1.4 to 8.1.0 [release notes](https://github.com/apache/cordova-android/blob/master/RELEASENOTES.md)
  * cordova-ios from 4.5.5 to 5.1.1 [release notes](https://github.com/apache/cordova-ios/blob/master/RELEASENOTES.md)
  * cordova-plugin-wkwebview-engine from 1.1.4 to 1.2.1 [release notes](https://github.com/apache/cordova-plugin-wkwebview-engine/blob/master/RELEASENOTES.md#121-jul-20-2019)
  * cordova-plugin-whitelist from 1.3.3 to 1.3.4 [release notes](https://github.com/apache/cordova-plugin-whitelist/blob/master/RELEASENOTES.md#134-jun-19-2019)
  * cordova-plugin-splashscreen (included by mobile-experience > launch-screen) from 4.1.0 to 5.0.3 [release notes](https://github.com/apache/cordova-plugin-splashscreen/blob/master/RELEASENOTES.md#503-may-09-2019)
  * cordova-plugin-statusbar (included by mobile-experience > mobile-status-bar) from 2.3.0 to 2.4.3 [release notes](https://github.com/apache/cordova-plugin-statusbar/blob/master/RELEASENOTES.md#243-jun-19-2019)

* You can now pass an `--exclude-archs` option to the `meteor run` and
  `meteor test` commands to temporarily disable building certain web
  architectures. For example, `meteor run --exclude-archs web.browser.legacy`.
  Multiple architectures should be separated by commas. This option can be
  used to improve (re)build times if you're not actively testing the
  excluded architectures during development.
  [Feature #333](https://github.com/meteor/meteor-feature-requests/issues/333),
  [PR #10824](https://github.com/meteor/meteor/pull/10824)

* The `meteor-babel` npm package has been updated to version 7.8.0,
  corresponding to version 7.8.3 for most `@babel/*` packages.

* The `typescript` npm package has been updated to version 3.7.4.
=======
* Node.js has been updated to version
  [12.16.1](https://nodejs.org/en/blog/release/v12.16.1/), fixing several
  unintended
  [regressions](https://github.com/nodejs/node/blob/master/doc/changelogs/CHANGELOG_V12.md#12.16.1)
  introduced in 12.16.0.

* The `meteor-babel` npm package has been updated to version 7.8.2.

* The `typescript` npm package has been updated to version 3.7.5.
>>>>>>> 34f88077

## v1.9.1, 2020-02-18

### Breaking changes

N/A

### Migration Steps
N/A

### Changes

* Node.js has been updated to version
  12.16.0 from 12.14.0, which includes
  security updates and small changes:
  * [12.16.0](https://nodejs.org/en/blog/release/v12.16.0/)
    * Updated V8 to [release v7.8](https://v8.dev/blog/v8-release-78) which includes improvements in performance, for example, object destructuring now is as fast as the equivalent variable assignment.
  * [12.15.0](https://nodejs.org/en/blog/release/v12.15.0/)

## v1.9, 2020-01-09

### Breaking changes

* Because Node.js 12 no longer supports 32-bit Linux, Meteor 1.9 has also
  dropped support for 32-bit Linux. In other words, Meteor 1.9 supports
  64-bit Mac, Windows, and Linux, as well as 32-bit Windows.

### Migration Steps
N/A

### Changes

* Node.js has been updated to version
  [12.14.0](https://nodejs.org/en/blog/release/v12.14.0/), which includes
  several major Node.js versions since 8.17.0 (used by Meteor 1.8.3):
  * [12.0.0](https://nodejs.org/en/blog/release/v12.0.0/)
  * [11.0.0](https://nodejs.org/en/blog/release/v10.0.0/)
  * [10.0.0](https://nodejs.org/en/blog/release/v10.0.0/)
  * [9.0.0](https://nodejs.org/en/blog/release/v9.0.0/)

* The `fibers` npm package has been updated to version 4.0.3, which
  includes [changes](https://github.com/laverdet/node-fibers/pull/429)
  that may drastically reduce garbage collection pressure resulting from
  heavy `Fiber` usage.

* The `pathwatcher` npm package has been updated to use a fork of version
  8.0.2, with [PR #128](https://github.com/atom/node-pathwatcher/pull/128)
  applied.

* The `sqlite3` npm package has been updated to version 4.1.0.

* The `node-gyp` npm package has been updated to version 6.0.1, and
  `node-pre-gyp` has been updated to version 0.14.0.

* The feature that restarts the application up to two times if it crashes
  on startup has been removed.
  [Feature #335](https://github.com/meteor/meteor-feature-requests/issues/335)
  [PR #10345](https://github.com/meteor/meteor/pull/10345)

* Facebook OAuth has been updated to call v5 API endpoints. [PR #10738](https://github.com/meteor/meteor/pull/10738)

## v1.8.3, 2019-12-19

### Migration Steps

* If your application uses `blaze-html-templates`, the Meteor `jquery`
  package will be automatically installed in your `.meteor/packages` file
  when you update to Meteor 1.8.3. However, this new version of the Meteor
  `jquery` package no longer bundles its own copy of the `jquery` npm
  implementation, so you may need to install `jquery` from npm by running
  ```sh
  meteor npm i jquery
  ```
  in your application directory. Symptoms of not installing jquery include
  a blank browser window, with helpful error messages in the console.

### Changes

* Node has been updated to version
  [8.17.0](https://nodejs.org/en/blog/release/v8.17.0/).

* The `npm` npm package has been updated to version 6.13.4, and our
  [fork](https://github.com/meteor/pacote/tree/v9.5.11-meteor) of its
  `pacote` dependency has been updated to version 9.5.11, an important
  [security release](https://nodejs.org/en/blog/vulnerability/december-2019-security-releases/).

* Prior to Meteor 1.8.3, installing the `jquery` package from npm along
  with the Meteor `jquery` package could result in bundling jQuery twice.
  Thanks to [PR #10498](https://github.com/meteor/meteor/pull/10498), the
  Meteor `jquery` package will no longer provide its own copy of jQuery,
  but will simply display a warning in the console if the `jquery` npm
  package cannot be found in your `node_modules` directory. If you are
  using `blaze` in your application, updating to Meteor 1.8.3 will
  automatically add this new version of the Meteor `jquery` package to
  your application if you were not already using it (thanks to
  [PR #10801](https://github.com/meteor/meteor/pull/10801)), but you might
  need to run `meteor npm i jquery` manually, so that `blaze` can import
  `jquery` from your `node_modules` directory.

* The `meteor-babel` npm package has been updated to version 7.7.5.

* The `typescript` npm package has been updated to version 3.7.3.

## v1.8.2, 2019-11-14

### Breaking changes

* Module-level variable declarations named `require` or `exports` are no
  longer automatically renamed, so they may collide with module function
  parameters of the same name, leading to errors like
  `Uncaught SyntaxError: Identifier 'exports' has already been declared`.
  See [this comment](https://github.com/meteor/meteor/pull/10522#issuecomment-535535056)
  by [@SimonSimCity](https://github.com/SimonSimCity).

### Migration Steps

* Be sure to update the `@babel/runtime` npm package to its latest version
  (currently 7.7.2):
  ```sh
  meteor npm install @babel/runtime@latest
  ```

* New Meteor applications now depend on `meteor-node-stubs@1.0.0`, so it
  may be a good idea to update to the same major version:
  ```sh
  meteor npm install meteor-node-stubs@next
  ```

* If you are the author of any Meteor packages, and you encounter errors
  when using those packages in a Meteor 1.8.2 application (for example,
  `module.watch` being undefined), we recommend that you bump the minor
  version of your package and republish it using Meteor 1.8.2, so
  Meteor 1.8.2 applications will automatically use the new version of the
  package, as compiled by Meteor 1.8.2:
  ```sh
  cd path/to/your/package
  # Add api.versionsFrom("1.8.2") to Package.onUse in package.js...
  meteor --release 1.8.2 publish
  ```
  This may not be necessary for all packages, especially those that have
  been recently republished using Meteor 1.8.1, or local packages in the
  `packages/` directory (which are always recompiled from source).
  However, republishing packages is a general solution to a wide variety
  of package versioning and compilation problems, and package authors can
  make their users' lives easier by handling these issues proactively.

### Changes

* Node has been updated to version
  [8.16.2](https://nodejs.org/en/blog/release/v8.16.2/).

* The `npm` npm package has been updated to version 6.13.0, and our
  [fork](https://github.com/meteor/pacote/tree/v9.5.9-meteor) of its
  `pacote` dependency has been updated to version 9.5.9.

* New Meteor applications now include an official `typescript` package,
  supporting TypeScript compilation of `.ts` and `.tsx` modules, which can
  be added to existing apps by running `meteor add typescript`.

* New TypeScript-based Meteor applications can be created by running
  ```sh
  meteor create --typescript new-typescript-app
  ```
  This app skeleton contains a recommended tsconfig.json file, and should
  serve as a reference for how to make TypeScript and Meteor work together
  (to the best of our current knowledge).
  [PR #10695](https://github.com/meteor/meteor/pull/10695)

* When bundling modern client code, the Meteor module system now prefers
  the `"module"` field in `package.json` (if defined) over the `"main"`
  field, which should unlock various `import`/`export`-based optimizations
  such as tree shaking in future versions of Meteor. As before, server
  code uses only the `"main"` field, like Node.js, and legacy client code
  prefers `"browser"`, `"main"`, and then `"module"`.
  [PR #10541](https://github.com/meteor/meteor/pull/10541),
  [PR #10765](https://github.com/meteor/meteor/pull/10765).

* ECMAScript module syntax (`import`, `export`, and dynamic `import()`) is
  now supported by default everywhere, including in modules imported from
  `node_modules`, thanks to the [Reify](https://github.com/benjamn/reify)
  compiler.

* If you need to import code from `node_modules` that uses modern syntax
  beyond module syntax, it is now possible to enable recompilation for
  specific npm packages using the `meteor.nodeModules.recompile` option in
  your application's `package.json` file.
  See [PR #10603](https://github.com/meteor/meteor/pull/10603) for further
  explanation.

* The Meteor build process is now able to detect whether files changed in
  development were actually used by the server bundle, so that a full
  server restart can be avoided when no files used by the server bundle
  have changed. Client-only refreshes are typically much faster than
  server restarts. Run `meteor add autoupdate` to enable client refreshes,
  if you are not already using the `autoupdate` package.
  [Issue #10449](https://github.com/meteor/meteor/issues/10449)
  [PR #10686](https://github.com/meteor/meteor/pull/10686)

* The `mongodb` npm package used by the `npm-mongo` Meteor package has
  been updated to version 3.2.7.

* The `meteor-babel` npm package has been updated to version 7.7.0,
  enabling compilation of the `meteor/tools` codebase with TypeScript
  (specifically, version 3.7.2 of the `typescript` npm package).

* The `reify` npm package has been updated to version 0.20.12.

* The `core-js` npm package used by `ecmascript-runtime-client` and
  `ecmascript-runtime-server` has been updated to version 3.2.1.

* The `terser` npm package used by `minifier-js` (and indirectly by
  `standard-minifier-js`) has been updated to version 4.3.1.

* The `node-gyp` npm package has been updated to version 5.0.1, and
  `node-pre-gyp` has been updated to 0.13.0.

* The `optimism` npm package has been updated to version 0.11.3, which
  enables caching of thrown exceptions as well as ordinary results, in
  addition to performance improvements.

* The `pathwatcher` npm package has been updated to version 8.1.0.

* The `underscore` npm package installed in the Meteor dev bundle (for use
  by the `meteor/tools` codebase) has been updated from version 1.5.2 to
  version 1.9.1, and `@types/underscore` has been installed for better
  TypeScript support.

* In addition to the `.js` and `.jsx` file extensions, the `ecmascript`
  compiler plugin now automatically handles JavaScript modules with the
  `.mjs` file extension.

* Add `--cordova-server-port` option to override local port where Cordova will 
  serve static resources, which is useful when multiple Cordova apps are built
  from the same application source code, since by default the port is generated
  using the ID from the application's `.meteor/.id` file.

* The `--test-app-path <directory>` option for `meteor test-packages` and
  `meteor test` now accepts relative paths as well as absolute paths.

## v1.8.1, 2019-04-03

### Breaking changes

* Although we are not aware of any specific backwards incompatibilities,
  the major upgrade of `cordova-android` from 6.4.0 to 7.1.4 likely
  deserves extra attention, if you use Cordova to build Android apps.

### Migration Steps
N/A

### Changes

* Node has been updated from version 8.11.4 to version
  [8.15.1](https://nodejs.org/en/blog/release/v8.15.1/), an important
  [security release](https://nodejs.org/en/blog/vulnerability/february-2019-security-releases/),
  which includes the changes from four other minor releases:
  * [8.15.0](https://nodejs.org/en/blog/release/v8.15.0/)
  * [8.14.0](https://nodejs.org/en/blog/release/v8.14.0/), an important
    [security release](https://nodejs.org/en/blog/vulnerability/november-2018-security-releases/)
  * [8.12.0](https://nodejs.org/en/blog/release/v8.12.0/)
  * [8.13.0](https://nodejs.org/en/blog/release/v8.13.0/)

  > Note: While Node 8.12.0 included changes that may improve the
  performance of Meteor apps, there have been reports of CPU usage spikes
  in production due to excessive garbage collection, so this version of
  Meteor should be considered experimental until those problems have been
  fixed. [Issue #10216](https://github.com/meteor/meteor/issues/10216)

* The `npm` tool has been upgraded to version
  [6.9.0](https://github.com/npm/cli/releases/tag/v6.9.0), and our
  [fork](https://github.com/meteor/pacote/tree/v9.5.0-meteor) of its
  `pacote` dependency has been updated to version 9.5.0.

* Mongo has been upgraded to version 4.0.6 for 64-bit systems (was 4.0.2),
  and 3.2.22 for 32-bit systems (was 3.2.19). The `mongodb` npm package
  used by `npm-mongo` has been updated to version 3.1.13 (was 3.1.6).

* The `fibers` npm package has been updated to version 3.1.1, a major
  update from version 2.0.0. Building this version of `fibers` requires a
  C++11 compiler, unlike previous versions. If you deploy your Meteor app
  manually (without using Galaxy), you may need to update the version of
  `g++` used when running `npm install` in the `bundle/programs/server`
  directory.

* The `meteor-babel` npm package has been updated to version 7.3.4.

* Cordova Hot Code Push mechanism is now switching versions explicitly with
  call to `WebAppLocalServer.switchToPendingVersion` instead of trying to 
  switch every time a browser reload is detected. If you use any third 
  party package or have your own HCP routines implemented be sure to call
  it before forcing a browser reload. If you use the automatic reload from
  the `Reload` meteor package you do not need to do anything.
  [cordova-plugin-meteor-webapp PR #62](https://github.com/meteor/cordova-plugin-meteor-webapp/pull/62) 

* Multiple Cordova-related bugs have been fixed, including Xcode 10 build
  incompatibilities and hot code push errors due to duplicated
  images/assets. [PR #10339](https://github.com/meteor/meteor/pull/10339)

* The `cordova-android` and `cordova-ios` npm dependencies have been
  updated to 7.1.4 (from 6.4.0) and 4.5.5 (from 4.5.4), respectively.

* Build performance has improved (especially on Windows) thanks to
  additional caching implemented by [@zodern](https://github.com/zodern)
  in PRs [#10399](https://github.com/meteor/meteor/pull/10399),
  [#10452](https://github.com/meteor/meteor/pull/10452),
  [#10453](https://github.com/meteor/meteor/pull/10453), and
  [#10454](https://github.com/meteor/meteor/pull/10454).

* The `meteor mongo` command no longer uses the `--quiet` option, so the
  normal startup text will be displayed, albeit without the banner about
  Mongo's free monitoring service. See this
  [MongoDB Jira issue](https://jira.mongodb.org/browse/SERVER-38862)
  for more details.

* In Meteor packages, `client/` and `server/` directories no longer have
  any special meaning. In application code, `client/` directories are
  ignored during the server build, and `server/` directories are ignored
  during the client build, as before. This special behavior previously
  applied to packages as well, but has now been removed.
  [Issue #10393](https://github.com/meteor/meteor/issues/10393)
  [PR #10414](https://github.com/meteor/meteor/pull/10414)

* If your application is using Git for version control, the current Git
  commit hash will now be exposed via the `Meteor.gitCommitHash` property
  while the app is running (in both server and client code), and also via
  the `"gitCommitHash"` property in the `star.json` file located in the
  root directory of builds produced by `meteor build`, for consumption by
  deployment tools. If you are not using Git, neither property will be
  defined. [PR #10442](https://github.com/meteor/meteor/pull/10442)

* The Meteor Tool now uses a more reliable method (the MongoDB
  [`isMaster` command](https://docs.mongodb.com/manual/reference/command/isMaster/))
  to detect when the local development database has started and is ready to
  accept read and write operations.
  [PR #10500](https://github.com/meteor/meteor/pull/10500)

* Setting the `x-no-compression` request header will prevent the `webapp`
  package from compressing responses with `gzip`, which may be useful if
  your Meteor app is behind a proxy that compresses resources with another
  compression algorithm, such as [brotli](https://github.com/google/brotli).
  [PR #10378](https://github.com/meteor/meteor/pull/10378)

## v1.8.0.2, 2019-01-07

### Breaking changes
N/A

### Migration steps
N/A

### Changes

* The [React tutorial](https://www.meteor.com/tutorials/react/creating-an-app)
  has been updated to address a number of inaccuracies due to changes in
  recent Meteor releases that were not fully incorporated back into the
  tutorial. As a reminder, Meteor now supports a `meteor create --react`
  command that can be used to create a new React-based app quickly.

* Fixed a bug where modules named with `*.app-tests.js` (or `*.tests.js`)
  file extensions sometimes could not be imported by the
  `meteor.testModule` entry point when running the `meteor test` command
  (or `meteor test --full-app`).
  [PR #10402](https://github.com/meteor/meteor/pull/10402)

* The `meteor-promise` package has been updated to version 0.8.7, which
  includes a [commit](https://github.com/meteor/promise/commit/bbe4f0d20b70417950381aea112993c4cc8c1168)
  that should prevent memory leaks when excess fibers are discarded from
  the `Fiber` pool.

* The `meteor-babel` npm package has been updated to version 7.2.0,
  improving source maps for applications with custom `.babelrc` files.

## v1.8.0.1, 2018-11-23

### Breaking changes
N/A

### Migration steps
N/A

### Changes

* The `useragent` npm package used by `webapp` and (indirectly) by the
  `modern-browsers` package has been updated from 2.2.1 to 2.3.0. The
  `chromium` browser name has been aliased to use the same minimum modern
  version as `chrome`, and browser names are now processed
  case-insensitively by the `modern-browsers` package.
  [PR #10334](https://github.com/meteor/meteor/pull/10334)

* Fixed a module caching bug that allowed `findImportedModuleIdentifiers`
  to return the same identifiers for the modern and legacy versions of a
  given module, even if the set of imported modules is different (for
  example, because Babel injects fewer `@babel/runtime/...` imports into
  modern code). Now the caching is always based on the SHA-1 hash of the
  _generated_ code, rather than trusting the hash provided by compiler
  plugins. [PR #10330](https://github.com/meteor/meteor/pull/10330)

## v1.8, 2018-10-08

### Breaking changes
N/A

### Migration Steps

* Update the `@babel/runtime` npm package to version 7.0.0 or later:
  ```sh
  meteor npm install @babel/runtime@latest
  ```

### Changes

* Although Node 8.12.0 has been released, Meteor 1.8 still uses Node
  8.11.4, due to concerns about excessive garbage collection and CPU usage
  in production. To enable Galaxy customers to use Node 8.12.0, we are
  planning a quick follow-up Meteor 1.8.1 release, which can be obtained
  by running the command
  ```bash
  meteor update --release 1.8.1-beta.n
  ```
  where `-beta.n` is the latest beta release according to the
  [releases](https://github.com/meteor/meteor/releases) page (currently
  `-beta.6`).
  [Issue #10216](https://github.com/meteor/meteor/issues/10216)
  [PR #10248](https://github.com/meteor/meteor/pull/10248)

* Meteor 1.7 introduced a new client bundle called `web.browser.legacy` in
  addition to the `web.browser` (modern) and `web.cordova` bundles.
  Naturally, this extra bundle increased client (re)build times. Since
  developers spend most of their time testing the modern bundle in
  development, and the legacy bundle mostly provides a safe fallback in
  production, Meteor 1.8 cleverly postpones building the legacy bundle
  until just after the development server restarts, so that development
  can continue as soon as the modern bundle has finished building. Since
  the legacy build happens during a time when the build process would
  otherwise be completely idle, the impact of the legacy build on server
  performance is minimal. Nevertheless, the legacy bundle still gets
  rebuilt regularly, so any legacy build errors will be surfaced in a
  timely fashion, and legacy clients can test the new legacy bundle by
  waiting a bit longer than modern clients. Applications using the
  `autoupdate` or `hot-code-push` packages will reload modern and legacy
  clients independently, once each new bundle becomes available.
  [Issue #9948](https://github.com/meteor/meteor/issues/9948)
  [PR #10055](https://github.com/meteor/meteor/pull/10055)

* Compiler plugins that call `inputFile.addJavaScript` or
  `inputFile.addStylesheet` may now delay expensive compilation work by
  passing partial options (`{ path, hash }`) as the first argument,
  followed by a callback function as the second argument, which will be
  called by the build system once it knows the module will actually be
  included in the bundle. For example, here's the old implementation of
  `BabelCompiler#processFilesForTarget`:
  ```js
  processFilesForTarget(inputFiles) {
    inputFiles.forEach(inputFile => {
      var toBeAdded = this.processOneFileForTarget(inputFile);
      if (toBeAdded) {
        inputFile.addJavaScript(toBeAdded);
      }
    });
  }
  ```
  and here's the new version:
  ```js
  processFilesForTarget(inputFiles) {
    inputFiles.forEach(inputFile => {
      if (inputFile.supportsLazyCompilation) {
        inputFile.addJavaScript({
          path: inputFile.getPathInPackage(),
          hash: inputFile.getSourceHash(),
        }, function () {
          return this.processOneFileForTarget(inputFile);
        });
      } else {
        var toBeAdded = this.processOneFileForTarget(inputFile);
        if (toBeAdded) {
          inputFile.addJavaScript(toBeAdded);
        }
      }
    });
  }
  ```
  If you are an author of a compiler plugin, we strongly recommend using
  this new API, since unnecessary compilation of files that are not
  included in the bundle can be a major source of performance problems for
  compiler plugins. Although this new API is only available in Meteor 1.8,
  you can use `inputFile.supportsLazyCompilation` to determine dynamically
  whether the new API is available, so you can support older versions of
  Meteor without having to publish multiple versions of your package. [PR
  #9983](https://github.com/meteor/meteor/pull/9983)

* New [React](https://reactjs.org/)-based Meteor applications can now be
  created using the command
  ```bash
  meteor create --react new-react-app
  ```
  Though relatively simple, this application template reflects the ideas
  of many contributors, especially [@dmihal](https://github.com/dmihal)
  and [@alexsicart](https://github.com/alexsicart), and it will no doubt
  continue to evolve in future Meteor releases.
  [Feature #182](https://github.com/meteor/meteor-feature-requests/issues/182)
  [PR #10149](https://github.com/meteor/meteor/pull/10149)

* The `.meteor/packages` file supports a new syntax for overriding
  problematic version constraints from packages you do not control.

  If a package version constraint in `.meteor/packages` ends with a `!`
  character, any other (non-`!`) constraints on that package elsewhere in
  the application will be _weakened_ to allow any version greater than or
  equal to the constraint, even if the major/minor versions do not match.

  For example, using both CoffeeScript 2 and `practicalmeteor:mocha` used
  to be impossible (or at least very difficult) because of this
  [`api.versionsFrom("1.3")`](https://github.com/practicalmeteor/meteor-mocha/blob/3a2658070a920f8846df48bb8d8c7b678b8c6870/package.js#L28)
  statement, which unfortunately constrained the `coffeescript` package to
  version 1.x. In Meteor 1.8, if you want to update `coffeescript` to
  2.x, you can relax the `practicalmeteor:mocha` constraint by putting
  ```
  coffeescript@2.2.1_1! # note the !
  ```
  in your `.meteor/packages` file. The `coffeescript` version still needs
  to be at least 1.x, so that `practicalmeteor:mocha` can count on that
  minimum. However, `practicalmeteor:mocha` will no longer constrain the
  major version of `coffeescript`, so `coffeescript@2.2.1_1` will work.

  [Feature #208](https://github.com/meteor/meteor-feature-requests/issues/208)
  [Commit 4a70b12e](https://github.com/meteor/meteor/commit/4a70b12eddef00b6700f129e90018a6076cb1681)
  [Commit 9872a3a7](https://github.com/meteor/meteor/commit/9872a3a71df033e4cf6290b75fea28f44427c0c2)

* The `npm` package has been upgraded to version 6.4.1, and our
  [fork](https://github.com/meteor/pacote/tree/v8.1.6-meteor) of its
  `pacote` dependency has been rebased against version 8.1.6.

* The `node-gyp` npm package has been updated to version 3.7.0, and the
  `node-pre-gyp` npm package has been updated to version 0.10.3.

* Scripts run via `meteor npm ...` can now use the `meteor` command more
  safely, since the `PATH` environment variable will now be set so that
  `meteor` always refers to the same `meteor` used to run `meteor npm`.
  [PR #9941](https://github.com/meteor/meteor/pull/9941)

* Minimongo's behavior for sorting fields containing an array
  is now compatible with the behavior of [Mongo 3.6+](https://docs.mongodb.com/manual/release-notes/3.6-compatibility/#array-sort-behavior).
  Note that this means it is now incompatible with the behavior of earlier MongoDB versions.
  [PR #10214](https://github.com/meteor/meteor/pull/10214)

* Meteor's `self-test` has been updated to use "headless" Chrome rather
  than PhantomJS for browser tests. PhantomJS can still be forced by
  passing the `--phantom` flag to the `meteor self-test` command.
  [PR #9814](https://github.com/meteor/meteor/pull/9814)

* Importing a directory containing an `index.*` file now works for
  non-`.js` file extensions. As before, the list of possible extensions is
  defined by which compiler plugins you have enabled.
  [PR #10027](https://github.com/meteor/meteor/pull/10027)

* Any client (modern or legacy) may now request any static JS or CSS
  `web.browser` or `web.browser.legacy` resource, even if it was built for
  a different architecture, which greatly simplifies CDN setup if your CDN
  does not forward the `User-Agent` header to the origin.
  [Issue #9953](https://github.com/meteor/meteor/issues/9953)
  [PR #9965](https://github.com/meteor/meteor/pull/9965)

* Cross-origin dynamic `import()` requests will now succeed in more cases.
  [PR #9954](https://github.com/meteor/meteor/pull/9954)

* Dynamic CSS modules (which are compiled to JS and handled like any other
  JS module) will now be properly minified in production and source mapped
  in development. [PR #9998](https://github.com/meteor/meteor/pull/9998)

* While CSS is only minified in production, CSS files must be merged
  together into a single stylesheet in both development and production.
  This merging is [cached by `standard-minifier-css`](https://github.com/meteor/meteor/blob/183d5ff9500d908d537f58d35ce6cd6d780ab270/packages/standard-minifier-css/plugin/minify-css.js#L58-L62)
  so that it does not happen on every rebuild in development, but not all
  CSS minifier packages use the same caching techniques. Thanks to
  [1ed095c36d](https://github.com/meteor/meteor/pull/9942/commits/1ed095c36d7b2915872eb0c943dae0c4f870d7e4),
  this caching is now performed within the Meteor build tool, so it works
  the same way for all CSS minifier packages, which may eliminate a few
  seconds of rebuild time for projects with lots of CSS.

* The `meteor-babel` npm package used by `babel-compiler` has been updated
  to version 7.1.0. **Note:** This change _requires_ also updating the
  `@babel/runtime` npm package to version 7.0.0-beta.56 or later:
  ```sh
  meteor npm install @babel/runtime@latest
  ```
  [`meteor-babel` issue #22](https://github.com/meteor/babel/issues/22)

* The `@babel/preset-env` and `@babel/preset-react` presets will be
  ignored by Meteor if included in a `.babelrc` file, since Meteor already
  provides equivalent/superior functionality without them. However, you
  should feel free to leave these plugins in your `.babelrc` file if they
  are needed by external tools.

* The `install` npm package used by `modules-runtime` has been updated to
  version 0.12.0.

* The `reify` npm package has been updated to version 0.17.3, which
  introduces the `module.link(id, {...})` runtime method as a replacement
  for `module.watch(require(id), {...})`. Note: in future versions of
  `reify` and Meteor, the `module.watch` runtime API will be removed, but
  for now it still exists (and is used to implement `module.link`), so
  that existing code will continue to work without recompilation.

* The `uglify-es` npm package used by `minifier-js` has been replaced with
  [`terser@3.9.2`](https://www.npmjs.com/package/terser), a fork of
  `uglify-es` that appears to be (more actively) maintained.
  [Issue #10042](https://github.com/meteor/meteor/issues/10042)

* Mongo has been updated to version 4.0.2 and the `mongodb` npm package
  used by `npm-mongo` has been updated to version 3.1.6.
  [PR #10058](https://github.com/meteor/meteor/pull/10058)
  [Feature Request #269](https://github.com/meteor/meteor-feature-requests/issues/269)

* When a Meteor application uses a compiler plugin to process files with a
  particular file extension (other than `.js` or `.json`), those file
  extensions should be automatically appended to imports that do not
  resolve as written. However, this behavior was not previously enabled
  for modules inside `node_modules`. Thanks to
  [8b04c25390](https://github.com/meteor/meteor/pull/9942/commits/8b04c253900e4ca2a194d2fcaf6fc2ce9a9085e7),
  the same file extensions that are applied to modules outside the
  `node_modules` directory will now be applied to those within it, though
  `.js` and `.json` will always be tried first.

* As foreshadowed in this [talk](https://youtu.be/vpCotlPieIY?t=29m18s)
  about Meteor 1.7's modern/legacy bundling system
  ([slides](https://slides.com/benjamn/meteor-night-may-2018#/46)), Meteor
  now provides an isomorphic implementation of the [WHATWG `fetch()`
  API](https://fetch.spec.whatwg.org/), which can be installed by running
  ```sh
  meteor add fetch
  ```
  This package is a great demonstration of the modern/legacy bundling
  system, since it has very different implementations in modern
  browsers, legacy browsers, and Node.
  [PR #10029](https://github.com/meteor/meteor/pull/10029)

* The [`bundle-visualizer`
  package](https://github.com/meteor/meteor/tree/release-1.7.1/packages/non-core/bundle-visualizer)
  has received a number of UI improvements thanks to work by
  [@jamesmillerburgess](https://github.com/jamesmillerburgess) in
  [PR #10025](https://github.com/meteor/meteor/pull/10025).
  [Feature #310](https://github.com/meteor/meteor-feature-requests/issues/310)

* Sub-resource integrity hashes (sha512) can now be enabled for static CSS
  and JS assets by calling `WebAppInternals.enableSubresourceIntegrity()`.
  [PR #9933](https://github.com/meteor/meteor/pull/9933)
  [PR #10050](https://github.com/meteor/meteor/pull/10050)

* The environment variable `METEOR_PROFILE=milliseconds` now works for the
  build portion of the `meteor build` and `meteor deploy` commands.
  [Feature #239](https://github.com/meteor/meteor-feature-requests/issues/239)

* Babel compiler plugins will now receive a `caller` option of the
  following form:
  ```js
  { name: "meteor", arch }
  ```
  where `arch` is the target architecture, e.g. `os.*`, `web.browser`,
  `web.cordova`, or `web.browser.legacy`.
  [PR #10211](https://github.com/meteor/meteor/pull/10211)

## v1.7.0.5, 2018-08-16

### Breaking changes
N/A

### Migration Steps
N/A

### Changes

* Node has been updated to version
  [8.11.4](https://nodejs.org/en/blog/release/v8.11.4/), an important
  [security release](https://nodejs.org/en/blog/vulnerability/august-2018-security-releases/).

## v1.7.0.4, 2018-08-07

### Breaking changes
N/A

### Migration Steps
N/A

### Changes

* The npm package `@babel/runtime`, which is depended on by most Meteor
  apps, introduced a breaking change in version `7.0.0-beta.56` with the
  removal of the `@babel/runtime/helpers/builtin` directory. While this
  change has clear benefits in the long term, in the short term it has
  been disruptive for Meteor 1.7.0.x applications that accidentally
  updated to the latest version of `@babel/runtime`. Meteor 1.7.0.4 is a
  patch release that provides better warnings about this problem, and
  ensures newly created Meteor applications do not use `7.0.0-beta.56`.
  [PR #10134](https://github.com/meteor/meteor/pull/10134)

* The `npm` package has been upgraded to version 6.3.0, and our
  [fork](https://github.com/meteor/pacote/tree/v8.1.6-meteor) of its
  `pacote` dependency has been rebased against version 8.1.6.
  [Issue #9940](https://github.com/meteor/meteor/issues/9940)

* The `reify` npm package has been updated to version 0.16.4.

## v1.7.0.3, 2018-06-13

### Breaking changes
N/A

### Migration Steps
N/A

### Changes

* Fixed [Issue #9991](https://github.com/meteor/meteor/issues/9991),
  introduced in
  [Meteor 1.7.0.2](https://github.com/meteor/meteor/pull/9990)
  by [PR #9977](https://github.com/meteor/meteor/pull/9977).

## v1.7.0.2, 2018-06-13

### Breaking changes
N/A

### Migration Steps
N/A

### Changes

* Node has been updated to version
  [8.11.3](https://nodejs.org/en/blog/release/v8.11.3/), an important
  [security release](https://nodejs.org/en/blog/vulnerability/june-2018-security-releases/).

* The `meteor-babel` npm package has been updated to version
  [7.0.0-beta.51](https://github.com/babel/babel/releases/tag/v7.0.0-beta.51).

* Meteor apps created with `meteor create` or `meteor create --minimal`
  will now have a directory called `tests/` rather than `test/`, so that
  test code will not be eagerly loaded if you decide to remove the
  `meteor.mainModule` configuration from `package.json`, thanks to
  [PR #9977](https://github.com/meteor/meteor/pull/9977) by
  [@robfallows](https://github.com/robfallows).
  [Issue #9961](https://github.com/meteor/meteor/issues/9961)

## v1.7.0.1, 2018-05-29

### Breaking changes

* The `aggregate` method of raw Mongo collections now returns an
  `AggregationCursor` rather than returning the aggregation result
  directly. To obtain an array of aggregation results, you will need to
  call the `.toArray()` method of the cursor:
  ```js
  // With MongoDB 2.x, callback style:
  rawCollection.aggregate(
    pipeline,
    (error, results) => {...}
  );

  // With MongoDB 2.x, wrapAsync style:
  const results = Meteor.wrapAsync(
    rawCollection.aggregate,
    rawCollection
  )(pipeline);

  // With MongoDB 3.x, callback style:
  rawCollection.aggregate(
    pipeline,
    (error, aggregationCursor) => {
      ...
      const results = aggregationCursor.toArray();
      ...
    }
  );

  // With MongoDB 3.x, wrapAsync style:
  const results = Meteor.wrapAsync(
    rawCollection.aggregate,
    rawCollection
  )(pipeline).toArray();
  ```
  [Issue #9936](https://github.com/meteor/meteor/issues/9936)

### Migration Steps

* Update `@babel/runtime` (as well as other Babel-related packages) and 
  `meteor-node-stubs` to their latest versions:
  ```sh
  meteor npm install @babel/runtime@latest meteor-node-stubs@latest
  ```

### Changes

* Reverted an [optimization](https://github.com/meteor/meteor/pull/9825)
  introduced in Meteor 1.7 to stop scanning `node_modules` for files that
  might be of interest to compiler plugins, since the intended workarounds
  (creating symlinks) did not satisfy all existing use cases. We will
  revisit this optimization in Meteor 1.8.
  [mozfet/meteor-autoform-materialize#43](https://github.com/mozfet/meteor-autoform-materialize/issues/43)

* After updating to Meteor 1.7 or 1.7.0.1, you should update the
  `@babel/runtime` npm package (as well as other Babel-related packages)
  to their latest versions, along with the `meteor-node-stubs` package,
  by running the following command:
  ```sh
  meteor npm install @babel/runtime@latest meteor-node-stubs@latest
  ```

## v1.7, 2018-05-28

### Breaking changes
N/A

### Migration Steps
N/A

### Changes

* More than 80% of internet users worldwide have access to a web browser
  that natively supports the latest ECMAScript features and keeps itself
  updated automatically, which means new features become available almost
  as soon as they ship. In other words, the future we envisioned when we
  first began [compiling code with
  Babel](https://blog.meteor.com/how-much-does-ecmascript-2015-cost-2ded41d70914)
  is finally here, yet most web frameworks and applications still compile
  a single client-side JavaScript bundle that must function simultaneously
  in the oldest and the newest browsers the application developer wishes
  to support.

  That choice is understandable, because the alternative is daunting: not
  only must you build multiple JavaScript and CSS bundles for different
  browsers, with different dependency graphs and compilation rules and
  webpack configurations, but your server must also be able to detect the
  capabilities of each visiting client, so that it can deliver the
  appropriate assets at runtime. Testing a matrix of different browsers
  and application versions gets cumbersome quickly, so it's no surprise
  that responsible web developers would rather ship a single, well-tested
  bundle, and forget about taking advantage of modern features until
  legacy browsers have disappeared completely.

  With Meteor 1.7, this awkward balancing act is no longer necessary,
  because Meteor now automatically builds two sets of client-side assets,
  one tailored to the capabilities of modern browsers, and the other
  designed to work in all supported browsers, thus keeping legacy browsers
  working exactly as they did before. Best of all, the entire Meteor
  community relies on the same system, so any bugs or differences in
  behavior can be identified and fixed quickly.

  In this system, a "modern" browser can be loosely defined as one with
  full native support for `async` functions and `await` expressions, which
  includes more than 80% of the world market, and 85% of the US market
  ([source](https://caniuse.com/#feat=async-functions)). This standard may
  seem extremely strict, since `async`/`await` was [just finalized in
  ECMAScript 2017](http://2ality.com/2016/10/async-function-tips.html),
  but the statistics clearly justify it. As another example, any modern
  browser can handle native `class` syntax, though newer syntax like class
  fields may still need to be compiled for now, whereas a legacy browser
  will need compilation for both advanced and basic `class` syntax. And of
  course you can safely assume that any modern browser has a native
  `Promise` implementation, because `async` functions must return
  `Promise`s. The list goes on and on.

  This boundary between modern and legacy browsers is designed to be tuned
  over time, not only by the Meteor framework itself but also by each
  individual Meteor application. For example, here's how the minimum
  versions for native ECMAScript `class` support might be expressed:

  ```js
  import { setMinimumBrowserVersions } from "meteor/modern-browsers";

  setMinimumBrowserVersions({
    chrome: 49,
    firefox: 45,
    edge: 12,
    ie: Infinity, // Sorry, IE11.
    mobile_safari: [9, 2], // 9.2.0+
    opera: 36,
    safari: 9,
    electron: 1,
  }, "classes");
  ```

  The minimum modern version for each browser is simply the maximum of all
  versions passed to `setMinimumBrowserVersions` for that browser. The
  Meteor development server decides which assets to deliver to each client
  based on the `User-Agent` string of the HTTP request. In production,
  different bundles are named with unique hashes, which prevents cache
  collisions, though Meteor also sets the `Vary: User-Agent` HTTP response
  header to let well-behaved clients know they should cache modern and
  legacy resources separately.

  For the most part, the modern/legacy system will transparently determine
  how your code is compiled, bundled, and delivered&mdash;and yes, it
  works with every existing part of Meteor, including dynamic `import()`
  and even [the old `appcache`
  package](https://github.com/meteor/meteor/pull/9776). However, if you're
  writing dynamic code that depends on modern features, you can use the
  boolean `Meteor.isModern` flag to detect the status of the current
  environment (Node 8 is modern, too, of course). If you're writing a
  Meteor package, you can call `api.addFiles(files, "legacy")` in your
  `package.js` configuration file to add extra files to the legacy bundle,
  or `api.addFiles(files, "client")` to add files to all client bundles,
  or `api.addFiles(files, "web.browser")` to add files only to the modern
  bundle, and the same rules apply to `api.mainModule`. Just be sure to
  call `setMinimumBrowserVersions` (in server startup code) to enforce
  your assumptions about ECMAScript feature support.

  We think this modern/legacy system is one of the most powerful features
  we've added since we first introduced the `ecmascript` package in Meteor
  1.2, and we look forward to other frameworks attempting to catch up.

  [PR #9439](https://github.com/meteor/meteor/pull/9439)

* Although Meteor does not recompile packages installed in `node_modules`
  by default, compilation of specific npm packages (for example, to
  support older browsers that the package author neglected) can now be
  enabled in one of two ways:

  * Clone the package repository into your application's `imports`
    directory, make any modifications necessary, then use `npm install` to
    link `the-package` into `node_modules`:
    ```sh
    meteor npm install imports/the-package
    ```
    Meteor will compile the contents of the package exposed via
    `imports/the-package`, and this compiled code will be used when you
    import `the-package` in any of the usual ways:
    ```js
    import stuff from "the-package"
    require("the-package") === require("/imports/the-package")
    import("the-package").then(...)
    ```
    This reuse of compiled code is the critical new feature that was added
    in Meteor 1.7.

  * Install the package normally with `meteor npm install the-package`,
    then create a symbolic link *to* the installed package elsewhere in
    your application, outside of `node_modules`:
    ```sh
    meteor npm install the-package
    cd imports
    ln -s ../node_modules/the-package .
    ```
    Again, Meteor will compile the contents of the package because they
    are exposed outside of `node_modules`, and the compiled code will be
    used whenever `the-package` is imported from `node_modules`.

    > Note: this technique also works if you create symbolic links to
      individual files, rather than linking the entire package directory.

  In both cases, Meteor will compile the exposed code as if it was part of
  your application, using whatever compiler plugins you have installed.
  You can influence this compilation using `.babelrc` files or any other
  techniques you would normally use to configure compilation of
  application code. [PR #9771](https://github.com/meteor/meteor/pull/9771)
  [Feature #6](https://github.com/meteor/meteor-feature-requests/issues/6)

  > ~Note: since compilation of npm packages can now be enabled using the
    techniques described above, Meteor will no longer automatically scan
    `node_modules` directories for modules that can be compiled by
    compiler plugins. If you have been using that functionality to import
    compiled-to-JS modules from `node_modules`, you should start using the
    symlinking strategy instead.~ **Follow-up note: this optimization was
    reverted in Meteor 1.7.0.1 (see [above](#v1701-2018-05-29)).**

* Node has been updated to version
  [8.11.2](https://nodejs.org/en/blog/release/v8.11.2/), officially fixing
  a [cause](https://github.com/nodejs/node/issues/19274) of frequent
  segmentation faults in Meteor applications that was introduced in Node
  8.10.0. Meteor 1.6.1.1 shipped with a custom build of Node that patched
  this problem, but that approach was never intended to be permanent.

* The `npm` package has been upgraded to version 5.10.0, and our
  [fork](https://github.com/meteor/pacote/tree/v7.6.1-meteor) of its
  `pacote` dependency has been rebased against version 7.6.1.

* Applications may now specify client and server entry point modules in a
  newly-supported `"meteor"` section of `package.json`:
  ```js
  "meteor": {
    "mainModule": {
      "client": "client/main.js",
      "server": "server/main.js"
    }
  }
  ```
  When specified, these entry points override Meteor's default module
  loading semantics, rendering `imports` directories unnecessary. If
  `mainModule` is left unspecified for either client or server, the
  default rules will apply for that architecture, as before. To disable
  eager loading of modules on a given architecture, simply provide a
  `mainModule` value of `false`:
  ```js
  "meteor": {
    "mainModule": {
      "client": false,
      "server": "server/main.js"
    }
  }
  ```
  [Feature #135](https://github.com/meteor/meteor-feature-requests/issues/135)
  [PR #9690](https://github.com/meteor/meteor/pull/9690)

* In addition to `meteor.mainModule`, the `"meteor"` section of
  `package.json` may also specify `meteor.testModule` to control which
  test modules are loaded by `meteor test` or `meteor test --full-app`:
  ```js
  "meteor": {
    "mainModule": {...},
    "testModule": "tests.js"
  }
  ```
  If your client and server test files are different, you can expand the
  `testModule` configuration using the same syntax as `mainModule`:
  ```js
  "meteor": {
    "testModule": {
      "client": "client/tests.js",
      "server": "server/tests.js"
    }
  }
  ```
  The same test module will be loaded whether or not you use the
  `--full-app` option. Any tests that need to detect `--full-app` should
  check `Meteor.isAppTest`. The module(s) specified by `meteor.testModule`
  can import other test modules at runtime, so you can still distribute
  test files across your codebase; just make sure you import the ones you
  want to run. [PR #9714](https://github.com/meteor/meteor/pull/9714)

* The `meteor create` command now supports a `--minimal` option, which
  creates an app with as few Meteor packages as possible, in order to
  minimize client bundle size while still demonstrating advanced features
  such as server-side rendering. This starter application is a solid
  foundation for any application that doesn't need Mongo or DDP.

* The `meteor-babel` npm package has been updated to version
  7.0.0-beta.49-1. Note: while Babel has recently implemented support for
  a new kind of `babel.config.js` configuration file (see [this
  PR](https://github.com/babel/babel/pull/7358)), and future versions of
  Meteor will no doubt embrace this functionality, Meteor 1.7 supports
  only `.babelrc` files as a means of customizing the default Babel
  configuration provided by Meteor. In other words, if your project
  contains a `babel.config.js` file, it will be ignored by Meteor 1.7.

* The `reify` npm package has been updated to version 0.16.2.

* The `meteor-node-stubs` package, which provides stub implementations for
  any Node built-in modules used by the client (such as `path` and
  `http`), has a new minor version (0.4.1) that may help with Windows
  installation problems. To install the new version, run
  ```sh
  meteor npm install meteor-node-stubs@latest
  ```

* The `optimism` npm package has been updated to version 0.6.3.

* The `minifier-js` package has been updated to use `uglify-es` 3.3.9.

* Individual Meteor `self-test`'s can now be skipped by adjusting their
  `define` call to be prefixed by `skip`. For example,
  `selftest.skip.define('some test', ...` will skip running "some test".
  [PR #9579](https://github.com/meteor/meteor/pull/9579)

* Mongo has been upgraded to version 3.6.4 for 64-bit systems, and 3.2.19
  for 32-bit systems. [PR #9632](https://github.com/meteor/meteor/pull/9632)

  **NOTE:** After upgrading an application to use Mongo 3.6.4, it has been
  observed ([#9591](https://github.com/meteor/meteor/issues/9591))
  that attempting to run that application with an older version of
  Meteor (via `meteor --release X`), that uses an older version of Mongo, can
  prevent the application from starting. This can be fixed by either
  running `meteor reset`, or by repairing the Mongo database. To repair the
  database, find the `mongod` binary on your system that lines up with the
  Meteor release you're jumping back to, and run
  `mongodb --dbpath your-apps-db --repair`. For example:
  ```sh
  ~/.meteor/packages/meteor-tool/1.6.0_1/mt-os.osx.x86_64/dev_bundle/mongodb/bin/mongod --dbpath /my-app/.meteor/local/db --repair
  ```
  [PR #9632](https://github.com/meteor/meteor/pull/9632)

* The `mongodb` driver package has been updated from version 2.2.34 to
  version 3.0.7. [PR #9790](https://github.com/meteor/meteor/pull/9790)
  [PR #9831](https://github.com/meteor/meteor/pull/9831)
  [Feature #268](https://github.com/meteor/meteor-feature-requests/issues/268)

* The `cordova-plugin-meteor-webapp` package depended on by the Meteor
  `webapp` package has been updated to version 1.6.0.
  [PR #9761](https://github.com/meteor/meteor/pull/9761)

* Any settings read from a JSON file passed with the `--settings` option
  during Cordova run/build/deploy will be exposed in `mobile-config.js`
  via the `App.settings` property, similar to `Meteor.settings`.
  [PR #9873](https://github.com/meteor/meteor/pull/9873)

* The `@babel/plugin-proposal-class-properties` plugin provided by
  `meteor-babel` now runs with the `loose:true` option, as required by
  other (optional) plugins like `@babel/plugin-proposal-decorators`.
  [Issue #9628](https://github.com/meteor/meteor/issues/9628)

* The `underscore` package has been removed as a dependency from `meteor-base`.
  This opens up the possibility of removing 14.4 kb from production bundles.
  Since this would be a breaking change for any apps that may have been
  using `_` without having any packages that depend on `underscore`
  besides `meteor-base`, we have added an upgrader that will automatically
  add `underscore` to the `.meteor/packages` file of any project which
  lists `meteor-base`, but not `underscore`. Apps which do not require this
  package can safely remove it using `meteor remove underscore`.
  [PR #9596](https://github.com/meteor/meteor/pull/9596)

* Meteor's `promise` package has been updated to support
  [`Promise.prototype.finally`](https://github.com/tc39/proposal-promise-finally).
  [Issue 9639](https://github.com/meteor/meteor/issues/9639)
  [PR #9663](https://github.com/meteor/meteor/pull/9663)

* Assets made available via symlinks in the `public` and `private` directories
  of an application are now copied into Meteor application bundles when
  using `meteor build`. This means npm package assets that need to be made
  available publicly can now be symlinked from their `node_modules` location,
  in the `public` directory, and remain available in production bundles.
  [Issue #7013](https://github.com/meteor/meteor/issues/7013)
  [PR #9666](https://github.com/meteor/meteor/pull/9666)

* The `facts` package has been split into `facts-base` and `facts-ui`. The
  original `facts` package has been deprecated.
  [PR #9629](https://github.com/meteor/meteor/pull/9629)

* If the new pseudo tag `<meteor-bundled-css />` is used anywhere in the
  `<head />` of an app, it will be replaced by the `link` to Meteor's bundled
  CSS. If the new tag isn't used, the bundle will be placed at the top of
  the `<head />` section as before (for backwards compatibility).
  [Feature #24](https://github.com/meteor/meteor-feature-requests/issues/24)
  [PR #9657](https://github.com/meteor/meteor/pull/9657)

## v1.6.1.4, 2018-08-16

### Breaking changes
N/A

### Migration Steps
N/A

### Changes

* Node has been updated to version
  [8.11.4](https://nodejs.org/en/blog/release/v8.11.4/), an important
  [security release](https://nodejs.org/en/blog/vulnerability/august-2018-security-releases/).

## v1.6.1.3, 2018-06-16

### Breaking changes
N/A

### Migration Steps
N/A

### Changes

* Node has been updated to version
  [8.11.3](https://nodejs.org/en/blog/release/v8.11.3/), an important
  [security release](https://nodejs.org/en/blog/vulnerability/june-2018-security-releases/).

## v1.6.1.2, 2018-05-28

### Breaking changes
N/A

### Migration Steps
N/A

### Changes

* Meteor 1.6.1.2 is a very small release intended to fix
  [#9863](https://github.com/meteor/meteor/issues/9863) by making
  [#9887](https://github.com/meteor/meteor/pull/9887) available to Windows
  users without forcing them to update to Meteor 1.7 (yet). Thanks very
  much to [@zodern](https://github.com/zodern) for identifying a solution
  to this problem. [PR #9910](https://github.com/meteor/meteor/pull/9910)

## v1.6.1.1, 2018-04-02

### Breaking changes
N/A

### Migration Steps
* Update `@babel/runtime` npm package and any custom Babel plugin enabled in 
`.babelrc`
  ```sh
  meteor npm install @babel/runtime@latest
  ```

### Changes

* Node has been updated to version
  [8.11.1](https://nodejs.org/en/blog/release/v8.11.1/), an important
  [security release](https://nodejs.org/en/blog/vulnerability/march-2018-security-releases/),
  with a critical [patch](https://github.com/nodejs/node/pull/19477)
  [applied](https://github.com/meteor/node/commits/v8.11.1-meteor) to
  solve a segmentation fault
  [problem](https://github.com/nodejs/node/issues/19274) that was
  introduced in Node 8.10.0.

* The `meteor-babel` npm package has been updated to version
  7.0.0-beta.42, which may require updating any custom Babel plugins
  you've enabled in a `.babelrc` file, and/or running the following
  command to update `@babel/runtime`:
  ```sh
  meteor npm install @babel/runtime@latest
  ```

## v1.6.1, 2018-01-19

### Breaking changes

* Meteor's Node Mongo driver is now configured with the
  [`ignoreUndefined`](http://mongodb.github.io/node-mongodb-native/2.2/api/MongoClient.html#connect)
  connection option set to `true`, to make sure fields with `undefined`
  values are not first converted to `null`, when inserted/updated. `undefined`
  values are now removed from all Mongo queries and insert/update documents.

  This is a potentially breaking change if you are upgrading an existing app 
  from an earlier version of Meteor.

  For example:
  ```js
  // return data pertaining to the current user
  db.privateUserData.find({
      userId: currentUser._id // undefined
  });
  ```
  Assuming there are no documents in the `privateUserData` collection with 
  `userId: null`, in Meteor versions prior to 1.6.1 this query will return 
  zero documents. From Meteor 1.6.1 onwards, this query will now return 
  _every_ document in the collection. It is highly recommend you review all 
  your existing queries to ensure that any potential usage of `undefined` in 
  query objects won't lead to problems.

### Migration Steps
N/A

### Changes

* Node has been updated to version
  [8.9.4](https://nodejs.org/en/blog/release/v8.9.4/).

* The `meteor-babel` npm package (along with its Babel-related
  dependencies) has been updated to version 7.0.0-beta.38, a major
  update from Babel 6. Thanks to the strong abstraction of the
  `meteor-babel` package, the most noticeable consequence of the Babel 7
  upgrade is that the `babel-runtime` npm package has been replaced by
  `@babel/runtime`, which can be installed by running
  ```js
  meteor npm install @babel/runtime
  ```
  in your application directory. There's a good chance that the old
  `babel-runtime` package can be removed from your `package.json`
  dependencies, though there's no harm in leaving it there. Please see
  [this blog post](https://babeljs.io/blog/2017/09/12/planning-for-7.0)
  for general information about updating to Babel 7 (note especially any
  changes to plugins you've been using in any `.babelrc` files).
  [PR #9440](https://github.com/meteor/meteor/pull/9440)

* Because `babel-compiler@7.0.0` is a major version bump for a core
  package, any package that explicitly depends on `babel-compiler` with
  `api.use` or `api.imply` will need to be updated and republished in
  order to remain compatible with Meteor 1.6.1. One notable example is the
  `practicalmeteor:mocha` package. If you have been using this test-driver
  package, we strongly recommend switching to `meteortesting:mocha`
  instead. If you are the author of a package that depends on
  `babel-compiler`, we recommend publishing your updated version using a
  new major or minor version, so that you can continue releasing patch
  updates compatible with older versions of Meteor, if necessary.

* Meteor's Node Mongo driver is now configured with the
  [`ignoreUndefined`](http://mongodb.github.io/node-mongodb-native/2.2/api/MongoClient.html#connect)
  connection option set to `true`, to make sure fields with `undefined`
  values are not first converted to `null`, when inserted/updated. `undefined`
  values are now removed from all Mongo queries and insert/update documents.
  [Issue #6051](https://github.com/meteor/meteor/issues/6051)
  [PR #9444](https://github.com/meteor/meteor/pull/9444)

* The `server-render` package now supports passing a `Stream` object to
  `ServerSink` methods that previously expected a string, which enables
  [streaming server-side rendering with React
  16](https://hackernoon.com/whats-new-with-server-side-rendering-in-react-16-9b0d78585d67):
  ```js
  import React from "react";
  import { renderToNodeStream } from "react-dom/server";
  import { onPageLoad } from "meteor/server-render";
  import App from "/imports/Server.js";

  onPageLoad(sink => {
    sink.renderIntoElementById("app", renderToNodeStream(
      <App location={sink.request.url} />
    ));
  });
  ```
  [PR #9343](https://github.com/meteor/meteor/pull/9343)

* The [`cordova-lib`](https://github.com/apache/cordova-cli) package has
  been updated to version 7.1.0,
  [`cordova-android`](https://github.com/apache/cordova-android/) has been
  updated to version 6.4.0 (plus one additional
  [commit](https://github.com/meteor/cordova-android/commit/317db7df0f7a054444197bc6d28453cf4ab23280)),
  and [`cordova-ios`](https://github.com/apache/cordova-ios/) has been
  updated to version 4.5.4. The cordova plugins `cordova-plugin-console`,
  `cordova-plugin-device-motion`, and `cordova-plugin-device-orientation`
  have been [deprecated](https://cordova.apache.org/news/2017/09/22/plugins-release.html)
  and will likely be removed in a future Meteor release.
  [Feature Request #196](https://github.com/meteor/meteor-feature-requests/issues/196)
  [PR #9213](https://github.com/meteor/meteor/pull/9213)
  [Issue #9447](https://github.com/meteor/meteor/issues/9447)
  [PR #9448](https://github.com/meteor/meteor/pull/9448)

* The previously-served `/manifest.json` application metadata file is now
  served from `/__browser/manifest.json` for web browsers, to avoid
  confusion with other kinds of `manifest.json` files. Cordova clients
  will continue to load the manifest file from `/__cordova/manifest.json`,
  as before. [Issue #6674](https://github.com/meteor/meteor/issues/6674)
  [PR #9424](https://github.com/meteor/meteor/pull/9424)

* The bundled version of MongoDB used by `meteor run` in development
  on 64-bit architectures has been updated to 3.4.10. 32-bit architectures
  will continue to use MongoDB 3.2.x versions since MongoDB is no longer
  producing 32-bit versions of MongoDB for newer release tracks.
  [PR #9396](https://github.com/meteor/meteor/pull/9396)

* Meteor's internal `minifier-css` package has been updated to use `postcss`
  for CSS parsing and minifying, instead of the abandoned `css-parse` and
  `css-stringify` packages. Changes made to the `CssTools` API exposed by the
  `minifier-css` package are mostly backwards compatible (the
  `standard-minifier-css` package that uses it didn't have to change for
  example), but now that we're using `postcss` the AST accepted and returned
  from certain functions is different. This could impact developers who are
  tying into Meteor's internal `minifier-css` package directly. The AST based
  function changes are:

  * `CssTools.parseCss` now returns a PostCSS
    [`Root`](http://api.postcss.org/Root.html) object.
  * `CssTools.stringifyCss` expects a PostCSS `Root` object as its first
    parameter.
  * `CssTools.mergeCssAsts` expects an array of PostCSS `Root` objects as its
    first parameter.
  * `CssTools.rewriteCssUrls` expects a PostCSS `Root` object as its first
    parameter.

  [PR #9263](https://github.com/meteor/meteor/pull/9263)

* The `_` variable will once again remain bound to `underscore` (if
  installed) in `meteor shell`, fixing a regression introduced by Node 8.
  [PR #9406](https://github.com/meteor/meteor/pull/9406)

* Dynamically `import()`ed modules will now be fetched from the
  application server using an HTTP POST request, rather than a WebSocket
  message. This strategy has all the benefits of the previous strategy,
  except that it does not require establishing a WebSocket connection
  before fetching dynamic modules, in exchange for slightly higher latency
  per request. [PR #9384](https://github.com/meteor/meteor/pull/9384)

* To reduce the total number of HTTP requests for dynamic modules, rapid
  sequences of `import()` calls within the same tick of the event loop
  will now be automatically batched into a single HTTP request. In other
  words, the following code will result in only one HTTP request:
  ```js
  const [
    React,
    ReactDOM
  ] = await Promise.all([
    import("react"),
    import("react-dom")
  ]);
  ```

* Thanks to a feature request and pull request from
  [@CaptainN](https://github.com/CaptainN), all available dynamic modules
  will be automatically prefetched after page load and permanently cached
  in IndexedDB when the `appcache` package is in use, ensuring that
  dynamic `import()` will work for offline apps. Although the HTML5
  Application Cache was deliberately *not* used for this prefetching, the
  new behavior matches the spirit/intention of the `appcache` package.
  [Feature Request #236](https://github.com/meteor/meteor-feature-requests/issues/236)
  [PR #9482](https://github.com/meteor/meteor/pull/9482)
  [PR #9434](https://github.com/meteor/meteor/pull/9434)

* The `es5-shim` library is no longer included in the initial JavaScript
  bundle, but is instead injected using a `<script>` tag in older browsers
  that may be missing full support for ECMAScript 5. For the vast majority
  of modern browsers that do not need `es5-shim`, this change will reduce
  the bundle size by about 10KB (minified, pre-gzip). For testing
  purposes, the `<script>` tag injection can be triggered in any browser
  by appending `?force_es5_shim=1` to the application URL.
  [PR #9360](https://github.com/meteor/meteor/pull/9360)

* The `Tinytest.addAsync` API now accepts test functions that return
  `Promise` objects, making the `onComplete` callback unnecessary:
  ```js
  Tinytest.addAsync("some async stuff", async function (test) {
    test.equal(shouldReturnFoo(), "foo");
    const bar = await shouldReturnBarAsync();
    test.equal(bar, "bar");
  });
  ```
  [PR #9409](https://github.com/meteor/meteor/pull/9409)

* Line number comments are no longer added to bundled JavaScript files on
  the client or the server. Several years ago, before all major browsers
  supported source maps, we felt it was important to provide line number
  information in generated files using end-of-line comments like
  ```js
  some.code(1234); // 123
  more.code(5, 6); // 124
  ```
  Adding all these comments was always slower than leaving the code
  unmodified, but recently the comments have begun interacting badly with
  certain newer ECMAScript syntax, such as multi-line template strings.
  Since source maps are well supported in most browsers that developers
  are likely to be using for development, and the line number comments are
  now causing substantive problems beyond the performance cost, we
  concluded it was time to stop using them.
  [PR #9323](https://github.com/meteor/meteor/pull/9323)
  [Issue #9160](https://github.com/meteor/meteor/issues/9160)

* Since Meteor 1.3, Meteor has supported string-valued `"browser"` fields
  in `package.json` files, to enable alternate entry points for packages
  in client JavaScript bundles. In Meteor 1.6.1, we are expanding support
  to include object-valued `"browser"` fields, according to this
  unofficial and woefully incomplete (but widely-implemented) "[spec
  document](https://github.com/defunctzombie/package-browser-field-spec)."
  We are only supporting the "relative style" of browser replacements,
  however, and not the "package style" (as detailed in this
  [comment](https://github.com/meteor/meteor/issues/6890#issuecomment-339817703)),
  because supporting the package style would have imposed an unacceptable
  runtime cost on all imports (not just those overridden by a `"browser"`
  field).
  [PR #9311](https://github.com/meteor/meteor/pull/9311)
  [Issue #6890](https://github.com/meteor/meteor/issues/6890)

* The `Boilerplate#toHTML` method from the `boilerplate-generator` package
  has been deprecated in favor of `toHTMLAsync` (which returns a `Promise`
  that resolves to a string of HTML) or `toHTMLStream` (which returns a
  `Stream` of HTML). Although direct usage of `toHTML` is unlikely, please
  update any code that calls this method if you see deprecation warnings
  in development. [Issue #9521](https://github.com/meteor/meteor/issues/9521).

* The `npm` package has been upgraded to version 5.6.0, and our fork of
  its `pacote` dependency has been rebased against version 7.0.2.

* The `reify` npm package has been updated to version 0.13.7.

* The `minifier-js` package has been updated to use `uglify-es` 3.2.2.

* The `request` npm package used by both the `http` package and the
  `meteor` command-line tool has been upgraded to version 2.83.0.

* The `kexec` npm package has been updated to version 3.0.0.

* The `moment` npm package has been updated to version 2.20.1.

* The `rimraf` npm package has been updated to version 2.6.2.

* The `glob` npm package has been updated to version 7.1.2.

* The `ignore` npm package has been updated to version 3.3.7.

* The `escope` npm package has been updated to version 3.6.0.

* The `split2` npm package has been updated to version 2.2.0.

* The `multipipe` npm package has been updated to version 2.0.1.

* The `pathwatcher` npm package has been updated to version 7.1.1.

* The `lru-cache` npm package has been updated to version 4.1.1.

* The deprecated `Meteor.http` object has been removed. If your
  application is still using `Meteor.http`, you should now use `HTTP`
  instead:
  ```js
  import { HTTP } from "meteor/http";
  HTTP.call("GET", url, ...);
  ```

* The deprecated `Meteor.uuid` function has been removed. If your
  application is still using `Meteor.uuid`, you should run
  ```sh
  meteor npm install uuid
  ```
  to install the widely used [`uuid`](https://www.npmjs.com/package/uuid)
  package from npm. Example usage:
  ```js
  import uuid from "uuid";
  console.log(uuid());
  ```

* The log-suppressing flags on errors in `ddp-client` and `ddp-server` have been
  changed from `expected` to `_expectedByTest` in order to avoid inadvertently
  silencing errors in production.
  [Issue #6912](https://github.com/meteor/meteor/issues/6912)
  [PR #9515](https://github.com/meteor/meteor/pull/9515)

* Provide basic support for [iPhone X](https://developer.apple.com/ios/update-apps-for-iphone-x/)
  status bar and launch screens, which includes updates to
  [`cordova-plugin-statusbar@2.3.0`](https://github.com/apache/cordova-plugin-statusbar/blob/master/RELEASENOTES.md#230-nov-06-2017)
  and [`cordova-plugin-splashscreen@4.1.0`](https://github.com/apache/cordova-plugin-splashscreen/blob/master/RELEASENOTES.md#410-nov-06-2017).
  [Issue #9041](https://github.com/meteor/meteor/issues/9041)
  [PR #9375](https://github.com/meteor/meteor/pull/9375)

* Fixed an issue preventing the installation of scoped Cordova packages.
  For example,
  ```sh
  meteor add cordova:@somescope/some-cordova-plugin@1.0.0
  ```
  will now work properly.
  [Issue #7336](https://github.com/meteor/meteor/issues/7336)
  [PR #9334](https://github.com/meteor/meteor/pull/9334)

* iOS icons and launch screens have been updated to support iOS 11
  [Issue #9196](https://github.com/meteor/meteor/issues/9196)
  [PR #9198](https://github.com/meteor/meteor/pull/9198)

* Enables passing `false` to `cursor.count()` on the client to prevent skip
  and limit from having an effect on the result.
  [Issue #1201](https://github.com/meteor/meteor/issues/1201)
  [PR #9205](https://github.com/meteor/meteor/pull/9205)

* An `onExternalLogin` hook has been added to the accounts system, to allow
  the customization of OAuth user profile updates.
  [PR #9042](https://github.com/meteor/meteor/pull/9042)

* `Accounts.config` now supports a `bcryptRounds` option that
  overrides the default 10 rounds currently used to secure passwords.
  [PR #9044](https://github.com/meteor/meteor/pull/9044)

* Developers running Meteor from an interactive shell within Emacs should
  notice a substantial performance improvement thanks to automatic
  disabling of the progress spinner, which otherwise reacts slowly.
  [PR #9341](https://github.com/meteor/meteor/pull/9341)

* `Npm.depends` can now specify any `http` or `https` URL.
  [Issue #9236](https://github.com/meteor/meteor/issues/9236)
  [PR #9237](https://github.com/meteor/meteor/pull/9237)

* Byte order marks included in `--settings` files will no longer crash the
  Meteor Tool.
  [Issue #5180](https://github.com/meteor/meteor/issues/5180)
  [PR #9459](https://github.com/meteor/meteor/pull/9459)

* The `accounts-ui-unstyled` package has been updated to use `<form />` and
  `<button />` tags with its login/signup form, instead of `<div />`'s. This
  change helps browser's notice login/signup requests, allowing them to
  trigger their "remember your login/password" functionality.

  > **Note:** If your application is styling the login/signup form using a CSS
    path that includes the replaced `div` elements (e.g.
    `div.login-form { ...` or `div.login-button { ...`), your styles will
    break. You can either update your CSS to use `form.` / `button.` or
    adjust your CSS specificity by styling on `class` / `id` attributes
    only.

  [Issue #1746](https://github.com/meteor/meteor/issues/1746)
  [PR #9442](https://github.com/meteor/meteor/pull/9442)

* The `stylus` package has been deprecated and will no longer be
  supported/maintained.
  [PR #9445](https://github.com/meteor/meteor/pull/9445)

* Support for the `meteor admin get-machine` command has been removed, and
  the build farm has been discontinued. Ever since Meteor 1.4, packages
  with binary dependencies have been automatically (re)compiled when they
  are installed in an application, assuming the target machine has a basic
  compiler toolchain. To see the requirements for this compilation step,
  consult the [platform requirements for
  `node-gyp`](https://github.com/nodejs/node-gyp#installation).

* Client side `Accounts.onLogin` callbacks now receive a login details
  object, with the attempted login type (e.g. `{ type: password }` after a
  successful password based login, `{ type: resume }` after a DDP reconnect,
  etc.).
  [Issue #5127](https://github.com/meteor/meteor/issues/5127)
  [PR #9512](https://github.com/meteor/meteor/pull/9512)

## v1.6.0.1, 2017-12-08

* Node has been upgraded to version
  [8.9.3](https://nodejs.org/en/blog/release/v8.9.3/), an important
  [security release](https://nodejs.org/en/blog/vulnerability/december-2017-security-releases/).

* The `npm` package has been upgraded to version 5.5.1, which supports
  several new features, including two-factor authentication, as described
  in the [release notes](https://github.com/npm/npm/blob/latest/CHANGELOG.md#v551-2017-10-04).

## v1.6, 2017-10-30

* **Important note for package maintainers:**

  With the jump to Node 8, some packages published using Meteor 1.6 may no
  longer be compatible with older Meteor versions. In order to maintain
  compatibility with Meteor 1.5 apps when publishing your package, you can
  specify a release version with the meteor publish command:

  ```
  meteor --release 1.5.3 publish
  ```

  If you're interested in taking advantage of Meteor 1.6 while still
  supporting older Meteor versions, you can consider publishing for Meteor
  1.6 from a new branch, with your package's minor or major version bumped.
  You can then continue to publish for Meteor 1.5 from the original branch.
  Note that the 1.6 branch version bump is important so that you can continue
  publishing patch updates for Meteor 1.5 from the original branch.

  [Issue #9308](https://github.com/meteor/meteor/issues/9308)

* Node.js has been upgraded to version 8.8.1, which will be entering
  long-term support (LTS) coverage on 31 October 2017, lasting through
  December 2019 ([full schedule](https://github.com/nodejs/Release#nodejs-release-working-group)).
  This is a *major* upgrade from the previous version of Node.js used by
  Meteor, 4.8.4.

* The `npm` npm package has been upgraded to version 5.4.2, a major
  upgrade from 4.6.1. While this update should be backwards-compatible for
  existing Meteor apps and packages, if you are the maintainer of any
  Meteor packages, pay close attention to your `npm-shrinkwrap.json` files
  when first using this version of `npm`. For normal Meteor application
  development, this upgrade primarily affects the version of `npm` used by
  `meteor npm ...` commands. A functional installation of `git` may be
  required to support GitHub repository and/or tarball URLs.
  [Troubleshooting](https://docs.npmjs.com/troubleshooting/common-errors).
  [PR #8835](https://github.com/meteor/meteor/pull/8835)

* In addition to `meteor node` and `meteor npm`, which are convenient
  shorthands for `node` and `npm`, `meteor npx <command>` can be used to
  execute commands from a local `node_modules/.bin` directory or from the
  `npm` cache. Any packages necessary to run the command will be
  automatically downloaded. [Read](https://www.npmjs.com/package/npx)
  about it, or just try some commands:
  ```sh
  meteor npx cowsay mooooo
  meteor npx uuid
  meteor npx nyancat
  meteor npx yarn
  ```

* The `meteor debug` command has been superseded by the more flexible
  `--inspect` and `--inspect-brk` command-line flags, which work for any
  `run`, `test`, or `test-packages` command.

  The syntax of these flags is the same as the equivalent Node.js
  [flags](https://nodejs.org/en/docs/inspector/#command-line-options),
  with two notable differences:

  * The flags affect the server process spawned by the build process,
    rather than affecting the build process itself.

  * The `--inspect-brk` flag causes the server process to pause just after
    server code has loaded but before it begins to execute, giving the
    developer a chance to set breakpoints in server code.

  [Feature Request #194](https://github.com/meteor/meteor-feature-requests/issues/194)

* On Windows, Meteor can now be installed or reinstalled from scratch
  using the command `choco install meteor`, using the
  [Chocolatey](https://chocolatey.org/) package manager. This method of
  installation replaces the old `InstallMeteor.exe` installer, which had a
  number of shortcomings, and will no longer be supported.

* Fresh installs of Meteor 1.6 on 64-bit Windows machines will now use
  native 64-bit Node.js binaries, rather than a 32-bit version of Node.js.
  In addition to being faster, native 64-bit support will enable Windows
  developers to debug asynchronous stack traces more easily in the new
  Node.js inspector, which is only fully supported by native 64-bit
  architectures. Note that merely running `meteor update` from a 32-bit
  version of Meteor will still install a 32-bit version of Meteor 1.6, so
  you should use `choco install meteor` to get a fresh 64-bit version.
  [PR #9218](https://github.com/meteor/meteor/pull/9218)

* To support developers running on a 32-bit OS, Meteor now supports both 32-
  and 64-bit versions of Mongo. Mongo 3.2 is the last 32-bit version available
  from Mongo. Meteor running on a 32-bit OS will use a 32-bit version of Mongo
  3.2 and 64-bit platforms will receive newer Mongo versions in future releases.
  [PR #9173](https://github.com/meteor/meteor/pull/9173)

* After several reliability improvements, native file watching has been
  un-disabled on Windows. Though native file change notifications will
  probably never work with network or shared virtual file systems (e.g.,
  NTFS or Vagrant-mounted disks), Meteor uses an efficient prioritized
  polling system as a fallback for those file systems.

* Various optimizations have reduced the on-disk size of the `meteor-tool`
  package from 545MB (1.5.2.2) to 219MB.

* The `meteor-babel` package has been upgraded to version 0.24.6, to take
  better advantage of native language features in Node 8.

* The `reify` npm package has been upgraded to version 0.12.3.

* The `meteor-promise` package has been upgraded to version 0.8.6, to
  enable better handling of `UnhandledPromiseRejectionWarning`s.

* The `node-gyp` npm package has been upgraded to version 3.6.2.

* The `node-pre-gyp` npm package has been updated to version 0.6.36.

* The `fibers` npm package has been upgraded to version 2.0.0.

* The `pathwatcher` npm package has been upgraded to version 7.1.0.

* The `http-proxy` npm package has been upgraded to version 1.16.2.

* The `semver` npm package has been upgraded to version 5.4.1.

* When running Meteor tool tests (i.e. `./meteor self-test`) during the
  course of developing Meteor itself, it is no longer necessary to
  `./meteor npm install -g phantomjs-prebuilt browserstack-webdriver`.
  These will now be installed automatically upon their use.

* You can now run `meteor test --driver-package user:package` without
  first running `meteor add user:package`.

* iOS icons and launch screens have been updated to support iOS 11
  [Issue #9196](https://github.com/meteor/meteor/issues/9196)
  [PR #9198](https://github.com/meteor/meteor/pull/9198)

## v1.5.4.2, 2018-04-02

* Node has been upgraded to version
  [4.9.0](https://nodejs.org/en/blog/release/v4.9.0/), an important
  [security release](https://nodejs.org/en/blog/vulnerability/march-2018-security-releases/).

## v1.5.4.1, 2017-12-08

* Node has been upgraded to version
  [4.8.7](https://nodejs.org/en/blog/release/v4.8.7/), an important
  [security release](https://nodejs.org/en/blog/vulnerability/december-2017-security-releases/).

## v1.5.4, 2017-11-08

* Node has been updated to version 4.8.6. This release officially
  includes our fix of a faulty backport of garbage collection-related
  logic in V8 and ends Meteor's use of a custom Node with that patch.
  In addition, it includes small OpenSSL updates as announced on the
  Node blog: https://nodejs.org/en/blog/release/v4.8.6/.
  [Issue #8648](https://github.com/meteor/meteor/issues/8648)

## v1.5.3, 2017-11-04

* Node has been upgraded to version 4.8.5, a recommended security
  release: https://nodejs.org/en/blog/release/v4.8.5/. While it was
  expected that Node 4.8.5 would also include our fix of a faulty
  backport of garbage collection-related logic in V8, the timing
  of this security release has caused that to be delayed until 4.8.6.
  Therefore, this Node still includes our patch for this issue.
  [Issue #8648](https://github.com/meteor/meteor/issues/8648)

* Various backports from Meteor 1.6, as detailed in the
  [PR for Meteor 1.5.3](https://github.com/meteor/meteor/pull/9266).
  Briefly, these involve fixes for:
  * Child imports of dynamically imported modules within packages.
    [#9182](https://github.com/meteor/meteor/issues/9182)
  * Unresolved circular dependencies.
    [#9176](https://github.com/meteor/meteor/issues/9176)
  * Windows temporary directory handling.

## v1.5.2.2, 2017-10-02

* Fixes a regression in 1.5.2.1 which resulted in the macOS firewall
  repeatedly asking to "accept incoming network connections". While the
  `node` binary in 1.5.2.1 was functionally the same as 1.5.2, it had
  been recompiled on our build farm (which re-compiles all architectures
  at the same time) to ensure compatibility with older (but still
  supported) Linux distributions. Unfortunately, macOS took issue with
  the binary having a different 'signature' (but same 'identifier') as
  one it had already seen, and refused to permanently "allow" it in the
  firewall. Our macOS `node` binaries are now signed with a certificate,
  hopefully preventing this from occurring again.
  [Issue #9139](https://github.com/meteor/meteor/issues/9139)

* Fixes a regression in `accounts-base` caused by changes to the (now
  deprecated) `connection.onReconnect` function which caused users to be
  logged out shortly after logging in.
  [Issue #9140](https://github.com/meteor/meteor/issues/9140)
  [PR #](https://github.com/meteor/meteor/pull/9148)

* [`cordova-ios`](https://github.com/apache/cordova-ios) has been updated to
  version 4.5.1, to add in iOS 11 / Xcode 9 compatibility.
  [Issue #9098](https://github.com/meteor/meteor/issues/9098)
  [Issue #9126](https://github.com/meteor/meteor/issues/9126)
  [PR #9137](https://github.com/meteor/meteor/pull/9137)

* Includes a follow-up change to the (not commonly necessary)
  `Npm.require` which ensures built-in modules are loaded first, which
  was necessary after a change in 1.5.2.1 which reduced its scope.
  This resolves "Cannot find module crypto" and similar errors.
  [Issue #9136](https://github.com/meteor/meteor/issues/9136)

* A bug that prevented building some binary npm packages on Windows has
  been fixed. [Issue #9153](https://github.com/meteor/meteor/issues/9153)

## v1.5.2.1, 2017-09-26

* Updating to Meteor 1.5.2.1 will automatically patch a security
  vulnerability in the `allow-deny` package, since `meteor-tool@1.5.2_1`
  requires `allow-deny@1.0.9` or later. If for any reason you are not
  ready or able to update to Meteor 1.5.2.1 by running `meteor update`,
  please at least run
  ```sh
  meteor update allow-deny
  ```
  instead. More details about the security vulnerability can be found on
  the Meteor forums.

* The command-line `meteor` tool no longer invokes `node` with the
  `--expose-gc` flag. Although this flag allowed the build process to be
  more aggressive about collecting garbage, it was also a source of
  problems in Meteor 1.5.2 and Node 4.8.4, from increased segmentation
  faults during (the more frequent) garbage collections to occasional
  slowness in rebuilding local packages. The flag is likely to return in
  Meteor 1.6, where it has not exhibited any of the same problems.

* Meteor now supports `.meteorignore` files, which cause the build system
  to ignore certain files and directories using the same pattern syntax as
  [`.gitignore` files](https://git-scm.com/docs/gitignore). These files
  may appear in any directory of your app or package, specifying rules for
  the directory tree below them. Of course, `.meteorignore` files are also
  fully integrated with Meteor's file watching system, so they can be
  added, removed, or modified during development.
  [Feature request #5](https://github.com/meteor/meteor-feature-requests/issues/5)

* DDP's `connection.onReconnect = func` feature has been deprecated. This
  functionality was previously supported as a way to set a function to be
  called as the first step of reconnecting. This approach has proven to be
  inflexible as only one function can be defined to be called when
  reconnecting. Meteor's accounts system was already setting an
  `onReconnect` callback to be used internally, which means anyone setting
  their own `onReconnect` callback was inadvertently overwriting code used
  internally. Moving forward the `DDP.onReconnect(callback)` method should be
  used to register callbacks to call when a connection reconnects. The
  connection that is reconnecting is passed as the only argument to
  `callback`. This is used by the accounts system to re-login on reconnects
  without interfering with other code that uses `connection.onReconnect`.
  [Issue #5665](https://github.com/meteor/meteor/issues/5665)
  [PR #9092](https://github.com/meteor/meteor/pull/9092)

* `reactive-dict` now supports `destroy`. `destroy` will clear the `ReactiveDict`s
  data and unregister the `ReactiveDict` from data migration.
  i.e. When a `ReactiveDict` is instantiated with a name on the client and the
  `reload` package is present in the project.
  [Feature Request #76](https://github.com/meteor/meteor-feature-requests/issues/76)
  [PR #9063](https://github.com/meteor/meteor/pull/9063)

* The `webapp` package has been updated to support UNIX domain sockets. If a
  `UNIX_SOCKET_PATH` environment variable is set with a valid
  UNIX socket file path (e.g. `UNIX_SOCKET_PATH=/tmp/socktest.sock`), Meteor's
  HTTP server will use that socket file for inter-process communication,
  instead of TCP. This can be useful in cases like using Nginx to proxy
  requests back to an internal Meteor application. Leveraging UNIX domain
  sockets for inter-process communication reduces the sometimes unnecessary
  overhead required by TCP based communication.
  [Issue #7392](https://github.com/meteor/meteor/issues/7392)
  [PR #8702](https://github.com/meteor/meteor/pull/8702)

* The `fastclick` package (previously included by default in Cordova
  applications through the `mobile-experience` package) has been deprecated.
  This package is no longer maintained and has years of outstanding
  unresolved issues, some of which are impacting Meteor users. Most modern
  mobile web browsers have removed the 300ms tap delay that `fastclick` worked
  around, as long as the following `<head />` `meta` element is set (which
  is generally considered a mobile best practice regardless, and which the
  Meteor boilerplate generator already sets by default for Cordova apps):
  `<meta name="viewport" content="width=device-width">`
  If anyone is still interested in using `fastclick` with their application,
  it can be installed from npm directly (`meteor npm install --save fastclick`).
  Reference:
  [Mobile Chrome](https://developers.google.com/web/updates/2013/12/300ms-tap-delay-gone-away)
  [Mobile Safari](https://bugs.webkit.org/show_bug.cgi?id=150604)
  [PR #9039](https://github.com/meteor/meteor/pull/9039)

* Minimongo cursors are now JavaScript iterable objects and can now be iterated over
  using `for...of` loops, spread operator, `yield*`, and destructuring assignments.
  [PR #8888](https://github.com/meteor/meteor/pull/8888)

## v1.5.2, 2017-09-05

* Node 4.8.4 has been patched to include
  https://github.com/nodejs/node/pull/14829, an important PR implemented
  by our own @abernix (:tada:), which fixes a faulty backport of garbage
  collection-related logic in V8 that was causing occasional segmentation
  faults during Meteor development and testing, ever since Node 4.6.2
  (Meteor 1.4.2.3). When Node 4.8.5 is officially released with these
  changes, we will immediately publish a small follow-up release.
  [Issue #8648](https://github.com/meteor/meteor/issues/8648)

* When Meteor writes to watched files during the build process, it no
  longer relies on file watchers to detect the change and invalidate the
  optimistic file system cache, which should fix a number of problems
  related by the symptom of endless rebuilding.
  [Issue #8988](https://github.com/meteor/meteor/issues/8988)
  [Issue #8942](https://github.com/meteor/meteor/issues/8942)
  [PR #9007](https://github.com/meteor/meteor/pull/9007)

* The `cordova-lib` npm package has been updated to 7.0.1, along with
  cordova-android (6.2.3) and cordova-ios (4.4.0), and various plugins.
  [PR #8919](https://github.com/meteor/meteor/pull/8919) resolves the
  umbrella [issue #8686](https://github.com/meteor/meteor/issues/8686), as
  well as several Android build issues:
  [#8408](https://github.com/meteor/meteor/issues/8408),
  [#8424](https://github.com/meteor/meteor/issues/8424), and
  [#8464](https://github.com/meteor/meteor/issues/8464).

* The [`boilerplate-generator`](https://github.com/meteor/meteor/tree/release-1.5.2/packages/boilerplate-generator)
  package responsible for generating initial HTML documents for Meteor
  apps has been refactored by @stevenhao to avoid using the
  `spacebars`-related packages, which means it is now possible to remove
  Blaze as a dependency from the server as well as the client.
  [PR #8820](https://github.com/meteor/meteor/pull/8820)

* The `meteor-babel` package has been upgraded to version 0.23.1.

* The `reify` npm package has been upgraded to version 0.12.0, which
  includes a minor breaking
  [change](https://github.com/benjamn/reify/commit/8defc645e556429283e0b522fd3afababf6525ea)
  that correctly skips exports named `default` in `export * from "module"`
  declarations. If you have any wrapper modules that re-export another
  module's exports using `export * from "./wrapped/module"`, and the
  wrapped module has a `default` export that you want to be included, you
  should now explicitly re-export `default` using a second declaration:
  ```js
  export * from "./wrapped/module";
  export { default } "./wrapped/module";
  ```

* The `meteor-promise` package has been upgraded to version 0.8.5,
  and the `promise` polyfill package has been upgraded to 8.0.1.

* The `semver` npm package has been upgraded to version 5.3.0.
  [PR #8859](https://github.com/meteor/meteor/pull/8859)

* The `faye-websocket` npm package has been upgraded to version 0.11.1,
  and its dependency `websocket-driver` has been upgraded to a version
  containing [this fix](https://github.com/faye/websocket-driver-node/issues/21),
  thanks to [@sdarnell](https://github.com/sdarnell).
  [meteor-feature-requests#160](https://github.com/meteor/meteor-feature-requests/issues/160)

* The `uglify-js` npm package has been upgraded to version 3.0.28.

* Thanks to PRs [#8960](https://github.com/meteor/meteor/pull/8960) and
  [#9018](https://github.com/meteor/meteor/pull/9018) by @GeoffreyBooth, a
  [`coffeescript-compiler`](https://github.com/meteor/meteor/tree/release-1.5.2/packages/non-core/coffeescript-compiler)
  package has been extracted from the `coffeescript` package, similar to
  how the `babel-compiler` package is separate from the `ecmascript`
  package, so that other packages (such as
  [`vue-coffee`](https://github.com/meteor-vue/vue-meteor/tree/master/packages/vue-coffee))
  can make use of `coffeescript-compiler`. All `coffeescript`-related
  packages have been moved to
  [`packages/non-core`](https://github.com/meteor/meteor/tree/release-1.5.2/packages/non-core),
  so that they can be published independently from Meteor releases.

* `meteor list --tree` can now be used to list all transitive package
  dependencies (and versions) in an application. Weakly referenced dependencies
  can also be listed by using the `--weak` option. For more information, run
  `meteor help list`.
  [PR #8936](https://github.com/meteor/meteor/pull/8936)

* The `star.json` manifest created within the root of a `meteor build` bundle
  will now contain `nodeVersion` and `npmVersion` which will specify the exact
  versions of Node.js and npm (respectively) which the Meteor release was
  bundled with.  The `.node_version.txt` file will still be written into the
  root of the bundle, but it may be deprecated in a future version of Meteor.
  [PR #8956](https://github.com/meteor/meteor/pull/8956)

* A new package called `mongo-dev-server` has been created and wired into
  `mongo` as a dependency. As long as this package is included in a Meteor
  application (which it is by default since all new Meteor apps have `mongo`
  as a dependency), a local development MongoDB server is started alongside
  the application. This package was created to provide a way to disable the
  local development Mongo server, when `mongo` isn't needed (e.g. when using
  Meteor as a build system only). If an application has no dependency on
  `mongo`, the `mongo-dev-server` package is not added, which means no local
  development Mongo server is started.
  [Feature Request #31](https://github.com/meteor/meteor-feature-requests/issues/31)
  [PR #8853](https://github.com/meteor/meteor/pull/8853)

* `Accounts.config` no longer mistakenly allows tokens to expire when
  the `loginExpirationInDays` option is set to `null`.
  [Issue #5121](https://github.com/meteor/meteor/issues/5121)
  [PR #8917](https://github.com/meteor/meteor/pull/8917)

* The `"env"` field is now supported in `.babelrc` files.
  [PR #8963](https://github.com/meteor/meteor/pull/8963)

* Files contained by `client/compatibility/` directories or added with
  `api.addFiles(files, ..., { bare: true })` are now evaluated before
  importing modules with `require`, which may be a breaking change if you
  depend on the interleaving of `bare` files with eager module evaluation.
  [PR #8972](https://github.com/meteor/meteor/pull/8972)

* When `meteor test-packages` runs in a browser, uncaught exceptions will
  now be displayed above the test results, along with the usual summary of
  test failures, in case those uncaught errors have something to do with
  later test failures.
  [Issue #4979](https://github.com/meteor/meteor/issues/4979)
  [PR #9034](https://github.com/meteor/meteor/pull/9034)

## v1.5.1, 2017-07-12

* Node has been upgraded to version 4.8.4.

* A new core Meteor package called `server-render` provides generic
  support for server-side rendering of HTML, as described in the package's
  [`README.md`](https://github.com/meteor/meteor/blob/release-1.5.1/packages/server-render/README.md).
  [PR #8841](https://github.com/meteor/meteor/pull/8841)

* To reduce the total number of file descriptors held open by the Meteor
  build system, native file watchers will now be started only for files
  that have changed at least once. This new policy means you may have to
  [wait up to 5000ms](https://github.com/meteor/meteor/blob/6bde360b9c075f1c78c3850eadbdfa7fe271f396/tools/fs/safe-watcher.js#L20-L21)
  for changes to be detected when you first edit a file, but thereafter
  changes will be detected instantaneously. In return for that small
  initial waiting time, the number of open file descriptors will now be
  bounded roughly by the number of files you are actively editing, rather
  than the number of files involved in the build (often thousands), which
  should help with issues like
  [#8648](https://github.com/meteor/meteor/issues/8648). If you need to
  disable the new behavior for any reason, simply set the
  `METEOR_WATCH_PRIORITIZE_CHANGED` environment variable to `"false"`, as
  explained in [PR #8866](https://github.com/meteor/meteor/pull/8866).

* All `observe` and `observeChanges` callbacks are now bound using
  `Meteor.bindEnvironment`.  The same `EnvironmentVariable`s that were
  present when `observe` or `observeChanges` was called are now available
  inside the callbacks. [PR #8734](https://github.com/meteor/meteor/pull/8734)

* A subscription's `onReady` is now fired again during a re-subscription, even
  if the subscription has the same arguments.  Previously, when subscribing
  to a publication the `onReady` would have only been called if the arguments
  were different, creating a confusing difference in functionality.  This may be
  breaking behavior if an app uses the firing of `onReady` as an assumption
  that the data was just received from the server.  If such functionality is
  still necessary, consider using
  [`observe`](https://docs.meteor.com/api/collections.html#Mongo-Cursor-observe)
  or
  [`observeChanges`](https://docs.meteor.com/api/collections.html#Mongo-Cursor-observeChanges)
  [PR #8754](https://github.com/meteor/meteor/pull/8754)
  [Issue #1173](https://github.com/meteor/meteor/issues/1173)

* The `minimongo` and `mongo` packages are now compliant with the upsert behavior
  of MongoDB 2.6 and higher. **As a result support for MongoDB 2.4 has been dropped.**
  This mainly changes the effect of the selector on newly inserted documents.
  [PR #8815](https://github.com/meteor/meteor/pull/8815)

* `reactive-dict` now supports setting initial data when defining a named
  `ReactiveDict`. No longer run migration logic when used on the server,
  this is to prevent duplicate name error on reloads. Initial data is now
  properly serialized.

* `accounts-password` now uses `example.com` as a default "from" address instead
  of `meteor.com`. This change could break account-related e-mail notifications
  (forgot password, activation, etc.) for applications which do not properly
  configure a "from" domain since e-mail providers will often reject mail sent
  from `example.com`. Ensure that `Accounts.emailTemplates.from` is set to a
  proper domain in all applications.
  [PR #8760](https://github.com/meteor/meteor/issues/8760)

* The `accounts-facebook` and `facebook-oauth` packages have been updated to
  use the v2.9 of the Facebook Graph API for the Login Dialog since the v2.2
  version will be deprecated by Facebook in July.  There shouldn't be a problem
  regardless since Facebook simply rolls over to the next active version
  (v2.3, in this case) however this should assist in avoiding deprecation
  warnings and should enable any new functionality which has become available.
  [PR #8858](https://github.com/meteor/meteor/pull/8858)

* Add `DDP._CurrentPublicationInvocation` and `DDP._CurrentMethodInvocation`.
  `DDP._CurrentInvocation` remains for backwards-compatibility. This change
  allows method calls from publications to inherit the `connection` from the
  the publication which called the method.
  [PR #8629](https://github.com/meteor/meteor/pull/8629)

  > Note: If you're calling methods from publications that are using `this.connection`
  > to see if the method was called from server code or not. These checks will now
  > be more restrictive because `this.connection` will now be available when a
  > method is called from a publication.

* Fix issue with publications temporarily having `DDP._CurrentInvocation` set on
  re-run after a user logged in.  This is now provided through
  `DDP._CurrentPublicationInvocation` at all times inside a publication,
  as described above.
  [PR #8031](https://github.com/meteor/meteor/pull/8031)
  [PR #8629](https://github.com/meteor/meteor/pull/8629)

* `Meteor.userId()` and `Meteor.user()` can now be used in both method calls and
  publications.
  [PR #8629](https://github.com/meteor/meteor/pull/8629)

* `this.onStop` callbacks in publications are now run with the publication's
  context and with its `EnvironmentVariable`s bound.
  [PR #8629](https://github.com/meteor/meteor/pull/8629)

* The `minifier-js` package will now replace `process.env.NODE_ENV` with
  its string value (or `"development"` if unspecified).

* The `meteor-babel` npm package has been upgraded to version 0.22.0.

* The `reify` npm package has been upgraded to version 0.11.24.

* The `uglify-js` npm package has been upgraded to version 3.0.18.

* Illegal characters in paths written in build output directories will now
  be replaced with `_`s rather than removed, so that file and directory
  names consisting of only illegal characters do not become empty
  strings. [PR #8765](https://github.com/meteor/meteor/pull/8765).

* Additional "extra" packages (packages that aren't saved in `.meteor/packages`)
  can be included temporarily using the `--extra-packages`
  option.  For example: `meteor run --extra-packages bundle-visualizer`.
  Both `meteor test` and `meteor test-packages` also support the
  `--extra-packages` option and commas separate multiple package names.
  [PR #8769](https://github.com/meteor/meteor/pull/8769)

  > Note: Packages specified using the `--extra-packages` option override
  > version constraints from `.meteor/packages`.

* The `coffeescript` package has been updated to use CoffeeScript version
  1.12.6. [PR #8777](https://github.com/meteor/meteor/pull/8777)

* It's now possible to pipe a series of statements to `meteor shell`,
  whereas previously the input had to be an expression; for example:
  ```sh
  > echo 'import pkg from "babel-runtime/package.json";
  quote> pkg.version' |
  pipe> meteor shell
  "6.23.0"
  ```
  [Issue #8823](https://github.com/meteor/meteor/issues/8823)
  [PR #8833](https://github.com/meteor/meteor/pull/8833)

* Any `Error` thrown by a DDP method with the `error.isClientSafe`
  property set to `true` will now be serialized and displayed to the
  client, whereas previously only `Meteor.Error` objects were considered
  client-safe. [PR #8756](https://github.com/meteor/meteor/pull/8756)

## v1.5, 2017-05-30

* The `meteor-base` package implies a new `dynamic-import` package, which
  provides runtime support for [the proposed ECMAScript dynamic
  `import(...)` syntax](https://github.com/tc39/proposal-dynamic-import),
  enabling asynchronous module fetching or "code splitting." If your app
  does not use the `meteor-base` package, you can use the package by
  simply running `meteor add dynamic-import`. See this [blog
  post](https://blog.meteor.com/meteor-1-5-react-loadable-f029a320e59c)
  and [PR #8327](https://github.com/meteor/meteor/pull/8327) for more
  information about how dynamic `import(...)` works in Meteor, and how to
  use it in your applications.

* The `ecmascript-runtime` package, which provides polyfills for various
  new ECMAScript runtime APIs and language features, has been split into
  `ecmascript-runtime-client` and `ecmascript-runtime-server`, to reflect
  the different needs of browsers versus Node 4. The client runtime now
  relies on the `core-js` library found in the `node_modules` directory of
  the application, rather than a private duplicate installed via
  `Npm.depends`. This is unlikely to be a disruptive change for most
  developers, since the `babel-runtime` npm package is expected to be
  installed, and `core-js` is a dependency of `babel-runtime`, so
  `node_modules/core-js` should already be present. If that's not the
  case, just run `meteor npm install --save core-js` to install it.

* The `npm` npm package has been upgraded to version 4.6.1.

* The `meteor-babel` npm package has been upgraded to version 0.21.4,
  enabling the latest Reify compiler and the transform-class-properties
  plugin, among other improvements.

* The `reify` npm package has been upgraded to version 0.11.21, fixing
  [issue #8595](https://github.com/meteor/meteor/issues/8595) and
  improving compilation and runtime performance.

> Note: With this version of Reify, `import` declarations are compiled to
  `module.watch(require(id), ...)` instead of `module.importSync(id, ...)`
  or the older `module.import(id, ...)`. The behavior of the compiled code
  should be the same as before, but the details seemed different enough to
  warrant a note.

* The `install` npm package has been upgraded to version 0.10.1.

* The `meteor-promise` npm package has been upgraded to version 0.8.4.

* The `uglify-js` npm package has been upgraded to version 3.0.13, fixing
  [#8704](https://github.com/meteor/meteor/issues/8704).

* If you're using the `standard-minifier-js` Meteor package, as most
  Meteor developers do, it will now produce a detailed analysis of package
  and module sizes within your production `.js` bundle whenever you run
  `meteor build` or `meteor run --production`. These data are served by
  the application web server at the same URL as the minified `.js` bundle,
  except with a `.stats.json` file extension instead of `.js`. If you're
  using a different minifier plugin, and would like to support similar
  functionality, refer to
  [these](https://github.com/meteor/meteor/pull/8327/commits/084801237a8c288d99ec82b0fbc1c76bdf1aab16)
  [commits](https://github.com/meteor/meteor/pull/8327/commits/1c8bc7353e9a8d526880634a58c506b423c4a55e)
  for inspiration.

* To visualize the bundle size data produced by `standard-minifier-js`,
  run `meteor add bundle-visualizer` and then start your development
  server in production mode with `meteor run --production`. Be sure to
  remove the `bundle-visualizer` package before actually deploying your
  app, or the visualization will be displayed to your users.

* If you've been developing an app with multiple versions of Meteor, or
  testing with beta versions, and you haven't recently run `meteor reset`,
  your `.meteor/local/bundler-cache` directory may have become quite
  large. This is just a friendly reminder that this directory is perfectly
  safe to delete, and Meteor will repopulate it with only the most recent
  cached bundles.

* Apps created with `meteor create --bare` now use the `static-html`
  package for processing `.html` files instead of `blaze-html-templates`,
  to avoid large unnecessary dependencies like the `jquery` package.

* Babel plugins now receive file paths without leading `/` characters,
  which should prevent confusion about whether the path should be treated
  as absolute. [PR #8610](https://github.com/meteor/meteor/pull/8610)

* It is now possible to override the Cordova iOS and/or Android
  compatibility version by setting the `METEOR_CORDOVA_COMPAT_VERSION_IOS`
  and/or `METEOR_CORDOVA_COMPAT_VERSION_ANDROID` environment variables.
  [PR #8581](https://github.com/meteor/meteor/pull/8581)

* Modules in `node_modules` directories will no longer automatically have
  access to the `Buffer` polyfill on the client, since that polyfill
  contributed more than 22KB of minified JavaScript to the client bundle,
  and was rarely used. If you really need the Buffer API on the client,
  you should now obtain it explicitly with `require("buffer").Buffer`.
  [Issue #8645](https://github.com/meteor/meteor/issues/8645).

* Packages in `node_modules` directories are now considered non-portable
  (and thus may be automatically rebuilt for the current architecture), if
  their `package.json` files contain any of the following install hooks:
  `install`, `preinstall`, or `postinstall`. Previously, a package was
  considered non-portable only if it contained any `.node` binary modules.
  [Issue #8225](https://github.com/meteor/meteor/issues/8225)

## v1.4.4.6, 2018-04-02

* Node has been upgraded to version
  [4.9.0](https://nodejs.org/en/blog/release/v4.9.0/), an important
  [security release](https://nodejs.org/en/blog/vulnerability/march-2018-security-releases/).
  The Node v4.x release line will exit the Node.js Foundation's
  [long-term support (LTS) status](https://github.com/nodejs/LTS) on April 30,
  2018. We strongly advise updating to a version of Meteor using a newer
  version of Node which is still under LTS status, such as Meteor 1.6.x
  which uses Node 8.x.

* The `npm` package has been upgraded to version
  [4.6.1](https://github.com/npm/npm/releases/tag/v4.6.1).

## v1.4.4.5, 2017-12-08

* Node has been upgraded to version
  [4.8.7](https://nodejs.org/en/blog/release/v4.8.7/), an important
  [security release](https://nodejs.org/en/blog/vulnerability/december-2017-security-releases/).

## v1.4.4.4, 2017-09-26

* Updating to Meteor 1.4.4.4 will automatically patch a security
  vulnerability in the `allow-deny` package, since `meteor-tool@1.4.4_4`
  requires `allow-deny@1.0.9` or later. If for any reason you are not
  ready or able to update to Meteor 1.4.4.4 by running `meteor update`,
  please at least run
  ```sh
  meteor update allow-deny
  ```
  instead. More details about the security vulnerability can be found on
  the Meteor forums.

## v1.4.4.3, 2017-05-22

* Node has been upgraded to version 4.8.3.

* A bug in checking body lengths of HTTP responses that was affecting
  Galaxy deploys has been fixed.
  [PR #8709](https://github.com/meteor/meteor/pull/8709).

## v1.4.4.2, 2017-05-02

* Node has been upgraded to version 4.8.2.

* The `npm` npm package has been upgraded to version 4.5.0.
  Note that when using npm `scripts` there has been a change regarding
  what happens when `SIGINT` (Ctrl-C) is received.  Read more
  [here](https://github.com/npm/npm/releases/tag/v4.5.0).

* Fix a regression which prevented us from displaying a helpful banner when
  running `meteor debug` because of a change in Node.js.

* Update `node-inspector` npm to 1.1.1, fixing a problem encountered when trying
  to press "Enter" in the inspector console.
  [Issue #8469](https://github.com/meteor/meteor/issues/8469)

* The `email` package has had its `mailcomposer` npm package swapped with
  a Node 4 fork of `nodemailer` due to its ability to support connection pooling
  in a similar fashion as the original `mailcomposer`.
  [Issue #8591](https://github.com/meteor/meteor/issues/8591)
  [PR #8605](https://github.com/meteor/meteor/pull/8605)

    > Note: The `MAIL_URL` should be configured with a scheme which matches the
    > protocol desired by your e-mail vendor/mail-transport agent.  For
    > encrypted connections (typically listening on port 465), this means
    > using `smtps://`.  Unencrypted connections or those secured through
    > a `STARTTLS` connection upgrade (typically using port 587 and sometimes
    > port 25) should continue to use `smtp://`.  TLS/SSL will be automatically
    > enabled if the mail provider supports it.

* A new `Tracker.inFlush()` has been added to provide a global Tracker
  "flushing" state.
  [PR #8565](https://github.com/meteor/meteor/pull/8565).

* The `meteor-babel` npm package has been upgraded to version 0.20.1, and
  the `reify` npm package has been upgraded to version 0.7.4, fixing
  [issue #8595](https://github.com/meteor/meteor/issues/8595).
  (This was fixed between full Meteor releases, but is being mentioned here.)

## v1.4.4.1, 2017-04-07

* A change in Meteor 1.4.4 to remove "garbage" directories asynchronously
  in `files.renameDirAlmostAtomically` had unintended consequences for
  rebuilding some npm packages, so that change was reverted, and those
  directories are now removed before `files.renameDirAlmostAtomically`
  returns. [PR #8574](https://github.com/meteor/meteor/pull/8574)

## v1.4.4, 2017-04-07

* Node has been upgraded to version 4.8.1.

* The `npm` npm package has been upgraded to version 4.4.4.
  It should be noted that this version reduces extra noise
  previously included in some npm errors.

* The `node-gyp` npm package has been upgraded to 3.6.0 which
  adds support for VS2017 on Windows.

* The `node-pre-gyp` npm package has been updated to 0.6.34.

* Thanks to the outstanding efforts of @sethmurphy18, the `minifier-js`
  package now uses [Babili](https://github.com/babel/babili) instead of
  [UglifyJS](https://github.com/mishoo/UglifyJS2), resolving numerous
  long-standing bugs due to UglifyJS's poor support for ES2015+ syntax.
  [Issue #8378](https://github.com/meteor/meteor/issues/8378)
  [PR #8397](https://github.com/meteor/meteor/pull/8397)

* The `meteor-babel` npm package has been upgraded to version 0.19.1, and
  `reify` has been upgraded to version 0.6.6, fixing several subtle bugs
  introduced by Meteor 1.4.3 (see below), including
  [issue #8461](https://github.com/meteor/meteor/issues/8461).

* The Reify module compiler is now a Babel plugin, making it possible for
  other custom Babel plugins configured in `.babelrc` or `package.json`
  files to run before Reify, fixing bugs that resulted from running Reify
  before other plugins in Meteor 1.4.3.
  [Issue #8399](https://github.com/meteor/meteor/issues/8399)
  [Issue #8422](https://github.com/meteor/meteor/issues/8422)
  [`meteor-babel` issue #13](https://github.com/meteor/babel/issues/13)

* Two new `export ... from ...` syntax extensions are now supported:
  ```js
  export * as namespace from "./module"
  export def from "./module"
  ```
  Read the ECMA262 proposals here:
  * https://github.com/leebyron/ecmascript-export-ns-from
  * https://github.com/leebyron/ecmascript-export-default-from

* When `Meteor.call` is used on the server to invoke a method that
  returns a `Promise` object, the result will no longer be the `Promise`
  object, but the resolved value of the `Promise`.
  [Issue #8367](https://github.com/meteor/meteor/issues/8367)

> Note: if you actually want a `Promise` when calling `Meteor.call` or
  `Meteor.apply` on the server, use `Meteor.callAsync` and/or
  `Meteor.applyAsync` instead.
  [Issue #8367](https://github.com/meteor/meteor/issues/8367),
  https://github.com/meteor/meteor/commit/0cbd25111d1249a61ca7adce23fad5215408c821

* The `mailcomposer` and `smtp-connection` npms have been updated to resolve an
  issue with the encoding of long header lines.
  [Issue #8425](https://github.com/meteor/meteor/issues/8425)
  [PR #8495](https://github.com/meteor/meteor/pull/8495)

* `Accounts.config` now supports an `ambiguousErrorMessages` option which
  enabled generalization of messages produced by the `accounts-*` packages.
  [PR #8520](https://github.com/meteor/meteor/pull/8520)

* A bug which caused account enrollment tokens to be deleted too soon was fixed.
  [Issue #8218](https://github.com/meteor/meteor/issues/8218)
  [PR #8474](https://github.com/meteor/meteor/pull/8474)

* On Windows, bundles built during `meteor build` or `meteor deploy` will
  maintain the executable bit for commands installed in the
  `node_modules\.bin` directory.
  [PR #8503](https://github.com/meteor/meteor/pull/8503)

* On Windows, the upgrades to Node.js, `npm` and `mongodb` are now in-sync with
  other archs again after being mistakenly overlooked in 1.4.3.2.  An admin
  script enhancement has been applied to prevent this from happening again.
  [PR #8505](https://github.com/meteor/meteor/pull/8505)

## v1.4.3.2, 2017-03-14

* Node has been upgraded to version 4.8.0.

* The `npm` npm package has been upgraded to version 4.3.0.

* The `node-gyp` npm package has been upgraded to 3.5.0.

* The `node-pre-gyp` npm package has been updated to 0.6.33.

* The bundled version of MongoDB used by `meteor run` in development
  has been upgraded to 3.2.12.

* The `mongodb` npm package used by the `npm-mongo` Meteor package has
  been updated to version 2.2.24.
  [PR #8453](https://github.com/meteor/meteor/pull/8453)
  [Issue #8449](https://github.com/meteor/meteor/issues/8449)

* The `check` package has had its copy of `jQuery.isPlainObject`
  updated to a newer implementation to resolve an issue where the
  `nodeType` property of an object couldn't be checked, fixing
  [#7354](https://github.com/meteor/meteor/issues/7354).

* The `standard-minifier-js` and `minifier-js` packages now have improved
  error capturing to provide more information on otherwise unhelpful errors
  thrown when UglifyJS encounters ECMAScript grammar it is not familiar with.
  [#8414](https://github.com/meteor/meteor/pull/8414)

* Similar in behavior to `Meteor.loggingIn()`, `accounts-base` now offers a
  reactive `Meteor.loggingOut()` method (and related Blaze helpers,
  `loggingOut` and `loggingInOrOut`).
  [PR #8271](https://github.com/meteor/meteor/pull/8271)
  [Issue #1331](https://github.com/meteor/meteor/issues/1331)
  [Issue #769](https://github.com/meteor/meteor/issues/769)

* Using `length` as a selector field name and with a `Number` as a value
  in a `Mongo.Collection` transformation will no longer cause odd results.
  [#8329](https://github.com/meteor/meteor/issues/8329).

* `observe-sequence` (and thus Blaze) now properly supports `Array`s which were
  created in a vm or across frame boundaries, even if they were sub-classed.
  [Issue #8160](https://github.com/meteor/meteor/issues/8160)
  [PR #8401](https://github.com/meteor/meteor/pull/8401)

* Minimongo now supports `$bitsAllClear`, `$bitsAllSet`, `$bitsAnySet` and
  `$bitsAnyClear`.
  [#8350](https://github.com/meteor/meteor/pull/8350)

* A new [Development.md](DEVELOPMENT.md) document has been created to provide
  an easier path for developers looking to make contributions to Meteor Core
  (that is, the `meteor` tool itself) along with plenty of helpful reminders
  for those that have already done so!
  [#8267](https://github.com/meteor/meteor/pull/8267)

* The suggestion to add a `{oauth-service}-config-ui` package will no longer be
  made on the console if `service-configuration` package is already installed.
  [Issue #8366](https://github.com/meteor/meteor/issues/8366)
  [PR #8429](https://github.com/meteor/meteor/pull/8429)

* `Meteor.apply`'s `throwStubExceptions` option is now properly documented in
  the documentation whereas it was previously only mentioned in the Guide.
  [Issue #8435](https://github.com/meteor/meteor/issues/8435)
  [PR #8443](https://github.com/meteor/meteor/pull/8443)

* `DDPRateLimiter.addRule` now accepts a callback which will be executed after
  a rule is executed, allowing additional actions to be taken if necessary.
  [Issue #5541](https://github.com/meteor/meteor/issues/5541)
  [PR #8237](https://github.com/meteor/meteor/pull/8237)

* `jquery` is no longer a dependency of the `http` package.
  [#8389](https://github.com/meteor/meteor/pull/8389)

* `jquery` is no longer in the default package list after running
  `meteor create`, however is still available thanks to `blaze-html-templates`.
  If you still require jQuery, the recommended approach is to install it from
  npm with `meteor npm install --save jquery` and then `import`-ing it into your
  application.
  [#8388](https://github.com/meteor/meteor/pull/8388)

* The `shell-server` package (i.e. `meteor shell`) has been updated to more
  gracefully handle recoverable errors (such as `SyntaxError`s) in the same
  fashion as the Node REPL.
  [Issue #8290](https://github.com/meteor/meteor/issues/8290)
  [PR #8446](https://github.com/meteor/meteor/pull/8446)

* The `webapp` package now reveals a `WebApp.connectApp` to make it easier to
  provide custom error middleware.
  [#8403](https://github.com/meteor/meteor/pull/8403)

* The `meteor update --all-packages` command has been properly documented in
  command-line help (i.e. `meteor update --help`).
  [PR #8431](https://github.com/meteor/meteor/pull/8431)
  [Issue #8154](https://github.com/meteor/meteor/issues/8154)

* Syntax errors encountered while scanning `package.json` files for binary
  dependencies are now safely and silently ignored.
  [Issue #8427](https://github.com/meteor/meteor/issues/8427)
  [PR #8468](https://github.com/meteor/meteor/pull/8468)

## v1.4.3.1, 2017-02-14

* The `meteor-babel` npm package has been upgraded to version 0.14.4,
  fixing [#8349](https://github.com/meteor/meteor/issues/8349).

* The `reify` npm package has been upgraded to version 0.4.9.

* Partial `npm-shrinkwrap.json` files are now disregarded when
  (re)installing npm dependencies of Meteor packages, fixing
  [#8349](https://github.com/meteor/meteor/issues/8349). Further
  discussion of the new `npm` behavior can be found
  [here](https://github.com/npm/npm/blob/latest/CHANGELOG.md#no-more-partial-shrinkwraps-breaking).

## v1.4.3, 2017-02-13

* Versions of Meteor [core
  packages](https://github.com/meteor/meteor/tree/release-1.4.3/packages)
  are once again constrained by the current Meteor release.

> Before Meteor 1.4, the current release dictated the exact version of
  every installed core package, which meant newer core packages could not
  be installed without publishing a new Meteor release. In order to
  support incremental development of core packages, Meteor 1.4 removed all
  release-based constraints on core package versions
  ([#7084](https://github.com/meteor/meteor/pull/7084)). Now, in Meteor
  1.4.3, core package versions must remain patch-compatible with the
  versions they had when the Meteor release was published. This middle
  ground restores meaning to Meteor releases, yet still permits patch
  updates to core packages.

* The `cordova-lib` npm package has been updated to 6.4.0, along with
  cordova-android (6.1.1) and cordova-ios (4.3.0), and various plugins.
  [#8239](https://github.com/meteor/meteor/pull/8239)

* The `coffeescript` Meteor package has been moved from
  `packages/coffeescript` to `packages/non-core/coffeescript`, so that it
  will not be subject to the constraints described above.

* CoffeeScript source maps should be now be working properly in development.
  [#8298](https://github.com/meteor/meteor/pull/8298)

* The individual account "service" packages (`facebook`, `google`, `twitter`,
  `github`, `meteor-developer`, `meetup` and `weibo`) have been split into:
  - `<service>-oauth` (which interfaces with the `<service>` directly) and
  - `<service>-config-ui` (the Blaze configuration templates for `accounts-ui`)

  This means you can now use `accounts-<service>` without needing Blaze.

  If you are using `accounts-ui` and `accounts-<service>`, you will probably
  need to install the `<service>-config-ui` package if you want to configure it
  using the Accounts UI.

  - [Issue #7715](https://github.com/meteor/meteor/issues/7715)
  - [PR(`facebook`) #7728](https://github.com/meteor/meteor/pull/7728)
  - [PR(`google`) #8275](https://github.com/meteor/meteor/pull/8275)
  - [PR(`twitter`) #8283](https://github.com/meteor/meteor/pull/8283)
  - [PR(`github`) #8303](https://github.com/meteor/meteor/pull/8303)
  - [PR(`meteor-developer`) #8305](https://github.com/meteor/meteor/pull/8305)
  - [PR(`meetup`) #8321](https://github.com/meteor/meteor/pull/8321)
  - [PR(`weibo`) #8302](https://github.com/meteor/meteor/pull/8302)

* The `url` and `http` packages now encode to a less error-prone
  format which more closely resembles that used by PHP, Ruby, `jQuery.param`
  and others. `Object`s and `Array`s can now be encoded, however, if you have
  previously relied on `Array`s passed as `params` being simply `join`-ed with
  commas, you may need to adjust your `HTTP.call` implementations.
  [#8261](https://github.com/meteor/meteor/pull/8261) and
  [#8342](https://github.com/meteor/meteor/pull/8342).

* The `npm` npm package is still at version 4.1.2 (as it was when Meteor
  1.4.3 was originally published), even though `npm` was downgraded to
  3.10.9 in Meteor 1.4.2.7.

* The `meteor-babel` npm package has been upgraded to version 0.14.3,
  fixing [#8021](https://github.com/meteor/meteor/issues/8021) and
  [#7662](https://github.com/meteor/meteor/issues/7662).

* The `reify` npm package has been upgraded to 0.4.7.

* Added support for frame-ancestors CSP option in browser-policy.
  [#7970](https://github.com/meteor/meteor/pull/7970)

* You can now use autoprefixer with stylus files added via packages.
  [#7727](https://github.com/meteor/meteor/pull/7727)

* Restored [#8213](https://github.com/meteor/meteor/pull/8213)
  after those changes were reverted in
  [v1.4.2.5](https://github.com/meteor/meteor/blob/devel/History.md#v1425).

* npm dependencies of Meteor packages will now be automatically rebuilt if
  the npm package's `package.json` file has "scripts" section containing a
  `preinstall`, `install`, or `postinstall` command, as well as when the
  npm package contains any `.node` files. Discussion
  [here](https://github.com/meteor/meteor/issues/8225#issuecomment-275044900).

* The `meteor create` command now runs `meteor npm install` automatically
  to install dependencies specified in the default `package.json` file.
  [#8108](https://github.com/meteor/meteor/pull/8108)

## v1.4.2.7, 2017-02-13

* The `npm` npm package has been *downgraded* from version 4.1.2 back to
  version 3.10.9, reverting the upgrade in Meteor 1.4.2.4.

## v1.4.2.6, 2017-02-08

* Fixed a critical [bug](https://github.com/meteor/meteor/issues/8325)
  that was introduced by the fix for
  [Issue #8136](https://github.com/meteor/meteor/issues/8136), which
  caused some npm packages in nested `node_modules` directories to be
  omitted from bundles produced by `meteor build` and `meteor deploy`.

## v1.4.2.5, 2017-02-03

* Reverted [#8213](https://github.com/meteor/meteor/pull/8213) as the
  change was deemed too significant for this release.

> Note: The decision to revert the above change was made late in the
  Meteor 1.4.2.4 release process, before it was ever recommended but too
  late in the process to avoid the additional increment of the version number.
  See [#8311](https://github.com/meteor/meteor/pull/8311) for additional
  information. This change will still be released in an upcoming version
  of Meteor with a more seamless upgrade.

## v1.4.2.4, 2017-02-02

* Node has been upgraded to version 4.7.3.

* The `npm` npm package has been upgraded from version 3.10.9 to 4.1.2.

> Note: This change was later deemed too substantial for a point release
  and was reverted in Meteor 1.4.2.7.

* Fix for [Issue #8136](https://github.com/meteor/meteor/issues/8136).

* Fix for [Issue #8222](https://github.com/meteor/meteor/issues/8222).

* Fix for [Issue #7849](https://github.com/meteor/meteor/issues/7849).

* The version of 7-zip included in the Windows dev bundle has been
  upgraded from 1602 to 1604 in an attempt to mitigate
  [Issue #7688](https://github.com/meteor/meteor/issues/7688).

* The `"main"` field of `package.json` modules will no longer be
  overwritten with the value of the optional `"browser"` field, now that
  the `install` npm package can make sense of the `"browser"` field at
  runtime. If you experience module resolution failures on the client
  after updating Meteor, make sure you've updated the `modules-runtime`
  Meteor package to at least version 0.7.8.
  [#8213](https://github.com/meteor/meteor/pull/8213)

## v1.4.2.3, 2016-11-17

* Style improvements for `meteor create --full`.
  [#8045](https://github.com/meteor/meteor/pull/8045)

> Note: Meteor 1.4.2.2 was finalized before
  [#8045](https://github.com/meteor/meteor/pull/8045) was merged, but
  those changes were [deemed important
  enough](https://github.com/meteor/meteor/pull/8044#issuecomment-260913739)
  to skip recommending 1.4.2.2 and instead immediately release 1.4.2.3.

## v1.4.2.2, 2016-11-15

* Node has been upgraded to version 4.6.2.

* `meteor create` now has a new `--full` option, which generates an larger app,
  demonstrating development techniques highlighted in the
  [Meteor Guide](http://guide.meteor.com)

  [Issue #6974](https://github.com/meteor/meteor/issues/6974)
  [PR #7807](https://github.com/meteor/meteor/pull/7807)

* Minimongo now supports `$min`, `$max` and partially supports `$currentDate`.

  [Issue #7857](https://github.com/meteor/meteor/issues/7857)
  [PR #7858](https://github.com/meteor/meteor/pull/7858)

* Fix for [Issue #5676](https://github.com/meteor/meteor/issues/5676)
  [PR #7968](https://github.com/meteor/meteor/pull/7968)

* It is now possible for packages to specify a *lazy* main module:
  ```js
  Package.onUse(function (api) {
    api.mainModule("client.js", "client", { lazy: true });
  });
  ```
  This means the `client.js` module will not be evaluated during app
  startup unless/until another module imports it, and will not even be
  included in the client bundle if no importing code is found. **Note 1:**
  packages with lazy main modules cannot use `api.export` to export global
  symbols to other packages/apps. **Note 2:** packages with lazy main
  modules should be restricted to Meteor 1.4.2.2 or later via
  `api.versionsFrom("1.4.2.2")`, since older versions of Meteor cannot
  import lazy main modules using `import "meteor/<package name>"` but must
  explicitly name the module: `import "meteor/<package name>/client.js"`.

## v1.4.2.1, 2016-11-08

* Installing the `babel-runtime` npm package in your application
  `node_modules` directory is now required for most Babel-transformed code
  to work, as the Meteor `babel-runtime` package no longer attempts to
  provide custom implementations of Babel helper functions. To install
  the `babel-runtime` package, simply run the command
  ```sh
  meteor npm install --save babel-runtime
  ```
  in any Meteor application directory. The Meteor `babel-runtime` package
  version has been bumped to 1.0.0 to reflect this major change.
  [#7995](https://github.com/meteor/meteor/pull/7995)

* File system operations performed by the command-line tool no longer use
  fibers unless the `METEOR_DISABLE_FS_FIBERS` environment variable is
  explicitly set to a falsy value. For larger apps, this change results in
  significant build performance improvements due to the creation of fewer
  fibers and the avoidance of unnecessary asyncronous delays.
  https://github.com/meteor/meteor/pull/7975/commits/ca4baed90ae0675e55c93976411d4ed91f12dd63

* Running Meteor as `root` is still discouraged, and results in a fatal
  error by default, but the `--allow-superuser` flag now works as claimed.
  [#7959](https://github.com/meteor/meteor/issues/7959)

* The `dev_bundle\python\python.exe` executable has been restored to the
  Windows dev bundle, which may help with `meteor npm rebuild` commands.
  [#7960](https://github.com/meteor/meteor/issues/7960)

* Changes within linked npm packages now trigger a partial rebuild,
  whereas previously (in 1.4.2) they were ignored.
  [#7978](https://github.com/meteor/meteor/issues/7978)

* Miscellaneous fixed bugs:
  [#2876](https://github.com/meteor/meteor/issues/2876)
  [#7154](https://github.com/meteor/meteor/issues/7154)
  [#7956](https://github.com/meteor/meteor/issues/7956)
  [#7974](https://github.com/meteor/meteor/issues/7974)
  [#7999](https://github.com/meteor/meteor/issues/7999)
  [#8005](https://github.com/meteor/meteor/issues/8005)
  [#8007](https://github.com/meteor/meteor/issues/8007)

## v1.4.2, 2016-10-25

* This release implements a number of rebuild performance optimizations.
  As you edit files in development, the server should restart and rebuild
  much more quickly, especially if you have many `node_modules` files.
  See https://github.com/meteor/meteor/pull/7668 for more details.

> Note: the `METEOR_PROFILE` environment variable now provides data for
  server startup time as well as build time, which should make it easier
  to tell which of your packages are responsible for slow startup times.
  Please include the output of `METEOR_PROFILE=10 meteor run` with any
  GitHub issue about rebuild performance.

* `npm` has been upgraded to version 3.10.9.

* The `cordova-lib` npm package has been updated to 6.3.1, along with
  cordova-android (5.2.2) and cordova-ios (4.2.1), and various plugins.

* The `node-pre-gyp` npm package has been updated to 0.6.30.

* The `lru-cache` npm package has been updated to 4.0.1.

* The `meteor-promise` npm package has been updated to 0.8.0 for better
  asynchronous stack traces.

* The `meteor` tool is now prevented from running as `root` as this is
  not recommended and can cause issues with permissions.  In some environments,
  (e.g. Docker), it may still be desired to run as `root` and this can be
  permitted by passing `--unsafe-perm` to the `meteor` command.
  [#7821](https://github.com/meteor/meteor/pull/7821)

* Blaze-related packages have been extracted to
  [`meteor/blaze`](https://github.com/meteor/blaze), and the main
  [`meteor/meteor`](https://github.com/meteor/meteor) repository now
  refers to them via git submodules (see
  [#7633](https://github.com/meteor/meteor/pull/7633)).
  When running `meteor` from a checkout, you must now update these
  submodules by running
  ```sh
  git submodule update --init --recursive
  ```
  in the root directory of your `meteor` checkout.

* Accounts.forgotPassword and .verifyEmail no longer throw errors if callback is provided. [Issue #5664](https://github.com/meteor/meteor/issues/5664) [Origin PR #5681](https://github.com/meteor/meteor/pull/5681) [Merged PR](https://github.com/meteor/meteor/pull/7117)

* The default content security policy (CSP) for Cordova now includes `ws:`
  and `wss:` WebSocket protocols.
  [#7774](https://github.com/meteor/meteor/pull/7774)

* `meteor npm` commands are now configured to use `dev_bundle/.npm` as the
  npm cache directory by default, which should make npm commands less
  sensitive to non-reproducible factors in the external environment.
  https://github.com/meteor/meteor/pull/7668/commits/3313180a6ff33ee63602f7592a9506012029e919

* The `meteor test` command now supports the `--no-release-check` flag.
  https://github.com/meteor/meteor/pull/7668/commits/7097f78926f331fb9e70a06300ce1711adae2850

* JavaScript module bundles on the server no longer include transitive
  `node_modules` dependencies, since those dependencies can be evaluated
  directly by Node. This optimization should improve server rebuild times
  for apps and packages with large `node_modules` directories.
  https://github.com/meteor/meteor/pull/7668/commits/03c5346873849151cecc3e00606c6e5aa13b3bbc

* The `standard-minifier-css` package now does basic caching for the
  expensive `mergeCss` function.
  https://github.com/meteor/meteor/pull/7668/commits/bfa67337dda1e90610830611fd99dcb1bd44846a

* The `coffeescript` package now natively supports `import` and `export`
  declarations. [#7818](https://github.com/meteor/meteor/pull/7818)

* Due to changes in how Cordova generates version numbers for iOS and Android
  apps, you may experience issues with apps updating on user devices.  To avoid
  this, consider managing the `buildNumber` manually using
  `App.info('buildNumber', 'XXX');` in `mobile-config.js`. There are additional
  considerations if you have been setting `android:versionCode` or
  `ios-CFBundleVersion`.  See
  [#7205](https://github.com/meteor/meteor/issues/7205) and
  [#6978](https://github.com/meteor/meteor/issues/6978) for more information.

## v1.4.1.3, 2016-10-21

* Node has been updated to version 4.6.1:
  https://nodejs.org/en/blog/release/v4.6.1/

* The `mongodb` npm package used by the `npm-mongo` Meteor package has
  been updated to version 2.2.11.
  [#7780](https://github.com/meteor/meteor/pull/7780)

* The `fibers` npm package has been upgraded to version 1.0.15.

* Running Meteor with a different `--port` will now automatically
  reconfigure the Mongo replica set when using the WiredTiger storage
  engine, instead of failing to start Mongo.
  [#7840](https://github.com/meteor/meteor/pull/7840).

* When the Meteor development server shuts down, it now attempts to kill
  the `mongod` process it spawned, in addition to killing any running
  `mongod` processes when the server first starts up.
  https://github.com/meteor/meteor/pull/7668/commits/295d3d5678228f06ee0ab6c0d60139849a0ea192

* The `meteor <command> ...` syntax will now work for any command
  installed in `dev_bundle/bin`, except for Meteor's own commands.

* Incomplete package downloads will now fail (and be retried several
  times) instead of silently succeeding, which was the cause of the
  dreaded `Error: ENOENT: no such file or directory, open... os.json`
  error. [#7806](https://github.com/meteor/meteor/issues/7806)

## v1.4.1.2, 2016-10-04

* Node has been upgraded to version 4.6.0, a recommended security release:
  https://nodejs.org/en/blog/release/v4.6.0/

* `npm` has been upgraded to version 3.10.8.

## v1.4.1.1, 2016-08-24

* Update the version of our Node MongoDB driver to 2.2.8 to fix a bug in
  reconnection logic, leading to some `update` and `remove` commands being
  treated as `insert`s. [#7594](https://github.com/meteor/meteor/issues/7594)

## v1.4.1, 2016-08-18

* Node has been upgraded to 4.5.0.

* `npm` has been upgraded to 3.10.6.

* The `meteor publish-for-arch` command is no longer necessary when
  publishing Meteor packages with binary npm dependencies. Instead, binary
  dependencies will be rebuilt automatically on the installation side.
  Meteor package authors are not responsible for failures due to compiler
  toolchain misconfiguration, and any compilation problems with the
  underlying npm packages should be taken up with the authors of those
  packages. That said, if a Meteor package author really needs or wants to
  continue using `meteor publish-for-arch`, she should publish her package
  using an older release: e.g. `meteor --release 1.4 publish`.
  [#7608](https://github.com/meteor/meteor/pull/7608)

* The `.meteor-last-rebuild-version.json` files that determine if a binary
  npm package needs to be rebuilt now include more information from the
  `process` object, namely `process.{platform,arch,versions}` instead of
  just `process.versions`. Note also that the comparison of versions now
  ignores differences in patch versions, to avoid needless rebuilds.

* The `npm-bcrypt` package now uses a pure-JavaScript implementation by
  default, but will prefer the native `bcrypt` implementation if it is
  installed in the application's `node_modules` directory. In other words,
  run `meteor install --save bcrypt` in your application if you need or
  want to use the native implementation of `bcrypt`.
  [#7595](https://github.com/meteor/meteor/pull/7595)

* After Meteor packages are downloaded from Atmosphere, they will now be
  extracted using native `tar` or `7z.exe` on Windows, instead of the
  https://www.npmjs.com/package/tar library, for a significant performance
  improvement. [#7457](https://github.com/meteor/meteor/pull/7457)

* The npm `tar` package has been upgraded to 2.2.1, though it is now only
  used as a fallback after native `tar` and/or `7z.exe`.

* The progress indicator now distinguishes between downloading,
  extracting, and loading newly-installed Meteor packages, instead of
  lumping all of that work into a "downloading" status message.

* Background Meteor updates will no longer modify the `~/.meteor/meteor`
  symbolic link (or `AppData\Local\.meteor\meteor.bat` on Windows).
  Instead, developers must explicitly type `meteor update` to begin using
  a new version of the `meteor` script.

* Password Reset tokens now expire (after 3 days by default -- can be modified via `Accounts.config({ passwordResetTokenExpirationInDays: ...}`). [PR #7534](https://github.com/meteor/meteor/pull/7534)

* The `google` package now uses the `email` scope as a mandatory field instead
  of the `profile` scope. The `profile` scope is still added by default if the
  `requestPermissions` option is not specified to maintain backward
  compatibility, but it is now possible to pass an empty array to
  `requestPermissions` in order to only request the `email` scope, which
  reduces the amount of permissions requested from the user in the Google
  popup. [PR #6975](https://github.com/meteor/meteor/pull/6975)

* Added `Facebook.handleAuthFromAccessToken` in the case where you get the FB
  accessToken in some out-of-band way. [PR #7550](https://github.com/meteor/meteor/pull/7550)

* `Accounts.onLogout` gets `{ user, connection }` context in a similar fashion
  to `Accounts.onLogin`. [Issue #7397](https://github.com/meteor/meteor/issues/7397) [PR #7433](https://github.com/meteor/meteor/pull/7433)

* The `node-gyp` and `node-pre-gyp` tools will now be installed in
  `bundle/programs/server/node_modules`, to assist with rebuilding binary
  npm packages when deploying an app to Galaxy or elsewhere.
  [#7571](https://github.com/meteor/meteor/pull/7571)

* The `standard-minifier-{js,css}` packages no longer minify .js or .css
  files on the server. [#7572](https://github.com/meteor/meteor/pull/7572)

* Multi-line input to `meteor shell`, which was broken by changes to the
  `repl` module in Node 4, works again.
  [#7562](https://github.com/meteor/meteor/pull/7562)

* The implementation of the command-line `meteor` tool now forbids
  misbehaving polyfill libraries from overwriting `global.Promise`.
  [#7569](https://github.com/meteor/meteor/pull/7569)

* The `oauth-encryption` package no longer depends on the
  `npm-node-aes-gcm` package (or any special npm packages), because the
  Node 4 `crypto` library natively supports the `aes-128-gcm` algorithm.
  [#7548](https://github.com/meteor/meteor/pull/7548)

* The server-side component of the `meteor shell` command has been moved
  into a Meteor package, so that it can be developed independently from
  the Meteor release process, thanks to version unpinning.
  [#7624](https://github.com/meteor/meteor/pull/7624)

* The `meteor shell` command now works when running `meteor test`.

* The `meteor debug` command no longer pauses at the first statement
  in the Node process, yet still reliably stops at custom breakpoints
  it encounters later.

* The `meteor-babel` package has been upgraded to 0.12.0.

* The `meteor-ecmascript-runtime` package has been upgraded to 0.2.9, to
  support several additional [stage 4
  proposals](https://github.com/meteor/ecmascript-runtime/pull/4).

* A bug that prevented @-scoped npm packages from getting bundled for
  deployed apps has been fixed.
  [#7609](https://github.com/meteor/meteor/pull/7609).

* The `meteor update` command now supports an `--all-packages` flag to
  update all packages (including indirect dependencies) to their latest
  compatible versions, similar to passing the names of all your packages
  to the `meteor update` command.
  [#7653](https://github.com/meteor/meteor/pull/7653)

* Background release updates can now be disabled by invoking either
  `meteor --no-release-check` or `METEOR_NO_RELEASE_CHECK=1 meteor`.
  [#7445](https://github.com/meteor/meteor/pull/7445)

## v1.4.0.1, 2016-07-29

* Fix issue with the 1.4 tool springboarding to older releases (see [Issue #7491](https://github.com/meteor/meteor/issues/7491))

* Fix issue with running in development on Linux 32bit [Issue #7511](https://github.com/meteor/meteor/issues/7511)

## v1.4, 2016-07-25

* Node has been upgraded to 4.4.7.

* The `meteor-babel` npm package has been upgraded to 0.11.7.

* The `reify` npm package has been upgraded to 0.3.6.

* The `bcrypt` npm package has been upgraded to 0.8.7.

* Nested `import` declarations are now enabled for package code as well as
  application code. 699cf1f38e9b2a074169515d23983f74148c7223

* Meteor has been upgraded to support Mongo 3.2 by default (the bundled version
  used by `meteor run` has been upgraded). Internally it now uses the 2.2.4
  version of the `mongodb` npm driver, and has been tested against at Mongo 3.2
  server. [Issue #6957](https://github.com/meteor/meteor/issues/6957)

  Mongo 3.2 defaults to the new WiredTiger storage engine. You can update your
  database following the instructions here:
  https://docs.mongodb.com/v3.0/release-notes/3.0-upgrade/.
  In development, you can also just use `meteor reset` to remove your old
  database, and Meteor will create a new WiredTiger database for you. The Mongo
  driver will continue to work with the old MMAPv1 storage engine however.

  The new version of the Mongo driver has been tested with MongoDB versions from
  2.6 up. Mongo 2.4 has now reached end-of-life
  (https://www.mongodb.com/support-policy), and is no longer supported.

  If you are setting `MONGO_OPLOG_URL`, especially in production, ensure you are
  passing in the `replicaSet` argument (see [#7450]
    (https://github.com/meteor/meteor/issues/7450))

* Custom Mongo options can now be specified using the
  `Mongo.setConnectionOptions(options)` API.
  [#7277](https://github.com/meteor/meteor/pull/7277)

* On the server, cursor.count() now takes a single argument `applySkipLimit`
  (see the corresponding [Mongo documentation]
    (http://mongodb.github.io/node-mongodb-native/2.1/api/Cursor.html#count))

* Fix for regression caused by #5837 which incorrectly rewrote
  network-path references (e.g. `//domain.com/image.gif`) in CSS URLs.
  [#7416](https://github.com/meteor/meteor/issues/7416)
* Added Angular2 boilerplate example [#7364](https://github.com/meteor/meteor/pull/7363)

## v1.3.5.1, 2016-07-18

* This release fixed a small bug in 1.3.5 that prevented updating apps
  whose `.meteor/release` files refer to releases no longer installed in
  `~/.meteor/packages/meteor-tool`. [576468eae8d8dd7c1fe2fa381ac51dee5cb792cd](https://github.com/meteor/meteor/commit/576468eae8d8dd7c1fe2fa381ac51dee5cb792cd)

## v1.3.5, 2016-07-16

* Failed Meteor package downloads are now automatically resumed from the
  point of failure, up to ten times, with a five-second delay between
  attempts. [#7399](https://github.com/meteor/meteor/pull/7399)

* If an app has no `package.json` file, all packages in `node_modules`
  will be built into the production bundle. In other words, make sure you
  have a `package.json` file if you want to benefit from `devDependencies`
  pruning. [7b2193188fc9e297eefc841ce6035825164f0684](https://github.com/meteor/meteor/commit/7b2193188fc9e297eefc841ce6035825164f0684)

* Binary npm dependencies of compiler plugins are now automatically
  rebuilt when Node/V8 versions change.
  [#7297](https://github.com/meteor/meteor/issues/7297)

* Because `.meteor/local` is where purely local information should be
  stored, the `.meteor/dev_bundle` link has been renamed to
  `.meteor/local/dev_bundle`.

* The `.meteor/local/dev_bundle` link now corresponds exactly to
  `.meteor/release` even when an app is using an older version of
  Meteor. d732c2e649794f350238d515153f7fb71969c526

* When recompiling binary npm packages, the `npm rebuild` command now
  receives the flags `--update-binary` and `--no-bin-links`, in addition
  to respecting the `$METEOR_NPM_REBUILD_FLAGS` environment variable.
  [#7401](https://github.com/meteor/meteor/issues/7401)

* The last solution found by the package version constraint solver is now
  stored in `.meteor/local/resolver-result-cache.json` so that it need not
  be recomputed every time Meteor starts up.

* If the `$GYP_MSVS_VERSION` environment variable is not explicitly
  provided to `meteor {node,npm}`, the `node-gyp` tool will infer the
  appropriate version (though it still defaults to "2015").

## v1.3.4.4, 2016-07-10

* Fixed [#7374](https://github.com/meteor/meteor/issues/7374).

* The default loglevel for internal `npm` commands (e.g., those related to
  `Npm.depends`) has been set to "error" instead of "warn". Note that this
  change does not affect `meteor npm ...` commands, which can be easily
  configured using `.npmrc` files or command-line flags.
  [0689cae25a3e0da3615a402cdd0bec94ce8455c8](https://github.com/meteor/meteor/commit/0689cae25a3e0da3615a402cdd0bec94ce8455c8)

## v1.3.4.3, 2016-07-08

* Node has been upgraded to 0.10.46.

* `npm` has been upgraded to 3.10.5.

* The `node-gyp` npm package has been upgraded to 3.4.0.

* The `node-pre-gyp` npm package has been upgraded to 0.6.29.

* The `~/.meteor/meteor` symlink (or `AppData\Local\.meteor\meteor.bat` on
  Windows) will now be updated properly after `meteor update` succeeds. This was
  promised in [v1.3.4.2](https://github.com/meteor/meteor/blob/devel/History.md#v1342)
  but [not fully delivered](https://github.com/meteor/meteor/pull/7369#issue-164569763).

* The `.meteor/dev_bundle` symbolic link introduced in
  [v1.3.4.2](https://github.com/meteor/meteor/blob/devel/History.md#v1342)
  is now updated whenever `.meteor/release` is read.

* The `.meteor/dev_bundle` symbolic link is now ignored by
  `.meteor/.gitignore`.

## v1.3.4.2, 2016-07-07

* The `meteor node` and `meteor npm` commands now respect
  `.meteor/release` when resolving which versions of `node` and `npm` to
  invoke. Note that you must `meteor update` to 1.3.4.2 before this logic
  will take effect, but it will work in all app directories after
  updating, even those pinned to older versions.
  [#7338](https://github.com/meteor/meteor/issues/7338)

* The Meteor installer now has the ability to resume downloads, so
  installing Meteor on a spotty internet connection should be more
  reliable. [#7348](https://github.com/meteor/meteor/pull/7348)

* When running `meteor test`, shared directories are symlinked (or
  junction-linked on Windows) into the temporary test directory, not
  copied, leading to much faster test start times after the initial build.
  The directories: `.meteor/local/{bundler-cache,isopacks,plugin-cache}`

* `App.appendToConfig` allows adding custom tags to config.xml.
  [#7307](https://github.com/meteor/meteor/pull/7307)

* When using `ROOT_URL` with a path, relative CSS URLs are rewriten
  accordingly. [#5837](https://github.com/meteor/meteor/issues/5837)

* Fixed bugs:
  [#7149](https://github.com/meteor/meteor/issues/7149)
  [#7296](https://github.com/meteor/meteor/issues/7296)
  [#7309](https://github.com/meteor/meteor/issues/7309)
  [#7312](https://github.com/meteor/meteor/issues/7312)

## v1.3.4.1, 2016-06-23

* Increased the default HTTP timeout for requests made by the `meteor`
  command-line tool to 60 seconds (previously 30), and [disabled the
  timeout completely for Galaxy
  deploys](https://forums.meteor.com/t/1-3-4-breaks-galaxy-deployment-etimedout/25383/).

* Minor bug fixes: [#7281](https://github.com/meteor/meteor/pull/7281)
  [#7276](https://github.com/meteor/meteor/pull/7276)

## v1.3.4, 2016-06-22

* The version of `npm` used by `meteor npm` and when installing
  `Npm.depends` dependencies of Meteor packages has been upgraded from
  2.15.1 to **3.9.6**, which should lead to much flatter node_modules
  dependency trees.

* The `meteor-babel` npm package has been upgraded to 0.11.6, and is now
  installed using `npm@3.9.6`, fixing bugs arising from Windows path
  limits, such as [#7247](https://github.com/meteor/meteor/issues/7247).

* The `reify` npm package has been upgraded to 0.3.4, fixing
  [#7250](https://github.com/meteor/meteor/issues/7250).

* Thanks to caching improvements for the
  `files.{stat,lstat,readdir,realpath}` methods and
  `PackageSource#_findSources`, development server restart times are no
  longer proportional to the number of files in `node_modules`
  directories. [#7253](https://github.com/meteor/meteor/issues/7253)
  [#7008](https://github.com/meteor/meteor/issues/7008)

* When installed via `InstallMeteor.exe` on Windows, Meteor can now be
  easily uninstalled through the "Programs and Features" control panel.

* HTTP requests made by the `meteor` command-line tool now have a timeout
  of 30 seconds, which can be adjusted by the `$TIMEOUT_SCALE_FACTOR`
  environment variable. [#7143](https://github.com/meteor/meteor/pull/7143)

* The `request` npm dependency of the `http` package has been upgraded
  from 2.53.0 to 2.72.0.

* The `--headless` option is now supported by `meteor test` and
  `meteor test-packages`, in addition to `meteor self-test`.
  [#7245](https://github.com/meteor/meteor/pull/7245)

* Miscellaneous fixed bugs:
  [#7255](https://github.com/meteor/meteor/pull/7255)
  [#7239](https://github.com/meteor/meteor/pull/7239)

## v1.3.3.1, 2016-06-17

* Fixed bugs:
  [#7226](https://github.com/meteor/meteor/pull/7226)
  [#7181](https://github.com/meteor/meteor/pull/7181)
  [#7221](https://github.com/meteor/meteor/pull/7221)
  [#7215](https://github.com/meteor/meteor/pull/7215)
  [#7217](https://github.com/meteor/meteor/pull/7217)

* The `node-aes-gcm` npm package used by `oauth-encryption` has been
  upgraded to 0.1.5. [#7217](https://github.com/meteor/meteor/issues/7217)

* The `reify` module compiler has been upgraded to 0.3.3.

* The `meteor-babel` package has been upgraded to 0.11.4.

* The `pathwatcher` npm package has been upgraded to 6.7.0.

* In CoffeeScript files with raw JavaScript enclosed by backticks, the
  compiled JS will no longer contain `require` calls inserted by Babel.
  [#7226](https://github.com/meteor/meteor/issues/7226)

* Code related to the Velocity testing system has been removed.
  [#7235](https://github.com/meteor/meteor/pull/7235)

* Allow smtps:// in MAIL_URL [#7043](https://github.com/meteor/meteor/pull/7043)

* Adds `Accounts.onLogout()` a hook directly analogous to `Accounts.onLogin()`. [PR #6889](https://github.com/meteor/meteor/pull/6889)

## v1.3.3, 2016-06-10

* Node has been upgraded from 0.10.43 to 0.10.45.

* `npm` has been upgraded from 2.14.22 to 2.15.1.

* The `fibers` package has been upgraded to 1.0.13.

* The `meteor-babel` package has been upgraded to 0.10.9.

* The `meteor-promise` package has been upgraded to 0.7.1, a breaking
  change for code that uses `Promise.denodeify`, `Promise.nodeify`,
  `Function.prototype.async`, or `Function.prototype.asyncApply`, since
  those APIs have been removed.

* Meteor packages with binary npm dependencies are now automatically
  rebuilt using `npm rebuild` whenever the version of Node or V8 changes,
  making it much simpler to use Meteor with different versions of Node.
  5dc51d39ecc9e8e342884f3b4f8a489f734b4352

* `*.min.js` files are no longer minified during the build process.
  [PR #6986](https://github.com/meteor/meteor/pull/6986) [Issue #5363](https://github.com/meteor/meteor/issues/5363)

* You can now pick where the `.meteor/local` directory is created by setting the `METEOR_LOCAL_DIR` environment variable. This lets you run multiple instances of the same Meteor app.
  [PR #6760](https://github.com/meteor/meteor/pull/6760) [Issue #6532](https://github.com/meteor/meteor/issues/6532)

* Allow using authType in Facebook login [PR #5694](https://github.com/meteor/meteor/pull/5694)

* Adds flush() method to Tracker to force recomputation [PR #4710](https://github.com/meteor/meteor/pull/4710)

* Adds `defineMutationMethods` option (default: true) to `new Mongo.Collection` to override default behavior that sets up mutation methods (/collection/[insert|update...]) [PR #5778](https://github.com/meteor/meteor/pull/5778)

* Allow overridding the default warehouse url by specifying `METEOR_WAREHOUSE_URLBASE` [PR #7054](https://github.com/meteor/meteor/pull/7054)

* Allow `_id` in `$setOnInsert` in Minimongo: https://github.com/meteor/meteor/pull/7066

* Added support for `$eq` to Minimongo: https://github.com/meteor/meteor/pull/4235

* Insert a `Date` header into emails by default: https://github.com/meteor/meteor/pull/6916/files

* `meteor test` now supports setting the bind address using `--port IP:PORT` the same as `meteor run` [PR #6964](https://github.com/meteor/meteor/pull/6964) [Issue #6961](https://github.com/meteor/meteor/issues/6961)

* `Meteor.apply` now takes a `noRetry` option to opt-out of automatically retrying non-idempotent methods on connection blips: [PR #6180](https://github.com/meteor/meteor/pull/6180)

* DDP callbacks are now batched on the client side. This means that after a DDP message arrives, the local DDP client will batch changes for a minimum of 5ms (configurable via `bufferedWritesInterval`) and a maximum of 500ms (configurable via `bufferedWritesMaxAge`) before calling any callbacks (such as cursor observe callbacks).

* PhantomJS is no longer included in the Meteor dev bundle (#6905). If you
  previously relied on PhantomJS for local testing, the `spiderable`
  package, Velocity tests, or testing Meteor from a checkout, you should
  now install PhantomJS yourself, by running the following commmand:
  `meteor npm install -g phantomjs-prebuilt`

* The `babel-compiler` package now looks for `.babelrc` files and
  `package.json` files with a "babel" section. If found, these files may
  contribute additional Babel transforms that run before the usual
  `babel-preset-meteor` set of transforms. In other words, if you don't
  like the way `babel-preset-meteor` handles a particular kind of syntax,
  you can add your preferred transform plugins to the "presets" or
  "plugins" section of your `.babelrc` or `package.json` file. #6351

* When `BabelCompiler` cannot resolve a Babel plugin or preset package in
  `.babelrc` or `package.json`, it now merely warns instead of
  crashing. #7179

* Compiler plugins can now import npm packages that are visible to their
  input files using `inputFile.require(id)`. b16e8d50194b37d3511889b316345f31d689b020

* `import` statements in application modules now declare normal variables
  for the symbols that are imported, making it significantly easier to
  inspect imported variables when debugging in the browser console or in
  `meteor shell`.

* `import` statements in application modules are no longer restricted to
  the top level, and may now appear inside conditional statements
  (e.g. `if (Meteor.isServer) { import ... }`) or in nested scopes.

* `import` statements now work as expected in `meteor shell`. #6271

* Commands installed in `dev_bundle/lib/node_modules/.bin` (such as
  `node-gyp` and `node-pre-gyp`) are now available to scripts run by
  `meteor npm`. e95dfe410e1b43e8131bc2df9d2c29decdd1eaf6

* When building an application using `meteor build`, "devDependencies"
  listed in `package.json` are no longer copied into the bundle. #6750

* Packages tested with `meteor test-packages` now have access to local
  `node_modules` directories installed in the parent application or in the
  package directory itself. #6827

* You no longer need to specify `DEPLOY_HOSTNAME=galaxy.meteor.com` to run
  `meteor deploy` (and similar commands) against Galaxy. The AWS us-east-1
  Galaxy is now the default for `DEPLOY_HOSTNAME`. If your app's DNS points to
  another Galaxy region, `meteor deploy` will detect that automatically as
  well. #7055

* The `coffeescript` plugin now passes raw JavaScript code enclosed by
  back-ticks to `BabelCompiler`, enabling all ECMAScript features
  (including `import` and `export`) within CoffeeScript. #6000 #6691

* The `coffeescript` package now implies the same runtime environment as
  `ecmascript` (`ecmascript-runtime`, `babel-runtime`, and `promise`, but
  not `modules`). #7184

* When Meteor packages install `npm` dependencies, the
  `process.env.NPM_CONFIG_REGISTRY` environment variable is now
  respected. #7162

* `files.rename` now always executes synchronously. 9856d1d418a4d19c0adf22ec9a92f7ce81a23b05

* "Bare" files contained by `client/compatibility/` directories or added
  with `api.addFiles(path, ..., { bare: true })` are no longer compiled by
  Babel. https://github.com/meteor/meteor/pull/7033#issuecomment-225126778

* Miscellaneous fixed bugs: #6877 #6843 #6881

## v1.3.2.4, 2016-04-20

> Meteor 1.3.2.4 was published because publishing 1.3.2.3 failed in an
unrecoverable way. Meteor 1.3.2.4 contains no additional changes beyond
the changes in 1.3.2.3.

## v1.3.2.3, 2016-04-20

* Reverted accidental changes included in 1.3.2.1 and 1.3.2.2 that
  improved DDP performance by batching updates, but broke some packages
  that relied on private methods of the DDP client Connection class. See
  https://github.com/meteor/meteor/pull/5680 for more details. These
  changes will be reinstated in 1.3.3.

## v1.3.2.2, 2016-04-18

* Fixed bugs #6819 and #6831.

## v1.3.2.1, 2016-04-15

* Fixed faulty comparison of `.sourcePath` and `.targetPath` properties of
  files scanned by the `ImportScanner`, which caused problems for apps
  using the `tap:i18n` package. 6e792a7cf25847b8cd5d5664a0ff45c9fffd9e57

## v1.3.2, 2016-04-15

* The `meteor/meteor` repository now includes a `Roadmap.md` file:
  https://github.com/meteor/meteor/blob/devel/Roadmap.md

* Running `npm install` in `bundle/programs/server` when deploying an app
  also rebuilds any binary npm dependencies, fixing #6537. Set
  METEOR_SKIP_NPM_REBUILD=1 to disable this behavior if necessary.

* Non-.js(on) files in `node_modules` (such as `.less` and `.scss`) are
  now processed by compiler plugins and may be imported by JS. #6037

* The `jquery` package can now be completely removed from any app (#6563),
  and uses `<app>/node_modules/jquery` if available (#6626).

* Source maps are once again generated for all bundled JS files, even if
  they are merely identity mappings, so that the files appear distinct in
  the browser, and stack traces make more sense. #6639

* All application files in `imports` directories are now considered lazy,
  regardless of whether the app is using the `modules` package. This could
  be a breaking change for 1.3.2 apps that do not use `modules` or
  `ecmascript` but contain `imports` directories. Workaround: move files
  out of `imports`, or rename `imports` to something else.

* The `npm-bcrypt` package has been upgraded to use the latest version
  (0.8.5) of the `bcrypt` npm package.

* Compiler plugins can call `addJavaScript({ path })` multiple times with
  different paths for the same source file, and `module.id` will reflect
  this `path` instead of the source path, if they are different. #6806

* Fixed bugs: https://github.com/meteor/meteor/milestones/Release%201.3.2

* Fixed unintended change to `Match.Optional` which caused it to behave the same as the new `Match.Maybe` and incorrectly matching `null` where it previously would not have allowed it. #6735

## v1.3.1, 2016-04-03

* Long isopacket node_modules paths have been shortened, fixing upgrade
  problems on Windows. #6609

* Version 1.3.1 of Meteor can now publish packages for earlier versions of
  Meteor, provided those packages do not rely on modules. #6484 #6618

* The meteor-babel npm package used by babel-compiler has been upgraded to
  version 0.8.4. c8d12aed4e725217efbe86fa35de5d5e56d73c83

* The `meteor node` and `meteor npm` commands now return the same exit
  codes as their child processes. #6673 #6675

* Missing module warnings are no longer printed for Meteor packages, or
  for `require` calls when `require` is not a free variable, fixing
  https://github.com/practicalmeteor/meteor-mocha/issues/19.

* Cordova iOS builds are no longer built by Meteor, but merely prepared
  for building. 88d43a0f16a484a5716050cb7de8066b126c7b28

* Compiler plugin errors were formerly silenced for files not explicitly
  added in package.js. Now those errors are reported when/if the files are
  imported by the ImportScanner. be986fd70926c9dd8eff6d8866205f236c8562c4

## v1.3, 2016-03-27

### ES2015/Modules

* Enable ES2015 and CommonJS modules in Meteor apps and packages, on
  both client and server. Also let you install modules in apps and
  package by running `npm install`. See: https://github.com/meteor/meteor/blob/master/packages/modules/README.md

* Enable ES2015 generators and ES2016 async/await in the `ecmascript`
  package.

* Inherit static getters and setters in subclasses, when using the
  `ecmascript` package. #5624

* Report full file paths on compiler errors when using the
  `ecmascript` package. #5551

* Now possible to `import` or `require` files with a `.json` file
  extension. #5810

* `process.env.NODE_ENV` is now defined on both client and server as
  either `development` or `production`, which also determines the boolean
  flags `Meteor.isDevelopment` and `Meteor.isProduction`.

* Absolute identifiers for app modules no longer have the `/app/` prefix,
  and absolute identifiers for Meteor packages now have the prefix
  `/node_modules/meteor/` instead of just `/node_modules/`, meaning you
  should `import {Blaze} from "meteor/blaze"` instead of `from "blaze"`.

* Package variables imported by application code are once again exposed
  globally, allowing them to be accessed from the browser console or from
  `meteor shell`. #5868

* Fixed global variable assignment analysis during linking. #5870 #5819

* Changes to files in node_modules will now trigger a restart of the
  development server, just like any other file changes. #5815

* The meteor package now exports a `global` variable (a la Node) that
  provides a reliable reference to the global object for all Meteor code.

* Packages in local node_modules directories now take precedence over
  Meteor packages of the same name. #5933

* Upgraded `babel-compiler` to Babel 6, with the following set of plugins:
  https://github.com/meteor/babel-preset-meteor/blob/master/index.js

* Lazy CSS modules may now be imported by JS: 12c946ee651a93725f243f790c7919de3d445a19

* Packages in the top-level node_modules directory of an app can now be
  imported by Meteor packages: c631d3ac35f5ca418b93c454f521989855b8ec72

* Added support for wildcard import and export statements. #5872 #5897

* Client-side stubs for built-in Node modules are now provided
  automatically if the `meteor-node-stubs` npm package is installed. #6056

* Imported file extensions are now optional for file types handled by
  compiler plugins. #6151

* Upgraded Babel packages to ~6.5.0: 292824da3f8449afd1cd39fcd71acd415c809c0f
  Note: .babelrc files are now ignored (#6016), but may be reenabled (#6351).

* Polyfills now provided for `process.nextTick` and `process.platform`. #6167 #6198 #6055 efe53de492da6df785f1cbef2799d1d2b492a939

* The `meteor test-app` command is now `meteor test [--full-app]`:
  ab5ab15768136d55c76d51072e746d80b45ec181

* New apps now include a `package.json` file.
  c51b8cf7ffd8e7c9ca93768a2df93e4b552c199c

* `require.resolve` is now supported.
  https://github.com/benjamn/install/commit/ff6b25d6b5511d8a92930da41db73b93eb1d6cf8

* JSX now enabled in `.js` files processed by the `ecmascript` compiler
  plugin. #6151

* On the server, modules contained within `node_modules` directories are
  now loaded using the native Node `require` function. #6398

* All `<script>` tag(s) for application and package code now appear at the
  end of the `<body>` rather than in the `<head>`. #6375

* The client-side version of `process.env.NODE_ENV` (and other environment
  variables) now matches the corresponding server-side values. #6399

### Performance

* Don't reload package catalog from disk on rebuilds unless package
  dependencies changed. #5747

* Improve minimongo performance on updating documents when there are
  many active observes. #5627

### Platform

* Upgrade to Node v0.10.41.

* Allow all types of URLs that npm supports in `Npm.depends`
  declarations.

* Split up `standard-minifiers` in separate CSS
  (`standard-minifiers-css`) and JS minifiers
  (`standard-minifiers-js`). `standard-minifiers` now acts as an
  umbrella package for these 2 minifiers.

* Allow piping commands to `meteor shell` via STDIN. #5575

* Let users set the CAFILE environment variable to override the SSL
  root certificate list. #4757 #5523

* `force-ssl` is now marked production only.

### Cordova

* Cordova dependencies have been upgraded to the latest versions
  (`cordova-lib` 6.0.0, `cordova-ios` 4.0.1, and `cordova-android` 5.1.0).

* iOS apps now require iOS 8 or higher, and building for iOS requires Xcode 7.2
  to be installed.

* Building for Android now requires Android SDK 23 to be installed. You may also
  need to create a new AVD for the emulator.

* Building Cordova Android apps on Windows is now supported. #4155

* The Crosswalk plugin has been updated to 1.4.0.

* Cordova core plugins are now pinned to minimal versions known to be compatible
  with the included platforms. A warning is printed asking people to upgrade
  their dependencies if they specify an older version, but we'll always use
  the pinned version regardless.

* The plugin used for file serving and hot code push has been completely
  rewritten. Among many other improvements, it downloads updates incrementally,
  can recover from downloading faulty JavaScript code, and is much more
  reliable and performant.
  See [`cordova-plugin-meteor-webapp`](https://github.com/meteor/cordova-plugin-meteor-webapp)
  for more a more detailed description of the new design.

* If the callbacks added with `Meteor.startup()` do not complete within a set
  time, we consider a downloaded version faulty and will fallback to the last
  known good version. The default timeout is 20 seconds, but this can be
  configured by setting `App.setPreference("WebAppStartupTimeout", "10000");`
  (in milliseconds) in `mobile-config.js`.

* We now use `WKWebView` on iOS by default, even on iOS 8 (which works because
  we do not use `file://` URLs).

* We now use `localhost` instead of `meteor.local` to serve files from. Since
  `localhost` is considered a secure origin, this means the web view won't
  disable web platform features that it otherwise would.

* The local server port now lies between 12000-13000 and is chosen based on
  the `appId`, to both be consistent and lessen the chance of collisions between
  multiple Meteor Cordova apps installed on the same device.

* The plugin now allows for local file access on both iOS and Android, using a
  special URL prefix (`http://localhost:<port>/local-filesystem/<path>`).

* App icon and launch image sizes have been updated. Low resolution sizes for
  now unsupported devices have been deprecated, and higher resolution versions
  have been added.

* We now support the modern Cordova whitelist mechanism. `App.accessRule` has
  been updated with new options.

* `meteor build` now supports a `--server-only` option to avoid building
  the mobile apps when `ios` or `android` platforms have been added. It still
  builds the `web.cordova` architecture in the server bundle however, so it can
  be served for hot code pushes.

* `meteor run` now always tries to use an autodetected IP address as the
  mobile `ROOT_URL`, even if we're not running on a device. This avoids a situation
  where an app already installed on a device connects to a restarted development
  server and receives a `localhost` `ROOT_URL`. #5973

* Fixed a discrepancy between the way we calculated client hashes during a mobile
  build and on the server, which meant a Cordova app would always download a
  new version the first time it started up.

* In Cordova apps, `Meteor.startup()` now correctly waits for the
  device to be ready before firing the callback.

### Accounts

* Make `Accounts.forgotPassword` treat emails as case insensitive, as
  the rest of the accounts system does.

### Blaze

* Don't throw in certain cases when calling a template helper with an
  empty data context. #5411 #5736

* Improve automatic blocking of URLs in attribute values to also
  include `vbscript:` URLs.

### Check

* Introduced new matcher `Match.Maybe(type)` which will also match (permit) `null` in addition to `undefined`.  This is a suggested replacement (where appropriate) for `Match.Optional` which did not permit `null`.  This prevents the need to use `Match.OneOf(null, undefined, type)`. #6220

### Testing

* Packages can now be marked as `testOnly` to only run as part of app
  testing with `meteor test`. This is achieved by setting
  `testOnly: true` to `Package.describe`.


### Uncategorized

* Remove warning in the `simple-todos-react` example app. #5716

* Fix interaction between `browser-policy` and `oauth` packages. #5628

* Add README.md to the `tinytest` package. #5750

* Don't crash when calling `ReactiveDict.prototype.clear` if a
  property with a value wasn't previously accessed. #5530 #5602

* Move `DDPRateLimiter` to the server only, since it won't work if it
  is called from the client. It will now error if referenced from the
  client at all.

* Don't call function more than once when passing a `Match.Where`
  argument to `check`. #5630 #5651

* Fix empty object argument check in `this.subscribe` in
  templates. #5620

* Make `HTTP.call` not crash on undefined content. #5565 #5601

* Return observe handle from
  `Mongo.Collection.prototype._publishCursor`. #4983 #5615

* Add 'Did you mean?' reminders for some CLI commands to help Rails
  developers. #5593

* Make internal shell scripts compatible with other Unix-like
  systems. #5585

* Add a `_pollingInterval` option to `coll.find()` that can be used in
  conjunction with `_disableOplog: true`. #5586

* Expose Tinytest internals which can be used to extend it. #3541

* Improve error message from `check` when passing in null. #5545

* Split up `standard-minifiers` in separate CSS (`standard-minifier-css`) and JS
  minifiers(`standard-minifier-js`). `standard-minifiers` now acts as an umbrella package for these
  2 minifiers.

* Detect new Facebook user-agent in the `spiderable` package. #5516

* `Match.ObjectIncluding` now really requires plain objects. #6140

* Allow `git+` URL schemes for npm dependencies. #844

* Expose options `disableOplog`, `pollingIntervalMs`, and
  `pollingThrottleMs` to `Cursor.find` for tuning observe parameters
  on the server.

* Expose `dynamicHead` and `dynamicBody` hooks in boilerplate generation allowing code to inject content into the body and head tags from the server. #3860

* Add methods of the form `BrowserPolicy.content.allow<ContentType>BlobUrl()` to BrowserPolicy #5141

* Move `<script>` tags to end of `<body>` to enable 'loading' UI to be inserted into the boilerplate #6375

* Adds WebAppInternals.setBundledJsCssUrlRewriteHook allowing apps to supply a hook function that can create a dynamic bundledJsCssPrefix at runtime. This is useful if you're using a CDN by giving you a way to ensure the CDN won't cache broken js/css resources during an app upgrade.

Patches contributed by GitHub users vereed, mitar, nathan-muir,
robfallows, skishore, okland, Primigenus, zimme, welelay, rgoomar,
bySabi, mbrookes, TomFreudenberg, TechPlexEngineer, zacharydenton,
AlexeyMK, gwendall, dandv, devgrok, brianlukoff.


## v.1.2.1, 2015-10-26

* `coll.insert()` now uses a faster (but cryptographically insecure)
  algorithm to generate document IDs when called outside of a method
  and an `_id` field is not explicitly passed. With this change, there
  are no longer two algorithms used to generate document
  IDs. `Random.id()` can still be used to generate cryptographically
  secure document IDs. [#5161](https://github.com/meteor/meteor/issues/5161)

* The `ecmascript-collections` package has been renamed to
  `ecmascript-runtime` and now includes a more complete selection of
  ES2015 polyfills and shims from [`core-js`](https://www.npmjs.com/package/core-js).
  The complete list can be found
  [here](https://github.com/meteor/ecmascript-runtime/blob/master/server.js).

* Check type of `onException` argument to `bindEnvironment`. [#5271](https://github.com/meteor/meteor/issues/5271)

* WebApp's `PORT` environment variable can now be a named pipe to better support
  deployment on IIS on Windows. [4413](https://github.com/meteor/meteor/issues/4413)

* `Template.dynamic` can be now used as a block helper:
  `{{#Template.dynamic}} ... {{/Template.dynamic}}` [#4756](https://github.com/meteor/meteor/issues/4756)

* `Collection#allow/deny` now throw errors when passed falsy values. [#5442](https://github.com/meteor/meteor/pull/5442)

* `source-map` has been updated to a newer patch version, which fixes major bugs
  in particular around loading bundles generated by Webpack. [#5411](https://github.com/meteor/meteor/pull/5411)

* `check` now returns instead of throwing errors internally, which should make
  it much faster. `check` is used in many core Meteor packages, so this should
  result in small performance improvements across the framework. [#4584](https://github.com/meteor/meteor/pull/4584)

* The `userEmail` option to `Meteor.loginWithMeteorDeveloperAccount` has been
  renamed to `loginHint`, and now supports Google accounts as well. The old
  option still works for backwards compatibility. [#2422](https://github.com/meteor/meteor/issues/2422) [#5313](https://github.com/meteor/meteor/pull/5313)

* The old `addFiles` API for adding package assets no longer throws an error,
  making it easier to share packages between pre- and post-1.2 versions of
  Meteor. [#5458](https://github.com/meteor/meteor/issues/5458)

* Normally, you can't deploy to free meteor.com hosting or Galaxy from a
  non-Linux machine if you have *local* non-published packages with binary
  dependencies, nor can you run `meteor build --architecture SomeOtherArch`. As
  a temporary workaround, if you set the `METEOR_BINARY_DEP_WORKAROUND`
  variable, you will be able to deploy to Galaxy (but not free meteor.com
  hosting), and tarballs built with `meteor build` will contain a
  `programs/server/setup.sh` shell script which should be run on the server to
  install those packages.

## v1.2.0.2, 2015-09-28

* Update Crosswalk plugin for Cordova to 1.3.1. [#5267](https://github.com/meteor/meteor/issues/5267)

* Fix `meteor add` for a Cordova plugin using a Git URL with SHA.

* Upgraded the `promise` package to use `meteor-promise@0.5.0`, which uses
  the global `Promise` constructor in browsers that define it natively.

* Fix error in assigning attributes to `<body>` tag when using Blaze templates
  or `static-html`. [#5232](https://github.com/meteor/meteor/issues/5232)

## v1.2.0.1, 2015-09-22

* Fix incorrect publishing of packages with exports but no source. [#5228](https://github.com/meteor/meteor/issues/5228)

## v1.2, 2015-09-21

There are quite a lot of changes in Meteor 1.2. See the
[Wiki](https://github.com/meteor/meteor/wiki/Breaking-changes-in-Meteor-1.2) for
a shorter list of breaking changes you should be aware of when upgrading.

### Core Packages

* `meteor-platform` has been deprecated in favor of the smaller `meteor-base`,
  with apps listing their other dependencies explicitly.  The v1.2 upgrader
  will rewrite `meteor-platform` in existing apps.  `meteor-base` puts fewer
  symbols in the global namepsace, so it's no longer true that all apps
  have symbols like `Random` and `EJSON` in the global namespace.

* New packages: `ecmascript`, `es5-shim`, `ecmascript-collections`, `promise`,
  `static-html`, `jshint`, `babel-compiler`

* No longer include the `json` package by default, which contains code for
  `JSON.parse` and `JSON.stringify`.  (The last browser to not support JSON
  natively was Internet Explorer 7.)

* `autoupdate` has been renamed `hot-code-push`

### Meteor Accounts

* Login attempts are now rate-limited by default.  This can be turned off
  using `Accounts.removeDefaultRateLimit()`.

* `loginWithPassword` now matches username or email in a case insensitive
  manner. If there are multiple users with a username or email only differing
  in case, a case sensitive match is required. [#550](https://github.com/meteor/meteor/issues/550)

* `loginWithGithub` now requests `user:email` scope by default, and attempts
  to fetch the user's emails. If no public email has been set, we use the
  primary email instead. We also store the complete list of emails. [#4545](https://github.com/meteor/meteor/issues/4545)

* When an account's email address is verified, deactivate other verification
  tokens.  [#4626](https://github.com/meteor/meteor/issues/4626)

* Fix bug where blank page is shown when an expired login token is
  present. [#4825](https://github.com/meteor/meteor/issues/4825)

* Fix `OAuth1Binding.prototype.call` when making requests to Twitter
  with a large parameter set.

* Directions for setting up Google OAuth in accounts-ui have been updated to
  match Google's new requirements.

* Add `Accounts.oauth.unregisterService` method, and ensure that users can only
  log in with currently registered services.  [#4014](https://github.com/meteor/meteor/issues/4014)

* The `accounts-base` now defines reusable `AccountsClient` and
  `AccountsServer` constructors, so that users can create multiple
  independent instances of the `Accounts` namespace.  [#4233](https://github.com/meteor/meteor/issues/4233)

* Create an index for `Meteor.users` on
  `services.email.verificationTokens.token` (instead of
  `emails.validationTokens.token`, which never was used for anything).  [#4482](https://github.com/meteor/meteor/issues/4482)

* Remove an IE7-specific workaround from accounts-ui.  [#4485](https://github.com/meteor/meteor/issues/4485)

### Livequery

* Improved server performance by reducing overhead of processing oplog after
  database writes. Improvements are most noticeable in case when a method is
  doing a lot of writes on collections with plenty of active observers.  [#4694](https://github.com/meteor/meteor/issues/4694)

### Mobile

* The included Cordova tools have been updated to the latest version 5.2.0.
  This includes Cordova Android 4.1 and Cordova iOS 3.9. These updates may
  require you to make changes to your app. For details, see the [Cordova release
  notes] (https://cordova.apache.org/#news) for for the different versions.

* Thanks to Cordova Android's support for pluggable web views, it is now
  possible to install the [Crosswalk plugin]
  (https://crosswalk-project.org/documentation/cordova/cordova_4.html), which
  offers a hugely improved web view on older Android versions.
  You can add the plugin to your app with `meteor add crosswalk`.

* The bundled Android tools have been removed and a system-wide install of the
  Android SDK is now required. This should make it easier to keep the
  development toolchain up to date and helps avoid some difficult to diagnose
  failures. If you don't have your own Android tools installed already, you can
  find more information about installing the Android SDK for [Mac] (https://github.com/meteor/meteor/wiki/Mobile-Dev-Install:-Android-on-Mac)
  or [Linux]
  (https://github.com/meteor/meteor/wiki/Mobile-Dev-Install:-Android-on-Linux).

* As part of moving to npm, many Cordova plugins have been renamed. Meteor
  should perform conversions automatically, but you may want to be aware of this
  to avoid surprises. See [here]
  (https://cordova.apache.org/announcements/2015/04/21/plugins-release-and-move-to-npm.html)
  for more information.

* Installing plugins from the local filesystem is now supported using `file://`
  URLs, which should make developing your own plugins more convenient. It is
  also needed as a temporary workaround for using the Facebook plugin.
  Relative references are interpreted relative to the Meteor project directory.
  (As an example,
  `meteor add cordova:phonegap-facebook-plugin@file://../phonegap-facebook-plugin`
  would attempt to install the plugin from the same directory you Meteor project
  directory is located in.)

* Meteor no longer supports installing Cordova plugins from tarball URLs, but
  does support Git URLs with a SHA reference (like
  `https://github.com/apache/cordova-plugin-file#c452f1a67f41cb1165c92555f0e721fbb07329cc`).
  Existing GitHub tarball URLs are converted automatically.

* Allow specifying a `buildNumber` in `App.info`, which is used to set the
  `android-versionCode` and `ios-CFBundleVersion` in the `config.xml` of the
  Cordova project. The build number is used to differentiate between
  different versions of the app, and should be incremented before distributing
  a built app to stores or testing services. [#4048](https://github.com/meteor/meteor/issues/4048)

* Other changes include performance enhancements when building and running,
  and improved requirements checking and error reporting.

* Known issue: we do not currently show logging output when running on the
  iOS Simulator. As a workaround, you can `meteor run ios-device` to open the
  project in Xcode and watch the output there.

### Templates/Blaze

* New syntax: Handlebars sub-expressions are now supported -- as in,
  `{{helper (anotherHelper arg1 arg2)}}` -- as well as new block helper forms
  `#each .. in ..` and `#let x=y`.  See
  https://github.com/meteor/meteor/tree/devel/packages/spacebars

* Add a special case for the new `react-template-helper` package -- don't let
  templates use {{> React}} with siblings since `React.render` assumes it's
  being rendered into an empty container element. (This lets us throw the error
  when compiling templates rather than when the app runs.)

* Improve parsing of `<script>` and `<style>` tags.  [#3797](https://github.com/meteor/meteor/issues/3797)

* Fix a bug in `observe-sequence`. The bug was causing unnecessary rerenderings
  in an instance of `#each` block helper followed by false "duplicate ids"
  warnings. [#4049](https://github.com/meteor/meteor/issues/4049)

* `TemplateInstance#subscribe` now has a new `connection` option, which
  specifies which connection should be used when making the subscription. The
  default is `Meteor.connection`, which is the connection used when calling
  `Meteor.subscribe`.

* Fix external `<script>` tags in body or templates.  [#4415](https://github.com/meteor/meteor/issues/4415)

* Fix memory leak.  [#4289](https://github.com/meteor/meteor/issues/4289)

* Avoid recursion when materializing DOM elements, to avoid stack overflow
  errors in certain browsers. [#3028](https://github.com/meteor/meteor/issues/3028)

* Blaze and Meteor's built-in templating are now removable using
  `meteor remove blaze-html-templates`. You can add back support for static
  `head` and `body` tags in `.html` files by using the `static-html` package.

### DDP

* Websockets now support the
  [`permessage-deflate`](https://tools.ietf.org/id/draft-ietf-hybi-permessage-compression-19.txt)
  extension, which compresses data on the wire. It is enabled by default on the
  server. To disable it, set `$SERVER_WEBSOCKET_COMPRESSION` to `0`. To configure
  compression options, set `$SERVER_WEBSOCKET_COMPRESSION` to a JSON object that
  will be used as an argument to
  [`deflate.configure`](https://github.com/faye/permessage-deflate-node/blob/master/README.md).
  Compression is supported on the client side by Meteor's Node DDP client and by
  browsers including Chrome, Safari, and Firefox 37.

* The `ddp` package has been split into `ddp-client` and `ddp-server` packages;
  using `ddp` is equivalent to using both. This allows you to use the Node DDP
  client without adding the DDP server to your app.  [#4191](https://github.com/meteor/meteor/issues/4191) [#3452](https://github.com/meteor/meteor/issues/3452)

* On the client, `Meteor.call` now takes a `throwStubExceptions` option; if set,
  exceptions thrown by method stubs will be thrown instead of logged, and the
  method will not be invoked on the server.  [#4202](https://github.com/meteor/meteor/issues/4202)

* `sub.ready()` should return true inside that subscription's `onReady`
  callback.  [#4614](https://github.com/meteor/meteor/issues/4614)

* Fix method calls causing broken state when socket is reconnecting.  [#5104](https://github.com/meteor/meteor/issues/5104)

### Isobuild

* Build plugins will no longer process files whose names match the extension
  exactly (with no extra dot). If your build plugin needs to match filenames
  exactly, you should use the new build plugin API in this release which
  supplies a special `filenames` option. [#3985](https://github.com/meteor/meteor/issues/3985)

* Adding the same file twice in the same package is now an error. Previously,
  this could either lead to the file being included multiple times, or to a
  build time crash.

* You may now specify the `bare` option for JavaScript files on the server.
  Previous versions only allowed this on the client. [#3681](https://github.com/meteor/meteor/issues/3681)

* Ignore `node_modules` directories in apps instead of processing them as Meteor
  source code.  [#4457](https://github.com/meteor/meteor/issues/4457) [#4452](https://github.com/meteor/meteor/issues/4452)

* Backwards-incompatible change for package authors: Static assets in package.js files must now be
  explicitly declared by using `addAssets` instead of `addFiles`. Previously,
  any file that didn't have a source handler was automatically registered as a
  server-side asset. The `isAsset` option to `addFiles` is also deprecated in
  favor of `addAssets`.

* Built files are now always annotated with line number comments, to improve the
  debugging experience in browsers that don't support source maps.

* There is a completely new API for defining build plugins that cache their
  output. There are now special APIs for defining linters and minifiers in
  addition to compilers. The core Meteor packages for `less`, `coffee`, `stylus`
  and `html` files have been updated to use this new API. Read more on the
  [Wiki page](https://github.com/meteor/meteor/wiki/Build-Plugins-API).

### CSS

* LESS and Stylus now support cross-package imports.

* CSS concatenation and minification is delegated to the `standard-minifiers`
  package, which is present by default (and added to existing apps by the v1.2
  upgrader).

* CSS output is now split into multiple stylesheets to avoid hitting limits on
  rules per stylesheet in certain versions of Internet Explorer. [#1876](https://github.com/meteor/meteor/issues/1876)

### Mongo

* The oplog observe driver now properly updates queries when you drop a
  database.  [#3847](https://github.com/meteor/meteor/issues/3847)

* MongoID logic has been moved out of `minimongo` into a new package called
  `mongo-id`.

* Fix Mongo upserts with dotted keys in selector.  [#4522](https://github.com/meteor/meteor/issues/4522)


### `meteor` command-line tool

* You can now create three new example apps with the command line tool. These
  are the apps from the official tutorials at http://meteor.com/tutorials, which
  demonstrate building the same app with Blaze, Angular, and React. Try these
  apps with:

  ```sh
  meteor create --example simple-todos
  meteor create --example simple-todos-react
  meteor create --example simple-todos-angular
  ```

* `meteor shell` no longer crashes when piped from another command.

* Avoid a race condition in `meteor --test` and work with newer versions of the
  Velocity package.  [#3957](https://github.com/meteor/meteor/issues/3957)

* Improve error handling when publishing packages.  [#3977](https://github.com/meteor/meteor/issues/3977)

* Improve messaging around publishing binary packages.  [#3961](https://github.com/meteor/meteor/issues/3961)

* Preserve the value of `_` in `meteor shell`.  [#4010](https://github.com/meteor/meteor/issues/4010)

* `meteor mongo` now works on OS X when certain non-ASCII characters are in the
  pathname, as long as the `pgrep` utility is installed (it ships standard with
  OS X 10.8 and newer).  [#3999](https://github.com/meteor/meteor/issues/3999)

* `meteor run` no longer ignores (and often reverts) external changes to
  `.meteor/versions` which occur while the process is running.  [#3582](https://github.com/meteor/meteor/issues/3582)

* Fix crash when downloading two builds of the same package version
  simultaneously.  [#4163](https://github.com/meteor/meteor/issues/4163)

* Improve messages printed by `meteor update`, displaying list of packages
  that are not at the latest version available.

* When determining file load order, split file paths on path separator
  before comparing path components alphabetically.  [#4300](https://github.com/meteor/meteor/issues/4300)

* Fix inability to run `mongod` due to lack of locale configuration on some
  platforms, and improve error message if the failure still occurs.  [#4019](https://github.com/meteor/meteor/issues/4019)

* New `meteor lint` command.

### Minimongo

* The `$push` query modifier now supports a `$position` argument.  [#4312](https://github.com/meteor/meteor/issues/4312)

* `c.update(selector, replacementDoc)` no longer shares mutable state between
  replacementDoc and Minimongo internals. [#4377](https://github.com/meteor/meteor/issues/4377)

### Email

* `Email.send` now has a new option, `attachments`, in the same style as
  `mailcomposer`.
  [Details here.](https://github.com/andris9/mailcomposer#add-attachments)

### Tracker

* New `Tracker.Computation#onStop` method.  [#3915](https://github.com/meteor/meteor/issues/3915)

* `ReactiveDict` has two new methods, `clear` and `all`. `clear` resets
  the dictionary as if no items had been added, meaning all calls to `get` will
  return `undefined`. `all` converts the dictionary into a regular JavaScript
  object with a snapshot of the keys and values. Inside an autorun, `all`
  registers a dependency on any changes to the dictionary. [#3135](https://github.com/meteor/meteor/issues/3135)

### Utilities

* New `beforeSend` option to `HTTP.call` on the client allows you to directly
  access the `XMLHttpRequest` object and abort the call.  [#4419](https://github.com/meteor/meteor/issues/4419) [#3243](https://github.com/meteor/meteor/issues/3243) [#3266](https://github.com/meteor/meteor/issues/3266)

* Parse `application/javascript` and `application/x-javascript` HTTP replies as
  JSON too.  [#4595](https://github.com/meteor/meteor/issues/4595)

* `Match.test` from the `check` package now properly compares boolean literals,
  just like it does with Numbers and Strings. This applies to the `check`
  function as well.

* Provide direct access to the `mailcomposer` npm module used by the `email`
  package on `EmailInternals.NpmModules`. Allow specifying a `MailComposer`
  object to `Email.send` instead of individual options.  [#4209](https://github.com/meteor/meteor/issues/4209)

* Expose `Spiderable.requestTimeoutMs` from `spiderable` package to
  allow apps to set the timeout for running phantomjs.

* The `spiderable` package now reports the URL it's trying to fetch on failure.


### Other bug fixes and improvements

* Upgraded dependencies:

  - Node: 0.10.40 (from 0.10.36)
  - uglify-js: 2.4.20 (from 2.4.17)
  - http-proxy: 1.11.1 (from 1.6.0)

* `Meteor.loginWithGoogle` now supports `prompt`. Choose a prompt to always be
  displayed on Google login.

* Upgraded `coffeescript` package to depend on NPM packages
  coffeescript@1.9.2 and source-map@0.4.2. [#4302](https://github.com/meteor/meteor/issues/4302)

* Upgraded `fastclick` to 1.0.6 to fix an issue in iOS Safari. [#4393](https://github.com/meteor/meteor/issues/4393)

* Fix `Error: Can't render headers after they are sent to the client`.  [#4253](https://github.com/meteor/meteor/issues/4253) [#4750](https://github.com/meteor/meteor/issues/4750)

* `Meteor.settings.public` is always available on client and server,
  and modifications made on the server (for example, during app initialization)
  affect the value seen by connecting clients. [#4704](https://github.com/meteor/meteor/issues/4704)

### Windows

* Increase the buffer size for `netstat` when looking for running Mongo servers. [#4125](https://github.com/meteor/meteor/issues/4125)

* The Windows installer now always fetches the latest available version of
  Meteor at runtime, so that it doesn't need to be recompiled for every release.

* Fix crash in `meteor mongo` on Windows.  [#4711](https://github.com/meteor/meteor/issues/4711)


## v1.1.0.3, 2015-08-03

### Accounts

* When using Facebook API version 2.4, properly fetch `email` and other fields.
  Facebook recently forced all new apps to use version 2.4 of their API.  [#4743](https://github.com/meteor/meteor/issues/4743)


## v1.1.0.2, 2015-04-06

### `meteor` command-line tool

* Revert a change in 1.1.0.1 that caused `meteor mongo` to fail on some Linux
  systems. [#4115](https://github.com/meteor/meteor/issues/4115), [#4124](https://github.com/meteor/meteor/issues/4124), [#4134](https://github.com/meteor/meteor/issues/4134)


## v1.1.0.1, 2015-04-02

### Blaze

* Fix a regression in 1.1 in Blaze Templates: an error happening when View is
  invalidated immediately, causing a client-side crash (accessing
  `destroyMembers` of `undefined`). [#4097](https://github.com/meteor/meteor/issues/4097)

## v1.1, 2015-03-31

### Windows Support

* The Meteor command line tool now officially supports Windows 7, Windows 8.1,
  Windows Server 2008, and Windows Server 2012. It can run from PowerShell or
  Command Prompt.

* There is a native Windows installer that will be available for download from
  <https://www.meteor.com/install> starting with this release.

* In this release, Meteor on Windows supports all features available on Linux
  and Mac except building mobile apps with PhoneGap/Cordova.

* The `meteor admin get-machine` command now supports an additional
  architecture, `os.windows.x86_32`, which can be used to build binary packages
  for Windows.

### Version Solver

* The code that selects compatible package versions for `meteor update`
  and resolves conflicts on `meteor add` has been rewritten from the ground up.
  The core solver algorithm is now based on MiniSat, an open-source SAT solver,
  improving performance and maintainability.

* Refresh the catalog instead of downgrading packages when the versions in
  `.meteor/versions` aren't in the cache.  [#3653](https://github.com/meteor/meteor/issues/3653)

* Don't downgrade packages listed in `.meteor/packages`, or upgrade to a new
  major version, unless the new flag `--allow-incompatible-update` is passed
  as an override.

* Error messages are more detailed when constraints are unsatisfiable.

* Prefer "patched" versions of new indirect dependencies, and take patches
  to them on `meteor update` (for example, `1.0.1` or `1.0.0_1` over `1.0.0`).

* Version Solver is instrumented for profiling (`METEOR_PROFILE=1` in the
  environment).

* Setting the `METEOR_PRINT_CONSTRAINT_SOLVER_INPUT` environment variable
  prints information useful for diagnosing constraint solver bugs.

### Tracker

* Schedule the flush cycle using a better technique than `setTimeout` when
  available.  [#3889](https://github.com/meteor/meteor/issues/3889)

* Yield to the event loop during the flush cycle, unless we're executing a
  synchronous `Tracker.flush()`.  [#3901](https://github.com/meteor/meteor/issues/3901)

* Fix error reporting not being source-mapped properly. [#3655](https://github.com/meteor/meteor/issues/3655)

* Introduce a new option for `Tracker.autorun` - `onError`. This callback can be
  used to handle errors caught in the reactive computations. [#3822](https://github.com/meteor/meteor/issues/3822)

### Blaze

* Fix stack overflow from nested templates and helpers by avoiding recursion
  during rendering.  [#3028](https://github.com/meteor/meteor/issues/3028)

### `meteor` command-line tool

* Don't fail if `npm` prints more than 200K.  [#3887](https://github.com/meteor/meteor/issues/3887)


### Other bug fixes and improvements

* Upgraded dependencies:

  - uglify-js: 2.4.17 (from 2.4.13)

Patches contributed by GitHub users hwillson, mitar, murillo128, Primigenus,
rjakobsson, and tmeasday.


## v1.0.5, 2015-03-25

* This version of Meteor now uses version 2.2 of the Facebook API for
  authentication, instead of 1.0. If you use additional Facebook API methods
  beyond login, you may need to request new permissions.

  Facebook will automatically switch all apps to API version 2.0 on April
  30th, 2015. Please make sure to update your application's permissions and API
  calls by that date.

  For more details, see
  https://github.com/meteor/meteor/wiki/Facebook-Graph-API-Upgrade


## v1.0.4.2, 2015-03-20

* Fix regression in 1.0.4 where using Cordova for the first time in a project
  with hyphens in its directory name would fail.  [#3950](https://github.com/meteor/meteor/issues/3950)


## v1.0.4.1, 2015-03-18

* Fix regression in 1.0.4 where `meteor publish-for-arch` only worked for
  packages without colons in their name.  [#3951](https://github.com/meteor/meteor/issues/3951)

## v1.0.4, 2015-03-17

### Mongo Driver

* Meteor is now tested against MongoDB 2.6 by default (and the bundled version
  used by `meteor run` has been upgraded). It should still work fine with
  MongoDB 2.4.  Previous versions of Meteor mostly worked with MongoDB 2.6, with
  a few caveats:

    - Some upsert invocations did not work with MongoDB in previous versions of
      Meteor.
    - Previous versions of Meteor required setting up a special "user-defined
      role" with access to the `system.replset` table to use the oplog observe
      driver with MongoDB 2.6.  These extra permissions are not required with
      this version of Meteor.

  The MongoDB command needed to set up user permissions for the oplog observe
  driver is slightly different in MongoDB 2.6; see
  https://github.com/meteor/meteor/wiki/Oplog-Observe-Driver for details.

  We have also tested Meteor against the recently-released MongoDB 3.0.0.
  While we are not shipping MongoDB 3.0 with Meteor in this release (preferring
  to wait until its deployment is more widespread), we believe that Meteor
  1.0.4 apps will work fine when used with MongoDB 3.0.0 servers.

* Fix 0.8.1 regression where failure to connect to Mongo at startup would log a
  message but otherwise be ignored. Now it crashes the process, as it did before
  0.8.1.  [#3038](https://github.com/meteor/meteor/issues/3038)

* Use correct transform for allow/deny rules in `update` when different rules
  have different transforms.  [#3108](https://github.com/meteor/meteor/issues/3108)

* Provide direct access to the collection and database objects from the npm
  Mongo driver via new `rawCollection` and `rawDatabase` methods on
  `Mongo.Collection`.  [#3640](https://github.com/meteor/meteor/issues/3640)

* Observing or publishing an invalid query now throws an error instead of
  effectively hanging the server.  [#2534](https://github.com/meteor/meteor/issues/2534)


### Livequery

* If the oplog observe driver gets too far behind in processing the oplog, skip
  entries and re-poll queries instead of trying to keep up.  [#2668](https://github.com/meteor/meteor/issues/2668)

* Optimize common cases faced by the "crossbar" data structure (used by oplog
  tailing and DDP method write tracking).  [#3697](https://github.com/meteor/meteor/issues/3697)

* The oplog observe driver recovers from failed attempts to apply the modifier
  from the oplog (eg, because of empty field names).


### Minimongo

* When acting as an insert, `c.upsert({_id: 'x'}, {foo: 1})` now uses the `_id`
  of `'x'` rather than a random `_id` in the Minimongo implementation of
  `upsert`, just like it does for `c.upsert({_id: 'x'}, {$set: {foo: 1}})`.
  (The previous behavior matched a bug in the MongoDB 2.4 implementation of
  upsert that is fixed in MongoDB 2.6.)  [#2278](https://github.com/meteor/meteor/issues/2278)

* Avoid unnecessary work while paused in minimongo.

* Fix bugs related to observing queries with field filters: `changed` callbacks
  should not trigger unless a field in the filter has changed, and `changed`
  callbacks need to trigger when a parent of an included field is
  unset.  [#2254](https://github.com/meteor/meteor/issues/2254) [#3571](https://github.com/meteor/meteor/issues/3571)

* Disallow setting fields with empty names in minimongo, to match MongoDB 2.6
  semantics.


### DDP

* Subscription handles returned from `Meteor.subscribe` and
  `TemplateInstance#subscribe` now have a `subscriptionId` property to identify
  which subscription the handle is for.

* The `onError` callback to `Meteor.subscribe` has been replaced with a more
  general `onStop` callback that has an error as an optional first argument.
  The `onStop` callback is called when the subscription is terminated for
  any reason.  `onError` is still supported for backwards compatibility. [#1461](https://github.com/meteor/meteor/issues/1461)

* The return value from a server-side `Meteor.call` or `Meteor.apply` is now a
  clone of what the function returned rather than sharing mutable state.  [#3201](https://github.com/meteor/meteor/issues/3201)

* Make it easier to use the Node DDP client implementation without running a web
  server too.  [#3452](https://github.com/meteor/meteor/issues/3452)


### Blaze

* Template instances now have a `subscribe` method that functions exactly like
  `Meteor.subscribe`, but stops the subscription when the template is destroyed.
  There is a new method on Template instances called `subscriptionsReady()`
  which is a reactive function that returns true when all of the subscriptions
  made with `TemplateInstance#subscribe` are ready. There is also a built-in
  helper that returns the same thing and can be accessed with
  `Template.subscriptionsReady` inside any template.

* Add `onRendered`, `onCreated`, and `onDestroyed` methods to
  `Template`. Assignments to `Template.foo.rendered` and so forth are deprecated
  but are still supported for backwards compatibility.

* Fix bug where, when a helper or event handler was called from inside a custom
  block helper,  `Template.instance()` returned the `Template.contentBlock`
  template instead of the actual user-defined template, making it difficult to
  use `Template.instance()` for local template state.

* `Template.instance()` now works inside `Template.body`.  [#3631](https://github.com/meteor/meteor/issues/3631)

* Allow specifying attributes on `<body>` tags in templates.

* Improve performance of rendering large arrays.  [#3596](https://github.com/meteor/meteor/issues/3596)


### Isobuild

* Support `Npm.require('foo/bar')`.  [#3505](https://github.com/meteor/meteor/issues/3505) [#3526](https://github.com/meteor/meteor/issues/3526)

* In `package.js` files, `Npm.require` can only require built-in Node modules
  (and dev bundle modules, though you shouldn't depend on that), not the modules
  from its own `Npm.depends`. Previously, such code would work but only on the
  second time a `package.js` was executed.

* Ignore vim swap files in the `public` and `private` directories.  [#3322](https://github.com/meteor/meteor/issues/3322)

* Fix regression in 1.0.2 where packages might not be rebuilt when the compiler
  version changes.


### Meteor Accounts

* The `accounts-password` `Accounts.emailTemplates` can now specify arbitrary
  email `headers`.  The `from` address can now be set separately on the
  individual templates, and is a function there rather than a static
  string. [#2858](https://github.com/meteor/meteor/issues/2858) [#2854](https://github.com/meteor/meteor/issues/2854)

* Add login hooks on the client: `Accounts.onLogin` and
  `Accounts.onLoginFailure`. [#3572](https://github.com/meteor/meteor/issues/3572)

* Add a unique index to the collection that stores OAuth login configuration to
  ensure that only one configuration exists per service.  [#3514](https://github.com/meteor/meteor/issues/3514)

* On the server, a new option
  `Accounts.setPassword(user, password, { logout: false })` overrides the
  default behavior of logging out all logged-in connections for the user.  [#3846](https://github.com/meteor/meteor/issues/3846)


### Webapp

* `spiderable` now supports escaped `#!` fragments.  [#2938](https://github.com/meteor/meteor/issues/2938)

* Disable `appcache` on Firefox by default.  [#3248](https://github.com/meteor/meteor/issues/3248)

* Don't overly escape `Meteor.settings.public` and other parts of
  `__meteor_runtime_config__`.  [#3730](https://github.com/meteor/meteor/issues/3730)

* Reload the client program on `SIGHUP` or Node-specific IPC messages, not
  `SIGUSR2`.


### `meteor` command-line tool

* Enable tab-completion of global variables in `meteor shell`.  [#3227](https://github.com/meteor/meteor/issues/3227)

* Improve the stability of `meteor shell`.  [#3437](https://github.com/meteor/meteor/issues/3437) [#3595](https://github.com/meteor/meteor/issues/3595) [#3591](https://github.com/meteor/meteor/issues/3591)

* `meteor login --email` no longer takes an ignored argument.  [#3532](https://github.com/meteor/meteor/issues/3532)

* Fix regression in 1.0.2 where `meteor run --settings s` would ignore errors
  reading or parsing the settings file.  [#3757](https://github.com/meteor/meteor/issues/3757)

* Fix crash in `meteor publish` in some cases when the package is inside an
  app. [#3676](https://github.com/meteor/meteor/issues/3676)

* Fix crashes in `meteor search --show-all` and `meteor search --maintainer`.
  \#3636

* Kill PhantomJS processes after `meteor --test`, and only run the app
  once. [#3205](https://github.com/meteor/meteor/issues/3205) [#3793](https://github.com/meteor/meteor/issues/3793)

* Give a better error when Mongo fails to start up due to a full disk.  [#2378](https://github.com/meteor/meteor/issues/2378)

* After killing existing `mongod` servers, also clear the `mongod.lock` file.

* Stricter validation for package names: they cannot begin with a hyphen, end
  with a dot, contain two consecutive dots, or start or end with a colon.  (No
  packages on Atmosphere fail this validation.)  Additionally, `meteor create
  --package` applies the same validation as `meteor publish` and disallows
  packages with multiple colons.  (Packages with multiple colons like
  `local-test:iron:router` are used internally by `meteor test-packages` so that
  is not a strict validation rule.)

* `meteor create --package` now no longer creates a directory with the full
  name of the package, since Windows file systems cannot have colon characters
  in file paths. Instead, the command now creates a directory named the same
  as the second part of the package name after the colon (without the username
  prefix).


### Meteor Mobile

* Upgrade the Cordova CLI dependency from 3.5.1 to 4.2.0. See the release notes
  for the 4.x series of the Cordova CLI [on Apache
  Cordova](http://cordova.apache.org/announcements/2014/10/16/cordova-4.html).

* Related to the recently discovered [attack
  vectors](http://cordova.apache.org/announcements/2014/08/04/android-351.html)
  in Android Cordova apps, Meteor Cordova apps no longer allow access to all
  domains by default. If your app access external resources over XHR, you need
  to add them to the whitelist of allowed domains with the newly added
  [`App.accessRule`
  method](https://docs.meteor.com/#/full/App-accessRule) in your
  `mobile-config.js` file.

* Upgrade Cordova Plugins dependencies in Meteor Core packages:
  - `org.apache.cordova.file`: from 1.3.0 to 1.3.3
  - `org.apache.cordova.file-transfer`: from 0.4.4 to 0.5.0
  - `org.apache.cordova.splashscreen`: from 0.3.3 to 1.0.0
  - `org.apache.cordova.console`: from 0.2.10 to 0.2.13
  - `org.apache.cordova.device`: from 0.2.11 to 0.3.0
  - `org.apache.cordova.statusbar`: from 0.1.7 to 0.1.10
  - `org.apache.cordova.inappbrowser`: from 0.5.1 to 0.6.0
  - `org.apache.cordova.inappbrowser`: from 0.5.1 to 0.6.0

* Use the newer `ios-sim` binary, compiled with Xcode 6 on OS X Mavericks.


### Tracker

* Use `Session.set({k1: v1, k2: v2})` to set multiple values at once.


### Utilities

* Provide direct access to all options supported by the `request` npm module via
  the new server-only `npmRequestOptions` option to `HTTP.call`.  [#1703](https://github.com/meteor/meteor/issues/1703)


### Other bug fixes and improvements

* Many internal refactorings towards supporting Meteor on Windows are in this
  release.

* Remove some packages used internally to support legacy MDG systems
  (`application-configuration`, `ctl`, `ctl-helper`, `follower-livedata`,
  `dev-bundle-fetcher`, and `star-translate`).

* Provide direct access to some npm modules used by core packages on the
  `NpmModules` field of `WebAppInternals`, `MongoInternals`, and
  `HTTPInternals`.

* Upgraded dependencies:

  - node: 0.10.36 (from 0.10.33)
  - Fibers: 1.0.5 (from 1.0.1)
  - MongoDB: 2.6.7 (from 2.4.12)
  - openssl in mongo: 1.0.2 (from 1.0.1j)
  - MongoDB driver: 1.4.32 (from 1.4.1)
  - bson: 0.2.18 (from 0.2.7)
  - request: 2.53.0 (from 2.47.0)


Patches contributed by GitHub users 0a-, awatson1978, awwx, bwhitty,
christianbundy, d4nyll, dandv, DanielDent, DenisGorbachev, fay-jai, gsuess,
hwillson, jakozaur, meonkeys, mitar, netanelgilad, queso, rbabayoff, RobertLowe,
romanzolotarev, Siilwyn, and tmeasday.


## v.1.0.3.2, 2015-02-25

* Fix regression in 1.0.3 where the `meteor` tool could crash when downloading
  the second build of a given package version; for example, when running `meteor
  deploy` on an OSX or 32-bit Linux system for an app containing a binary
  package.  [#3761](https://github.com/meteor/meteor/issues/3761)


## v.1.0.3.1, 2015-01-20

* Rewrite `meteor show` and `meteor search` to show package information for
  local packages and to show if the package is installed for non-local
  packages. Introduce the `--show-all` flag, and deprecate the
  `--show-unmigrated` and `--show-old flags`.  Introduce the `--ejson` flag to
  output an EJSON object.

* Support README.md files in`meteor publish`. Take in the documentation file in
  `package.js` (set to `README.md` by default) and upload it to the server at
  publication time. Excerpt the first non-header Markdown section for use in
  `meteor show`.

* Support updates of package version metadata after that version has been
  published by running `meteor publish --update` from the package directory.

* Add `meteor test-packages --velocity` (similar to `meteor run --test`).  [#3330](https://github.com/meteor/meteor/issues/3330)

* Fix `meteor update <packageName>` to update `<packageName>` even if it's an
  indirect dependency of your app.  [#3282](https://github.com/meteor/meteor/issues/3282)

* Fix stack trace when a browser tries to use the server like a proxy.  [#1212](https://github.com/meteor/meteor/issues/1212)

* Fix inaccurate session statistics and possible multiple invocation of
  Connection.onClose callbacks.

* Switch CLI tool filesystem calls from synchronous to yielding (pro: more
  concurrency, more responsive to signals; con: could introduce concurrency
  bugs)

* Don't apply CDN prefix on Cordova. [#3278](https://github.com/meteor/meteor/issues/3278) [#3311](https://github.com/meteor/meteor/issues/3311)

* Don't try to refresh client app in the runner unless the app actually has the
  autoupdate package. [#3365](https://github.com/meteor/meteor/issues/3365)

* Fix custom release banner logic. [#3353](https://github.com/meteor/meteor/issues/3353)

* Apply HTTP followRedirects option to non-GET requests.  [#2808](https://github.com/meteor/meteor/issues/2808)

* Clean up temporary directories used by package downloads sooner.  [#3324](https://github.com/meteor/meteor/issues/3324)

* If the tool knows about the requested release but doesn't know about the build
  of its tool for the platform, refresh the catalog rather than failing
  immediately.  [#3317](https://github.com/meteor/meteor/issues/3317)

* Fix `meteor --get-ready` to not add packages to your app.

* Fix some corner cases in cleaning up app processes in the runner. Drop
  undocumented `--keepalive` support. [#3315](https://github.com/meteor/meteor/issues/3315)

* Fix CSS autoupdate when `$ROOT_URL` has a non-trivial path.  [#3111](https://github.com/meteor/meteor/issues/3111)

* Save Google OAuth idToken to the User service info object.

* Add git info to `meteor --version`.

* Correctly catch a case of illegal `Tracker.flush` during `Tracker.autorun`.  [#3037](https://github.com/meteor/meteor/issues/3037)

* Upgraded dependencies:

  - jquery: 1.11.2 (from 1.11.0)

Patches by GitHub users DanielDent, DanielDornhardt, PooMaster, Primigenus,
Tarang, TomFreudenberg, adnissen, dandv, fay-jai, knownasilya, mquandalle,
ogourment, restebanez, rissem, smallhelm and tmeasday.

## v1.0.2.1, 2014-12-22

* Fix crash in file change watcher.  [#3336](https://github.com/meteor/meteor/issues/3336)

* Allow `meteor test-packages packages/*` even if not all package directories
  have tests.  [#3334](https://github.com/meteor/meteor/issues/3334)

* Fix typo in `meteor shell` output. [#3326](https://github.com/meteor/meteor/issues/3326)


## v1.0.2, 2014-12-19

### Improvements to the `meteor` command-line tool

* A new command called `meteor shell` attaches an interactive terminal to
  an already-running server process, enabling inspection and execution of
  server-side data and code, with dynamic tab completion of variable names
  and properties. To see `meteor shell` in action, type `meteor run` in an
  app directory, then (in another terminal) type `meteor shell` in the
  same app directory. You do not have to wait for the app to start before
  typing `meteor shell`, as it will automatically connect when the server
  is ready. Note that `meteor shell` currently works for local development
  only, and is not yet supported for apps running on remote hosts.

* We've done a major internal overhaul of the `meteor` command-line tool with an
  eye to correctness, maintainability, and performance.  Some details include:
  * Refresh the package catalog for build commands only when an error
    occurs that could be fixed by a refresh, not for every build command.
  * Never run the constraint solver to select package versions more than once
    per build.
  * Built packages ("isopacks") are now cached inside individual app directories
    instead of inside their source directories.
  * `meteor run` starts Mongo in parallel with building the application.
  * The constraint solver no longer leaves a `versions.json` file in your
    packages source directories; when publishing a package that is not inside an
    app, it will leave a `.versions` file (with the same format as
    `.meteor/versions`) which you should check into source control.
  * The constraint solver's model has been simplified so that plugins must use
    the same version of packages as their surrounding package when built from
    local source.

* Using `meteor debug` no longer requires manually continuing the debugger when
  your app restarts, and it no longer overwrites the symbol `_` inside your app.

* Output from the command-line tool is now word-wrapped to the width of your
  terminal.

* Remove support for the undocumented earliestCompatibleVersion feature of the
  package system.

* Reduce CPU usage and disk I/O bandwidth by using kernel file-system change
  notification events where possible. On file systems that do not support these
  events (NFS, Vagrant Virtualbox shared folders, etc), file changes will only
  be detected every 5 seconds; to detect changes more often in these cases (but
  use more CPU), set the `METEOR_WATCH_FORCE_POLLING` environment
  variable. [#2135](https://github.com/meteor/meteor/issues/2135)

* Reduce CPU usage by fixing a check for a parent process in `meteor
  run` that was happening constantly instead of every few seconds. [#3252](https://github.com/meteor/meteor/issues/3252)

* Fix crash when two plugins defined source handlers for the same
  extension. [#3015](https://github.com/meteor/meteor/issues/3015) [#3180](https://github.com/meteor/meteor/issues/3180)

* Fix bug (introduced in 0.9.3) where the warning about using experimental
  versions of packages was printed too often.

* Fix bug (introduced in 1.0) where `meteor update --patch` crashed.

* Fix bug (introduced in 0.9.4) where banners about new releases could be
  printed too many times.

* Fix crash when a package version contained a dot-separated pre-release part
  with both digits and non-digits. [#3147](https://github.com/meteor/meteor/issues/3147)

* Corporate HTTP proxy support is now implemented using our websocket library's
  new built-in implementation instead of a custom implementation. [#2515](https://github.com/meteor/meteor/issues/2515)

### Blaze

* Add default behavior for `Template.parentData` with no arguments. This
  selects the first parent. [#2861](https://github.com/meteor/meteor/issues/2861)

* Fix `Blaze.remove` on a template's view to correctly remove the DOM
  elements when the template was inserted using
  `Blaze.renderWithData`. [#3130](https://github.com/meteor/meteor/issues/3130)

* Allow curly braces to be escaped in Spacebars. Use the special
  sequences `{{|` and `{{{|` to insert a literal `{{` or `{{{`.

### Meteor Accounts

* Allow integration with OAuth1 servers that require additional query
  parameters to be passed with the access token. [#2894](https://github.com/meteor/meteor/issues/2894)

* Expire a user's password reset and login tokens in all circumstances when
  their password is changed.

### Other bug fixes and improvements

* Some packages are no longer released as part of the core release process:
  amplify, backbone, bootstrap, d3, jquery-history, and jquery-layout. This
  means that new versions of these packages can be published outside of the full
  Meteor release cycle.

* Require plain objects as the update parameter when doing replacements
  in server-side collections.

* Fix audit-argument-checks spurious failure when an argument is NaN. [#2914](https://github.com/meteor/meteor/issues/2914)

### Upgraded dependencies

  - node: 0.10.33 (from 0.10.29)
  - source-map-support: 0.2.8 (from 0.2.5)
  - semver: 4.1.0 (from 2.2.1)
  - request: 2.47.0 (from 2.33.0)
  - tar: 1.0.2 (from 1.0.1)
  - source-map: 0.1.40 (from 0.1.32)
  - sqlite3: 3.0.2 (from 3.0.0)
  - phantomjs npm module: 1.9.12 (from 1.8.1-1)
  - http-proxy: 1.6.0 (from a fork of 1.0.2)
  - esprima: 1.2.2 (from an unreleased 1.1-era commit)
  - escope: 1.0.1 (from 1.0.0)
  - openssl in mongo: 1.0.1j (from 1.0.1g)
  - faye-websocket: 0.8.1 (from using websocket-driver instead)
  - MongoDB: 2.4.12 (from 2.4.9)


Patches by GitHub users andylash, anstarovoyt, benweissmann, chrisbridgett,
colllin, dandv, ecwyne, graemian, JamesLefrere, kevinchiu, LyuGGang, matteodem,
mitar, mquandalle, musically-ut, ograycode, pcjpcj2, physiocoder, rgoomar,
timhaines, trusktr, Urigo, and zol.


## v1.0.1, 2014-12-09

* Fix a security issue in allow/deny rules that could result in data
  loss. If your app uses allow/deny rules, or uses packages that use
  allow/deny rules, we recommend that you update immediately.


## v1.0, 2014-10-28

### New Features

* Add the `meteor admin get-machine` command to make it easier to
  publish packages with binary dependencies for all
  architectures. `meteor publish` no longer publishes builds
  automatically if your package has binary NPM dependencies.

* New `localmarket` example, highlighting Meteor's support for mobile
  app development.

* Restyle the `leaderboard` example, and optimize it for both desktop
  and mobile.

### Performance

* Reduce unnecessary syncs with the package server, which speeds up
  startup times for many commands.

* Speed up `meteor deploy` by not bundling unnecessary files and
  programs.

* To make Meteor easier to use on slow or unreliable network
  connections, increase timeouts for DDP connections that the Meteor
  tool uses to communicate with the package server. [#2777](https://github.com/meteor/meteor/issues/2777), [#2789](https://github.com/meteor/meteor/issues/2789).

### Mobile App Support

* Implemented reasonable default behavior for launch screens on mobile
  apps.

* Don't build for Android when only the iOS build is required, and
  vice versa.

* Fix bug that could cause mobile apps to stop being able to receive hot
  code push updates.

* Fix bug where Cordova clients connected to http://example.com instead
  of https://example.com when https:// was specified in the
  --mobile-server option. [#2880](https://github.com/meteor/meteor/issues/2880)

* Fix stack traces when attempting to build or run iOS apps on Linux.

* Print a warning when building an app with mobile platforms and
  outputting the build into the source tree. Outputting a build into the
  source tree can cause subsequent builds to fail because they will
  treat the build output as source files.

* Exit from `meteor run` when new Cordova plugins or platforms are
  added, since we don't support hot code push for new plugins or
  platforms.

* Fix quoting of arguments to Cordova plugins.

* The `accounts-twitter` package now works in Cordova apps in local
  development. For workarounds for other login providers in local
  development mode, see
  https://github.com/meteor/meteor/wiki/OAuth-for-mobile-Meteor-clients.

### Packaging

* `meteor publish-for-arch` can publish packages built with different Meteor
  releases.

* Fix default `api.versionsFrom` field in packages created with `meteor
  create --package`.

* Fix bug where changes in an app's .meteor/versions file would not
  cause the app to be rebuilt.

### Other bug fixes and improvements

* Use TLSv1 in the `spiderable` package, for compatibility with servers
  that have disabled SSLv3 in response to the POODLE bug.

* Work around the `meteor run` proxy occasionally running out of sockets.

* Fix bug with regular expressions in minimongo. [#2817](https://github.com/meteor/meteor/issues/2817)

* Add READMEs for several core packages.

* Include protocols in URLs printed by `meteor deploy`.

* Improve error message for limited ordered observe. [#1643](https://github.com/meteor/meteor/issues/1643)

* Fix missing dependency on `random` in the `autoupdate` package. [#2892](https://github.com/meteor/meteor/issues/2892)

* Fix bug where all CSS would be removed from connected clients if a
  CSS-only change is made between local development server restarts or
  when deploying with `meteor deploy`.

* Increase height of the Google OAuth popup to the Google-recommended
  value.

* Fix the layout of the OAuth configuration dialog when used with
  Bootstrap.

* Allow build plugins to override the 'bare' option on added source
  files. [#2834](https://github.com/meteor/meteor/issues/2834)

Patches by GitHub users DenisGorbachev, ecwyne, mitar, mquandalle,
Primigenus, svda, yauh, and zol.


## v0.9.4.1, 2014-12-09 (backport)

* Fix a security issue in allow/deny rules that could result in data
  loss. If your app uses allow/deny rules, or uses packages that use
  allow/deny rules, we recommend that you update immediately.
  Backport from 1.0.1.


## v0.9.4, 2014-10-13

### New Features

* The new `meteor debug` command and `--debug-port` command line option
  to `meteor run` allow you to easily use node-inspector to debug your
  server-side code. Add a `debugger` statement to your code to create a
  breakpoint.

* Add new a `meteor run --test` command that runs
  [Velocity](https://github.com/meteor-velocity/velocity) tests in your
  app .

* Add new callbacks `Accounts.onResetPasswordLink`,
  `Accounts.onEnrollmentLink`, and `Accounts.onEmailVerificationLink`
  that make it easier to build custom user interfaces on top of the
  accounts system. These callbacks should be registered before
  `Meteor.startup` fires, and will be called if the URL matches a link
  in an email sent by `Accounts.resetPassword`, etc. See
  https://docs.meteor.com/#Accounts-onResetPasswordLink.

* A new configuration file for mobile apps,
  `<APP>/mobile-config.js`. This allows you to set app metadata, icons,
  splash screens, preferences, and PhoneGap/Cordova plugin settings
  without needing a `cordova_build_override` directory. See
  https://docs.meteor.com/#mobileconfigjs.


### API Changes

* Rename `{{> UI.dynamic}}` to `{{> Template.dynamic}}`, and likewise
  with `UI.contentBlock` and `UI.elseBlock`. The UI namespace is no
  longer used anywhere except for backwards compatibility.

* Deprecate the `Template.someTemplate.myHelper = ...` syntax in favor
  of `Template.someTemplate.helpers(...)`.  Using the older syntax still
  works, but prints a deprecation warning to the console.

* `Package.registerBuildPlugin` its associated functions have been added
  to the public API, cleaned up, and documented. The new function is
  identical to the earlier _transitional_registerBuildPlugin except for
  minor backwards-compatible API changes. See
  https://docs.meteor.com/#Package-registerBuildPlugin

* Rename the `showdown` package to `markdown`.

* Deprecate the `amplify`, `backbone`, `bootstrap`, and `d3` integration
  packages in favor of community alternatives.  These packages will no
  longer be maintained by MDG.


### Tool Changes

* Improved output from `meteor build` to make it easier to publish
  mobile apps to the App Store and Play Store. See the wiki pages for
  instructions on how to publish your
  [iOS](https://github.com/meteor/meteor/wiki/How-to-submit-your-iOS-app-to-App-Store)
  and
  [Android](https://github.com/meteor/meteor/wiki/How-to-submit-your-Android-app-to-Play-Store)
  apps.

* Packages can now be marked as debug-mode only by adding `debugOnly:
  true` to `Package.describe`. Debug-only packages are not included in
  the app when it is bundled for production (`meteor build` or `meteor
  run --production`). This allows package authors to build packages
  specifically for testing and debugging without increasing the size of
  the resulting app bundle or causing apps to ship with debug
  functionality built in.

* Rework the process for installing mobile development SDKs. There is
  now a `meteor install-sdk` command that automatically install what
  software it can and points to documentation for the parts that
  require manual installation.

* The `.meteor/cordova-platforms` file has been renamed to
  `.meteor/platforms` and now includes the default `server` and
  `browser` platforms. The default platforms can't currently be removed
  from a project, though this will be possible in the future. The old
  file will be automatically migrated to the new one when the app is run
  with Meteor 0.9.4 or above.

* The `unipackage.json` file inside downloaded packages has been renamed
  to `isopack.json` and has an improved forwards-compatible format. To
  maintain backwards compatibility with previous releases, packages will
  be built with both files.

* The local package metadata cache now uses SQLite, which is much faster
  than the previous implementation. This improves `meteor` command line
  tool startup time.

* The constraint solver used by the client to find compatible versions
  of packages is now much faster.

* The `--port` option to `meteor run` now requires a numeric port
  (e.g. `meteor run --port example.com` is no longer valid).

* The `--mobile-port` option `meteor run` has been reworked. The option
  is now `--mobile-server` in `meteor run` and `--server` in `meteor
  build`. `--server` is required for `meteor build` in apps with mobile
  platforms installed. `--mobile-server` defaults to an automatically
  detected IP address on port 3000, and `--server` requires a hostname
  but defaults to port 80 if a port is not specified.

* Operations that take longer than a few seconds (e.g. downloading
  packages, installing the Android SDK, etc) now show a progress bar.

* Complete support for using an HTTP proxy in the `meteor` command line
  tool. Now all DDP connections can work through a proxy.  Use the standard
  `http_proxy` environment variable to specify your proxy endpoint.  [#2515](https://github.com/meteor/meteor/issues/2515)


### Bug Fixes

* Fix behavior of ROOT_URL with path ending in `/`.

* Fix source maps when using a ROOT_URL with a path. [#2627](https://github.com/meteor/meteor/issues/2627)

* Change the mechanism that the Meteor tool uses to clean up app server
  processes. The new mechanism is more resilient to slow app bundles and
  other CPU-intensive tasks. [#2536](https://github.com/meteor/meteor/issues/2536), [#2588](https://github.com/meteor/meteor/issues/2588).


Patches by GitHub users cryptoquick, Gaelan, jperl, meonkeys, mitar,
mquandalle, prapicault, pscanf, richguan, rick-golden-healthagen,
rissem, rosh93, rzymek, and timoabend


## v0.9.3.1, 2014-09-30

* Don't crash when failing to contact the package server. [#2713](https://github.com/meteor/meteor/issues/2713)

* Allow more than one dash in package versions. [#2715](https://github.com/meteor/meteor/issues/2715)


## v0.9.3, 2014-09-25

### More Package Version Number Flexibility

* Packages now support relying on multiple major versions of their
  dependencies (eg `blaze@1.0.0 || 2.0.0`). Additionally, you can now
  call `api.versionsFrom(<release>)` multiple times, or with an array
  (eg `api.versionsFrom([<release1>, <release2>])`. Meteor will
  interpret this to mean that the package will work with packages from
  all the listed releases.

* Support for "wrapped package" version numbers. There is now a `_` field
  in version numbers. The `_` field must be an integer, and versions with
  the `_` are sorted after versions without. This allows using the
  upstream version number as the Meteor package version number and being
  able to publish multiple version of the Meteor package (e.g.
  `jquery@1.11.1_2`).

Note: packages using the `||` operator or the `_` symbol in their
versions or dependencies will be invisible to pre-0.9.3 users. Meteor
versions 0.9.2 and before do not understand the new version formats and
will not be able to use versions of packages that use the new features.


### Other Command-line Tool Improvements

* More detailed constraint solver output. Meteor now tells you which
  constraints prevent upgrading or adding new packages. This will make
  it much easier to update your app to new versions.

* Better handling of pre-release versions (e.g. versions with
  `-`). Pre-release packages will now be included in an app if and only
  if there is no way to meet the app's constraints without using a
  pre-release package.

* Add `meteor admin set-unmigrated` to allow maintainers to hide
  pre-0.9.0 packages in `meteor search` and `meteor show`. This will not
  stop users from continuing to use the package, but it helps prevent
  new users from finding old non-functional packages.

* Progress bars for time-intensive operations, like downloading large
  packages.


### Other Changes

* Offically support `Meteor.wrapAsync` (renamed from
  `Meteor._wrapAsync`). Additionally, `Meteor.wrapAsync` now lets you
  pass an object to bind as `this` in the wrapped call. See
  https://docs.meteor.com/#meteor_wrapasync.

* The `reactive-dict` package now allows an optional name argument to
  enable data persistence during hot code push.


Patches by GitHub users evliu, meonkeys, mitar, mizzao, mquandalle,
prapicault, waitingkuo, wulfmeister.



## v0.9.2.2, 2014-09-17

* Fix regression in 0.9.2 that prevented some users from accessing the
  Meteor development server in their browser. Specifically, 0.9.2
  unintentionally changed the development mode server's default bind
  host to localhost instead of 0.0.0.0. [#2596](https://github.com/meteor/meteor/issues/2596)


## v0.9.2.1, 2014-09-15

* Fix versions of packages that were published with `-cordova` versions
  in 0.9.2 (appcache, fastclick, htmljs, logging, mobile-status-bar,
  routepolicy, webapp-hashing).


## v0.9.2, 2014-09-15

This release contains our first support for building mobile apps in
Meteor, for both iOS and Android. This support comes via an
integration with Apache's Cordova/PhoneGap project.

  * You can use Cordova/PhoneGap packages in your application or inside
    a Meteor package to access a device's native functions directly from
    JavaScript code.
  * The `meteor add-platform` and `meteor run` commands now let you
    launch the app in the iOS or Android simulator or run it on an
    attached hardware device.
  * This release extends hot code push to support live updates into
    installed native apps.
  * The `meteor bundle` command has been renamed to `meteor build` and
    now outputs build projects for the mobile version of the targeted
    app.
  * See
    https://github.com/meteor/meteor/wiki/Meteor-Cordova-Phonegap-integration
    for more information about how to get started building mobile apps
    with Meteor.

* Better mobile support for OAuth login: you can now use a
  redirect-based flow inside UIWebViews, and the existing popup-based
  flow has been adapted to work in Cordova/PhoneGap apps.

#### Bug fixes and minor improvements

* Fix sorting on non-trivial keys in Minimongo. [#2439](https://github.com/meteor/meteor/issues/2439)

* Bug fixes and performance improvements for the package system's
  constraint solver.

* Improved error reporting for misbehaving oplog observe driver. [#2033](https://github.com/meteor/meteor/issues/2033) [#2244](https://github.com/meteor/meteor/issues/2244)

* Drop deprecated source map linking format used for older versions of
  Firefox.  [#2385](https://github.com/meteor/meteor/issues/2385)

* Allow Meteor tool to run from a symlink. [#2462](https://github.com/meteor/meteor/issues/2462)

* Assets added via a plugin are no longer considered source files. [#2488](https://github.com/meteor/meteor/issues/2488)

* Remove support for long deprecated `SERVER_ID` environment
  variable. Use `AUTOUPDATE_VERSION` instead.

* Fix bug in reload-safetybelt package that resulted in reload loops in
  Chrome with cookies disabled.

* Change the paths for static assets served from packages. The `:`
  character is replaced with the `_` character in package names so as to
  allow serving on mobile devices and ease operation on Windows. For
  example, assets from the `abc:bootstrap` package are now served at
  `/packages/abc_bootstrap` instead of `/packages/abc:bootstrap`.

* Also change the paths within a bundled Meteor app to allow for
  different client architectures (eg mobile). For example,
  `bundle/programs/client` is now `bundle/programs/web.browser`.


Patches by GitHub users awwx, mizzao, and mquandalle.



## v0.9.1.1, 2014-09-06

* Fix backwards compatibility for packages that had weak dependencies
  on packages renamed in 0.9.1 (`ui`, `deps`, `livedata`). [#2521](https://github.com/meteor/meteor/issues/2521)

* Fix error when using the `reactive-dict` package without the `mongo`
  package.


## v0.9.1, 2014-09-04

#### Organizations in Meteor developer accounts

Meteor 0.9.1 ships with organizations support in Meteor developer
accounts. Organizations are teams of users that make it easy to
collaborate on apps and packages.

Create an organization at
https://www.meteor.com/account-settings/organizations. Run the `meteor
authorized` command in your terminal to give an organization
permissions to your apps. To add an organization as a maintainer of
your packages, use the `meteor admin maintainers` command. You can
also publish packages with an organization's name in the package name
prefix instead of your own username.


#### One backwards incompatible change for templates

* Templates can no longer be named "body" or "instance".

#### Backwards compatible Blaze API changes

* New public and documented APIs:
  * `Blaze.toHTMLWithData()`
  * `Template.currentData()`
  * `Blaze.getView()`
  * `Template.parentData()` (previously `UI._parentData()`)
  * `Template.instance()` (previously `UI._templateInstance()`)
  * `Template.body` (previously `UI.body`)
  * `new Template` (previously `Template.__create__`)
  * `Blaze.getData()` (previously `UI.getElementData`, or `Blaze.getCurrentData` with no arguments)

* Deprecate the `ui` package. Instead, use the `blaze` package. The
  `UI` and `Blaze` symbols are now the same.

* Deprecate `UI.insert`. `UI.render` and `UI.renderWithData` now
  render a template and place it in the DOM.

* Add an underscore to some undocumented Blaze APIs to make them
  internal. Notably: `Blaze._materializeView`, `Blaze._createView`,
  `Blaze._toText`, `Blaze._destroyView`, `Blaze._destroyNode`,
  `Blaze._withCurrentView`, `Blaze._DOMBackend`,
  `Blaze._TemplateWith`

* Document Views. Views are the machinery powering DOM updates in
  Blaze.

* Expose `view` property on template instances.

#### Backwards compatible renames

* Package renames
  * `livedata` -> `ddp`
  * `mongo-livedata` -> `mongo`
  * `standard-app-packages` -> `meteor-platform`
* Symbol renames
  * `Meteor.Collection` -> `Mongo.Collection`
  * `Meteor.Collection.Cursor` -> `Mongo.Cursor`
  * `Meteor.Collection.ObjectID` -> `Mongo.ObjectID`
  * `Deps` -> `Tracker`

#### Other

* Add `reactive-var` package. Lets you define a single reactive
  variable, like a single key in `Session`.

* Don't throw an exception in Chrome when cookies and local storage
  are blocked.

* Bump DDP version to "1". Clients connecting with version "pre1" or
  "pre2" should still work.

* Allow query parameters in OAuth1 URLs. [#2404](https://github.com/meteor/meteor/issues/2404)

* Fix `meteor list` if not all packages on server. Fixes [#2468](https://github.com/meteor/meteor/issues/2468)

Patch by GitHub user mitar.


## v0.9.0.1, 2014-08-27

* Fix issues preventing hot code reload from automatically reloading webapps in
  two cases: when the old app was a pre-0.9.0 app, and when the app used
  appcache. (In both cases, an explicit reload still worked.)

* Fix publishing packages containing a plugin with platform-specific code but
  no platform-specific code in the main package.

* Fix `meteor add package@version` when the package was already added with a
  different version constraint.

* Improve treatment of pre-release packages (packages with a dash in their
  version). Guarantee that they will not be chosen by the constraint solver
  unless explicitly requested.  `meteor list` won't suggest that you update to
  them.

* Fix slow spiderable executions.

* Fix dev-mode client-only restart when client files changed very soon after
  server restart.

* Fix stack trace on `meteor add` constraint solver failure.

* Fix "access-denied" stack trace when publishing packages.


## v0.9.0, 2014-08-26

Meteor 0.9.0 introduces the Meteor Package Server. Incorporating lessons from
our community's Meteorite tool, Meteor 0.9.0 allows users to develop and publish
Meteor packages to a central repository. The `meteor publish` command is used to
publish packages. Non-core packages can now be added with `meteor add`, and you
can specify version constraints on the packages you use. Binary packages can be
published for additional architectures with `meteor publish-for-arch`, which
allows cross-platform deploys and bundling.  You can search for packages with
`meteor search` and display information on them with `meteor show`, or you can
use the Atmosphere web interface developed by Percolate Studio at
https://atmospherejs.com/

See https://docs.meteor.com/#writingpackages and
https://docs.meteor.com/#packagejs for more details.

Other packaging-related changes:

* `meteor list` now lists the packages your app is using, which was formerly the
  behavior of `meteor list --using`. To search for packages you are not
  currently using, use `meteor search`.  The concept of an "internal" package
  (which did not show up in `meteor list`) no longer exists.

* To prepare a bundle created with `meteor bundle` for execution on a
  server, you now run `npm install` with no arguments instead of having
  to specify a few specific npm modules and their versions
  explicitly. See the README in the generated bundle for more details.

* All `under_score`-style `package.js` APIs (`Package.on_use`, `api.add_files`,
  etc) have been replaced with `camelCase` names (`Package.onUse`,
  `api.addFiles`, etc).  The old names continue to work for now.

* There's a new `archMatching` option to `Plugin.registerSourceHandler`, which
  should be used by any plugin whose output is only for the client or only for
  the server (eg, CSS and HTML templating packages); this allows Meteor to avoid
  restarting the server when files processed by these plugins change.

Other changes:

* When running your app with the local development server, changes that only
  affect the client no longer require restarting the server.  Changes that only
  affect CSS no longer require the browser to refresh the page, both in local
  development and in some production environments.  [#490](https://github.com/meteor/meteor/issues/490)

* When a call to `match` fails in a method or subscription, log the
  failure on the server. (This matches the behavior described in our docs)

* The `appcache` package now defaults to functioning on all browsers
  that support the AppCache API, rather than a whitelist of browsers.
  The main effect of this change is that `appcache` is now enabled by
  default on Firefox, because Firefox no longer makes a confusing
  popup. You can still disable individual browsers with
  `AppCache.config`.  [#2241](https://github.com/meteor/meteor/issues/2241)

* The `forceApprovalPrompt` option can now be specified in `Accounts.ui.config`
  in addition to `Meteor.loginWithGoogle`.  [#2149](https://github.com/meteor/meteor/issues/2149)

* Don't leak websocket clients in server-to-server DDP in some cases (and fix
  "Got open from inactive client"
  error). https://github.com/faye/websocket-driver-node/pull/8

* Updated OAuth url for login with Meetup.

* Allow minimongo `changed` callbacks to mutate their `oldDocument`
  argument. [#2231](https://github.com/meteor/meteor/issues/2231)

* Fix upsert called from client with no callback.  [#2413](https://github.com/meteor/meteor/issues/2413)

* Avoid a few harmless exceptions in OplogObserveDriver.

* Refactor `observe-sequence` package.

* Fix `spiderable` race condition.

* Re-apply our fix of NPM bug https://github.com/npm/npm/issues/3265 which got
  accidentally reverted upstream.

* Workaround for a crash in recent Safari
  versions. https://github.com/meteor/meteor/commit/e897539adb

* Upgraded dependencies:
  - less: 1.7.4 (from 1.7.1)
  - tar: 1.0.1 (from 0.1.19)
  - fstream: 1.0.2 (from 0.1.25)

Patches by GitHub users Cangit, dandv, ImtiazMajeed, MaximDubrovin, mitar,
mquandalle, rcy, RichardLitt, thatneat, and twhy.


## v0.8.3.1, 2014-12-09 (backport)

* Fix a security issue in allow/deny rules that could result in data
  loss. If your app uses allow/deny rules, or uses packages that use
  allow/deny rules, we recommend that you update immediately.
  Backport from 1.0.1.


## v0.8.3, 2014-07-29

#### Blaze

* Refactor Blaze to simplify internals while preserving the public
  API. `UI.Component` has been replaced with `Blaze.View.`

* Fix performance issues and memory leaks concerning event handlers.

* Add `UI.remove`, which removes a template after `UI.render`/`UI.insert`.

* Add `this.autorun` to the template instance, which is like `Deps.autorun`
  but is automatically stopped when the template is destroyed.

* Create `<a>` tags as SVG elements when they have `xlink:href`
  attributes. (Previously, `<a>` tags inside SVGs were never created as
  SVG elements.)  [#2178](https://github.com/meteor/meteor/issues/2178)

* Throw an error in `{{foo bar}}` if `foo` is missing or not a function.

* Cursors returned from template helpers for #each should implement
  the `observeChanges` method and don't have to be Minimongo cursors
  (allowing new custom data stores for Blaze like Miniredis).

* Remove warnings when {{#each}} iterates over a list of strings,
  numbers, or other items that contains duplicates.  [#1980](https://github.com/meteor/meteor/issues/1980)

#### Meteor Accounts

* Fix regression in 0.8.2 where an exception would be thrown if
  `Meteor.loginWithPassword` didn't have a callback. Callbacks to
  `Meteor.loginWithPassword` are now optional again.  [#2255](https://github.com/meteor/meteor/issues/2255)

* Fix OAuth popup flow in mobile apps that don't support
  `window.opener`.  [#2302](https://github.com/meteor/meteor/issues/2302)

* Fix "Email already exists" error with MongoDB 2.6.  [#2238](https://github.com/meteor/meteor/issues/2238)


#### mongo-livedata and minimongo

* Fix performance issue where a large batch of oplog updates could block
  the node event loop for long periods.  [#2299](https://github.com/meteor/meteor/issues/2299).

* Fix oplog bug resulting in error message "Buffer inexplicably empty".  [#2274](https://github.com/meteor/meteor/issues/2274)

* Fix regression from 0.8.2 that caused collections to appear empty in
  reactive `findOne()` or `fetch` queries that run before a mutator
  returns.  [#2275](https://github.com/meteor/meteor/issues/2275)


#### Miscellaneous

* Stop including code by default that automatically refreshes the page
  if JavaScript and CSS don't load correctly. While this code is useful
  in some multi-server deployments, it can cause infinite refresh loops
  if there are errors on the page. Add the `reload-safetybelt` package
  to your app if you want to include this code.

* On the server, `Meteor.startup(c)` now calls `c` immediately if the
  server has already started up, matching the client behavior.  [#2239](https://github.com/meteor/meteor/issues/2239)

* Add support for server-side source maps when debugging with
  `node-inspector`.

* Add `WebAppInternals.addStaticJs()` for adding static JavaScript code
  to be served in the app, inline if allowed by `browser-policy`.

* Make the `tinytest/run` method return immediately, so that `wait`
  method calls from client tests don't block on server tests completing.

* Log errors from method invocations on the client if there is no
  callback provided.

* Upgraded dependencies:
  - node: 0.10.29 (from 0.10.28)
  - less: 1.7.1 (from 1.6.1)

Patches contributed by GitHub users Cangit, cmather, duckspeaker, zol.


## v0.8.2, 2014-06-23

#### Meteor Accounts

* Switch `accounts-password` to use bcrypt to store passwords on the
  server. (Previous versions of Meteor used a protocol called SRP.)
  Users will be transparently transitioned when they log in. This
  transition is one-way, so you cannot downgrade a production app once
  you upgrade to 0.8.2. If you are maintaining an authenticating DDP
  client:
     - Clients that use the plaintext password login handler (i.e. call
       the `login` method with argument `{ password: <plaintext
       password> }`) will continue to work, but users will not be
       transitioned from SRP to bcrypt when logging in with this login
       handler.
     - Clients that use SRP will no longer work. These clients should
       instead directly call the `login` method, as in
       `Meteor.loginWithPassword`. The argument to the `login` method
       can be either:
         - `{ password: <plaintext password> }`, or
         - `{ password: { digest: <password hash>, algorithm: "sha-256" } }`,
           where the password hash is the hex-encoded SHA256 hash of the
           plaintext password.

* Show the display name of the currently logged-in user after following
  an email verification link or a password reset link in `accounts-ui`.

* Add a `userEmail` option to `Meteor.loginWithMeteorDeveloperAccount`
  to pre-fill the user's email address in the OAuth popup.

* Ensure that the user object has updated token information before
  it is passed to email template functions. [#2210](https://github.com/meteor/meteor/issues/2210)

* Export the function that serves the HTTP response at the end of an
  OAuth flow as `OAuth._endOfLoginResponse`. This function can be
  overridden to make the OAuth popup flow work in certain mobile
  environments where `window.opener` is not supported.

* Remove support for OAuth redirect URLs with a `redirect` query
  parameter. This OAuth flow was never documented and never fully
  worked.


#### Blaze

* Blaze now tracks individual CSS rules in `style` attributes and won't
  overwrite changes to them made by other JavaScript libraries.

* Add `{{> UI.dynamic}}` to make it easier to dynamically render a
  template with a data context.

* Add `UI._templateInstance()` for accessing the current template
  instance from within a block helper.

* Add `UI._parentData(n)` for accessing parent data contexts from
  within a block helper.

* Add preliminary API for registering hooks to run when Blaze intends to
  insert, move, or remove DOM elements. For example, you can use these
  hooks to animate nodes as they are inserted, moved, or removed. To use
  them, you can set the `_uihooks` property on a container DOM
  element. `_uihooks` is an object that can have any subset of the
  following three properties:

    - `insertElement: function (node, next)`: called when Blaze intends
      to insert the DOM element `node` before the element `next`
    - `moveElement: function (node, next)`: called when Blaze intends to
      move the DOM element `node` before the element `next`
    - `removeElement: function (node)`: called when Blaze intends to
      remove the DOM element `node`

    Note that when you set one of these functions on a container
    element, Blaze will not do the actual operation; it's your
    responsibility to actually insert, move, or remove the node (by
    calling `$(node).remove()`, for example).

* The `findAll` method on template instances now returns a vanilla
  array, not a jQuery object. The `$` method continues to
  return a jQuery object. [#2039](https://github.com/meteor/meteor/issues/2039)

* Fix a Blaze memory leak by cleaning up event handlers when a template
  instance is destroyed. [#1997](https://github.com/meteor/meteor/issues/1997)

* Fix a bug where helpers used by {{#with}} were still re-running when
  their reactive data sources changed after they had been removed from
  the DOM.

* Stop not updating form controls if they're focused. If a field is
  edited by one user while another user is focused on it, it will just
  lose its value but maintain its focus. [#1965](https://github.com/meteor/meteor/issues/1965)

* Add `_nestInCurrentComputation` option to `UI.render`, fixing a bug in
  {{#each}} when an item is added inside a computation that subsequently
  gets invalidated. [#2156](https://github.com/meteor/meteor/issues/2156)

* Fix bug where "=" was not allowed in helper arguments. [#2157](https://github.com/meteor/meteor/issues/2157)

* Fix bug when a template tag immediately follows a Spacebars block
  comment. [#2175](https://github.com/meteor/meteor/issues/2175)


#### Command-line tool

* Add --directory flag to `meteor bundle`. Setting this flag outputs a
  directory rather than a tarball.

* Speed up updates of NPM modules by upgrading Node to include our fix for
  https://github.com/npm/npm/issues/3265 instead of passing `--force` to
  `npm install`.

* Always rebuild on changes to npm-shrinkwrap.json files.  [#1648](https://github.com/meteor/meteor/issues/1648)

* Fix uninformative error message when deploying to long hostnames. [#1208](https://github.com/meteor/meteor/issues/1208)

* Increase a buffer size to avoid failing when running MongoDB due to a
  large number of processes running on the machine, and fix the error
  message when the failure does occur. [#2158](https://github.com/meteor/meteor/issues/2158)

* Clarify a `meteor mongo` error message when using the MONGO_URL
  environment variable. [#1256](https://github.com/meteor/meteor/issues/1256)


#### Testing

* Run server tests from multiple clients serially instead of in
  parallel. This allows testing features that modify global server
  state.  [#2088](https://github.com/meteor/meteor/issues/2088)


#### Security

* Add Content-Type headers on JavaScript and CSS resources.

* Add `X-Content-Type-Options: nosniff` header to
  `browser-policy-content`'s default policy. If you are using
  `browser-policy-content` and you don't want your app to send this
  header, then call `BrowserPolicy.content.allowContentTypeSniffing()`.

* Use `Meteor.absoluteUrl()` to compute the redirect URL in the `force-ssl`
  package (instead of the host header).


#### Miscellaneous

* Allow `check` to work on the server outside of a Fiber. [#2136](https://github.com/meteor/meteor/issues/2136)

* EJSON custom type conversion functions should not be permitted to yield. [#2136](https://github.com/meteor/meteor/issues/2136)

* The legacy polling observe driver handles errors communicating with MongoDB
  better and no longer gets "stuck" in some circumstances.

* Automatically rewind cursors before calls to `fetch`, `forEach`, or `map`. On
  the client, don't cache the return value of `cursor.count()` (consistently
  with the server behavior). `cursor.rewind()` is now a no-op. [#2114](https://github.com/meteor/meteor/issues/2114)

* Remove an obsolete hack in reporting line numbers for LESS errors. [#2216](https://github.com/meteor/meteor/issues/2216)

* Avoid exceptions when accessing localStorage in certain Internet
  Explorer configurations. [#1291](https://github.com/meteor/meteor/issues/1291), [#1688](https://github.com/meteor/meteor/issues/1688).

* Make `handle.ready()` reactively stop, where `handle` is a
  subscription handle.

* Fix an error message from `audit-argument-checks` after login.

* Make the DDP server send an error if the client sends a connect
  message with a missing or malformed `support` field. [#2125](https://github.com/meteor/meteor/issues/2125)

* Fix missing `jquery` dependency in the `amplify` package. [#2113](https://github.com/meteor/meteor/issues/2113)

* Ban inserting EJSON custom types as documents. [#2095](https://github.com/meteor/meteor/issues/2095)

* Fix incorrect URL rewrites in stylesheets. [#2106](https://github.com/meteor/meteor/issues/2106)

* Upgraded dependencies:
  - node: 0.10.28 (from 0.10.26)
  - uglify-js: 2.4.13 (from 2.4.7)
  - sockjs server: 0.3.9 (from 0.3.8)
  - websocket-driver: 0.3.4 (from 0.3.2)
  - stylus: 0.46.3 (from 0.42.3)

Patches contributed by GitHub users awwx, babenzele, Cangit, dandv,
ducdigital, emgee3, felixrabe, FredericoC, jbruni, kentonv, mizzao,
mquandalle, subhog, tbjers, tmeasday.


## v0.8.1.3, 2014-05-22

* Fix a security issue in the `spiderable` package. `spiderable` now
  uses the ROOT_URL environment variable instead of the Host header to
  determine which page to snapshot.

* Fix hardcoded Twitter URL in `oauth1` package. This fixes a regression
  in 0.8.0.1 that broke Atmosphere packages that do OAuth1
  logins. [#2154](https://github.com/meteor/meteor/issues/2154).

* Add `credentialSecret` argument to `Google.retrieveCredential`, which
  was forgotten in a previous release.

* Remove nonexistent `-a` and `-r` aliases for `--add` and `--remove` in
  `meteor help authorized`. [#2155](https://github.com/meteor/meteor/issues/2155)

* Add missing `underscore` dependency in the `oauth-encryption` package. [#2165](https://github.com/meteor/meteor/issues/2165)

* Work around IE8 bug that caused some apps to fail to render when
  minified. [#2037](https://github.com/meteor/meteor/issues/2037).


## v0.8.1.2, 2014-05-12

* Fix memory leak (introduced in 0.8.1) by making sure to unregister
  sessions at the server when they are closed due to heartbeat timeout.

* Add `credentialSecret` argument to `Google.retrieveCredential`,
  `Facebook.retrieveCredential`, etc., which is needed to use them as of
  0.8.1. [#2118](https://github.com/meteor/meteor/issues/2118)

* Fix 0.8.1 regression that broke apps using a `ROOT_URL` with a path
  prefix. [#2109](https://github.com/meteor/meteor/issues/2109)


## v0.8.1.1, 2014-05-01

* Fix 0.8.1 regression preventing clients from specifying `_id` on insert. [#2097](https://github.com/meteor/meteor/issues/2097)

* Fix handling of malformed URLs when merging CSS files. [#2103](https://github.com/meteor/meteor/issues/2103), [#2093](https://github.com/meteor/meteor/issues/2093)

* Loosen the checks on the `options` argument to `Collection.find` to
  allow undefined values.


## v0.8.1, 2014-04-30

#### Meteor Accounts

* Fix a security flaw in OAuth1 and OAuth2 implementations. If you are
  using any OAuth accounts packages (such as `accounts-google` or
  `accounts-twitter`), we recommend that you update immediately and log
  out your users' current sessions with the following MongoDB command:

    $ db.users.update({}, { $set: { 'services.resume.loginTokens': [] } }, { multi: true });

* OAuth redirect URLs are now required to be on the same origin as your app.

* Log out a user's other sessions when they change their password.

* Store pending OAuth login results in the database instead of
  in-memory, so that an OAuth flow succeeds even if different requests
  go to different server processes.

* When validateLoginAttempt callbacks return false, don't override a more
  specific error message.

* Add `Random.secret()` for generating security-critical secrets like
  login tokens.

* `Meteor.logoutOtherClients` now calls the user callback when other
  login tokens have actually been removed from the database, not when
  they have been marked for eventual removal.  [#1915](https://github.com/meteor/meteor/issues/1915)

* Rename `Oauth` to `OAuth`.  `Oauth` is now an alias for backwards
  compatibility.

* Add `oauth-encryption` package for encrypting sensitive account
  credentials in the database.

* A validate login hook can now override the exception thrown from
  `beginPasswordExchange` like it can for other login methods.

* Remove an expensive observe over all users in the `accounts-base`
  package.


#### Blaze

* Disallow `javascript:` URLs in URL attribute values by default, to
  help prevent cross-site scripting bugs. Call
  `UI._allowJavascriptUrls()` to allow them.

* Fix `UI.toHTML` on templates containing `{{#with}}`.

* Fix `{{#with}}` over a data context that is mutated.  [#2046](https://github.com/meteor/meteor/issues/2046)

* Clean up autoruns when calling `UI.toHTML`.

* Properly clean up event listeners when removing templates.

* Add support for `{{!-- block comments --}}` in Spacebars. Block comments may
  contain `}}`, so they are more useful than `{{! normal comments}}` for
  commenting out sections of Spacebars templates.

* Don't dynamically insert `<tbody>` tags in reactive tables

* When handling a custom jQuery event, additional arguments are
  no longer lost -- they now come after the template instance
  argument.  [#1988](https://github.com/meteor/meteor/issues/1988)


#### DDP and MongoDB

* Extend latency compensation to support an arbitrary sequence of
  inserts in methods.  Previously, documents created inside a method
  stub on the client would eventually be replaced by new documents
  from the server, causing the screen to flicker.  Calling `insert`
  inside a method body now generates the same ID on the client (inside
  the method stub) and on the server.  A sequence of inserts also
  generates the same sequence of IDs.  Code that wants a random stream
  that is consistent between method stub and real method execution can
  get one with `DDP.randomStream`.
  https://trello.com/c/moiiS2rP/57-pattern-for-creating-multiple-database-records-from-a-method

* The document passed to the `insert` callback of `allow` and `deny` now only
  has a `_id` field if the client explicitly specified one; this allows you to
  use `allow`/`deny` rules to prevent clients from specifying their own
  `_id`. As an exception, `allow`/`deny` rules with a `transform` always have an
  `_id`.

* DDP now has an implementation of bidirectional heartbeats which is consistent
  across SockJS and websocket transports. This enables connection keepalive and
  allows servers and clients to more consistently and efficiently detect
  disconnection.

* The DDP protocol version number has been incremented to "pre2" (adding
  randomSeed and heartbeats).

* The oplog observe driver handles errors communicating with MongoDB
  better and knows to re-poll all queries after a MongoDB failover.

* Fix bugs involving mutating DDP method arguments.


#### meteor command-line tool

* Move boilerplate HTML from tools to webapp.  Change internal
  `Webapp.addHtmlAttributeHook` API.

* Add `meteor list-sites` command for listing the sites that you have
  deployed to meteor.com with your Meteor developer account.

* Third-party template languages can request that their generated source loads
  before other JavaScript files, just like *.html files, by passing the
  isTemplate option to Plugin.registerSourceHandler.

* You can specify a particular interface for the dev mode runner to bind to with
  `meteor -p host:port`.

* Don't include proprietary tar tags in bundle tarballs.

* Convert relative URLs to absolute URLs when merging CSS files.


#### Upgraded dependencies

* Node.js from 0.10.25 to 0.10.26.
* MongoDB driver from 1.3.19 to 1.4.1
* stylus: 0.42.3 (from 0.42.2)
* showdown: 0.3.1
* css-parse: an unreleased version (from 1.7.0)
* css-stringify: an unreleased version (from 1.4.1)


Patches contributed by GitHub users aldeed, apendua, arbesfeld, awwx, dandv,
davegonzalez, emgee3, justinsb, mquandalle, Neftedollar, Pent, sdarnell,
and timhaines.


## v0.8.0.1, 2014-04-21

* Fix security flaw in OAuth1 implementation. Clients can no longer
  choose the callback_url for OAuth1 logins.


## v0.8.0, 2014-03-27

Meteor 0.8.0 introduces Blaze, a total rewrite of our live templating engine,
replacing Spark. Advantages of Blaze include:

  * Better interoperability with jQuery plugins and other techniques which
    directly manipulate the DOM
  * More fine-grained updates: only the specific elements or attributes that
    change are touched rather than the entire template
  * A fully documented templating language
  * No need for the confusing `{{#constant}}`, `{{#isolate}}`, and `preserve`
    directives
  * Uses standard jQuery delegation (`.on`) instead of our custom implementation
  * Blaze supports live SVG templates that work just like HTML templates

See
[the Using Blaze wiki page](https://github.com/meteor/meteor/wiki/Using-Blaze)
for full details on upgrading your app to 0.8.0.  This includes:

* The `Template.foo.rendered` callback is now only called once when the template
  is rendered, rather than repeatedly as it is "re-rendered", because templates
  now directly update changed data instead of fully re-rendering.

* The `accounts-ui` login buttons are now invoked as a `{{> loginButtons}}`
  rather than as `{{loginButtons}}`.

* Previous versions of Meteor used a heavily modified version of the Handlebars
  templating language. In 0.8.0, we've given it its own name: Spacebars!
  Spacebars has an
  [explicit specification](https://github.com/meteor/meteor/blob/devel/packages/spacebars/README.md)
  instead of being defined as a series of changes to Handlebars. There are some
  incompatibilities with our previous Handlebars fork, such as a
  [different way of specifying dynamic element attributes](https://github.com/meteor/meteor/blob/devel/packages/spacebars/README.md#in-attribute-values)
  and a
  [new way of defining custom block helpers](https://github.com/meteor/meteor/blob/devel/packages/spacebars/README.md#custom-block-helpers).

* Your template files must consist of
  [well-formed HTML](https://github.com/meteor/meteor/blob/devel/packages/spacebars/README.md#html-dialect). Invalid
  HTML is now a compilation failure.  (There is a current limitation in our HTML
  parser such that it does not support
  [omitting end tags](http://www.w3.org/TR/html5/syntax.html#syntax-tag-omission)
  on elements such as `<P>` and `<LI>`.)

* `Template.foo` is no longer a function. It is instead a
  "component". Components render to an intermediate representation of an HTML
  tree, not a string, so there is no longer an easy way to render a component to
  a static HTML string.

* `Meteor.render` and `Spark.render` have been removed. Use `UI.render` and
  `UI.insert` instead.

* The `<body>` tag now defines a template just like the `<template>` tag, which
  can have helpers and event handlers.  Define them directly on the object
  `UI.body`.

* Previous versions of Meteor shipped with a synthesized `tap` event,
  implementing a zero-delay click event on mobile browsers. Unfortunately, this
  event never worked very well. We're eliminating it. Instead, use one of the
  excellent third party solutions.

* The `madewith` package (which supported adding a badge to your website
  displaying its score from http://madewith.meteor.com/) has been removed, as it
  is not compatible with the new version of that site.

* The internal `spark`, `liverange`, `universal-events`, and `domutils` packages
  have been removed.

* The `Handlebars` namespace has been deprecated.  `Handlebars.SafeString` is
  now `Spacebars.SafeString`, and `Handlebars.registerHelper` is now
  `UI.registerHelper`.

Patches contributed by GitHub users cmather and mart-jansink.


## v0.7.2.3, 2014-12-09 (backport)

* Fix a security issue in allow/deny rules that could result in data
  loss. If your app uses allow/deny rules, or uses packages that use
  allow/deny rules, we recommend that you update immediately.
  Backport from 1.0.1.

## v0.7.2.2, 2014-04-21 (backport)

* Fix a security flaw in OAuth1 and OAuth2 implementations.
  Backport from 0.8.1; see its entry for recommended actions to take.

## v0.7.2.1, 2014-04-30 (backport)

* Fix security flaw in OAuth1 implementation. Clients can no longer
  choose the callback_url for OAuth1 logins.
  Backport from 0.8.0.1.

## v0.7.2, 2014-03-18

* Support oplog tailing on queries with the `limit` option. All queries
  except those containing `$near` or `$where` selectors or the `skip`
  option can now be used with the oplog driver.

* Add hooks to login process: `Accounts.onLogin`,
  `Accounts.onLoginFailure`, and `Accounts.validateLoginAttempt`. These
  functions allow for rate limiting login attempts, logging an audit
  trail, account lockout flags, and more. See:
  http://docs.meteor.com/#accounts_validateloginattempt [#1815](https://github.com/meteor/meteor/issues/1815)

* Change the `Accounts.registerLoginHandler` API for custom login
  methods. Login handlers now require a name and no longer have to deal
  with generating resume tokens. See
  https://github.com/meteor/meteor/blob/devel/packages/accounts-base/accounts_server.js
  for details. OAuth based login handlers using the
  `Oauth.registerService` packages are not affected.

* Add support for HTML email in `Accounts.emailTemplates`.  [#1785](https://github.com/meteor/meteor/issues/1785)

* minimongo: Support `{a: {$elemMatch: {x: 1, $or: [{a: 1}, {b: 1}]}}}`  [#1875](https://github.com/meteor/meteor/issues/1875)

* minimongo: Support `{a: {$regex: '', $options: 'i'}}`  [#1874](https://github.com/meteor/meteor/issues/1874)

* minimongo: Fix sort implementation with multiple sort fields which each look
  inside an array. eg, ensure that with sort key `{'a.x': 1, 'a.y': 1}`, the
  document `{a: [{x: 0, y: 4}]}` sorts before
  `{a: [{x: 0, y: 5}, {x: 1, y: 3}]}`, because the 3 should not be used as a
  tie-breaker because it is not "next to" the tied 0s.

* minimongo: Fix sort implementation when selector and sort key share a field,
  that field matches an array in the document, and only some values of the array
  match the selector. eg, ensure that with sort key `{a: 1}` and selector
  `{a: {$gt: 3}}`, the document `{a: [4, 6]}` sorts before `{a: [1, 5]}`,
  because the 1 should not be used as a sort key because it does not match the
  selector. (We only approximate the MongoDB behavior here by only supporting
  relatively selectors.)

* Use `faye-websocket` (0.7.2) npm module instead of `websocket` (1.0.8) for
  server-to-server DDP.

* Update Google OAuth package to use new `profile` and `email` scopes
  instead of deprecated URL-based scopes.  [#1887](https://github.com/meteor/meteor/issues/1887)

* Add `_throwFirstError` option to `Deps.flush`.

* Make `facts` package data available on the server as
  `Facts._factsByPackage`.

* Fix issue where `LESS` compilation error could crash the `meteor run`
  process.  [#1877](https://github.com/meteor/meteor/issues/1877)

* Fix crash caused by empty HTTP host header in `meteor run` development
  server.  [#1871](https://github.com/meteor/meteor/issues/1871)

* Fix hot code reload in private browsing mode in Safari.

* Fix appcache size calculation to avoid erronious warnings. [#1847](https://github.com/meteor/meteor/issues/1847)

* Remove unused `Deps._makeNonReactive` wrapper function. Call
  `Deps.nonreactive` directly instead.

* Avoid setting the `oplogReplay` on non-oplog collections. Doing so
  caused mongod to crash.

* Add startup message to `test-in-console` to ease automation. [#1884](https://github.com/meteor/meteor/issues/1884)

* Upgraded dependencies
  - amplify: 1.1.2 (from 1.1.0)

Patches contributed by GitHub users awwx, dandv, queso, rgould, timhaines, zol


## v0.7.1.2, 2014-02-27

* Fix bug in tool error handling that caused `meteor` to crash on Mac
  OSX when no computer name is set.

* Work around a bug that caused MongoDB to fail an assertion when using
  tailable cursors on non-oplog collections.


## v0.7.1.1, 2014-02-24

* Integrate with Meteor developer accounts, a new way of managing your
  meteor.com deployed sites. When you use `meteor deploy`, you will be
  prompted to create a developer account.
    - Once you've created a developer account, you can log in and out
      from the command line with `meteor login` and `meteor logout`.
    - You can claim legacy sites with `meteor claim`. This command will
      prompt you for your site password if you are claiming a
      password-protected site; after claiming it, you will not need to
      enter the site password again.
    - You can add or remove authorized users, and view the list of
      authorized users, for a site with `meteor authorized`.
    - You can view your current username with `meteor whoami`.
    - This release also includes the `accounts-meteor-developer` package
      for building Meteor apps that allow users to log in with their own
      developer accounts.

* Improve the oplog tailing implementation for getting real-time database
  updates from MongoDB.
    - Add support for all operators except `$where` and `$near`. Limit and
      skip are not supported yet.
    - Add optimizations to avoid needless data fetches from MongoDB.
    - Fix an error ("Cannot call method 'has' of null") in an oplog
      callback. [#1767](https://github.com/meteor/meteor/issues/1767)

* Add and improve support for minimongo operators.
  - Support `$comment`.
  - Support `obj` name in `$where`.
  - `$regex` matches actual regexps properly.
  - Improve support for `$nin`, `$ne`, `$not`.
  - Support using `{ $in: [/foo/, /bar/] }`. [#1707](https://github.com/meteor/meteor/issues/1707)
  - Support `{$exists: false}`.
  - Improve type-checking for selectors.
  - Support `{x: {$elemMatch: {$gt: 5}}}`.
  - Match Mongo's behavior better when there are arrays in the document.
  - Support `$near` with sort.
  - Implement updates with `{ $set: { 'a.$.b': 5 } }`.
  - Support `{$type: 4}` queries.
  - Optimize `remove({})` when observers are paused.
  - Make update-by-id constant time.
  - Allow `{$set: {'x._id': 1}}`.  [#1794](https://github.com/meteor/meteor/issues/1794)

* Upgraded dependencies
  - node: 0.10.25 (from 0.10.22). The workaround for specific Node
    versions from 0.7.0 is now removed; 0.10.25+ is supported.
  - jquery: 1.11.0 (from 1.8.2). See
    http://jquery.com/upgrade-guide/1.9/ for upgrade instructions.
  - jquery-waypoints: 2.0.4 (from 1.1.7). Contains
    backwards-incompatible changes.
  - source-map: 0.3.2 (from 0.3.30) [#1782](https://github.com/meteor/meteor/issues/1782)
  - websocket-driver: 0.3.2 (from 0.3.1)
  - http-proxy: 1.0.2 (from a pre-release fork of 1.0)
  - semver: 2.2.1 (from 2.1.0)
  - request: 2.33.0 (from 2.27.0)
  - fstream: 0.1.25 (from 0.1.24)
  - tar: 0.1.19 (from 0.1.18)
  - eachline: a fork of 2.4.0 (from 2.3.3)
  - source-map: 0.1.31 (from 0.1.30)
  - source-map-support: 0.2.5 (from 0.2.3)
  - mongo: 2.4.9 (from 2.4.8)
  - openssl in mongo: 1.0.1f (from 1.0.1e)
  - kexec: 0.2.0 (from 0.1.1)
  - less: 1.6.1 (from 1.3.3)
  - stylus: 0.42.2 (from 0.37.0)
  - nib: 1.0.2 (from 1.0.0)
  - coffeescript: 1.7.1 (from 1.6.3)

* CSS preprocessing and sourcemaps:
  - Add sourcemap support for CSS stylesheet preprocessors. Use
    sourcemaps for stylesheets compiled with LESS.
  - Improve CSS minification to deal with `@import` statements correctly.
  - Lint CSS files for invalid `@` directives.
  - Change the recommended suffix for imported LESS files from
    `.lessimport` to `.import.less`. Add `.import.styl` to allow
    `stylus` imports. `.lessimport` continues to work but is deprecated.

* Add `clientAddress` and `httpHeaders` to `this.connection` in method
  calls and publish functions.

* Hash login tokens before storing them in the database. Legacy unhashed
  tokens are upgraded to hashed tokens in the database as they are used
  in login requests.

* Change default accounts-ui styling and add more CSS classes.

* Refactor command-line tool. Add test harness and better tests. Run
  `meteor self-test --help` for info on running the tools test suite.

* Speed up application re-build in development mode by re-using file
  hash computation between file change watching code and application
  build code..

* Fix issues with documents containing a key named `length` with a
  numeric value. Underscore treated these as arrays instead of objects,
  leading to exceptions when . Patch Underscore to not treat plain
  objects (`x.constructor === Object`) with numeric `length` fields as
  arrays. [#594](https://github.com/meteor/meteor/issues/594) [#1737](https://github.com/meteor/meteor/issues/1737)

* Deprecate `Accounts.loginServiceConfiguration` in favor of
  `ServiceConfiguration.configurations`, exported by the
  `service-configuration` package. `Accounts.loginServiceConfiguration`
  is maintained for backwards-compatibility, but it is defined in a
  `Meteor.startup` block and so cannot be used from top-level code.

* Cursors with a field specifier containing `{_id: 0}` can no longer be
  used with `observeChanges` or `observe`. This includes the implicit
  calls to these functions that are done when returning a cursor from a
  publish function or using `{{#each}}`.

* Transform functions must return objects and may not change the `_id`
  field, though they may leave it out.

* Remove broken IE7 support from the `localstorage` package. Meteor
  accounts logins no longer persist in IE7.

* Fix the `localstorage` package when used with Safari in private
  browsing mode. This fixes a problem with login token storage and
  account login. [#1291](https://github.com/meteor/meteor/issues/1291)

* Types added with `EJSON.addType` now have default `clone` and `equals`
  implementations. Users may still specify `clone` or `equals` functions
  to override the default behavior.  [#1745](https://github.com/meteor/meteor/issues/1745)

* Add `frame-src` to `browser-policy-content` and account for
  cross-browser CSP disparities.

* Deprecate `Oauth.initiateLogin` in favor of `Oauth.showPopup`.

* Add `WebApp.rawConnectHandlers` for adding connect handlers that run
  before any other Meteor handlers, except `connect.compress()`. Raw
  connect handlers see the URL's full path (even if ROOT_URL contains a
  non-empty path) and they run before static assets are served.

* Add `Accounts.connection` to allow using Meteor accounts packages with
  a non-default DDP connection.

* Detect and reload if minified CSS files fail to load at startup. This
  prevents the application from running unstyled if the page load occurs
  while the server is switching versions.

* Allow Npm.depends to specify any http or https URL containing a full
  40-hex-digit SHA.  [#1686](https://github.com/meteor/meteor/issues/1686)

* Add `retry` package for connection retry with exponential backoff.

* Pass `update` and `remove` return values correctly when using
  collections validated with `allow` and `deny` rules. [#1759](https://github.com/meteor/meteor/issues/1759)

* If you're using Deps on the server, computations and invalidation
  functions are not allowed to yield. Throw an error instead of behaving
  unpredictably.

* Fix namespacing in coffeescript files added to a package with the
  `bare: true` option. [#1668](https://github.com/meteor/meteor/issues/1668)

* Fix races when calling login and/or logoutOtherClients from multiple
  tabs. [#1616](https://github.com/meteor/meteor/issues/1616)

* Include oauth_verifier as a header rather than a parameter in
  the `oauth1` package. [#1825](https://github.com/meteor/meteor/issues/1825)

* Fix `force-ssl` to allow local development with `meteor run` in IPv6
  environments. [#1751](https://github.com/meteor/meteor/issues/1751)`

* Allow cursors on named local collections to be returned from a publish
  function in an array.  [#1820](https://github.com/meteor/meteor/issues/1820)

* Fix build failure caused by a directory in `programs/` without a
  package.js file.

* Do a better job of handling shrinkwrap files when an npm module
  depends on something that isn't a semver. [#1684](https://github.com/meteor/meteor/issues/1684)

* Fix failures updating npm dependencies when a node_modules directory
  exists above the project directory.  [#1761](https://github.com/meteor/meteor/issues/1761)

* Preserve permissions (eg, executable bit) on npm files.  [#1808](https://github.com/meteor/meteor/issues/1808)

* SockJS tweak to support relative base URLs.

* Don't leak sockets on error in dev-mode proxy.

* Clone arguments to `added` and `changed` methods in publish
  functions. This allows callers to reuse objects and prevents already
  published data from changing after the fact.  [#1750](https://github.com/meteor/meteor/issues/1750)

* Ensure springboarding to a different meteor tools version always uses
  `exec` to run the old version. This simplifies process management for
  wrapper scripts.

Patches contributed by GitHub users DenisGorbachev, EOT, OyoKooN, awwx,
dandv, icellan, jfhamlin, marcandre, michaelbishop, mitar, mizzao,
mquandalle, paulswartz, rdickert, rzymek, timhaines, and yeputons.


## v0.7.0.1, 2013-12-20

* Two fixes to `meteor run` Mongo startup bugs that could lead to hangs with the
  message "Initializing mongo database... this may take a moment.".  [#1696](https://github.com/meteor/meteor/issues/1696)

* Apply the Node patch to 0.10.24 as well (see the 0.7.0 section for details).

* Fix gratuitous IE7 incompatibility.  [#1690](https://github.com/meteor/meteor/issues/1690)


## v0.7.0, 2013-12-17

This version of Meteor contains a patch for a bug in Node 0.10 which
most commonly affects websockets. The patch is against Node version
0.10.22 and 0.10.23. We strongly recommend using one of these precise
versions of Node in production so that the patch will be applied. If you
use a newer version of Node with this version of Meteor, Meteor will not
apply the patch and will instead disable websockets.

* Rework how Meteor gets realtime database updates from MongoDB. Meteor
  now reads the MongoDB "oplog" -- a special collection that records all
  the write operations as they are applied to your database. This means
  changes to the database are instantly noticed and reflected in Meteor,
  whether they originated from Meteor or from an external database
  client. Oplog tailing is automatically enabled in development mode
  with `meteor run`, and can be enabled in production with the
  `MONGO_OPLOG_URL` environment variable. Currently the only supported
  selectors are equality checks; `$`-operators, `limit` and `skip`
  queries fall back to the original poll-and-diff algorithm. See
  https://github.com/meteor/meteor/wiki/Oplog-Observe-Driver
  for details.

* Add `Meteor.onConnection` and add `this.connection` to method
  invocations and publish functions. These can be used to store data
  associated with individual clients between subscriptions and method
  calls. See http://docs.meteor.com/#meteor_onconnection for details. [#1611](https://github.com/meteor/meteor/issues/1611)

* Bundler failures cause non-zero exit code in `meteor run`.  [#1515](https://github.com/meteor/meteor/issues/1515)

* Fix error when publish function callbacks are called during session shutdown.

* Rework hot code push. The new `autoupdate` package drives automatic
  reloads on update using standard DDP messages instead of a hardcoded
  message at DDP startup. Now the hot code push only triggers when
  client code changes; server-only code changes will not cause the page
  to reload.

* New `facts` package publishes internal statistics about Meteor.

* Add an explicit check that publish functions return a cursor, an array
  of cursors, or a falsey value. This is a safety check to to prevent
  users from accidentally returning Collection.findOne() or some other
  value and expecting it to be published.

* Implement `$each`, `$sort`, and `$slice` options for minimongo's `$push`
  modifier.  [#1492](https://github.com/meteor/meteor/issues/1492)

* Introduce `--raw-logs` option to `meteor run` to disable log
  coloring and timestamps.

* Add `WebAppInternals.setBundledJsCssPrefix()` to control where the
  client loads bundled JavaScript and CSS files. This allows serving
  files from a CDN to decrease page load times and reduce server load.

* Attempt to exit cleanly on `SIGHUP`. Stop accepting incoming
  connections, kill DDP connections, and finish all outstanding requests
  for static assets.

* In the HTTP server, only keep sockets with no active HTTP requests alive for 5
  seconds.

* Fix handling of `fields` option in minimongo when only `_id` is present. [#1651](https://github.com/meteor/meteor/issues/1651)

* Fix issue where setting `process.env.MAIL_URL` in app code would not
  alter where mail was sent. This was a regression in 0.6.6 from 0.6.5. [#1649](https://github.com/meteor/meteor/issues/1649)

* Use stderr instead of stdout (for easier automation in shell scripts) when
  prompting for passwords and when downloading the dev bundle. [#1600](https://github.com/meteor/meteor/issues/1600)

* Ensure more downtime during file watching.  [#1506](https://github.com/meteor/meteor/issues/1506)

* Fix `meteor run` with settings files containing non-ASCII characters.  [#1497](https://github.com/meteor/meteor/issues/1497)

* Support `EJSON.clone` for `Meteor.Error`. As a result, they are properly
  stringified in DDP even if thrown through a `Future`.  [#1482](https://github.com/meteor/meteor/issues/1482)

* Fix passing `transform: null` option to `collection.allow()` to disable
  transformation in validators.  [#1659](https://github.com/meteor/meteor/issues/1659)

* Fix livedata error on `this.removed` during session shutdown. [#1540](https://github.com/meteor/meteor/issues/1540) [#1553](https://github.com/meteor/meteor/issues/1553)

* Fix incompatibility with Phusion Passenger by removing an unused line. [#1613](https://github.com/meteor/meteor/issues/1613)

* Ensure install script creates /usr/local on machines where it does not
  exist (eg. fresh install of OSX Mavericks).

* Set x-forwarded-* headers in `meteor run`.

* Clean up package dirs containing only ".build".

* Check for matching hostname before doing end-of-oauth redirect.

* Only count files that actually go in the cache towards the `appcache`
  size check. [#1653](https://github.com/meteor/meteor/issues/1653).

* Increase the maximum size spiderable will return for a page from 200kB
  to 5MB.

* Upgraded dependencies:
  * SockJS server from 0.3.7 to 0.3.8, including new faye-websocket module.
  * Node from 0.10.21 to 0.10.22
  * MongoDB from 2.4.6 to 2.4.8
  * clean-css from 1.1.2 to 2.0.2
  * uglify-js from a fork of 2.4.0 to 2.4.7
  * handlebars npm module no longer available outside of handlebars package

Patches contributed by GitHub users AlexeyMK, awwx, dandv, DenisGorbachev,
emgee3, FooBarWidget, mitar, mcbain, rzymek, and sdarnell.


## v0.6.6.3, 2013-11-04

* Fix error when publish function callbacks are called during session
  shutdown.  [#1540](https://github.com/meteor/meteor/issues/1540) [#1553](https://github.com/meteor/meteor/issues/1553)

* Improve `meteor run` CPU usage in projects with many
  directories.  [#1506](https://github.com/meteor/meteor/issues/1506)


## v0.6.6.2, 2013-10-21

* Upgrade Node from 0.10.20 to 0.10.21 (security update).


## v0.6.6.1, 2013-10-12

* Fix file watching on OSX. Work around Node issue [#6251](https://github.com/meteor/meteor/issues/6251) by not using
  fs.watch. [#1483](https://github.com/meteor/meteor/issues/1483)


## v0.6.6, 2013-10-10


#### Security

* Add `browser-policy` package for configuring and sending
  Content-Security-Policy and X-Frame-Options HTTP headers.
  [See the docs](http://docs.meteor.com/#browserpolicy) for more.

* Use cryptographically strong pseudorandom number generators when available.

#### MongoDB

* Add upsert support. `Collection.update` now supports the `{upsert:
  true}` option. Additionally, add a `Collection.upsert` method which
  returns the newly inserted object id if applicable.

* `update` and `remove` now return the number of documents affected.  [#1046](https://github.com/meteor/meteor/issues/1046)

* `$near` operator for `2d` and `2dsphere` indices.

* The `fields` option to the collection methods `find` and `findOne` now works
  on the client as well.  (Operators such as `$elemMatch` and `$` are not yet
  supported in `fields` projections.) [#1287](https://github.com/meteor/meteor/issues/1287)

* Pass an index and the cursor itself to the callbacks in `cursor.forEach` and
  `cursor.map`, just like the corresponding `Array` methods.  [#63](https://github.com/meteor/meteor/issues/63)

* Support `c.find(query, {limit: N}).count()` on the client.  [#654](https://github.com/meteor/meteor/issues/654)

* Improve behavior of `$ne`, `$nin`, and `$not` selectors with objects containing
  arrays.  [#1451](https://github.com/meteor/meteor/issues/1451)

* Fix various bugs if you had two documents with the same _id field in
  String and ObjectID form.

#### Accounts

* [Behavior Change] Expire login tokens periodically. Defaults to 90
  days. Use `Accounts.config({loginExpirationInDays: null})` to disable
  token expiration.

* [Behavior Change] Write dates generated by Meteor Accounts to Mongo as
  Date instead of number; existing data can be converted by passing it
  through `new Date()`. [#1228](https://github.com/meteor/meteor/issues/1228)

* Log out and close connections for users if they are deleted from the
  database.

* Add Meteor.logoutOtherClients() for logging out other connections
  logged in as the current user.

* `restrictCreationByEmailDomain` option in `Accounts.config` to restrict new
  users to emails of specific domain (eg. only users with @meteor.com emails) or
  a custom validator. [#1332](https://github.com/meteor/meteor/issues/1332)

* Support OAuth1 services that require request token secrets as well as
  authentication token secrets.  [#1253](https://github.com/meteor/meteor/issues/1253)

* Warn if `Accounts.config` is only called on the client.  [#828](https://github.com/meteor/meteor/issues/828)

* Fix bug where callbacks to login functions could be called multiple
  times when the client reconnects.

#### DDP

* Fix infinite loop if a client disconnects while a long yielding method is
  running.

* Unfinished code to support DDP session resumption has been removed. Meteor
  servers now stop processing messages from clients and reclaim memory
  associated with them as soon as they are disconnected instead of a few minutes
  later.

#### Tools

* The pre-0.6.5 `Package.register_extension` API has been removed. Use
  `Package._transitional_registerBuildPlugin` instead, which was introduced in
  0.6.5. (A bug prevented the 0.6.5 reimplementation of `register_extension`
  from working properly anyway.)

* Support using an HTTP proxy in the `meteor` command line tool. This
  allows the `update`, `deploy`, `logs`, and `mongo` commands to work
  behind a proxy. Use the standard `http_proxy` environment variable to
  specify your proxy endpoint.  [#429](https://github.com/meteor/meteor/issues/429), [#689](https://github.com/meteor/meteor/issues/689), [#1338](https://github.com/meteor/meteor/issues/1338)

* Build Linux binaries on an older Linux machine. Meteor now supports
  running on Linux machines with glibc 2.9 or newer (Ubuntu 10.04+, RHEL
  and CentOS 6+, Fedora 10+, Debian 6+). Improve error message when running
  on Linux with unsupported glibc, and include Mongo stderr if it fails
  to start.

* Install NPM modules with `--force` to avoid corrupted local caches.

* Rebuild NPM modules in packages when upgrading to a version of Meteor that
  uses a different version of Node.

* Disable the Mongo http interface. This lets you run meteor on two ports
  differing by 1000 at the same time.

#### Misc

* [Known issue] Breaks support for pre-release OSX 10.9 'Mavericks'.
  Will be addressed shortly. See issues:
  https://github.com/joyent/node/issues/6251
  https://github.com/joyent/node/issues/6296

* `EJSON.stringify` now takes options:
  - `canonical` causes objects keys to be stringified in sorted order
  - `indent` allows formatting control over the EJSON stringification

* EJSON now supports `Infinity`, `-Infinity` and `NaN`.

* Check that the argument to `EJSON.parse` is a string.  [#1401](https://github.com/meteor/meteor/issues/1401)

* Better error from functions that use `Meteor._wrapAsync` (eg collection write
  methods and `HTTP` methods) and in DDP server message processing.  [#1387](https://github.com/meteor/meteor/issues/1387)

* Support `appcache` on Chrome for iOS.

* Support literate CoffeeScript files with the extension `.coffee.md` (in
  addition to the already-supported `.litcoffee` extension). [#1407](https://github.com/meteor/meteor/issues/1407)

* Make `madewith` package work again (broken in 0.6.5).  [#1448](https://github.com/meteor/meteor/issues/1448)

* Better error when passing a string to `{{#each}}`. [#722](https://github.com/meteor/meteor/issues/722)

* Add support for JSESSIONID cookies for sticky sessions. Set the
  `USE_JSESSIONID` environment variable to enable placing a JSESSIONID
  cookie on sockjs requests.

* Simplify the static analysis used to detect package-scope variables.

* Upgraded dependencies:
  * Node from 0.8.24 to 0.10.20
  * MongoDB from 2.4.4 to 2.4.6
  * MongoDB driver from 1.3.17 to 1.3.19
  * http-proxy from 0.10.1 to a pre-release of 1.0.0
  * stylus from 0.30.1 to 0.37.0
  * nib from 0.8.2 to 1.0.0
  * optimist from 0.3.5 to 0.6.0
  * semver from 1.1.0 to 2.1.0
  * request from 2.12.0 to 2.27.0
  * keypress from 0.1.0 to 0.2.1
  * underscore from 1.5.1 to 1.5.2
  * fstream from 0.1.21 to 0.1.24
  * tar from 0.1.14 to 0.1.18
  * source-map from 0.1.26 to 0.1.30
  * source-map-support from a fork of 0.1.8 to 0.2.3
  * escope from a fork of 0.0.15 to 1.0.0
  * estraverse from 1.1.2-1 to 1.3.1
  * simplesmtp from 0.1.25 to 0.3.10
  * stream-buffers from 0.2.3 to 0.2.5
  * websocket from 1.0.7 to 1.0.8
  * cli-color from 0.2.2 to 0.2.3
  * clean-css from 1.0.11 to 1.1.2
  * UglifyJS2 from a fork of 2.3.6 to a different fork of 2.4.0
  * connect from 2.7.10 to 2.9.0
  * send from 0.1.0 to 0.1.4
  * useragent from 2.0.1 to 2.0.7
  * replaced byline with eachline 2.3.3

Patches contributed by GitHub users ansman, awwx, codeinthehole, jacott,
Maxhodges, meawoppl, mitar, mizzao, mquandalle, nathan-muir, RobertLowe, ryw,
sdarnell, and timhaines.


## v0.6.5.3, 2014-12-09 (backport)

* Fix a security issue in allow/deny rules that could result in data
  loss. If your app uses allow/deny rules, or uses packages that use
  allow/deny rules, we recommend that you update immediately.
  Backport from 1.0.1.


## v0.6.5.2, 2013-10-21

* Upgrade Node from 0.8.24 to 0.8.26 (security patch)


## v0.6.5.1, 2013-08-28

* Fix syntax errors on lines that end with a backslash. [#1326](https://github.com/meteor/meteor/issues/1326)

* Fix serving static files with special characters in their name. [#1339](https://github.com/meteor/meteor/issues/1339)

* Upgrade `esprima` JavaScript parser to fix bug parsing complex regexps.

* Export `Spiderable` from `spiderable` package to allow users to set
  `Spiderable.userAgentRegExps` to control what user agents are treated
  as spiders.

* Add EJSON to standard-app-packages. [#1343](https://github.com/meteor/meteor/issues/1343)

* Fix bug in d3 tab character parsing.

* Fix regression when using Mongo ObjectIDs in Spark templates.


## v0.6.5, 2013-08-14

* New package system with package compiler and linker:

  * Each package now has it own namespace for variable
    declarations. Global variables used in a package are limited to
    package scope.

  * Packages must explicitly declare which symbols they export with
    `api.export` in `package.js`.

  * Apps and packages only see the exported symbols from packages they
    explicitly use. For example, if your app uses package A which in
    turn depends on package B, only package A's symbols will be
    available in the app.

  * Package names can only contain alphanumeric characters, dashes, and
    dots. Packages with spaces and underscores must be renamed.

  * Remove hardcoded list of required packages. New default
    `standard-app-packages` package adds dependencies on the core Meteor
    stack. This package can be removed to make an app with only parts of
    the Meteor stack. `standard-app-packages` will be automatically
    added to a project when it is updated to Meteor 0.6.5.

  * Custom app packages in the `packages` directory are no longer
    automatically used. They must be explicitly added to the app with
    `meteor add <packagename>`. To help with the transition, all
    packages in the `packages` directory will be automatically added to
    the project when it is updated to Meteor 0.6.5.

  * New "unipackage" on-disk format for built packages. Compiled packages are
    cached and rebuilt only when their source or dependencies change.

  * Add "unordered" and "weak" package dependency modes to allow
    circular package dependencies and conditional code inclusion.

  * New API (`_transitional_registerBuildPlugin`) for declaring
    compilers, preprocessors, and file extension handlers. These new
    build plugins are full compilation targets in their own right, and
    have their own namespace, source files, NPM requirements, and package
    dependencies. The old `register_extension` API is deprecated. Please
    note that the `package.js` format and especially
    `_transitional_registerBuildPlugin` are not frozen interfaces and
    are subject to change in future releases.

  * Add `api.imply`, which allows one package to "imply" another. If
    package A implies package B, then anything that depends on package
    A automatically depends on package B as well (and receives package
    B's imports). This is useful for creating umbrella packages
    (`standard-app-packages`) or sometimes for factoring common code
    out of related packages (`accounts-base`).

* Move HTTP serving out of the server bootstrap and into the `webapp`
  package. This allows building Meteor apps that are not web servers
  (eg. command line tools, DDP clients, etc.). Connect middlewares can
  now be registered on the new `WebApp.connectHandlers` instead of the
  old `__meteor_bootstrap__.app`.

* The entire Meteor build process now has first-class source map
  support. A source map is maintained for every source file as it
  passes through the build pipeline. Currently, the source maps are
  only served in development mode. Not all web browsers support source
  maps yet and for those that do, you may have to turn on an option to
  enable them. Source maps will always be used when reporting
  exceptions on the server.

* Update the `coffeescript` package to generate source maps.

* Add new `Assets` API and `private` subdirectory for including and
  accessing static assets on the server. http://docs.meteor.com/#assets

* Add `Meteor.disconnect`. Call this to disconnect from the
  server and stop all live data updates. [#1151](https://github.com/meteor/meteor/issues/1151)

* Add `Match.Integer` to `check` for 32-bit signed integers.

* `Meteor.connect` has been renamed to `DDP.connect` and is now fully
  supported on the server. Server-to-server DDP connections use
  websockets, and can be used for both method calls and subscriptions.

* Rename `Meteor.default_connection` to `Meteor.connection` and
  `Meteor.default_server` to `Meteor.server`.

* Rename `Meteor.http` to `HTTP`.

* `ROOT_URL` may now have a path part. This allows serving multiple
  Meteor apps on the same domain.

* Support creating named unmanaged collections with
  `new Meteor.Collection("name", {connection: null})`.

* New `Log` function in the `logging` package which prints with
  timestamps, color, filenames and linenumbers.

* Include http response in errors from oauth providers. [#1246](https://github.com/meteor/meteor/issues/1246)

* The `observe` callback `movedTo` now has a fourth argument `before`.

* Move NPM control files for packages from `.npm` to
  `.npm/package`. This is to allow build plugins such as `coffeescript`
  to depend on NPM packages. Also, when removing the last NPM
  dependency, clean up the `.npm` dir.

* Remove deprecated `Meteor.is_client` and `Meteor.is_server` variables.

* Implement "meteor bundle --debug" [#748](https://github.com/meteor/meteor/issues/748)

* Add `forceApprovalPrompt` option to `Meteor.loginWithGoogle`. [#1226](https://github.com/meteor/meteor/issues/1226)

* Make server-side Mongo `insert`s, `update`s, and `remove`s run
  asynchronously when a callback is passed.

* Improve memory usage when calling `findOne()` on the server.

* Delete login tokens from server when user logs out.

* Rename package compatibility mode option to `add_files` from `raw` to
  `bare`.

* Fix Mongo selectors of the form: {$regex: /foo/}.

* Fix Spark memory leak.  [#1157](https://github.com/meteor/meteor/issues/1157)

* Fix EPIPEs during dev mode hot code reload.

* Fix bug where we would never quiesce if we tried to revive subs that errored
  out (5e7138d)

* Fix bug where `this.fieldname` in handlebars template might refer to a
  helper instead of a property of the current data context. [#1143](https://github.com/meteor/meteor/issues/1143)

* Fix submit events on IE8. [#1191](https://github.com/meteor/meteor/issues/1191)

* Handle `Meteor.loginWithX` being called with a callback but no options. [#1181](https://github.com/meteor/meteor/issues/1181)

* Work around a Chrome bug where hitting reload could cause a tab to
  lose the DDP connection and never recover. [#1244](https://github.com/meteor/meteor/issues/1244)

* Upgraded dependencies:
  * Node from 0.8.18 to 0.8.24
  * MongoDB from 2.4.3 to 2.4.4, now with SSL support
  * CleanCSS from 0.8.3 to 1.0.11
  * Underscore from 1.4.4 to 1.5.1
  * Fibers from 1.0.0 to 1.0.1
  * MongoDB Driver from 1.3.7 to 1.3.17

Patches contributed by GitHub users btipling, mizzao, timhaines and zol.


## v0.6.4.1, 2013-07-19

* Update mongodb driver to use version 0.2.1 of the bson module.


## v0.6.4, 2013-06-10

* Separate OAuth flow logic from Accounts into separate packages. The
  `facebook`, `github`, `google`, `meetup`, `twitter`, and `weibo`
  packages can be used to perform an OAuth exchange without creating an
  account and logging in.  [#1024](https://github.com/meteor/meteor/issues/1024)

* If you set the `DISABLE_WEBSOCKETS` environment variable, browsers will not
  attempt to connect to your app using Websockets. Use this if you know your
  server environment does not properly proxy Websockets to reduce connection
  startup time.

* Make `Meteor.defer` work in an inactive tab in iOS.  [#1023](https://github.com/meteor/meteor/issues/1023)

* Allow new `Random` instances to be constructed with specified seed. This
  can be used to create repeatable test cases for code that picks random
  values.  [#1033](https://github.com/meteor/meteor/issues/1033)

* Fix CoffeeScript error reporting to include source file and line
  number again.  [#1052](https://github.com/meteor/meteor/issues/1052)

* Fix Mongo queries which nested JavaScript RegExp objects inside `$or`.  [#1089](https://github.com/meteor/meteor/issues/1089)

* Upgraded dependencies:
  * Underscore from 1.4.2 to 1.4.4  [#776](https://github.com/meteor/meteor/issues/776)
  * http-proxy from 0.8.5 to 0.10.1  [#513](https://github.com/meteor/meteor/issues/513)
  * connect from 1.9.2 to 2.7.10
  * Node mongodb client from 1.2.13 to 1.3.7  [#1060](https://github.com/meteor/meteor/issues/1060)

Patches contributed by GitHub users awwx, johnston, and timhaines.


## v0.6.3, 2013-05-15

* Add new `check` package for ensuring that a value matches a required
  type and structure. This is used to validate untrusted input from the
  client. See http://docs.meteor.com/#match for details.

* Use Websockets by default on supported browsers. This reduces latency
  and eliminates the constant network spinner on iOS devices.

* With `autopublish` on, publish many useful fields on `Meteor.users`.

* Files in the `client/compatibility/` subdirectory of a Meteor app do
  not get wrapped in a new variable scope. This is useful for
  third-party libraries which expect `var` statements at the outermost
  level to be global.

* Add synthetic `tap` event for use on touch enabled devices. This is a
  replacement for `click` that fires immediately.

* When using the `http` package synchronously on the server, errors
  are thrown rather than passed in `result.error`

* The `manager` option to the `Meteor.Collection` constructor is now called
  `connection`. The old name still works for now.  [#987](https://github.com/meteor/meteor/issues/987)

* The `localstorage-polyfill` smart package has been replaced by a
  `localstorage` package, which defines a `Meteor._localStorage` API instead of
  trying to replace the DOM `window.localStorage` facility. (Now, apps can use
  the existence of `window.localStorage` to detect if the full localStorage API
  is supported.)  [#979](https://github.com/meteor/meteor/issues/979)

* Upgrade MongoDB from 2.2.1 to 2.4.3.

* Upgrade CoffeeScript from 1.5.0 to 1.6.2.  [#972](https://github.com/meteor/meteor/issues/972)

* Faster reconnects when regaining connectivity.  [#696](https://github.com/meteor/meteor/issues/696)

* `Email.send` has a new `headers` option to set arbitrary headers.  [#963](https://github.com/meteor/meteor/issues/963)

* Cursor transform functions on the server no longer are required to return
  objects with correct `_id` fields.  [#974](https://github.com/meteor/meteor/issues/974)

* Rework `observe()` callback ordering in minimongo to improve fiber
  safety on the server. This makes subscriptions on server to server DDP
  more usable.

* Use binary search in minimongo when updating ordered queries.  [#969](https://github.com/meteor/meteor/issues/969)

* Fix EJSON base64 decoding bug.  [#1001](https://github.com/meteor/meteor/issues/1001)

* Support `appcache` on Chromium.  [#958](https://github.com/meteor/meteor/issues/958)

Patches contributed by GitHub users awwx, jagill, spang, and timhaines.


## v0.6.2.1, 2013-04-24

* When authenticating with GitHub, include a user agent string. This
  unbreaks "Sign in with GitHub"

Patch contributed by GitHub user pmark.


## v0.6.2, 2013-04-16

* Better error reporting:
  * Capture real stack traces for `Meteor.Error`.
  * Report better errors with misconfigured OAuth services.

* Add per-package upgrade notices to `meteor update`.

* Experimental server-to-server DDP support: `Meteor.connect` on the
  server will connect to a remote DDP endpoint via WebSockets. Method
  calls should work fine, but subscriptions and minimongo on the server
  are still a work in progress.

* Upgrade d3 from 2.x to 3.1.4. See
  https://github.com/mbostock/d3/wiki/Upgrading-to-3.0 for compatibility notes.

* Allow CoffeeScript to set global variables when using `use strict`. [#933](https://github.com/meteor/meteor/issues/933)

* Return the inserted documented ID from `LocalCollection.insert`. [#908](https://github.com/meteor/meteor/issues/908)

* Add Weibo token expiration time to `services.weibo.expiresAt`.

* `Spiderable.userAgentRegExps` can now be modified to change what user agents
  are treated as spiders by the `spiderable` package.

* Prevent observe callbacks from affecting the arguments to identical
  observes. [#855](https://github.com/meteor/meteor/issues/855)

* Fix meteor command line tool when run from a home directory with
  spaces in its name. If you previously installed meteor release 0.6.0
  or 0.6.1 you'll need to uninstall and reinstall meteor to support
  users with spaces in their usernames (see
  https://github.com/meteor/meteor/blob/master/README.md#uninstalling-meteor)

Patches contributed by GitHub users andreas-karlsson, awwx, jacott,
joshuaconner, and timhaines.


## v0.6.1, 2013-04-08

* Correct NPM behavior in packages in case there is a `node_modules` directory
  somewhere above the app directory. [#927](https://github.com/meteor/meteor/issues/927)

* Small bug fix in the low-level `routepolicy` package.

Patches contributed by GitHub users andreas-karlsson and awwx.


## v0.6.0, 2013-04-04

* Meteor has a brand new distribution system! In this new system, code-named
  Engine, packages are downloaded individually and on demand. All of the
  packages in each official Meteor release are prefetched and cached so you can
  still use Meteor while offline. You can have multiple releases of Meteor
  installed simultaneously; apps are pinned to specific Meteor releases.
  All `meteor` commands accept a `--release` argument to specify which release
  to use; `meteor update` changes what release the app is pinned to.
  Inside an app, the name of the release is available at `Meteor.release`.
  When running Meteor directly from a git checkout, the release is ignored.

* Variables declared with `var` at the outermost level of a JavaScript
  source file are now private to that file. Remove the `var` to share
  a value between files.

* Meteor now supports any x86 (32- or 64-bit) Linux system, not just those which
  use Debian or RedHat package management.

* Apps may contain packages inside a top-level directory named `packages`.

* Packages may depend on [NPM modules](https://npmjs.org), using the new
  `Npm.depends` directive in their `package.js` file. (Note: if the NPM module
  has architecture-specific binary components, bundles built with `meteor
  bundle` or `meteor deploy` will contain the components as built for the
  developer's platform and may not run on other platforms.)

* Meteor's internal package tests (as well as tests you add to your app's
  packages with the unsupported `Tinytest` framework) are now run with the new
  command `meteor test-packages`.

* `{{#each}}` helper can now iterate over falsey values without throwing an
  exception. [#815](https://github.com/meteor/meteor/issues/815), [#801](https://github.com/meteor/meteor/issues/801)

* `{{#with}}` helper now only includes its block if its argument is not falsey,
  and runs an `{{else}}` block if provided if the argument is falsey. [#770](https://github.com/meteor/meteor/issues/770), [#866](https://github.com/meteor/meteor/issues/866)

* Twitter login now stores `profile_image_url` and `profile_image_url_https`
  attributes in the `user.services.twitter` namespace. [#788](https://github.com/meteor/meteor/issues/788)

* Allow packages to register file extensions with dots in the filename.

* When calling `this.changed` in a publish function, it is no longer an error to
  clear a field which was never set. [#850](https://github.com/meteor/meteor/issues/850)

* Deps API
  * Add `dep.depend()`, deprecate `Deps.depend(dep)` and
    `dep.addDependent()`.
  * If first run of `Deps.autorun` throws an exception, stop it and don't
    rerun.  This prevents a Spark exception when template rendering fails
    ("Can't call 'firstNode' of undefined").
  * If an exception is thrown during `Deps.flush` with no stack, the
    message is logged instead. [#822](https://github.com/meteor/meteor/issues/822)

* When connecting to MongoDB, use the JavaScript BSON parser unless specifically
  requested in `MONGO_URL`; the native BSON parser sometimes segfaults. (Meteor
  only started using the native parser in 0.5.8.)

* Calls to the `update` collection function in untrusted code may only use a
  whitelisted list of modifier operators.

Patches contributed by GitHub users awwx, blackcoat, cmather, estark37,
mquandalle, Primigenus, raix, reustle, and timhaines.


## v0.5.9, 2013-03-14

* Fix regression in 0.5.8 that prevented users from editing their own
  profile. [#809](https://github.com/meteor/meteor/issues/809)

* Fix regression in 0.5.8 where `Meteor.loggingIn()` would not update
  reactively. [#811](https://github.com/meteor/meteor/issues/811)


## v0.5.8, 2013-03-13

* Calls to the `update` and `remove` collection functions in untrusted code may
  no longer use arbitrary selectors. You must specify a single document ID when
  invoking these functions from the client (other than in a method stub).

  You may still use other selectors when calling `update` and `remove` on the
  server and from client method stubs, so you can replace calls that are no
  longer supported (eg, in event handlers) with custom method calls.

  The corresponding `update` and `remove` callbacks passed to `allow` and `deny`
  now take a single document instead of an array.

* Add new `appcache` package. Add this package to your project to speed
  up page load and make hot code reload smoother using the HTML5
  AppCache API. See http://docs.meteor.com/#appcache for details.

* Rewrite reactivity library. `Meteor.deps` is now `Deps` and has a new
  API. `Meteor.autorun` and `Meteor.flush` are now called `Deps.autorun` and
  `Deps.flush` (the old names still work for now). The other names under
  `Meteor.deps` such as `Context` no longer exist. The new API is documented at
  http://docs.meteor.com/#deps

* You can now provide a `transform` option to collections, which is a
  function that documents coming out of that collection are passed
  through. `find`, `findOne`, `allow`, and `deny` now take `transform` options,
  which may override the Collection's `transform`.  Specifying a `transform`
  of `null` causes you to receive the documents unmodified.

* Publish functions may now return an array of cursors to publish. Currently,
  the cursors must all be from different collections. [#716](https://github.com/meteor/meteor/issues/716)

* User documents have id's when `onCreateUser` and `validateNewUser` hooks run.

* Encode and store custom EJSON types in MongoDB.

* Support literate CoffeeScript files with the extension `.litcoffee`. [#766](https://github.com/meteor/meteor/issues/766)

* Add new login service provider for Meetup.com in `accounts-meetup` package.

* If you call `observe` or `observeChanges` on a cursor created with the
  `reactive: false` option, it now only calls initial add callbacks and
  does not continue watching the query. [#771](https://github.com/meteor/meteor/issues/771)

* In an event handler, if the data context is falsey, default it to `{}`
  rather than to the global object. [#777](https://github.com/meteor/meteor/issues/777)

* Allow specifying multiple event handlers for the same selector. [#753](https://github.com/meteor/meteor/issues/753)

* Revert caching header change from 0.5.5. This fixes image flicker on redraw.

* Stop making `Session` available on the server; it's not useful there. [#751](https://github.com/meteor/meteor/issues/751)

* Force URLs in stack traces in browser consoles to be hyperlinks. [#725](https://github.com/meteor/meteor/issues/725)

* Suppress spurious `changed` callbacks with empty `fields` from
  `Cursor.observeChanges`.

* Fix logic bug in template branch matching. [#724](https://github.com/meteor/meteor/issues/724)

* Make `spiderable` user-agent test case insensitive. [#721](https://github.com/meteor/meteor/issues/721)

* Fix several bugs in EJSON type support:
  * Fix `{$type: 5}` selectors for binary values on browsers that do
    not support `Uint8Array`.
  * Fix EJSON equality on falsey values.
  * Fix for returning a scalar EJSON type from a method. [#731](https://github.com/meteor/meteor/issues/731)

* Upgraded dependencies:
  * mongodb driver to version 1.2.13 (from 0.1.11)
  * mime module removed (it was unused)


Patches contributed by GitHub users awwx, cmather, graemian, jagill,
jmhredsox, kevinxucs, krizka, mitar, raix, and rasmuserik.


## v0.5.7, 2013-02-21

* The DDP wire protocol has been redesigned.

  * The handshake message is now versioned. This breaks backwards
    compatibility between sites with `Meteor.connect()`. Older meteor
    apps can not talk to new apps and vice versa. This includes the
    `madewith` package, apps using `madewith` must upgrade.

  * New [EJSON](http://docs.meteor.com/#ejson) package allows you to use
    Dates, Mongo ObjectIDs, and binary data in your collections and
    Session variables.  You can also add your own custom datatypes.

  * Meteor now correctly represents empty documents in Collections.

  * There is an informal specification in `packages/livedata/DDP.md`.


* Breaking API changes

  * Changed the API for `observe`.  Observing with `added`, `changed`
    and `removed` callbacks is now unordered; for ordering information
    use `addedAt`, `changedAt`, `removedAt`, and `movedTo`. Full
    documentation is in the [`observe` docs](http://docs.meteor.com/#observe).
    All callers of `observe` need to be updated.

  * Changed the API for publish functions that do not return a cursor
    (ie functions that call `this.set` and `this.unset`). See the
    [`publish` docs](http://docs.meteor.com/#meteor_publish) for the new
    API.


* New Features

  * Added new [`observeChanges`](http://docs.meteor.com/#observe_changes)
    API for keeping track of the contents of a cursor more efficiently.

  * There is a new reactive function on subscription handles: `ready()`
    returns true when the subscription has received all of its initial
    documents.

  * Added `Session.setDefault(key, value)` so you can easily provide
    initial values for session variables that will not be clobbered on
    hot code push.

  * You can specify that a collection should use MongoDB ObjectIDs as
    its `_id` fields for inserts instead of strings. This allows you to
    use Meteor with existing MongoDB databases that have ObjectID
    `_id`s. If you do this, you must use `EJSON.equals()` for comparing
    equality instead of `===`. See http://docs.meteor.com/#meteor_collection.

  * New [`random` package](http://docs.meteor.com/#random) provides
    several functions for generating random values. The new
    `Random.id()` function is used to provide shorter string IDs for
    MongoDB documents. `Meteor.uuid()` is deprecated.

  * `Meteor.status()` can return the status `failed` if DDP version
    negotiation fails.


* Major Performance Enhancements

  * Rewrote subscription duplication detection logic to use a more
    efficient algorithm. This significantly reduces CPU usage on the
    server during initial page load and when dealing with large amounts
    of data.

  * Reduced unnecessary MongoDB re-polling of live queries. Meteor no
    longer polls for changes on queries that specify `_id` when
    updates for a different specific `_id` are processed. This
    drastically improves performance when dealing with many
    subscriptions and updates to individual objects, such as those
    generated by the `accounts-base` package on the `Meteor.users`
    collection.


* Upgraded UglifyJS2 to version 2.2.5


Patches contributed by GitHub users awwx and michaelglenadams.


## v0.5.6, 2013-02-15

* Fix 0.5.5 regression: Minimongo selectors matching subdocuments under arrays
  did not work correctly.

* Some Bootstrap icons should have appeared white.

Patches contributed by GitHub user benjaminchelli.

## v0.5.5, 2013-02-13

* Deprecate `Meteor.autosubscribe`. `Meteor.subscribe` now works within
  `Meteor.autorun`.

* Allow access to `Meteor.settings.public` on the client. If the JSON
  file you gave to `meteor --settings` includes a field called `public`,
  that field will be available on the client as well as the server.

* `@import` works in `less`. Use the `.lessimport` file extension to
  make a less file that is ignored by preprocessor so as to avoid double
  processing. [#203](https://github.com/meteor/meteor/issues/203)

* Upgrade Fibers to version 1.0.0. The `Fiber` and `Future` symbols are
  no longer exposed globally. To use fibers directly you can use:
   `var Fiber = __meteor_bootstrap__.require('fibers');` and
   `var Future = __meteor_bootstrap__.require('fibers/future');`

* Call version 1.1 of the Twitter API when authenticating with
  OAuth. `accounts-twitter` users have until March 5th, 2013 to
  upgrade before Twitter disables the old API. [#527](https://github.com/meteor/meteor/issues/527)

* Treat Twitter ids as strings, not numbers, as recommended by
  Twitter. [#629](https://github.com/meteor/meteor/issues/629)

* You can now specify the `_id` field of a document passed to `insert`.
  Meteor still auto-generates `_id` if it is not present.

* Expose an `invalidated` flag on `Meteor.deps.Context`.

* Populate user record with additional data from Facebook and Google. [#664](https://github.com/meteor/meteor/issues/664)

* Add Facebook token expiration time to `services.facebook.expiresAt`. [#576](https://github.com/meteor/meteor/issues/576)

* Allow piping a password to `meteor deploy` on `stdin`. [#623](https://github.com/meteor/meteor/issues/623)

* Correctly type cast arguments to handlebars helper. [#617](https://github.com/meteor/meteor/issues/617)

* Fix leaked global `userId` symbol.

* Terminate `phantomjs` properly on error when using the `spiderable`
  package. [#571](https://github.com/meteor/meteor/issues/571)

* Stop serving non-cachable files with caching headers. [#631](https://github.com/meteor/meteor/issues/631)

* Fix race condition if server restarted between page load and initial
  DDP connection. [#653](https://github.com/meteor/meteor/issues/653)

* Resolve issue where login methods sometimes blocked future methods. [#555](https://github.com/meteor/meteor/issues/555)

* Fix `Meteor.http` parsing of JSON responses on Firefox. [#553](https://github.com/meteor/meteor/issues/553)

* Minimongo no longer uses `eval`. [#480](https://github.com/meteor/meteor/issues/480)

* Serve 404 for `/app.manifest`. This allows experimenting with the
  upcoming `appcache` smart package. [#628](https://github.com/meteor/meteor/issues/628)

* Upgraded many dependencies, including:
  * node.js to version 0.8.18
  * jquery-layout to version 1.3.0RC
  * Twitter Bootstrap to version 2.3.0
  * Less to version 1.3.3
  * Uglify to version 2.2.3
  * useragent to version 2.0.1

Patches contributed by GitHub users awwx, bminer, bramp, crunchie84,
danawoodman, dbimmler, Ed-von-Schleck, geoffd123, jperl, kevee,
milesmatthias, Primigenus, raix, timhaines, and xenolf.


## v0.5.4, 2013-01-08

* Fix 0.5.3 regression: `meteor run` could fail on OSX 10.8 if environment
  variables such as `DYLD_LIBRARY_PATH` are set.


## v0.5.3, 2013-01-07

* Add `--settings` argument to `meteor deploy` and `meteor run`. This
  allows you to specify deployment-specific information made available
  to server code in the variable `Meteor.settings`.

* Support unlimited open tabs in a single browser. Work around the
  browser per-hostname connection limit by using randomized hostnames
  for deployed apps. [#131](https://github.com/meteor/meteor/issues/131)

* minimongo improvements:
  * Allow observing cursors with `skip` or `limit`.  [#528](https://github.com/meteor/meteor/issues/528)
  * Allow sorting on `dotted.sub.keys`.  [#533](https://github.com/meteor/meteor/issues/533)
  * Allow querying specific array elements (`foo.1.bar`).
  * `$and`, `$or`, and `$nor` no longer accept empty arrays (for consistency
    with Mongo)

* Re-rendering a template with Spark no longer reverts changes made by
  users to a `preserve`d form element. Instead, the newly rendered value
  is only applied if it is different from the previously rendered value.
  Additionally, `<INPUT>` elements with type other than TEXT can now have
  reactive values (eg, the labels on submit buttons can now be
  reactive).  [#510](https://github.com/meteor/meteor/issues/510) [#514](https://github.com/meteor/meteor/issues/514) [#523](https://github.com/meteor/meteor/issues/523) [#537](https://github.com/meteor/meteor/issues/537) [#558](https://github.com/meteor/meteor/issues/558)

* Support JavaScript RegExp objects in selectors in Collection write
  methods on the client, eg `myCollection.remove({foo: /bar/})`.  [#346](https://github.com/meteor/meteor/issues/346)

* `meteor` command-line improvements:
  * Improve error message when mongod fails to start.
  * The `NODE_OPTIONS` environment variable can be used to pass command-line
    flags to node (eg, `--debug` or `--debug-brk` to enable the debugger).
  * Die with error if an app name is mistakenly passed to `meteor reset`.

* Add support for "offline" access tokens with Google login. [#464](https://github.com/meteor/meteor/issues/464) [#525](https://github.com/meteor/meteor/issues/525)

* Don't remove `serviceData` fields from previous logins when logging in
  with an external service.

* Improve `OAuth1Binding` to allow making authenticated API calls to
  OAuth1 providers (eg Twitter).  [#539](https://github.com/meteor/meteor/issues/539)

* New login providers automatically work with `{{loginButtons}}` without
  needing to edit the `accounts-ui-unstyled` package.  [#572](https://github.com/meteor/meteor/issues/572)

* Use `Content-Type: application/json` by default when sending JSON data
  with `Meteor.http`.

* Improvements to `jsparse`: hex literals, keywords as property names, ES5 line
  continuations, trailing commas in object literals, line numbers in error
  messages, decimal literals starting with `.`, regex character classes with
  slashes.

* Spark improvements:
  * Improve rendering of `<SELECT>` elements on IE.  [#496](https://github.com/meteor/meteor/issues/496)
  * Don't lose nested data contexts in IE9/10 after two seconds.  [#458](https://github.com/meteor/meteor/issues/458)
  * Don't print a stack trace if DOM nodes are manually removed
    from the document without calling `Spark.finalize`.  [#392](https://github.com/meteor/meteor/issues/392)

* Always use the `autoReconnect` flag when connecting to Mongo.  [#425](https://github.com/meteor/meteor/issues/425)

* Fix server-side `observe` with no `added` callback.  [#589](https://github.com/meteor/meteor/issues/589)

* Fix re-sending method calls on reconnect.  [#538](https://github.com/meteor/meteor/issues/538)

* Remove deprecated `/sockjs` URL support from `Meteor.connect`.

* Avoid losing a few bits of randomness in UUID v4 creation.  [#519](https://github.com/meteor/meteor/issues/519)

* Update clean-css package from 0.8.2 to 0.8.3, fixing minification of `0%`
  values in `hsl` colors.  [#515](https://github.com/meteor/meteor/issues/515)

Patches contributed by GitHub users Ed-von-Schleck, egtann, jwulf, lvbreda,
martin-naumann, meawoppl, nwmartin, timhaines, and zealoushacker.


## v0.5.2, 2012-11-27

* Fix 0.5.1 regression: Cursor `observe` works during server startup.  [#507](https://github.com/meteor/meteor/issues/507)

## v0.5.1, 2012-11-20

* Speed up server-side subscription handling by avoiding redundant work
  when the same Mongo query is observed multiple times concurrently (eg,
  by multiple users subscribing to the same subscription), and by using
  a simpler "unordered" algorithm.

* Meteor now waits to invoke method callbacks until all the data written by the
  method is available in the local cache. This way, method callbacks can see the
  full effects of their writes. This includes the callbacks passed to
  `Meteor.call` and `Meteor.apply`, as well as to the `Meteor.Collection`
  `insert`/`update`/`remove` methods.

  If you want to process the method's result as soon as it arrives from the
  server, even if the method's writes are not available yet, you can now specify
  an `onResultReceived` callback to `Meteor.apply`.

* Rework latency compensation to show server data changes sooner. Previously, as
  long as any method calls were in progress, Meteor would buffer all data
  changes sent from the server until all methods finished. Meteor now only
  buffers writes to documents written by client stubs, and applies the writes as
  soon as all methods that wrote that document have finished.

* `Meteor.userLoaded()` and `{{currentUserLoaded}}` have been removed.
  Previously, during the login process on the client, `Meteor.userId()` could be
  set but the document at `Meteor.user()` could be incomplete. Meteor provided
  the function `Meteor.userLoaded()` to differentiate between these states. Now,
  this in-between state does not occur: when a user logs in, `Meteor.userId()`
  only is set once `Meteor.user()` is fully loaded.

* New reactive function `Meteor.loggingIn()` and template helper
  `{{loggingIn}}`; they are true whenever some login method is in progress.
  `accounts-ui` now uses this to show an animation during login.

* The `sass` CSS preprocessor package has been removed. It was based on an
  unmaintained NPM module which did not implement recent versions of the Sass
  language and had no error handling.  Consider using the `less` or `stylus`
  packages instead.  [#143](https://github.com/meteor/meteor/issues/143)

* `Meteor.setPassword` is now called `Accounts.setPassword`, matching the
  documentation and original intention.  [#454](https://github.com/meteor/meteor/issues/454)

* Passing the `wait` option to `Meteor.apply` now waits for all in-progress
  method calls to finish before sending the method, instead of only guaranteeing
  that its callback occurs after the callbacks of in-progress methods.

* New function `Accounts.callLoginMethod` which should be used to call custom
  login handlers (such as those registered with
  `Accounts.registerLoginHandler`).

* The callbacks for `Meteor.loginWithToken` and `Accounts.createUser` now match
  the other login callbacks: they are called with error on error or with no
  arguments on success.

* Fix bug where method calls could be dropped during a brief disconnection. [#339](https://github.com/meteor/meteor/issues/339)

* Prevent running the `meteor` command-line tool and server on unsupported Node
  versions.

* Fix Minimongo query bug with nested objects.  [#455](https://github.com/meteor/meteor/issues/455)

* In `accounts-ui`, stop page layout from changing during login.

* Use `path.join` instead of `/` in paths (helpful for the unofficial Windows
  port) [#303](https://github.com/meteor/meteor/issues/303)

* The `spiderable` package serves pages to
  [`facebookexternalhit`](https://www.facebook.com/externalhit_uatext.php) [#411](https://github.com/meteor/meteor/issues/411)

* Fix error on Firefox with DOM Storage disabled.

* Avoid invalidating listeners if setUserId is called with current value.

* Upgrade many dependencies, including:
  * MongoDB 2.2.1 (from 2.2.0)
  * underscore 1.4.2 (from 1.3.3)
  * bootstrap 2.2.1 (from 2.1.1)
  * jQuery 1.8.2 (from 1.7.2)
  * less 1.3.1 (from 1.3.0)
  * stylus 0.30.1 (from 0.29.0)
  * coffee-script 1.4.0 (from 1.3.3)

Patches contributed by GitHub users ayal, dandv, possibilities, TomWij,
tmeasday, and workmad3.

## v0.5.0, 2012-10-17

* This release introduces Meteor Accounts, a full-featured auth system that supports
  - fine-grained user-based control over database reads and writes
  - federated login with any OAuth provider (with built-in support for
    Facebook, GitHub, Google, Twitter, and Weibo)
  - secure password login
  - email validation and password recovery
  - an optional set of UI widgets implementing standard login/signup/password
    change/logout flows

  When you upgrade to Meteor 0.5.0, existing apps will lose the ability to write
  to the database from the client. To restore this, either:
  - configure each of your collections with
    [`collection.allow`](http://docs.meteor.com/#allow) and
    [`collection.deny`](http://docs.meteor.com/#deny) calls to specify which
    users can perform which write operations, or
  - add the `insecure` smart package (which is included in new apps by default)
    to restore the old behavior where anyone can write to any collection which
    has not been configured with `allow` or `deny`

  For more information on Meteor Accounts, see
  http://docs.meteor.com/#dataandsecurity and
  http://docs.meteor.com/#accounts_api

* The new function `Meteor.autorun` allows you run any code in a reactive
  context. See http://docs.meteor.com/#meteor_autorun

* Arrays and objects can now be stored in the `Session`; mutating the value you
  retrieve with `Session.get` does not affect the value in the session.

* On the client, `Meteor.apply` takes a new `wait` option, which ensures that no
  further method calls are sent to the server until this method is finished; it
  is used for login and logout methods in order to keep the user ID
  well-defined. You can also specifiy an `onReconnect` handler which is run when
  re-establishing a connection; Meteor Accounts uses this to log back in on
  reconnect.

* Meteor now provides a compatible replacement for the DOM `localStorage`
  facility that works in IE7, in the `localstorage-polyfill` smart package.

* Meteor now packages the D3 library for manipulating documents based on data in
  a smart package called `d3`.

* `Meteor.Collection` now takes its optional `manager` argument (used to
  associate a collection with a server you've connected to with
  `Meteor.connect`) as a named option. (The old call syntax continues to work
  for now.)

* Fix a bug where trying to immediately resubscribe to a record set after
  unsubscribing could fail silently.

* Better error handling for failed Mongo writes from inside methods; previously,
  errors here could cause clients to stop processing data from the server.


Patches contributed by GitHub users bradens, dandv, dybskiy, possibilities,
zhangcheng, and 75lb.


## v0.4.2, 2012-10-02

* Fix connection failure on iOS6. SockJS 0.3.3 includes this fix.

* The new `preserve-inputs` package, included by default in new Meteor apps,
  restores the pre-v0.4.0 behavior of "preserving" all form input elements by ID
  and name during re-rendering; users who want more precise control over
  preservation can still use the APIs added in v0.4.0.

* A few changes to the `Meteor.absoluteUrl` function:
  - Added a `replaceLocalhost` option.
  - The `ROOT_URL` environment variable is respected by `meteor run`.
  - It is now included in all apps via the `meteor` package. Apps that
    explicitly added the now-deprecated `absolute-url` smart package will log a
    deprecation warning.

* Upgrade Node from 0.8.8 to 0.8.11.

* If a Handlebars helper function `foo` returns null, you can now run do
  `{{foo.bar}}` without error, just like when `foo` is a non-existent property.

* If you pass a non-scalar object to `Session.set`, an error will now be thrown
  (matching the behavior of `Session.equals`). [#215](https://github.com/meteor/meteor/issues/215)

* HTML pages are now served with a `charset=utf-8` Content-Type header. [#264](https://github.com/meteor/meteor/issues/264)

* The contents of `<select>` tags can now be reactive even in IE 7 and 8.

* The `meteor` tool no longer gets confused if a parent directory of your
  project is named `public`. [#352](https://github.com/meteor/meteor/issues/352)

* Fix a race condition in the `spiderable` package which could include garbage
  in the spidered page.

* The REPL run by `admin/node.sh` no longer crashes Emacs M-x shell on exit.

* Refactor internal `reload` API.

* New internal `jsparse` smart package. Not yet exposed publicly.


Patch contributed by GitHub user yanivoliver.


## v0.4.1, 2012-09-24

* New `email` smart package, with [`Email.send`](http://docs.meteor.com/#email)
  API.

* Upgrade Node from 0.6.17 to 0.8.8, as well as many Node modules in the dev
  bundle; those that are user-exposed are:
  * coffee-script: 1.3.3 (from 1.3.1)
  * stylus: 0.29.0 (from 0.28.1)
  * nib: 0.8.2 (from 0.7.0)

* All publicly documented APIs now use `camelCase` rather than
  `under_scores`. The old spellings continue to work for now. New names are:
  - `Meteor.isClient`/`isServer`
  - `this.isSimulation` inside a method invocation
  - `Meteor.deps.Context.onInvalidate`
  - `Meteor.status().retryCount`/`retryTime`

* Spark improvements
  * Optimize selector matching for event maps.
  * Fix `Spark._currentRenderer` behavior in timer callbacks.
  * Fix bug caused by interaction between `Template.foo.preserve` and
    `{{#constant}}`. [#323](https://github.com/meteor/meteor/issues/323)
  * Allow `{{#each}}` over a collection of objects without `_id`. [#281](https://github.com/meteor/meteor/issues/281)
  * Spark now supports Firefox 3.6.
  * Added a script to build a standalone spark.js that does not depend on
    Meteor (it depends on jQuery or Sizzle if you need IE7 support,
    and otherwise is fully standalone).

* Database writes from within `Meteor.setTimeout`/`setInterval`/`defer` will be
  batched with other writes from the current method invocation if they start
  before the method completes.

* Make `Meteor.Cursor.forEach` fully synchronous even if the user's callback
  yields. [#321](https://github.com/meteor/meteor/issues/321).

* Recover from exceptions thrown in `Meteor.publish` handlers.

* Upgrade bootstrap to version 2.1.1. [#336](https://github.com/meteor/meteor/issues/336), [#337](https://github.com/meteor/meteor/issues/337), [#288](https://github.com/meteor/meteor/issues/288), [#293](https://github.com/meteor/meteor/issues/293)

* Change the implementation of the `meteor deploy` password prompt to not crash
  Emacs M-x shell.

* Optimize `LocalCollection.remove(id)` to be O(1) rather than O(n).

* Optimize client-side database performance when receiving updated data from the
  server outside of method calls.

* Better error reporting when a package in `.meteor/packages` does not exist.

* Better error reporting for coffeescript. [#331](https://github.com/meteor/meteor/issues/331)

* Better error handling in `Handlebars.Exception`.


Patches contributed by GitHub users fivethirty, tmeasday, and xenolf.


## v0.4.0, 2012-08-30

* Merge Spark, a new live page update engine
  * Breaking API changes
     * Input elements no longer preserved based on `id` and `name`
       attributes. Use [`preserve`](http://docs.meteor.com/#template_preserve)
       instead.
     * All `Meteor.ui` functions removed. Use `Meteor.render`,
       `Meteor.renderList`, and
       [Spark](https://github.com/meteor/meteor/wiki/Spark) functions instead.
     * New template functions (eg. `created`, `rendered`, etc) may collide with
       existing helpers. Use `Template.foo.helpers()` to avoid conflicts.
     * New syntax for declaring event maps. Use
       `Template.foo.events({...})`. For backwards compatibility, both syntaxes
       are allowed for now.
  * New Template features
     * Allow embedding non-Meteor widgets (eg. Google Maps) using
       [`{{#constant}}`](http://docs.meteor.com/#constant)
     * Callbacks when templates are rendered. See
       http://docs.meteor.com/#template_rendered
     * Explicit control of which nodes are preserved during re-rendering. See
       http://docs.meteor.com/#template_preserve
     * Easily find nodes within a template in event handlers and callbacks. See
       http://docs.meteor.com/#template_find
     * Allow parts of a template to be independently reactive with the
       [`{{#isolate}}`](http://docs.meteor.com/#isolate) block helper.

* Use PACKAGE_DIRS environment variable to override package location. [#227](https://github.com/meteor/meteor/issues/227)

* Add `absolute-url` package to construct URLs pointing to the application.

* Allow modifying documents returned by `observe` callbacks. [#209](https://github.com/meteor/meteor/issues/209)

* Fix periodic crash after client disconnect. [#212](https://github.com/meteor/meteor/issues/212)

* Fix minimingo crash on dotted queries with undefined keys. [#126](https://github.com/meteor/meteor/issues/126)


## v0.3.9, 2012-08-07

* Add `spiderable` package to allow web crawlers to index Meteor apps.

* `meteor deploy` uses SSL to protect application deployment.

* Fix `stopImmediatePropagation()`. [#205](https://github.com/meteor/meteor/issues/205)


## v0.3.8, 2012-07-12

* HTTPS support
  * Add `force-ssl` package to require site to load over HTTPS.
  * Use HTTPS for install script and `meteor update`.
  * Allow runtime configuration of default DDP endpoint.

* Handlebars improvements
  * Implement dotted path traversal for helpers and methods.
  * Allow functions in helper arguments.
  * Change helper nesting rules to allow functions as arguments.
  * Fix `{{this.foo}}` to never invoke helper `foo`.
  * Make event handler `this` reflect the node that matched the selector instead
    of the event target node.
  * Fix keyword arguments to helpers.

* Add `nib` support to stylus package. [#175](https://github.com/meteor/meteor/issues/175)

* Upgrade bootstrap to version 2.0.4. [#173](https://github.com/meteor/meteor/issues/173)

* Print changelog after `meteor update`.

* Fix mouseenter and mouseleave events. [#224](https://github.com/meteor/meteor/issues/224)

* Fix issue with spurious heartbeat failures on busy connections.

* Fix exception in minimongo when matching non-arrays using `$all`. [#183](https://github.com/meteor/meteor/issues/183)

* Fix serving an empty file when no cacheable assets exist. [#179](https://github.com/meteor/meteor/issues/179)


## v0.3.7, 2012-06-06

* Better parsing of `.html` template files
  * Allow HTML comments (`<!-- -->`) at top level
  * Allow whitespace anywhere in open/close tag
  * Provide names and line numbers on error
  * More helpful error messages

* Form control improvements
  * Fix reactive radio buttons in Internet Explorer.
  * Fix reactive textareas to update consistently across browsers, matching text
    field behavior.

* `http` package bug fixes:
  * Send correct Content-Type when POSTing `params` from the server. [#172](https://github.com/meteor/meteor/issues/172)
  * Correctly detect JSON response Content-Type when a charset is present.

* Support `Handlebars.SafeString`. [#160](https://github.com/meteor/meteor/issues/160)

* Fix intermittent "Cursor is closed" mongo error.

* Fix "Cannot read property 'nextSibling' of null" error in certain nested
  templates. [#142](https://github.com/meteor/meteor/issues/142)

* Add heartbeat timer on the client to notice when the server silently goes
  away.


## v0.3.6, 2012-05-16

* Rewrite event handling. `this` in event handlers now refers to the data
  context of the element that generated the event, *not* the top-level data
  context of the template where the event is declared.

* Add /websocket endpoint for raw websockets. Pass websockets through
  development mode proxy.

* Simplified API for Meteor.connect, which now receives a URL to a Meteor app
  rather than to a sockjs endpoint.

* Fix livedata to support subscriptions with overlapping documents.

* Update node.js to 0.6.17 to fix potential security issue.


## v0.3.5, 2012-04-28

* Fix 0.3.4 regression: Call event map handlers on bubbled events. [#107](https://github.com/meteor/meteor/issues/107)


## v0.3.4, 2012-04-27

* Add Twitter `bootstrap` package. [#84](https://github.com/meteor/meteor/issues/84)

* Add packages for `sass` and `stylus` CSS pre-processors. [#40](https://github.com/meteor/meteor/issues/40), [#50](https://github.com/meteor/meteor/issues/50)

* Bind events correctly on top level elements in a template.

* Fix dotted path selectors in minimongo. [#88](https://github.com/meteor/meteor/issues/88)

* Make `backbone` package also run on the server.

* Add `bare` option to coffee-script compilation so variables can be shared
  between multiple coffee-script file. [#85](https://github.com/meteor/meteor/issues/85)

* Upgrade many dependency versions. User visible highlights:
 * node.js 0.6.15
 * coffee-script 1.3.1
 * less 1.3.0
 * sockjs 0.3.1
 * underscore 1.3.3
 * backbone 0.9.2

* Several documentation fixes and test coverage improvements.


## v0.3.3, 2012-04-20

* Add `http` package for making HTTP requests to remote servers.

* Add `madewith` package to put a live-updating Made with Meteor badge on apps.

* Reduce size of mongo database on disk (--smallfiles).

* Prevent unnecessary hot-code pushes on deployed apps during server migration.

* Fix issue with spaces in directory names. [#39](https://github.com/meteor/meteor/issues/39)

* Workaround browser caching issues in development mode by using query
  parameters on all JavaScript and CSS requests.

* Many documentation and test fixups.


## v0.3.2, 2012-04-10

* Initial public launch<|MERGE_RESOLUTION|>--- conflicted
+++ resolved
@@ -1,24 +1,11 @@
-<<<<<<< HEAD
 ## v1.10, TBD
 
 ### Breaking changes
 
-* Cordova was updated from version 7 to 9 then we recommend that you test 
-your features that are taking advantage of Cordova plugins to be sure they are 
-still working as expected. 
-=======
-## v1.9.2, 2020-02-20
-
-### Breaking changes
-N/A
->>>>>>> 34f88077
-
-### Migration Steps
-N/A
-
-### Changes
-
-<<<<<<< HEAD
+* Cordova has been updated from version 7 to 9. We recommend that you test
+  your features that are taking advantage of Cordova plugins to be sure
+  they are still working as expected.
+
 * The version of MongoDB used by Meteor in development has been updated
   from 4.0.6 to 4.2.1, and the `mongodb` driver package has been updated
   from 3.2.7 to 3.4.0, thanks to [@klaussner](https://github.com/klaussner).
@@ -49,21 +36,24 @@
   [Feature #333](https://github.com/meteor/meteor-feature-requests/issues/333),
   [PR #10824](https://github.com/meteor/meteor/pull/10824)
 
-* The `meteor-babel` npm package has been updated to version 7.8.0,
-  corresponding to version 7.8.3 for most `@babel/*` packages.
-
-* The `typescript` npm package has been updated to version 3.7.4.
-=======
+## v1.9.2, 2020-02-20
+
+### Breaking changes
+N/A
+
+### Migration Steps
+N/A
+
+### Changes
+
 * Node.js has been updated to version
-  [12.16.1](https://nodejs.org/en/blog/release/v12.16.1/), fixing several
-  unintended
+  [12.16.1](https://nodejs.org/en/blog/release/v12.16.1/), fixing several unintended
   [regressions](https://github.com/nodejs/node/blob/master/doc/changelogs/CHANGELOG_V12.md#12.16.1)
   introduced in 12.16.0.
 
 * The `meteor-babel` npm package has been updated to version 7.8.2.
 
 * The `typescript` npm package has been updated to version 3.7.5.
->>>>>>> 34f88077
 
 ## v1.9.1, 2020-02-18
 
