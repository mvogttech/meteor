## v2.3, UNRELEASED

### Changes
<<<<<<< HEAD
=======
* The undocumented environment variable `DDP_DEFAULT_CONNECTION_URL` behavior has changed. Setting `DDP_DEFAULT_CONNECTION_URL` when running the server (development: `meteor run` or production:`node main.js`) sets the default DDP server value for meteor.  But this did not work for `cordova` apps.  Now you can define the `cordova` app default DDP server value by setting `DDP_DEFAULT_CONNECTION_URL` when building (`meteor build`).
>>>>>>> d7873751

#### Highlights

* Skelets dependencies updated to latest version

#### Meteor Version Release
<<<<<<< HEAD
=======

* Released `launch-screen@1.3.0` that remove LaunchScreen from web clients.
>>>>>>> d7873751

#### Independent Releases

* Released `ddp-server@2.3.3` and `socket-stream-client@0.3.2` with updated dependencies which removes Node's HTTP deprecation warning.

* Released `ddp-client@2.4.1` re-ordering fields in DDP message for better client readability.

* Released `mongo@1.11.1` fixing a `Timestamp.ONE is undefined` bug.

* Released `mongo-id@1.0.8` removing unused dependency `id-map`.

* Released `accounts-server@1.7.1` to better test password format & limit password to 256 characters, you can change this limit by setting `Meteor.settings.packages.accounts.passwordMaxLength`

<<<<<<< HEAD
=======
* Released `static-html@1.3.1` removing `underscore` dependency.

>>>>>>> d7873751
## v2.2, 2021-04-15

#### Highlights

- MongoDB Update to 4.4.4
- Cordova Update to 10
- Typescript Update to 4.2.2
- New skeleton: `meteor create myapp --svelte`

### Breaking changes

* N/A

### Migration steps

* `meteor-tool` maybe you need to install the new Visual C++ Redistributable for Visual Studio 2019 to run MongoDB 4.4.4 on Windows. [read more](https://docs.meteor.com/windows.html)

* `mongo` package is now using useUnifiedTopology as `true` by default otherwise the new driver was producing a warning (see details below). It's important to test your app with this change.

* `cordova` plugins and main libraries were updated from 9 to 10. It's important to test your app with these changes.

* `typescript` was updated to 4.2.2, make sure your read the [breaking changes](https://devblogs.microsoft.com/typescript/announcing-typescript-4-2/#breaking-changes).

#### Meteor Version Release

* `meteor-tool@2.2`
  - Update embedded MongoDB version to 4.4.4 [#11341](https://github.com/meteor/meteor/pull/11341)
    - Maybe you need to install the new Visual C++ Redistributable for Visual Studio 2019 to run on Windows. [read more](https://docs.meteor.com/windows.html)
  - Fix WindowsLikeFilesystem true when release string includes case insensitive word microsoft. [#11321](https://github.com/meteor/meteor/pull/11321)
  - Fix absoluteFilePath on Windows. [#11346](https://github.com/meteor/meteor/pull/11346)
  - New skeleton: `meteor create myapp --svelte`
  - Update Blaze skeleton to use HMR

* `npm-mongo@3.9.0`
  - Update MongoDB driver version to 3.6.6

* `mongo@1.11.0`
  - Using useUnifiedTopology as `true` by default to avoid the warning: `(node:59240) [MONGODB DRIVER] Warning: Current Server Discovery and Monitoring engine is deprecated, and will be removed in a future version. To use the new Server Discover and Monitoring engine, pass option { useUnifiedTopology: true } to the MongoClient constructor. You can still use it as false with `Mongo._connectionOptions` or `Meteor.settings?.packages?.mongo?.options`.

* `cordova@10`
  - Update Cordova to 10.0.0 [#11208](https://github.com/meteor/meteor/pull/11208)

* `typescript@4.2.2`
  - Update Typescript to 4.2.2, make sure your read the [breaking changes](https://devblogs.microsoft.com/typescript/announcing-typescript-4-2/#breaking-changes) [#11329](https://github.com/meteor/meteor/pull/11329)

* `accounts-base@1.9.0`
  - Allow to set token expiration to be set in milliseconds. [#11366](https://github.com/meteor/meteor/pull/11366)

* `facebook-oauth@1.9.0`
  - Upgrade default Facebook API to v10 & allow overriding this value. [#11362](https://github.com/meteor/meteor/pull/11362)

* `minimongo@1.6.2`
  - Add [$mul](https://docs.mongodb.com/manual/reference/operator/update/mul/#up._S_mul) to minimongo. [#11364](https://github.com/meteor/meteor/pull/11364)

* `webapp@1.10.1`
  - Fix for UNIX sockets with node cluster. [#11369](https://github.com/meteor/meteor/pull/11369)

## v2.1.1, 2021-04-06

### Changes

#### Highlights

- Node.js security [update](https://nodejs.org/en/blog/vulnerability/april-2021-security-releases/) to 12.22.1

#### Meteor Version Release

* `meteor-tool@2.1.1`
  - Node.js security [update](https://nodejs.org/en/blog/vulnerability/april-2021-security-releases/) to 12.22.1
  - npm update to 6.14.12
  
### Breaking changes

* N/A

### Migration steps

* N/A

## v2.1, 2021-02-24

### Changes

#### Highlights

- Node.js security [update](https://nodejs.org/en/blog/vulnerability/february-2021-security-releases/) to 12.21.0

#### Meteor Version Release

* `meteor-tool@2.1`
  - Node.js security [update](https://nodejs.org/en/blog/vulnerability/february-2021-security-releases/) to 12.21.0
  - `meteor create my-app --plan professional` new flag `plan` to enable you to choose a plan from the deploy command.
  
### Breaking changes

* N/A

### Migration steps

* N/A

## v2.0, 2021-01-20

### Changes

#### Highlights

- Free deploy on [Cloud](https://www.meteor.com/cloud): Deploy for free to Cloud with one command: `meteor deploy myapp.meteorapp.com --free`. ([docs](https://docs.meteor.com/commandline.html#meteordeploy))
  

- Deploy including MongoDB on [Cloud](https://www.meteor.com/cloud): Deploy including MongoDB in a shared instance for free to Cloud with one command: `meteor deploy myapp.meteorapp.com --free --mongo`. ([docs](https://docs.meteor.com/commandline.html#meteordeploy))
  

- Hot Module Replacement (HMR): Updates the javascript modules in a running app that were modified during a rebuild. Reduces the feedback cycle while developing so you can view and test changes quicker (it even updates the app before the build has finished). Enabled by adding the `hot-module-replacement` package to an app. React components are automatically updated by default using React Fast Refresh. Integrations with other libraries and view layers can be provided by third party packages. Support for Blaze is coming soon. This first version supports app code in the modern web architecture. ([docs](https://guide.meteor.com/build-tool.html#hot-module-replacement)) [#11117](https://github.com/meteor/meteor/pull/11117)

#### Meteor Version Release

* `meteor-tool@2.0`
  - `meteor create my-app` now creates by default a project using React. If you want to create a new project using Blaze you should use the new option `--blaze`.
    - `meteor create --react my-app` is still going to create a React project.
  - `meteor create --free` deploy for free to Cloud with one command: `meteor deploy myapp.meteorapp.com --free`. ([docs](https://docs.meteor.com/commandline.html#meteordeploy)).
  - `meteor create --free --mongo` deploy including MongoDB in a shared instance for free to Cloud with one command: `meteor deploy myapp.meteorapp.com --free --mongo`. ([docs](https://docs.meteor.com/commandline.html#meteordeploy))
  - `isobuild` fixes a regression on recompiling node modules in different architectures. [#11290](https://github.com/meteor/meteor/pull/11290)
  - `isobuild` converts npm-discards.js to TypeScript. [#10663](https://github.com/meteor/meteor/pull/10663)
  - `cordova` ensures the pathname of the rootUrl is used in the mobile URL. [#11053](hhttps://github.com/meteor/meteor/pull/11053)
  - Add `file.hmrAvailable()` for compiler plugins to check if a file meets the minimum requirements to be updated with HMR [#11117](https://github.com/meteor/meteor/pull/11117)


* `hot-module-replacement@1.0.0`
  - New package that enables Hot Module Replacement for the Meteor app and provides an API to configure how updates are applied. HMR reduces the feedback cycle while developing by updating modified javascript modules within the running application. ([docs](https://docs.meteor.com/packages/hot-module-replacement.html)) [#11117](https://github.com/meteor/meteor/pull/11117)
  - These packages have been updated to support HMR: `autoupdate@1.7.0`, `babel-compiler@7.6.0`, `ddp-client@2.4.0`, `dynamic-import@0.6.0`, `ecmascript@0.15.0`, `modules@0.16.0`, `modules-runtime-hot@0.13.0`, `standard-minifier-css@1.7.2`, `webapp@1.10.0`, `webapp-hashing@1.1.0` 
  

* `react-fast-refresh@0.1.0`
  - New package that updates React components using HMR. This is enabled by default in apps that have HMR enabled and use a supported React version. ([docs](https://atmospherejs.com/meteor/react-fast-refresh)) [#11117](https://github.com/meteor/meteor/pull/11117)
  

* `dev-error-overlay@0.1.0`
  - New package that allows you to see build errors and server crashes in your browser during development. Requires the app to have HMR enabled. [#11117](https://github.com/meteor/meteor/pull/11117)


* `accounts-base@1.8.0` and `accounts-password@1.7.0`
  - Extra parameters can now be added to reset password, verify e-mail and enroll account links that are generated for account e-mails. By default, these are added as search parameters to the generated url. You can pass them as an object in the appropriate functions. E.g. `Accounts.sendEnrollmentEmail(userId, email, null, extraParams);`. [#11288](https://github.com/meteor/meteor/pull/11288)
    

* `logging@1.2.0`
  - Updates dependencies and make debug available for use in non production environments. [#11068](https://github.com/meteor/meteor/pull/11068)

#### Independent Releases
* `react-meteor-data@2.2.0`
  - Fix issue with useTracker and Subscriptions when using deps. [#306](https://github.com/meteor/react-packages/pull/306)
  - Remove version constraint on core TypeScript package [#308](https://github.com/meteor/react-packages/pull/308)
  

* `http`
    - It has been deprecated. [#11068](https://github.com/meteor/meteor/pull/11068)

### Breaking changes

* `http` package has been deprecated. Please start on migrating towards the [fetch](https://atmospherejs.com/meteor/fetch) package instead.

### Migration steps

Simple run `meteor update` in your app.

Great new features and no breaking changes (except one package deprecation). You can always check our [Roadmap](./Roadmap.md) to understand what is next.

## v1.12.1, 2021-01-06

### Breaking changes

N/A

### Migration steps

N/A

### Changes

#### Highlights

- Node.js 12.20.1 [release notes](https://nodejs.org/en/blog/vulnerability/january-2021-security-releases/)
- Fixes problem on IE because of modern syntax on `dynamic-import` package.

#### Meteor Version Release

* `dynamic-import@0.5.5`
  - Fixes problem on IE because of modern syntax (arrow function).
  
* `meteor-babel@7.10.6`
  - Allows to disable sourceMap generation [#36](https://github.com/meteor/babel/pull/36)
  
* `babel-compiler@7.5.5`
  - Allows to disable sourceMap generation [#36](https://github.com/meteor/babel/pull/36)

## v1.12, 2020-12-04

### Breaking changes

- When importing types, you might need to use the "type" qualifier, like so:
```js
import { Point } from 'react-easy-crop/types';
```
to
```ts
import type { Point } from 'react-easy-crop/types';
```
Because now emitDecoratorsMetadata is enabled.

- Refer to typescript breaking changes before migrating your existing project, from 3.7.6 to 4.1.2: https://github.com/Microsoft/TypeScript/wiki/Breaking-Changes

### Migration steps

N/A

### Changes

#### Highlights
- TypeScript update from 3.7.6 to 4.1.2.
  - enables decorators and metadata reflection. Important: these are stage 2 features so be aware that breaking changes could be introduced before they reach stage 3.

#### Meteor Version Release
* `meteor-tool@1.12`
  - updates TypeScript to 4.1.2. [#11225](https://github.com/meteor/meteor/pull/11225) and [#11255](https://github.com/meteor/meteor/pull/11255)
  - adds new options for `meteor list` command (TODO pending link to updated doc). [#11165](https://github.com/meteor/meteor/pull/11165)
  - supports Cordova add plugin command working again with plugin id or plugin name in the git URL as it was before Meteor 1.11. [#11202](https://github.com/meteor/meteor/pull/11202)
  - avoids MiTM by downloading through https. [#11188](https://github.com/meteor/meteor/pull/11188)
  
* `meteor-babel@7.10.5`
  - updates TypeScript to 4.1.2 and enables decorators and metadata reflection. [#11225](https://github.com/meteor/meteor/pull/11225) and [#11255](https://github.com/meteor/meteor/pull/11255)

* `minimongo@1.6.1`
  - fixes a null reference exception, if an array contains null values while compiling a fields projection. [#10499](https://github.com/meteor/meteor/pull/10499).

* `accounts-password@1.6.3`
  - adds a new function `createUserVerifyingEmail` (TODO pending link to updated doc). [#11080](https://github.com/meteor/meteor/pull/11080)
  - fixes a typo. [#11182](https://github.com/meteor/meteor/pull/11182)

* `browser-content-policy@1.1.1`
  - adds support to nonce
  ```js
    BrowserPolicy.content.allowScriptOrigin(`nonce-${nonce}`);
  ```

* `accounts-ui@1.3.2`
  - follow accounts-ui-unstyled release

* `accounts-ui-unstyled@1.4.3`
  - fixes the login form would send the server two login requests
  - fixes the "forgot password" form would not only send the email but also refresh the page

* `dynamic-import@0.5.4`
  - fixes prefetching errors. [#11209](https://github.com/meteor/meteor/pull/11209)
  - adds the option for dynamic-imports to fetch from the current origin instead of the absolute URL. [#11105](https://github.com/meteor/meteor/pull/11105)

* `mongo-decimal@0.1.2`
  - updates npm dependency `decimal.js` to v10.2.1

* `accounts-base@1.7.1`
  - adds the ability to define default user fields published on login. [#11118](https://github.com/meteor/meteor/pull/11118)

* `standard-minifier-css@1.7.0`
  - modernize and update dependencies. [#11196](https://github.com/meteor/meteor/pull/11196)


#### Independent Releases
* `facebook-oauth@1.7.3`
  - is now using Facebook GraphAPI v8. [#11160](https://github.com/meteor/meteor/pull/11160)

## v1.11.1, 2020-09-16

### Breaking changes

N/A

### Migration steps

N/A

### Changes

* `--apollo` skeleton was missing client cache setup [more](https://github.com/meteor/meteor/pull/11146)

* `--vue` skeleton was updated to use proper folder structure [more](https://github.com/meteor/meteor/pull/11174)

* All skeletons got their `npm` dependencies updated. [more](https://github.com/meteor/meteor/pull/11172)

* Node.js has been updated to version [12.18.4](https://nodejs.org/en/blog/release/v12.18.4/), this is a [security release](https://nodejs.org/en/blog/vulnerability/september-2020-security-releases/)

* Updated npm to version 6.14.8 [more](https://blog.npmjs.org/post/626732790304686080/release-6148)

* `npm-mongo` version 3.8.1 was published, updating `mongodb` to [3.6.2](https://github.com/mongodb/node-mongodb-native/releases/tag/v3.6.2) [more](https://github.com/advisories/GHSA-pp7h-53gx-mx7r)

* Updated PostCSS from 7.0.31 to 7.0.32 [more](https://github.com/meteor/meteor/issues/10682)

* Allow android-webview-video-poster [more](https://github.com/meteor/meteor/pull/11159)

## v1.11, 2020-08-18

### Breaking changes

* `email` package dependencies have been update and package version has been bumped to 2.0.0
    There is a potential breaking change as the underlying package started to use `dns.resolve()`
    instead of `dns.lookup()` which might be breaking on some environments.
    See [nodemailer changelog](https://github.com/nodemailer/nodemailer/blob/master/CHANGELOG.md) for more information.

* (Added later) Cordova add plugin is not working with plugin name in the git URL when the plugin id was different than the name in the config.xml. Fixed on [#11202](https://github.com/meteor/meteor/pull/11202)

### Migration steps

N/A

### Changes

* `meteor create --apollo` is now available thanks to [@StorytellerCZ](https://github.com/StorytellerCZ). PR [#11119](https://github.com/meteor/meteor/pull/11119)

* `meteor create --vue` is now available thanks to [@chris-visser](https://github.com/chris-visser). PR [#11086](https://github.com/meteor/meteor/pull/11086)

* `--cache-build` option is now available on `meteor deploy` command and you can use it safely all the time if you are using a Git repository to run your deploy. This is helpful if your upload is failing then you can retry just the upload and also if you deploy the same bundle to multiple environments. [Read more](https://galaxy-guide.meteor.com/deploy-guide.html#cache-build).

* Multiple optimizations in build performance, many of them for Windows thanks to [@zodern](https://github.com/zodern). PRs [#10838](https://github.com/meteor/meteor/pull/10838), [#11114](https://github.com/meteor/meteor/pull/11114), [#11115](https://github.com/meteor/meteor/pull/11115), [#11102](https://github.com/meteor/meteor/pull/11102), [#10839](https://github.com/meteor/meteor/pull/10839)

* Fixes error when removing cordova plugin that depends on cli variables. PR [#10976](https://github.com/meteor/meteor/pull/11052)

* `email` package now exposes `hookSend` that runs before emails are send.

* Node.js has been updated to version
    [12.18.3](https://nodejs.org/en/blog/release/v12.18.3/)

* Updated npm to version 6.14.5

* `mongodb` driver npm dependency has been updated to 3.6.0

* The version of MongoDB used by Meteor in development has been updated
    from 4.2.5 to 4.2.8

## v1.10.2, 2020-04-21

### Breaking changes

* The `babel-compiler` package, used by both `ecmascript` and
  `typescript`, no longer supports stripping [Flow](https://flow.org/)
  type annotations by default, which may be a breaking change if your
  application (or Meteor package) relied on Flow syntax.

### Migration steps

* If you still need Babel's Flow plugins, you can install them with npm
  and then enable them with a custom `.babelrc` file in your application's
  (or package's) root directory:
  ```json
  {
    "plugins": [
      "@babel/plugin-syntax-flow",
      "@babel/plugin-transform-flow-strip-types"
    ]
  }
  ```

### Changes

* Adds support to override MongoDB options via Meteor settings. Code PR
[#10976](https://github.com/meteor/meteor/pull/10976), Docs PR
[#662](https://github.com/meteor/docs/pull/662)

* The `meteor-babel` npm package has been updated to version 7.9.0.

* The `typescript` npm package has been updated to version 3.8.3.

* To pass Node command line flags to the server node instance,
  now it is recommended to use `SERVER_NODE_OPTIONS` instead of `NODE_OPTIONS`.
  Since Meteor 0.5.3, Meteor allowed to pass node command line flags via the  `NODE_OPTIONS`
  environment variable.
  However, since Node version 8 / Meteor 1.6 this has become a default node
  envar with the same behavior. The side effect is that this now also affects
  Meteor tool. The command line parameters could already be set separately
  via the `TOOL_NODE_FLAGS` envar. This is now also possible (again) for the server.

* The version of MongoDB used by Meteor in development has been updated from
  4.2.1 to 4.2.5.
  [PR #11020](https://github.com/meteor/meteor/pull/11020)

* The `url` package now provides an isomorphic implentation of the [WHATWG `url()`
  API](https://url.spec.whatwg.org/).
  While remaining backwards compatible, you can now also import `URL` and `URLSearchParams` from `meteor/url`.
  These will work for both modern and legacy browsers as well as node.


## v1.10.1, 2020-03-12

### Breaking changes

* Cordova has been updated from version 7 to 9. We recommend that you test
  your features that are taking advantage of Cordova plugins to be sure
  they are still working as expected.

  * WKWebViewOnly is set by default now as true so if you are relying on
  UIWebView or plugins that are using UIWebView APIs you probably want to
  set it as false, you can do this by calling
  `App.setPreference('WKWebViewOnly', false);` in your mobile-config.js. But we
  don't recommend turning this into false because
  [Apple have said](https://developer.apple.com/news/?id=12232019b) they are
  going to reject apps using UIWebView.

* Because MongoDB since 3.4 no longer supports 32-bit Windows, Meteor 1.10 has
  also dropped support for 32-bit Windows. In other words, Meteor 1.10 supports
  64-bit Mac, Windows 64-bit, and Linux 64-bit.

### Migration Steps
* If you get `Unexpected mongo exit code 62. Restarting.` when starting your local
  MongoDB, you can either reset your project (`meteor reset`)
  (if you don't care about your local data)
  or you will need to update the feature compatibility version of your local MongoDB:

    1. Downgrade your app to earlier version of Meteor `meteor update --release 1.9.2`
    2. Start your application
    3. While your application is running open a new terminal window, navigate to the
       app directory and open `mongo` shell: `meteor mongo`
    4. Use: `db.adminCommand({ getParameter: 1, featureCompatibilityVersion: 1 })` to
       check the current feature compatibility.
    5. If the returned version is less than 4.0 update like this:
       `db.adminCommand({ setFeatureCompatibilityVersion: "4.2" })`
    6. You can now stop your app and update to Meteor 1.10.

    For more information about this, check out [MongoDB documentation](https://docs.mongodb.com/manual/release-notes/4.2-upgrade-standalone/).

### Changes

* The version of MongoDB used by Meteor in development has been updated
  from 4.0.6 to 4.2.1, and the `mongodb` driver package has been updated
  from 3.2.7 to 3.5.4, thanks to [@klaussner](https://github.com/klaussner).
  [Feature #361](https://github.com/meteor/meteor-feature-requests/issues/361)
  [PR #10723](https://github.com/meteor/meteor/pull/10723)

* The `npm` command-line tool used by the `meteor npm` command (and by
  Meteor internally) has been updated to version 6.14.0, and our
  [fork](https://github.com/meteor/pacote/tree/v9.5.12-meteor) of its
  `pacote` dependency has been updated to version 9.5.12.

* Cordova was updated from version 7 to 9
  * cordova-lib from 7.1.0 to 9.0.1 [release notes](https://github.com/apache/cordova-lib/blob/master/RELEASENOTES.md)
  * cordova-common from 2.1.1 to 3.2.1 [release notes](https://github.com/apache/cordova-common/blob/master/RELEASENOTES.md)
  * cordova-android from 7.1.4 to 8.1.0 [release notes](https://github.com/apache/cordova-android/blob/master/RELEASENOTES.md)
  * cordova-ios from 4.5.5 to 5.1.1 [release notes](https://github.com/apache/cordova-ios/blob/master/RELEASENOTES.md)
  * cordova-plugin-wkwebview-engine from 1.1.4 to 1.2.1 [release notes](https://github.com/apache/cordova-plugin-wkwebview-engine/blob/master/RELEASENOTES.md#121-jul-20-2019)
  * cordova-plugin-whitelist from 1.3.3 to 1.3.4 [release notes](https://github.com/apache/cordova-plugin-whitelist/blob/master/RELEASENOTES.md#134-jun-19-2019)
  * cordova-plugin-splashscreen (included by mobile-experience > launch-screen)
  from 4.1.0 to 5.0.3 [release notes](https://github.com/apache/cordova-plugin-splashscreen/blob/master/RELEASENOTES.md#503-may-09-2019)
  * cordova-plugin-statusbar (included by mobile-experience > mobile-status-bar)
  from 2.3.0 to 2.4.3 [release notes](https://github.com/apache/cordova-plugin-statusbar/blob/master/RELEASENOTES.md#243-jun-19-2019)
  * On iOS WKWebViewOnly is set by default now as true.
  * On iOS the Swift version is now set by default to `5` this change can make
  your app to produce some warnings if your plugins are using old Swift code.
  You can override the Swift version using
  `App.setPreference('SwiftVersion', 4.2);` but we don't recommend that.

* New command to ensure that Cordova dependencies are installed. Usage:
  `meteor ensure-cordova-dependencies`. Meteor handles this automatically but in
  some cases, like running in a CI, is useful to install them in advance.

* You can now pass an `--exclude-archs` option to the `meteor run` and
  `meteor test` commands to temporarily disable building certain web
  architectures. For example, `meteor run --exclude-archs web.browser.legacy`.
  Multiple architectures should be separated by commas. This option can be
  used to improve (re)build times if you're not actively testing the
  excluded architectures during development.
  [Feature #333](https://github.com/meteor/meteor-feature-requests/issues/333),
  [PR #10824](https://github.com/meteor/meteor/pull/10824)

* `meteor create --react app` and `--typescript` now use `useTracker` hook instead of
  `withTracker` HOC, it also uses `function` components instead of `classes`.

## v1.9.3, 2020-03-09

### Breaking changes
* The MongoDB `retryWrites` option now defaults to `true` (it previously defaulted to false). Users of database services that don't support retryWrites will experience a fatal error due to this.

### Migration Steps
* If you get the error `MongoError: This MongoDB deployment does not support retryable writes. Please add retryWrites=false to your connection string.`, append `retryWrites=false` to your MongoDB connection string.

### Changes
* `mongodb` driver package has been updated
  from 3.2.7 to 3.5.4 [#10961](https://github.com/meteor/meteor/pull/10961)

## v1.9.2, 2020-02-20

### Breaking changes
N/A

### Migration Steps
N/A

### Changes

* Node.js has been updated to version
  [12.16.1](https://nodejs.org/en/blog/release/v12.16.1/), fixing several unintended
  [regressions](https://github.com/nodejs/node/blob/master/doc/changelogs/CHANGELOG_V12.md#12.16.1)
  introduced in 12.16.0.

* The `meteor-babel` npm package has been updated to version 7.8.2.

* The `typescript` npm package has been updated to version 3.7.5.

## v1.9.1, 2020-02-18

### Breaking changes

N/A

### Migration Steps
N/A

### Changes

* Node.js has been updated to version
  12.16.0 from 12.14.0, which includes
  security updates and small changes:
  * [12.16.0](https://nodejs.org/en/blog/release/v12.16.0/)
    * Updated V8 to [release v7.8](https://v8.dev/blog/v8-release-78) which includes improvements in performance, for example, object destructuring now is as fast as the equivalent variable assignment.
  * [12.15.0](https://nodejs.org/en/blog/release/v12.15.0/)

* `cursor.observeChanges` now accepts a second options argument.
  If your observer functions do not mutate the passed arguments, you can specify
  `{ nonMutatingCallbacks: true }`, which improves performance by reducing
  the amount of data copies.

## v1.9, 2020-01-09

### Breaking changes

* Because Node.js 12 no longer supports 32-bit Linux, Meteor 1.9 has also
  dropped support for 32-bit Linux. In other words, Meteor 1.9 supports
  64-bit Mac, Windows, and Linux, as well as 32-bit Windows.

### Migration Steps
N/A

### Changes

* Node.js has been updated to version
  [12.14.0](https://nodejs.org/en/blog/release/v12.14.0/), which includes
  several major Node.js versions since 8.17.0 (used by Meteor 1.8.3):
  * [12.0.0](https://nodejs.org/en/blog/release/v12.0.0/)
  * [11.0.0](https://nodejs.org/en/blog/release/v10.0.0/)
  * [10.0.0](https://nodejs.org/en/blog/release/v10.0.0/)
  * [9.0.0](https://nodejs.org/en/blog/release/v9.0.0/)

* The `fibers` npm package has been updated to version 4.0.3, which
  includes [changes](https://github.com/laverdet/node-fibers/pull/429)
  that may drastically reduce garbage collection pressure resulting from
  heavy `Fiber` usage.

* The `pathwatcher` npm package has been updated to use a fork of version
  8.0.2, with [PR #128](https://github.com/atom/node-pathwatcher/pull/128)
  applied.

* The `sqlite3` npm package has been updated to version 4.1.0.

* The `node-gyp` npm package has been updated to version 6.0.1, and
  `node-pre-gyp` has been updated to version 0.14.0.

* The feature that restarts the application up to two times if it crashes
  on startup has been removed.
  [Feature #335](https://github.com/meteor/meteor-feature-requests/issues/335)
  [PR #10345](https://github.com/meteor/meteor/pull/10345)

* Facebook OAuth has been updated to call v5 API endpoints. [PR #10738](https://github.com/meteor/meteor/pull/10738)

* `Meteor.user()`, `Meteor.findUserByEmail()` and `Meteor.findUserByUserName()` can take a new
  `options` parameter which can be used to limit the returned fields. Useful for minimizing
  DB bandwidth on the server and avoiding unnecessary reactive UI updates on the client.
  [Issue #10469](https://github.com/meteor/meteor/issues/10469)

* `Accounts.config()` has a new option `defaultFieldSelector` which will apply to all
  `Meteor.user()` and `Meteor.findUserBy...()` functions without explicit field selectors, and
  also to all `onLogin`, `onLogout` and `onLoginFailure` callbacks.  This is useful if you store
  large data on the user document (e.g. a growing list of transactions) which do no need to be
  retrieved from the DB whenever you or a package author call `Meteor.user()` without limiting the
  fields. [Issue #10469](https://github.com/meteor/meteor/issues/10469)

* Lots of internal calls to `Meteor.user()` without field specifiers in `accounts-base` and
  `accounts-password` packages have been optimized with explicit field selectors to only
  the fields needed by the functions they are in.
  [Issue #10469](https://github.com/meteor/meteor/issues/10469)

## v1.8.3, 2019-12-19

### Migration Steps

* If your application uses `blaze-html-templates`, the Meteor `jquery`
  package will be automatically installed in your `.meteor/packages` file
  when you update to Meteor 1.8.3. However, this new version of the Meteor
  `jquery` package no longer bundles its own copy of the `jquery` npm
  implementation, so you may need to install `jquery` from npm by running
  ```sh
  meteor npm i jquery
  ```
  in your application directory. Symptoms of not installing jquery include
  a blank browser window, with helpful error messages in the console.

### Changes

* Node has been updated to version
  [8.17.0](https://nodejs.org/en/blog/release/v8.17.0/).

* The `npm` npm package has been updated to version 6.13.4, and our
  [fork](https://github.com/meteor/pacote/tree/v9.5.11-meteor) of its
  `pacote` dependency has been updated to version 9.5.11, an important
  [security release](https://nodejs.org/en/blog/vulnerability/december-2019-security-releases/).

* Prior to Meteor 1.8.3, installing the `jquery` package from npm along
  with the Meteor `jquery` package could result in bundling jQuery twice.
  Thanks to [PR #10498](https://github.com/meteor/meteor/pull/10498), the
  Meteor `jquery` package will no longer provide its own copy of jQuery,
  but will simply display a warning in the console if the `jquery` npm
  package cannot be found in your `node_modules` directory. If you are
  using `blaze` in your application, updating to Meteor 1.8.3 will
  automatically add this new version of the Meteor `jquery` package to
  your application if you were not already using it (thanks to
  [PR #10801](https://github.com/meteor/meteor/pull/10801)), but you might
  need to run `meteor npm i jquery` manually, so that `blaze` can import
  `jquery` from your `node_modules` directory.

* The `meteor-babel` npm package has been updated to version 7.7.5.

* The `typescript` npm package has been updated to version 3.7.3.

## v1.8.2, 2019-11-14

### Breaking changes

* Module-level variable declarations named `require` or `exports` are no
  longer automatically renamed, so they may collide with module function
  parameters of the same name, leading to errors like
  `Uncaught SyntaxError: Identifier 'exports' has already been declared`.
  See [this comment](https://github.com/meteor/meteor/pull/10522#issuecomment-535535056)
  by [@SimonSimCity](https://github.com/SimonSimCity).

* `Plugin.fs` methods are now always sync and no longer accept a callback.

### Migration Steps

* Be sure to update the `@babel/runtime` npm package to its latest version
  (currently 7.7.2):
  ```sh
  meteor npm install @babel/runtime@latest
  ```

* New Meteor applications now depend on `meteor-node-stubs@1.0.0`, so it
  may be a good idea to update to the same major version:
  ```sh
  meteor npm install meteor-node-stubs@next
  ```

* If you are the author of any Meteor packages, and you encounter errors
  when using those packages in a Meteor 1.8.2 application (for example,
  `module.watch` being undefined), we recommend that you bump the minor
  version of your package and republish it using Meteor 1.8.2, so
  Meteor 1.8.2 applications will automatically use the new version of the
  package, as compiled by Meteor 1.8.2:
  ```sh
  cd path/to/your/package
  # Add api.versionsFrom("1.8.2") to Package.onUse in package.js...
  meteor --release 1.8.2 publish
  ```
  This may not be necessary for all packages, especially those that have
  been recently republished using Meteor 1.8.1, or local packages in the
  `packages/` directory (which are always recompiled from source).
  However, republishing packages is a general solution to a wide variety
  of package versioning and compilation problems, and package authors can
  make their users' lives easier by handling these issues proactively.

### Changes

* Node has been updated to version
  [8.16.2](https://nodejs.org/en/blog/release/v8.16.2/).

* The `npm` npm package has been updated to version 6.13.0, and our
  [fork](https://github.com/meteor/pacote/tree/v9.5.9-meteor) of its
  `pacote` dependency has been updated to version 9.5.9.

* New Meteor applications now include an official `typescript` package,
  supporting TypeScript compilation of `.ts` and `.tsx` modules, which can
  be added to existing apps by running `meteor add typescript`.

* New TypeScript-based Meteor applications can be created by running
  ```sh
  meteor create --typescript new-typescript-app
  ```
  This app skeleton contains a recommended tsconfig.json file, and should
  serve as a reference for how to make TypeScript and Meteor work together
  (to the best of our current knowledge).
  [PR #10695](https://github.com/meteor/meteor/pull/10695)

* When bundling modern client code, the Meteor module system now prefers
  the `"module"` field in `package.json` (if defined) over the `"main"`
  field, which should unlock various `import`/`export`-based optimizations
  such as tree shaking in future versions of Meteor. As before, server
  code uses only the `"main"` field, like Node.js, and legacy client code
  prefers `"browser"`, `"main"`, and then `"module"`.
  [PR #10541](https://github.com/meteor/meteor/pull/10541),
  [PR #10765](https://github.com/meteor/meteor/pull/10765).

* ECMAScript module syntax (`import`, `export`, and dynamic `import()`) is
  now supported by default everywhere, including in modules imported from
  `node_modules`, thanks to the [Reify](https://github.com/benjamn/reify)
  compiler.

* If you need to import code from `node_modules` that uses modern syntax
  beyond module syntax, it is now possible to enable recompilation for
  specific npm packages using the `meteor.nodeModules.recompile` option in
  your application's `package.json` file.
  See [PR #10603](https://github.com/meteor/meteor/pull/10603) for further
  explanation.

* The Meteor build process is now able to detect whether files changed in
  development were actually used by the server bundle, so that a full
  server restart can be avoided when no files used by the server bundle
  have changed. Client-only refreshes are typically much faster than
  server restarts. Run `meteor add autoupdate` to enable client refreshes,
  if you are not already using the `autoupdate` package.
  [Issue #10449](https://github.com/meteor/meteor/issues/10449)
  [PR #10686](https://github.com/meteor/meteor/pull/10686)

* The `mongodb` npm package used by the `npm-mongo` Meteor package has
  been updated to version 3.2.7.

* The `meteor-babel` npm package has been updated to version 7.7.0,
  enabling compilation of the `meteor/tools` codebase with TypeScript
  (specifically, version 3.7.2 of the `typescript` npm package).

* The `reify` npm package has been updated to version 0.20.12.

* The `core-js` npm package used by `ecmascript-runtime-client` and
  `ecmascript-runtime-server` has been updated to version 3.2.1.

* The `terser` npm package used by `minifier-js` (and indirectly by
  `standard-minifier-js`) has been updated to version 4.3.1.

* The `node-gyp` npm package has been updated to version 5.0.1, and
  `node-pre-gyp` has been updated to 0.13.0.

* The `optimism` npm package has been updated to version 0.11.3, which
  enables caching of thrown exceptions as well as ordinary results, in
  addition to performance improvements.

* The `pathwatcher` npm package has been updated to version 8.1.0.

* The `underscore` npm package installed in the Meteor dev bundle (for use
  by the `meteor/tools` codebase) has been updated from version 1.5.2 to
  version 1.9.1, and `@types/underscore` has been installed for better
  TypeScript support.

* In addition to the `.js` and `.jsx` file extensions, the `ecmascript`
  compiler plugin now automatically handles JavaScript modules with the
  `.mjs` file extension.

* Add `--cordova-server-port` option to override local port where Cordova will
  serve static resources, which is useful when multiple Cordova apps are built
  from the same application source code, since by default the port is generated
  using the ID from the application's `.meteor/.id` file.

* The `--test-app-path <directory>` option for `meteor test-packages` and
  `meteor test` now accepts relative paths as well as absolute paths.

## v1.8.1, 2019-04-03

### Breaking changes

* Although we are not aware of any specific backwards incompatibilities,
  the major upgrade of `cordova-android` from 6.4.0 to 7.1.4 likely
  deserves extra attention, if you use Cordova to build Android apps.

### Migration Steps
N/A

### Changes

* Node has been updated from version 8.11.4 to version
  [8.15.1](https://nodejs.org/en/blog/release/v8.15.1/), an important
  [security release](https://nodejs.org/en/blog/vulnerability/february-2019-security-releases/),
  which includes the changes from four other minor releases:
  * [8.15.0](https://nodejs.org/en/blog/release/v8.15.0/)
  * [8.14.0](https://nodejs.org/en/blog/release/v8.14.0/), an important
    [security release](https://nodejs.org/en/blog/vulnerability/november-2018-security-releases/)
  * [8.12.0](https://nodejs.org/en/blog/release/v8.12.0/)
  * [8.13.0](https://nodejs.org/en/blog/release/v8.13.0/)

  > Note: While Node 8.12.0 included changes that may improve the
  performance of Meteor apps, there have been reports of CPU usage spikes
  in production due to excessive garbage collection, so this version of
  Meteor should be considered experimental until those problems have been
  fixed. [Issue #10216](https://github.com/meteor/meteor/issues/10216)

* The `npm` tool has been upgraded to version
  [6.9.0](https://github.com/npm/cli/releases/tag/v6.9.0), and our
  [fork](https://github.com/meteor/pacote/tree/v9.5.0-meteor) of its
  `pacote` dependency has been updated to version 9.5.0.

* Mongo has been upgraded to version 4.0.6 for 64-bit systems (was 4.0.2),
  and 3.2.22 for 32-bit systems (was 3.2.19). The `mongodb` npm package
  used by `npm-mongo` has been updated to version 3.1.13 (was 3.1.6).

* The `fibers` npm package has been updated to version 3.1.1, a major
  update from version 2.0.0. Building this version of `fibers` requires a
  C++11 compiler, unlike previous versions. If you deploy your Meteor app
  manually (without using Galaxy), you may need to update the version of
  `g++` used when running `npm install` in the `bundle/programs/server`
  directory.

* The `meteor-babel` npm package has been updated to version 7.3.4.

* Cordova Hot Code Push mechanism is now switching versions explicitly with
  call to `WebAppLocalServer.switchToPendingVersion` instead of trying to
  switch every time a browser reload is detected. If you use any third
  party package or have your own HCP routines implemented be sure to call
  it before forcing a browser reload. If you use the automatic reload from
  the `Reload` meteor package you do not need to do anything.
  [cordova-plugin-meteor-webapp PR #62](https://github.com/meteor/cordova-plugin-meteor-webapp/pull/62)

* Multiple Cordova-related bugs have been fixed, including Xcode 10 build
  incompatibilities and hot code push errors due to duplicated
  images/assets. [PR #10339](https://github.com/meteor/meteor/pull/10339)

* The `cordova-android` and `cordova-ios` npm dependencies have been
  updated to 7.1.4 (from 6.4.0) and 4.5.5 (from 4.5.4), respectively.

* Build performance has improved (especially on Windows) thanks to
  additional caching implemented by [@zodern](https://github.com/zodern)
  in PRs [#10399](https://github.com/meteor/meteor/pull/10399),
  [#10452](https://github.com/meteor/meteor/pull/10452),
  [#10453](https://github.com/meteor/meteor/pull/10453), and
  [#10454](https://github.com/meteor/meteor/pull/10454).

* The `meteor mongo` command no longer uses the `--quiet` option, so the
  normal startup text will be displayed, albeit without the banner about
  Mongo's free monitoring service. See this
  [MongoDB Jira issue](https://jira.mongodb.org/browse/SERVER-38862)
  for more details.

* In Meteor packages, `client/` and `server/` directories no longer have
  any special meaning. In application code, `client/` directories are
  ignored during the server build, and `server/` directories are ignored
  during the client build, as before. This special behavior previously
  applied to packages as well, but has now been removed.
  [Issue #10393](https://github.com/meteor/meteor/issues/10393)
  [PR #10414](https://github.com/meteor/meteor/pull/10414)

* If your application is using Git for version control, the current Git
  commit hash will now be exposed via the `Meteor.gitCommitHash` property
  while the app is running (in both server and client code), and also via
  the `"gitCommitHash"` property in the `star.json` file located in the
  root directory of builds produced by `meteor build`, for consumption by
  deployment tools. If you are not using Git, neither property will be
  defined. [PR #10442](https://github.com/meteor/meteor/pull/10442)

* The Meteor Tool now uses a more reliable method (the MongoDB
  [`isMaster` command](https://docs.mongodb.com/manual/reference/command/isMaster/))
  to detect when the local development database has started and is ready to
  accept read and write operations.
  [PR #10500](https://github.com/meteor/meteor/pull/10500)

* Setting the `x-no-compression` request header will prevent the `webapp`
  package from compressing responses with `gzip`, which may be useful if
  your Meteor app is behind a proxy that compresses resources with another
  compression algorithm, such as [brotli](https://github.com/google/brotli).
  [PR #10378](https://github.com/meteor/meteor/pull/10378)

## v1.8.0.2, 2019-01-07

### Breaking changes
N/A

### Migration steps
N/A

### Changes

* The [React tutorial](https://www.meteor.com/tutorials/react/creating-an-app)
  has been updated to address a number of inaccuracies due to changes in
  recent Meteor releases that were not fully incorporated back into the
  tutorial. As a reminder, Meteor now supports a `meteor create --react`
  command that can be used to create a new React-based app quickly.

* Fixed a bug where modules named with `*.app-tests.js` (or `*.tests.js`)
  file extensions sometimes could not be imported by the
  `meteor.testModule` entry point when running the `meteor test` command
  (or `meteor test --full-app`).
  [PR #10402](https://github.com/meteor/meteor/pull/10402)

* The `meteor-promise` package has been updated to version 0.8.7, which
  includes a [commit](https://github.com/meteor/promise/commit/bbe4f0d20b70417950381aea112993c4cc8c1168)
  that should prevent memory leaks when excess fibers are discarded from
  the `Fiber` pool.

* The `meteor-babel` npm package has been updated to version 7.2.0,
  improving source maps for applications with custom `.babelrc` files.

## v1.8.0.1, 2018-11-23

### Breaking changes
N/A

### Migration steps
N/A

### Changes

* The `useragent` npm package used by `webapp` and (indirectly) by the
  `modern-browsers` package has been updated from 2.2.1 to 2.3.0. The
  `chromium` browser name has been aliased to use the same minimum modern
  version as `chrome`, and browser names are now processed
  case-insensitively by the `modern-browsers` package.
  [PR #10334](https://github.com/meteor/meteor/pull/10334)

* Fixed a module caching bug that allowed `findImportedModuleIdentifiers`
  to return the same identifiers for the modern and legacy versions of a
  given module, even if the set of imported modules is different (for
  example, because Babel injects fewer `@babel/runtime/...` imports into
  modern code). Now the caching is always based on the SHA-1 hash of the
  _generated_ code, rather than trusting the hash provided by compiler
  plugins. [PR #10330](https://github.com/meteor/meteor/pull/10330)

## v1.8, 2018-10-08

### Breaking changes
N/A

### Migration Steps

* Update the `@babel/runtime` npm package to version 7.0.0 or later:
  ```sh
  meteor npm install @babel/runtime@latest
  ```

### Changes

* Although Node 8.12.0 has been released, Meteor 1.8 still uses Node
  8.11.4, due to concerns about excessive garbage collection and CPU usage
  in production. To enable Galaxy customers to use Node 8.12.0, we are
  planning a quick follow-up Meteor 1.8.1 release, which can be obtained
  by running the command
  ```bash
  meteor update --release 1.8.1-beta.n
  ```
  where `-beta.n` is the latest beta release according to the
  [releases](https://github.com/meteor/meteor/releases) page (currently
  `-beta.6`).
  [Issue #10216](https://github.com/meteor/meteor/issues/10216)
  [PR #10248](https://github.com/meteor/meteor/pull/10248)

* Meteor 1.7 introduced a new client bundle called `web.browser.legacy` in
  addition to the `web.browser` (modern) and `web.cordova` bundles.
  Naturally, this extra bundle increased client (re)build times. Since
  developers spend most of their time testing the modern bundle in
  development, and the legacy bundle mostly provides a safe fallback in
  production, Meteor 1.8 cleverly postpones building the legacy bundle
  until just after the development server restarts, so that development
  can continue as soon as the modern bundle has finished building. Since
  the legacy build happens during a time when the build process would
  otherwise be completely idle, the impact of the legacy build on server
  performance is minimal. Nevertheless, the legacy bundle still gets
  rebuilt regularly, so any legacy build errors will be surfaced in a
  timely fashion, and legacy clients can test the new legacy bundle by
  waiting a bit longer than modern clients. Applications using the
  `autoupdate` or `hot-code-push` packages will reload modern and legacy
  clients independently, once each new bundle becomes available.
  [Issue #9948](https://github.com/meteor/meteor/issues/9948)
  [PR #10055](https://github.com/meteor/meteor/pull/10055)

* Compiler plugins that call `inputFile.addJavaScript` or
  `inputFile.addStylesheet` may now delay expensive compilation work by
  passing partial options (`{ path, hash }`) as the first argument,
  followed by a callback function as the second argument, which will be
  called by the build system once it knows the module will actually be
  included in the bundle. For example, here's the old implementation of
  `BabelCompiler#processFilesForTarget`:
  ```js
  processFilesForTarget(inputFiles) {
    inputFiles.forEach(inputFile => {
      var toBeAdded = this.processOneFileForTarget(inputFile);
      if (toBeAdded) {
        inputFile.addJavaScript(toBeAdded);
      }
    });
  }
  ```
  and here's the new version:
  ```js
  processFilesForTarget(inputFiles) {
    inputFiles.forEach(inputFile => {
      if (inputFile.supportsLazyCompilation) {
        inputFile.addJavaScript({
          path: inputFile.getPathInPackage(),
          hash: inputFile.getSourceHash(),
        }, function () {
          return this.processOneFileForTarget(inputFile);
        });
      } else {
        var toBeAdded = this.processOneFileForTarget(inputFile);
        if (toBeAdded) {
          inputFile.addJavaScript(toBeAdded);
        }
      }
    });
  }
  ```
  If you are an author of a compiler plugin, we strongly recommend using
  this new API, since unnecessary compilation of files that are not
  included in the bundle can be a major source of performance problems for
  compiler plugins. Although this new API is only available in Meteor 1.8,
  you can use `inputFile.supportsLazyCompilation` to determine dynamically
  whether the new API is available, so you can support older versions of
  Meteor without having to publish multiple versions of your package. [PR
  #9983](https://github.com/meteor/meteor/pull/9983)

* New [React](https://reactjs.org/)-based Meteor applications can now be
  created using the command
  ```bash
  meteor create --react new-react-app
  ```
  Though relatively simple, this application template reflects the ideas
  of many contributors, especially [@dmihal](https://github.com/dmihal)
  and [@alexsicart](https://github.com/alexsicart), and it will no doubt
  continue to evolve in future Meteor releases.
  [Feature #182](https://github.com/meteor/meteor-feature-requests/issues/182)
  [PR #10149](https://github.com/meteor/meteor/pull/10149)

* The `.meteor/packages` file supports a new syntax for overriding
  problematic version constraints from packages you do not control.

  If a package version constraint in `.meteor/packages` ends with a `!`
  character, any other (non-`!`) constraints on that package elsewhere in
  the application will be _weakened_ to allow any version greater than or
  equal to the constraint, even if the major/minor versions do not match.

  For example, using both CoffeeScript 2 and `practicalmeteor:mocha` used
  to be impossible (or at least very difficult) because of this
  [`api.versionsFrom("1.3")`](https://github.com/practicalmeteor/meteor-mocha/blob/3a2658070a920f8846df48bb8d8c7b678b8c6870/package.js#L28)
  statement, which unfortunately constrained the `coffeescript` package to
  version 1.x. In Meteor 1.8, if you want to update `coffeescript` to
  2.x, you can relax the `practicalmeteor:mocha` constraint by putting
  ```
  coffeescript@2.2.1_1! # note the !
  ```
  in your `.meteor/packages` file. The `coffeescript` version still needs
  to be at least 1.x, so that `practicalmeteor:mocha` can count on that
  minimum. However, `practicalmeteor:mocha` will no longer constrain the
  major version of `coffeescript`, so `coffeescript@2.2.1_1` will work.

  [Feature #208](https://github.com/meteor/meteor-feature-requests/issues/208)
  [Commit 4a70b12e](https://github.com/meteor/meteor/commit/4a70b12eddef00b6700f129e90018a6076cb1681)
  [Commit 9872a3a7](https://github.com/meteor/meteor/commit/9872a3a71df033e4cf6290b75fea28f44427c0c2)

* The `npm` package has been upgraded to version 6.4.1, and our
  [fork](https://github.com/meteor/pacote/tree/v8.1.6-meteor) of its
  `pacote` dependency has been rebased against version 8.1.6.

* The `node-gyp` npm package has been updated to version 3.7.0, and the
  `node-pre-gyp` npm package has been updated to version 0.10.3.

* Scripts run via `meteor npm ...` can now use the `meteor` command more
  safely, since the `PATH` environment variable will now be set so that
  `meteor` always refers to the same `meteor` used to run `meteor npm`.
  [PR #9941](https://github.com/meteor/meteor/pull/9941)

* Minimongo's behavior for sorting fields containing an array
  is now compatible with the behavior of [Mongo 3.6+](https://docs.mongodb.com/manual/release-notes/3.6-compatibility/#array-sort-behavior).
  Note that this means it is now incompatible with the behavior of earlier MongoDB versions.
  [PR #10214](https://github.com/meteor/meteor/pull/10214)

* Meteor's `self-test` has been updated to use "headless" Chrome rather
  than PhantomJS for browser tests. PhantomJS can still be forced by
  passing the `--phantom` flag to the `meteor self-test` command.
  [PR #9814](https://github.com/meteor/meteor/pull/9814)

* Importing a directory containing an `index.*` file now works for
  non-`.js` file extensions. As before, the list of possible extensions is
  defined by which compiler plugins you have enabled.
  [PR #10027](https://github.com/meteor/meteor/pull/10027)

* Any client (modern or legacy) may now request any static JS or CSS
  `web.browser` or `web.browser.legacy` resource, even if it was built for
  a different architecture, which greatly simplifies CDN setup if your CDN
  does not forward the `User-Agent` header to the origin.
  [Issue #9953](https://github.com/meteor/meteor/issues/9953)
  [PR #9965](https://github.com/meteor/meteor/pull/9965)

* Cross-origin dynamic `import()` requests will now succeed in more cases.
  [PR #9954](https://github.com/meteor/meteor/pull/9954)

* Dynamic CSS modules (which are compiled to JS and handled like any other
  JS module) will now be properly minified in production and source mapped
  in development. [PR #9998](https://github.com/meteor/meteor/pull/9998)

* While CSS is only minified in production, CSS files must be merged
  together into a single stylesheet in both development and production.
  This merging is [cached by `standard-minifier-css`](https://github.com/meteor/meteor/blob/183d5ff9500d908d537f58d35ce6cd6d780ab270/packages/standard-minifier-css/plugin/minify-css.js#L58-L62)
  so that it does not happen on every rebuild in development, but not all
  CSS minifier packages use the same caching techniques. Thanks to
  [1ed095c36d](https://github.com/meteor/meteor/pull/9942/commits/1ed095c36d7b2915872eb0c943dae0c4f870d7e4),
  this caching is now performed within the Meteor build tool, so it works
  the same way for all CSS minifier packages, which may eliminate a few
  seconds of rebuild time for projects with lots of CSS.

* The `meteor-babel` npm package used by `babel-compiler` has been updated
  to version 7.1.0. **Note:** This change _requires_ also updating the
  `@babel/runtime` npm package to version 7.0.0-beta.56 or later:
  ```sh
  meteor npm install @babel/runtime@latest
  ```
  [`meteor-babel` issue #22](https://github.com/meteor/babel/issues/22)

* The `@babel/preset-env` and `@babel/preset-react` presets will be
  ignored by Meteor if included in a `.babelrc` file, since Meteor already
  provides equivalent/superior functionality without them. However, you
  should feel free to leave these plugins in your `.babelrc` file if they
  are needed by external tools.

* The `install` npm package used by `modules-runtime` has been updated to
  version 0.12.0.

* The `reify` npm package has been updated to version 0.17.3, which
  introduces the `module.link(id, {...})` runtime method as a replacement
  for `module.watch(require(id), {...})`. Note: in future versions of
  `reify` and Meteor, the `module.watch` runtime API will be removed, but
  for now it still exists (and is used to implement `module.link`), so
  that existing code will continue to work without recompilation.

* The `uglify-es` npm package used by `minifier-js` has been replaced with
  [`terser@3.9.2`](https://www.npmjs.com/package/terser), a fork of
  `uglify-es` that appears to be (more actively) maintained.
  [Issue #10042](https://github.com/meteor/meteor/issues/10042)

* Mongo has been updated to version 4.0.2 and the `mongodb` npm package
  used by `npm-mongo` has been updated to version 3.1.6.
  [PR #10058](https://github.com/meteor/meteor/pull/10058)
  [Feature Request #269](https://github.com/meteor/meteor-feature-requests/issues/269)

* When a Meteor application uses a compiler plugin to process files with a
  particular file extension (other than `.js` or `.json`), those file
  extensions should be automatically appended to imports that do not
  resolve as written. However, this behavior was not previously enabled
  for modules inside `node_modules`. Thanks to
  [8b04c25390](https://github.com/meteor/meteor/pull/9942/commits/8b04c253900e4ca2a194d2fcaf6fc2ce9a9085e7),
  the same file extensions that are applied to modules outside the
  `node_modules` directory will now be applied to those within it, though
  `.js` and `.json` will always be tried first.

* As foreshadowed in this [talk](https://youtu.be/vpCotlPieIY?t=29m18s)
  about Meteor 1.7's modern/legacy bundling system
  ([slides](https://slides.com/benjamn/meteor-night-may-2018#/46)), Meteor
  now provides an isomorphic implementation of the [WHATWG `fetch()`
  API](https://fetch.spec.whatwg.org/), which can be installed by running
  ```sh
  meteor add fetch
  ```
  This package is a great demonstration of the modern/legacy bundling
  system, since it has very different implementations in modern
  browsers, legacy browsers, and Node.
  [PR #10029](https://github.com/meteor/meteor/pull/10029)

* The [`bundle-visualizer`
  package](https://github.com/meteor/meteor/tree/release-1.7.1/packages/non-core/bundle-visualizer)
  has received a number of UI improvements thanks to work by
  [@jamesmillerburgess](https://github.com/jamesmillerburgess) in
  [PR #10025](https://github.com/meteor/meteor/pull/10025).
  [Feature #310](https://github.com/meteor/meteor-feature-requests/issues/310)

* Sub-resource integrity hashes (sha512) can now be enabled for static CSS
  and JS assets by calling `WebAppInternals.enableSubresourceIntegrity()`.
  [PR #9933](https://github.com/meteor/meteor/pull/9933)
  [PR #10050](https://github.com/meteor/meteor/pull/10050)

* The environment variable `METEOR_PROFILE=milliseconds` now works for the
  build portion of the `meteor build` and `meteor deploy` commands.
  [Feature #239](https://github.com/meteor/meteor-feature-requests/issues/239)

* Babel compiler plugins will now receive a `caller` option of the
  following form:
  ```js
  { name: "meteor", arch }
  ```
  where `arch` is the target architecture, e.g. `os.*`, `web.browser`,
  `web.cordova`, or `web.browser.legacy`.
  [PR #10211](https://github.com/meteor/meteor/pull/10211)

## v1.7.0.5, 2018-08-16

### Breaking changes
N/A

### Migration Steps
N/A

### Changes

* Node has been updated to version
  [8.11.4](https://nodejs.org/en/blog/release/v8.11.4/), an important
  [security release](https://nodejs.org/en/blog/vulnerability/august-2018-security-releases/).

## v1.7.0.4, 2018-08-07

### Breaking changes
N/A

### Migration Steps
N/A

### Changes

* The npm package `@babel/runtime`, which is depended on by most Meteor
  apps, introduced a breaking change in version `7.0.0-beta.56` with the
  removal of the `@babel/runtime/helpers/builtin` directory. While this
  change has clear benefits in the long term, in the short term it has
  been disruptive for Meteor 1.7.0.x applications that accidentally
  updated to the latest version of `@babel/runtime`. Meteor 1.7.0.4 is a
  patch release that provides better warnings about this problem, and
  ensures newly created Meteor applications do not use `7.0.0-beta.56`.
  [PR #10134](https://github.com/meteor/meteor/pull/10134)

* The `npm` package has been upgraded to version 6.3.0, and our
  [fork](https://github.com/meteor/pacote/tree/v8.1.6-meteor) of its
  `pacote` dependency has been rebased against version 8.1.6.
  [Issue #9940](https://github.com/meteor/meteor/issues/9940)

* The `reify` npm package has been updated to version 0.16.4.

## v1.7.0.3, 2018-06-13

### Breaking changes
N/A

### Migration Steps
N/A

### Changes

* Fixed [Issue #9991](https://github.com/meteor/meteor/issues/9991),
  introduced in
  [Meteor 1.7.0.2](https://github.com/meteor/meteor/pull/9990)
  by [PR #9977](https://github.com/meteor/meteor/pull/9977).

## v1.7.0.2, 2018-06-13

### Breaking changes
N/A

### Migration Steps
N/A

### Changes

* Node has been updated to version
  [8.11.3](https://nodejs.org/en/blog/release/v8.11.3/), an important
  [security release](https://nodejs.org/en/blog/vulnerability/june-2018-security-releases/).

* The `meteor-babel` npm package has been updated to version
  [7.0.0-beta.51](https://github.com/babel/babel/releases/tag/v7.0.0-beta.51).

* Meteor apps created with `meteor create` or `meteor create --minimal`
  will now have a directory called `tests/` rather than `test/`, so that
  test code will not be eagerly loaded if you decide to remove the
  `meteor.mainModule` configuration from `package.json`, thanks to
  [PR #9977](https://github.com/meteor/meteor/pull/9977) by
  [@robfallows](https://github.com/robfallows).
  [Issue #9961](https://github.com/meteor/meteor/issues/9961)

## v1.7.0.1, 2018-05-29

### Breaking changes

* The `aggregate` method of raw Mongo collections now returns an
  `AggregationCursor` rather than returning the aggregation result
  directly. To obtain an array of aggregation results, you will need to
  call the `.toArray()` method of the cursor:
  ```js
  // With MongoDB 2.x, callback style:
  rawCollection.aggregate(
    pipeline,
    (error, results) => {...}
  );

  // With MongoDB 2.x, wrapAsync style:
  const results = Meteor.wrapAsync(
    rawCollection.aggregate,
    rawCollection
  )(pipeline);

  // With MongoDB 3.x, callback style:
  rawCollection.aggregate(
    pipeline,
    (error, aggregationCursor) => {
      ...
      const results = aggregationCursor.toArray();
      ...
    }
  );

  // With MongoDB 3.x, wrapAsync style:
  const results = Meteor.wrapAsync(
    rawCollection.aggregate,
    rawCollection
  )(pipeline).toArray();
  ```
  [Issue #9936](https://github.com/meteor/meteor/issues/9936)

### Migration Steps

* Update `@babel/runtime` (as well as other Babel-related packages) and
  `meteor-node-stubs` to their latest versions:
  ```sh
  meteor npm install @babel/runtime@latest meteor-node-stubs@latest
  ```

### Changes

* Reverted an [optimization](https://github.com/meteor/meteor/pull/9825)
  introduced in Meteor 1.7 to stop scanning `node_modules` for files that
  might be of interest to compiler plugins, since the intended workarounds
  (creating symlinks) did not satisfy all existing use cases. We will
  revisit this optimization in Meteor 1.8.
  [mozfet/meteor-autoform-materialize#43](https://github.com/mozfet/meteor-autoform-materialize/issues/43)

* After updating to Meteor 1.7 or 1.7.0.1, you should update the
  `@babel/runtime` npm package (as well as other Babel-related packages)
  to their latest versions, along with the `meteor-node-stubs` package,
  by running the following command:
  ```sh
  meteor npm install @babel/runtime@latest meteor-node-stubs@latest
  ```

## v1.7, 2018-05-28

### Breaking changes
N/A

### Migration Steps
N/A

### Changes

* More than 80% of internet users worldwide have access to a web browser
  that natively supports the latest ECMAScript features and keeps itself
  updated automatically, which means new features become available almost
  as soon as they ship. In other words, the future we envisioned when we
  first began [compiling code with
  Babel](https://blog.meteor.com/how-much-does-ecmascript-2015-cost-2ded41d70914)
  is finally here, yet most web frameworks and applications still compile
  a single client-side JavaScript bundle that must function simultaneously
  in the oldest and the newest browsers the application developer wishes
  to support.

  That choice is understandable, because the alternative is daunting: not
  only must you build multiple JavaScript and CSS bundles for different
  browsers, with different dependency graphs and compilation rules and
  webpack configurations, but your server must also be able to detect the
  capabilities of each visiting client, so that it can deliver the
  appropriate assets at runtime. Testing a matrix of different browsers
  and application versions gets cumbersome quickly, so it's no surprise
  that responsible web developers would rather ship a single, well-tested
  bundle, and forget about taking advantage of modern features until
  legacy browsers have disappeared completely.

  With Meteor 1.7, this awkward balancing act is no longer necessary,
  because Meteor now automatically builds two sets of client-side assets,
  one tailored to the capabilities of modern browsers, and the other
  designed to work in all supported browsers, thus keeping legacy browsers
  working exactly as they did before. Best of all, the entire Meteor
  community relies on the same system, so any bugs or differences in
  behavior can be identified and fixed quickly.

  In this system, a "modern" browser can be loosely defined as one with
  full native support for `async` functions and `await` expressions, which
  includes more than 80% of the world market, and 85% of the US market
  ([source](https://caniuse.com/#feat=async-functions)). This standard may
  seem extremely strict, since `async`/`await` was [just finalized in
  ECMAScript 2017](http://2ality.com/2016/10/async-function-tips.html),
  but the statistics clearly justify it. As another example, any modern
  browser can handle native `class` syntax, though newer syntax like class
  fields may still need to be compiled for now, whereas a legacy browser
  will need compilation for both advanced and basic `class` syntax. And of
  course you can safely assume that any modern browser has a native
  `Promise` implementation, because `async` functions must return
  `Promise`s. The list goes on and on.

  This boundary between modern and legacy browsers is designed to be tuned
  over time, not only by the Meteor framework itself but also by each
  individual Meteor application. For example, here's how the minimum
  versions for native ECMAScript `class` support might be expressed:

  ```js
  import { setMinimumBrowserVersions } from "meteor/modern-browsers";

  setMinimumBrowserVersions({
    chrome: 49,
    firefox: 45,
    edge: 12,
    ie: Infinity, // Sorry, IE11.
    mobile_safari: [9, 2], // 9.2.0+
    opera: 36,
    safari: 9,
    electron: 1,
  }, "classes");
  ```

  The minimum modern version for each browser is simply the maximum of all
  versions passed to `setMinimumBrowserVersions` for that browser. The
  Meteor development server decides which assets to deliver to each client
  based on the `User-Agent` string of the HTTP request. In production,
  different bundles are named with unique hashes, which prevents cache
  collisions, though Meteor also sets the `Vary: User-Agent` HTTP response
  header to let well-behaved clients know they should cache modern and
  legacy resources separately.

  For the most part, the modern/legacy system will transparently determine
  how your code is compiled, bundled, and delivered&mdash;and yes, it
  works with every existing part of Meteor, including dynamic `import()`
  and even [the old `appcache`
  package](https://github.com/meteor/meteor/pull/9776). However, if you're
  writing dynamic code that depends on modern features, you can use the
  boolean `Meteor.isModern` flag to detect the status of the current
  environment (Node 8 is modern, too, of course). If you're writing a
  Meteor package, you can call `api.addFiles(files, "legacy")` in your
  `package.js` configuration file to add extra files to the legacy bundle,
  or `api.addFiles(files, "client")` to add files to all client bundles,
  or `api.addFiles(files, "web.browser")` to add files only to the modern
  bundle, and the same rules apply to `api.mainModule`. Just be sure to
  call `setMinimumBrowserVersions` (in server startup code) to enforce
  your assumptions about ECMAScript feature support.

  We think this modern/legacy system is one of the most powerful features
  we've added since we first introduced the `ecmascript` package in Meteor
  1.2, and we look forward to other frameworks attempting to catch up.

  [PR #9439](https://github.com/meteor/meteor/pull/9439)

* Although Meteor does not recompile packages installed in `node_modules`
  by default, compilation of specific npm packages (for example, to
  support older browsers that the package author neglected) can now be
  enabled in one of two ways:

  * Clone the package repository into your application's `imports`
    directory, make any modifications necessary, then use `npm install` to
    link `the-package` into `node_modules`:
    ```sh
    meteor npm install imports/the-package
    ```
    Meteor will compile the contents of the package exposed via
    `imports/the-package`, and this compiled code will be used when you
    import `the-package` in any of the usual ways:
    ```js
    import stuff from "the-package"
    require("the-package") === require("/imports/the-package")
    import("the-package").then(...)
    ```
    This reuse of compiled code is the critical new feature that was added
    in Meteor 1.7.

  * Install the package normally with `meteor npm install the-package`,
    then create a symbolic link *to* the installed package elsewhere in
    your application, outside of `node_modules`:
    ```sh
    meteor npm install the-package
    cd imports
    ln -s ../node_modules/the-package .
    ```
    Again, Meteor will compile the contents of the package because they
    are exposed outside of `node_modules`, and the compiled code will be
    used whenever `the-package` is imported from `node_modules`.

    > Note: this technique also works if you create symbolic links to
      individual files, rather than linking the entire package directory.

  In both cases, Meteor will compile the exposed code as if it was part of
  your application, using whatever compiler plugins you have installed.
  You can influence this compilation using `.babelrc` files or any other
  techniques you would normally use to configure compilation of
  application code. [PR #9771](https://github.com/meteor/meteor/pull/9771)
  [Feature #6](https://github.com/meteor/meteor-feature-requests/issues/6)

  > ~Note: since compilation of npm packages can now be enabled using the
    techniques described above, Meteor will no longer automatically scan
    `node_modules` directories for modules that can be compiled by
    compiler plugins. If you have been using that functionality to import
    compiled-to-JS modules from `node_modules`, you should start using the
    symlinking strategy instead.~ **Follow-up note: this optimization was
    reverted in Meteor 1.7.0.1 (see [above](#v1701-2018-05-29)).**

* Node has been updated to version
  [8.11.2](https://nodejs.org/en/blog/release/v8.11.2/), officially fixing
  a [cause](https://github.com/nodejs/node/issues/19274) of frequent
  segmentation faults in Meteor applications that was introduced in Node
  8.10.0. Meteor 1.6.1.1 shipped with a custom build of Node that patched
  this problem, but that approach was never intended to be permanent.

* The `npm` package has been upgraded to version 5.10.0, and our
  [fork](https://github.com/meteor/pacote/tree/v7.6.1-meteor) of its
  `pacote` dependency has been rebased against version 7.6.1.

* Applications may now specify client and server entry point modules in a
  newly-supported `"meteor"` section of `package.json`:
  ```js
  "meteor": {
    "mainModule": {
      "client": "client/main.js",
      "server": "server/main.js"
    }
  }
  ```
  When specified, these entry points override Meteor's default module
  loading semantics, rendering `imports` directories unnecessary. If
  `mainModule` is left unspecified for either client or server, the
  default rules will apply for that architecture, as before. To disable
  eager loading of modules on a given architecture, simply provide a
  `mainModule` value of `false`:
  ```js
  "meteor": {
    "mainModule": {
      "client": false,
      "server": "server/main.js"
    }
  }
  ```
  [Feature #135](https://github.com/meteor/meteor-feature-requests/issues/135)
  [PR #9690](https://github.com/meteor/meteor/pull/9690)

* In addition to `meteor.mainModule`, the `"meteor"` section of
  `package.json` may also specify `meteor.testModule` to control which
  test modules are loaded by `meteor test` or `meteor test --full-app`:
  ```js
  "meteor": {
    "mainModule": {...},
    "testModule": "tests.js"
  }
  ```
  If your client and server test files are different, you can expand the
  `testModule` configuration using the same syntax as `mainModule`:
  ```js
  "meteor": {
    "testModule": {
      "client": "client/tests.js",
      "server": "server/tests.js"
    }
  }
  ```
  The same test module will be loaded whether or not you use the
  `--full-app` option. Any tests that need to detect `--full-app` should
  check `Meteor.isAppTest`. The module(s) specified by `meteor.testModule`
  can import other test modules at runtime, so you can still distribute
  test files across your codebase; just make sure you import the ones you
  want to run. [PR #9714](https://github.com/meteor/meteor/pull/9714)

* The `meteor create` command now supports a `--minimal` option, which
  creates an app with as few Meteor packages as possible, in order to
  minimize client bundle size while still demonstrating advanced features
  such as server-side rendering. This starter application is a solid
  foundation for any application that doesn't need Mongo or DDP.

* The `meteor-babel` npm package has been updated to version
  7.0.0-beta.49-1. Note: while Babel has recently implemented support for
  a new kind of `babel.config.js` configuration file (see [this
  PR](https://github.com/babel/babel/pull/7358)), and future versions of
  Meteor will no doubt embrace this functionality, Meteor 1.7 supports
  only `.babelrc` files as a means of customizing the default Babel
  configuration provided by Meteor. In other words, if your project
  contains a `babel.config.js` file, it will be ignored by Meteor 1.7.

* The `reify` npm package has been updated to version 0.16.2.

* The `meteor-node-stubs` package, which provides stub implementations for
  any Node built-in modules used by the client (such as `path` and
  `http`), has a new minor version (0.4.1) that may help with Windows
  installation problems. To install the new version, run
  ```sh
  meteor npm install meteor-node-stubs@latest
  ```

* The `optimism` npm package has been updated to version 0.6.3.

* The `minifier-js` package has been updated to use `uglify-es` 3.3.9.

* Individual Meteor `self-test`'s can now be skipped by adjusting their
  `define` call to be prefixed by `skip`. For example,
  `selftest.skip.define('some test', ...` will skip running "some test".
  [PR #9579](https://github.com/meteor/meteor/pull/9579)

* Mongo has been upgraded to version 3.6.4 for 64-bit systems, and 3.2.19
  for 32-bit systems. [PR #9632](https://github.com/meteor/meteor/pull/9632)

  **NOTE:** After upgrading an application to use Mongo 3.6.4, it has been
  observed ([#9591](https://github.com/meteor/meteor/issues/9591))
  that attempting to run that application with an older version of
  Meteor (via `meteor --release X`), that uses an older version of Mongo, can
  prevent the application from starting. This can be fixed by either
  running `meteor reset`, or by repairing the Mongo database. To repair the
  database, find the `mongod` binary on your system that lines up with the
  Meteor release you're jumping back to, and run
  `mongodb --dbpath your-apps-db --repair`. For example:
  ```sh
  ~/.meteor/packages/meteor-tool/1.6.0_1/mt-os.osx.x86_64/dev_bundle/mongodb/bin/mongod --dbpath /my-app/.meteor/local/db --repair
  ```
  [PR #9632](https://github.com/meteor/meteor/pull/9632)

* The `mongodb` driver package has been updated from version 2.2.34 to
  version 3.0.7. [PR #9790](https://github.com/meteor/meteor/pull/9790)
  [PR #9831](https://github.com/meteor/meteor/pull/9831)
  [Feature #268](https://github.com/meteor/meteor-feature-requests/issues/268)

* The `cordova-plugin-meteor-webapp` package depended on by the Meteor
  `webapp` package has been updated to version 1.6.0.
  [PR #9761](https://github.com/meteor/meteor/pull/9761)

* Any settings read from a JSON file passed with the `--settings` option
  during Cordova run/build/deploy will be exposed in `mobile-config.js`
  via the `App.settings` property, similar to `Meteor.settings`.
  [PR #9873](https://github.com/meteor/meteor/pull/9873)

* The `@babel/plugin-proposal-class-properties` plugin provided by
  `meteor-babel` now runs with the `loose:true` option, as required by
  other (optional) plugins like `@babel/plugin-proposal-decorators`.
  [Issue #9628](https://github.com/meteor/meteor/issues/9628)

* The `underscore` package has been removed as a dependency from `meteor-base`.
  This opens up the possibility of removing 14.4 kb from production bundles.
  Since this would be a breaking change for any apps that may have been
  using `_` without having any packages that depend on `underscore`
  besides `meteor-base`, we have added an upgrader that will automatically
  add `underscore` to the `.meteor/packages` file of any project which
  lists `meteor-base`, but not `underscore`. Apps which do not require this
  package can safely remove it using `meteor remove underscore`.
  [PR #9596](https://github.com/meteor/meteor/pull/9596)

* Meteor's `promise` package has been updated to support
  [`Promise.prototype.finally`](https://github.com/tc39/proposal-promise-finally).
  [Issue 9639](https://github.com/meteor/meteor/issues/9639)
  [PR #9663](https://github.com/meteor/meteor/pull/9663)

* Assets made available via symlinks in the `public` and `private` directories
  of an application are now copied into Meteor application bundles when
  using `meteor build`. This means npm package assets that need to be made
  available publicly can now be symlinked from their `node_modules` location,
  in the `public` directory, and remain available in production bundles.
  [Issue #7013](https://github.com/meteor/meteor/issues/7013)
  [PR #9666](https://github.com/meteor/meteor/pull/9666)

* The `facts` package has been split into `facts-base` and `facts-ui`. The
  original `facts` package has been deprecated.
  [PR #9629](https://github.com/meteor/meteor/pull/9629)

* If the new pseudo tag `<meteor-bundled-css />` is used anywhere in the
  `<head />` of an app, it will be replaced by the `link` to Meteor's bundled
  CSS. If the new tag isn't used, the bundle will be placed at the top of
  the `<head />` section as before (for backwards compatibility).
  [Feature #24](https://github.com/meteor/meteor-feature-requests/issues/24)
  [PR #9657](https://github.com/meteor/meteor/pull/9657)

## v1.6.1.4, 2018-08-16

### Breaking changes
N/A

### Migration Steps
N/A

### Changes

* Node has been updated to version
  [8.11.4](https://nodejs.org/en/blog/release/v8.11.4/), an important
  [security release](https://nodejs.org/en/blog/vulnerability/august-2018-security-releases/).

## v1.6.1.3, 2018-06-16

### Breaking changes
N/A

### Migration Steps
N/A

### Changes

* Node has been updated to version
  [8.11.3](https://nodejs.org/en/blog/release/v8.11.3/), an important
  [security release](https://nodejs.org/en/blog/vulnerability/june-2018-security-releases/).

## v1.6.1.2, 2018-05-28

### Breaking changes
N/A

### Migration Steps
N/A

### Changes

* Meteor 1.6.1.2 is a very small release intended to fix
  [#9863](https://github.com/meteor/meteor/issues/9863) by making
  [#9887](https://github.com/meteor/meteor/pull/9887) available to Windows
  users without forcing them to update to Meteor 1.7 (yet). Thanks very
  much to [@zodern](https://github.com/zodern) for identifying a solution
  to this problem. [PR #9910](https://github.com/meteor/meteor/pull/9910)

## v1.6.1.1, 2018-04-02

### Breaking changes
N/A

### Migration Steps
* Update `@babel/runtime` npm package and any custom Babel plugin enabled in
`.babelrc`
  ```sh
  meteor npm install @babel/runtime@latest
  ```

### Changes

* Node has been updated to version
  [8.11.1](https://nodejs.org/en/blog/release/v8.11.1/), an important
  [security release](https://nodejs.org/en/blog/vulnerability/march-2018-security-releases/),
  with a critical [patch](https://github.com/nodejs/node/pull/19477)
  [applied](https://github.com/meteor/node/commits/v8.11.1-meteor) to
  solve a segmentation fault
  [problem](https://github.com/nodejs/node/issues/19274) that was
  introduced in Node 8.10.0.

* The `meteor-babel` npm package has been updated to version
  7.0.0-beta.42, which may require updating any custom Babel plugins
  you've enabled in a `.babelrc` file, and/or running the following
  command to update `@babel/runtime`:
  ```sh
  meteor npm install @babel/runtime@latest
  ```

## v1.6.1, 2018-01-19

### Breaking changes

* Meteor's Node Mongo driver is now configured with the
  [`ignoreUndefined`](http://mongodb.github.io/node-mongodb-native/2.2/api/MongoClient.html#connect)
  connection option set to `true`, to make sure fields with `undefined`
  values are not first converted to `null`, when inserted/updated. `undefined`
  values are now removed from all Mongo queries and insert/update documents.

  This is a potentially breaking change if you are upgrading an existing app
  from an earlier version of Meteor.

  For example:
  ```js
  // return data pertaining to the current user
  db.privateUserData.find({
      userId: currentUser._id // undefined
  });
  ```
  Assuming there are no documents in the `privateUserData` collection with
  `userId: null`, in Meteor versions prior to 1.6.1 this query will return
  zero documents. From Meteor 1.6.1 onwards, this query will now return
  _every_ document in the collection. It is highly recommend you review all
  your existing queries to ensure that any potential usage of `undefined` in
  query objects won't lead to problems.

### Migration Steps
N/A

### Changes

* Node has been updated to version
  [8.9.4](https://nodejs.org/en/blog/release/v8.9.4/).

* The `meteor-babel` npm package (along with its Babel-related
  dependencies) has been updated to version 7.0.0-beta.38, a major
  update from Babel 6. Thanks to the strong abstraction of the
  `meteor-babel` package, the most noticeable consequence of the Babel 7
  upgrade is that the `babel-runtime` npm package has been replaced by
  `@babel/runtime`, which can be installed by running
  ```js
  meteor npm install @babel/runtime
  ```
  in your application directory. There's a good chance that the old
  `babel-runtime` package can be removed from your `package.json`
  dependencies, though there's no harm in leaving it there. Please see
  [this blog post](https://babeljs.io/blog/2017/09/12/planning-for-7.0)
  for general information about updating to Babel 7 (note especially any
  changes to plugins you've been using in any `.babelrc` files).
  [PR #9440](https://github.com/meteor/meteor/pull/9440)

* Because `babel-compiler@7.0.0` is a major version bump for a core
  package, any package that explicitly depends on `babel-compiler` with
  `api.use` or `api.imply` will need to be updated and republished in
  order to remain compatible with Meteor 1.6.1. One notable example is the
  `practicalmeteor:mocha` package. If you have been using this test-driver
  package, we strongly recommend switching to `meteortesting:mocha`
  instead. If you are the author of a package that depends on
  `babel-compiler`, we recommend publishing your updated version using a
  new major or minor version, so that you can continue releasing patch
  updates compatible with older versions of Meteor, if necessary.

* Meteor's Node Mongo driver is now configured with the
  [`ignoreUndefined`](http://mongodb.github.io/node-mongodb-native/2.2/api/MongoClient.html#connect)
  connection option set to `true`, to make sure fields with `undefined`
  values are not first converted to `null`, when inserted/updated. `undefined`
  values are now removed from all Mongo queries and insert/update documents.
  [Issue #6051](https://github.com/meteor/meteor/issues/6051)
  [PR #9444](https://github.com/meteor/meteor/pull/9444)

* The `server-render` package now supports passing a `Stream` object to
  `ServerSink` methods that previously expected a string, which enables
  [streaming server-side rendering with React
  16](https://hackernoon.com/whats-new-with-server-side-rendering-in-react-16-9b0d78585d67):
  ```js
  import React from "react";
  import { renderToNodeStream } from "react-dom/server";
  import { onPageLoad } from "meteor/server-render";
  import App from "/imports/Server.js";

  onPageLoad(sink => {
    sink.renderIntoElementById("app", renderToNodeStream(
      <App location={sink.request.url} />
    ));
  });
  ```
  [PR #9343](https://github.com/meteor/meteor/pull/9343)

* The [`cordova-lib`](https://github.com/apache/cordova-cli) package has
  been updated to version 7.1.0,
  [`cordova-android`](https://github.com/apache/cordova-android/) has been
  updated to version 6.4.0 (plus one additional
  [commit](https://github.com/meteor/cordova-android/commit/317db7df0f7a054444197bc6d28453cf4ab23280)),
  and [`cordova-ios`](https://github.com/apache/cordova-ios/) has been
  updated to version 4.5.4. The cordova plugins `cordova-plugin-console`,
  `cordova-plugin-device-motion`, and `cordova-plugin-device-orientation`
  have been [deprecated](https://cordova.apache.org/news/2017/09/22/plugins-release.html)
  and will likely be removed in a future Meteor release.
  [Feature Request #196](https://github.com/meteor/meteor-feature-requests/issues/196)
  [PR #9213](https://github.com/meteor/meteor/pull/9213)
  [Issue #9447](https://github.com/meteor/meteor/issues/9447)
  [PR #9448](https://github.com/meteor/meteor/pull/9448)

* The previously-served `/manifest.json` application metadata file is now
  served from `/__browser/manifest.json` for web browsers, to avoid
  confusion with other kinds of `manifest.json` files. Cordova clients
  will continue to load the manifest file from `/__cordova/manifest.json`,
  as before. [Issue #6674](https://github.com/meteor/meteor/issues/6674)
  [PR #9424](https://github.com/meteor/meteor/pull/9424)

* The bundled version of MongoDB used by `meteor run` in development
  on 64-bit architectures has been updated to 3.4.10. 32-bit architectures
  will continue to use MongoDB 3.2.x versions since MongoDB is no longer
  producing 32-bit versions of MongoDB for newer release tracks.
  [PR #9396](https://github.com/meteor/meteor/pull/9396)

* Meteor's internal `minifier-css` package has been updated to use `postcss`
  for CSS parsing and minifying, instead of the abandoned `css-parse` and
  `css-stringify` packages. Changes made to the `CssTools` API exposed by the
  `minifier-css` package are mostly backwards compatible (the
  `standard-minifier-css` package that uses it didn't have to change for
  example), but now that we're using `postcss` the AST accepted and returned
  from certain functions is different. This could impact developers who are
  tying into Meteor's internal `minifier-css` package directly. The AST based
  function changes are:

  * `CssTools.parseCss` now returns a PostCSS
    [`Root`](http://api.postcss.org/Root.html) object.
  * `CssTools.stringifyCss` expects a PostCSS `Root` object as its first
    parameter.
  * `CssTools.mergeCssAsts` expects an array of PostCSS `Root` objects as its
    first parameter.
  * `CssTools.rewriteCssUrls` expects a PostCSS `Root` object as its first
    parameter.

  [PR #9263](https://github.com/meteor/meteor/pull/9263)

* The `_` variable will once again remain bound to `underscore` (if
  installed) in `meteor shell`, fixing a regression introduced by Node 8.
  [PR #9406](https://github.com/meteor/meteor/pull/9406)

* Dynamically `import()`ed modules will now be fetched from the
  application server using an HTTP POST request, rather than a WebSocket
  message. This strategy has all the benefits of the previous strategy,
  except that it does not require establishing a WebSocket connection
  before fetching dynamic modules, in exchange for slightly higher latency
  per request. [PR #9384](https://github.com/meteor/meteor/pull/9384)

* To reduce the total number of HTTP requests for dynamic modules, rapid
  sequences of `import()` calls within the same tick of the event loop
  will now be automatically batched into a single HTTP request. In other
  words, the following code will result in only one HTTP request:
  ```js
  const [
    React,
    ReactDOM
  ] = await Promise.all([
    import("react"),
    import("react-dom")
  ]);
  ```

* Thanks to a feature request and pull request from
  [@CaptainN](https://github.com/CaptainN), all available dynamic modules
  will be automatically prefetched after page load and permanently cached
  in IndexedDB when the `appcache` package is in use, ensuring that
  dynamic `import()` will work for offline apps. Although the HTML5
  Application Cache was deliberately *not* used for this prefetching, the
  new behavior matches the spirit/intention of the `appcache` package.
  [Feature Request #236](https://github.com/meteor/meteor-feature-requests/issues/236)
  [PR #9482](https://github.com/meteor/meteor/pull/9482)
  [PR #9434](https://github.com/meteor/meteor/pull/9434)

* The `es5-shim` library is no longer included in the initial JavaScript
  bundle, but is instead injected using a `<script>` tag in older browsers
  that may be missing full support for ECMAScript 5. For the vast majority
  of modern browsers that do not need `es5-shim`, this change will reduce
  the bundle size by about 10KB (minified, pre-gzip). For testing
  purposes, the `<script>` tag injection can be triggered in any browser
  by appending `?force_es5_shim=1` to the application URL.
  [PR #9360](https://github.com/meteor/meteor/pull/9360)

* The `Tinytest.addAsync` API now accepts test functions that return
  `Promise` objects, making the `onComplete` callback unnecessary:
  ```js
  Tinytest.addAsync("some async stuff", async function (test) {
    test.equal(shouldReturnFoo(), "foo");
    const bar = await shouldReturnBarAsync();
    test.equal(bar, "bar");
  });
  ```
  [PR #9409](https://github.com/meteor/meteor/pull/9409)

* Line number comments are no longer added to bundled JavaScript files on
  the client or the server. Several years ago, before all major browsers
  supported source maps, we felt it was important to provide line number
  information in generated files using end-of-line comments like
  ```js
  some.code(1234); // 123
  more.code(5, 6); // 124
  ```
  Adding all these comments was always slower than leaving the code
  unmodified, but recently the comments have begun interacting badly with
  certain newer ECMAScript syntax, such as multi-line template strings.
  Since source maps are well supported in most browsers that developers
  are likely to be using for development, and the line number comments are
  now causing substantive problems beyond the performance cost, we
  concluded it was time to stop using them.
  [PR #9323](https://github.com/meteor/meteor/pull/9323)
  [Issue #9160](https://github.com/meteor/meteor/issues/9160)

* Since Meteor 1.3, Meteor has supported string-valued `"browser"` fields
  in `package.json` files, to enable alternate entry points for packages
  in client JavaScript bundles. In Meteor 1.6.1, we are expanding support
  to include object-valued `"browser"` fields, according to this
  unofficial and woefully incomplete (but widely-implemented) "[spec
  document](https://github.com/defunctzombie/package-browser-field-spec)."
  We are only supporting the "relative style" of browser replacements,
  however, and not the "package style" (as detailed in this
  [comment](https://github.com/meteor/meteor/issues/6890#issuecomment-339817703)),
  because supporting the package style would have imposed an unacceptable
  runtime cost on all imports (not just those overridden by a `"browser"`
  field).
  [PR #9311](https://github.com/meteor/meteor/pull/9311)
  [Issue #6890](https://github.com/meteor/meteor/issues/6890)

* The `Boilerplate#toHTML` method from the `boilerplate-generator` package
  has been deprecated in favor of `toHTMLAsync` (which returns a `Promise`
  that resolves to a string of HTML) or `toHTMLStream` (which returns a
  `Stream` of HTML). Although direct usage of `toHTML` is unlikely, please
  update any code that calls this method if you see deprecation warnings
  in development. [Issue #9521](https://github.com/meteor/meteor/issues/9521).

* The `npm` package has been upgraded to version 5.6.0, and our fork of
  its `pacote` dependency has been rebased against version 7.0.2.

* The `reify` npm package has been updated to version 0.13.7.

* The `minifier-js` package has been updated to use `uglify-es` 3.2.2.

* The `request` npm package used by both the `http` package and the
  `meteor` command-line tool has been upgraded to version 2.83.0.

* The `kexec` npm package has been updated to version 3.0.0.

* The `moment` npm package has been updated to version 2.20.1.

* The `rimraf` npm package has been updated to version 2.6.2.

* The `glob` npm package has been updated to version 7.1.2.

* The `ignore` npm package has been updated to version 3.3.7.

* The `escope` npm package has been updated to version 3.6.0.

* The `split2` npm package has been updated to version 2.2.0.

* The `multipipe` npm package has been updated to version 2.0.1.

* The `pathwatcher` npm package has been updated to version 7.1.1.

* The `lru-cache` npm package has been updated to version 4.1.1.

* The deprecated `Meteor.http` object has been removed. If your
  application is still using `Meteor.http`, you should now use `HTTP`
  instead:
  ```js
  import { HTTP } from "meteor/http";
  HTTP.call("GET", url, ...);
  ```

* The deprecated `Meteor.uuid` function has been removed. If your
  application is still using `Meteor.uuid`, you should run
  ```sh
  meteor npm install uuid
  ```
  to install the widely used [`uuid`](https://www.npmjs.com/package/uuid)
  package from npm. Example usage:
  ```js
  import uuid from "uuid";
  console.log(uuid());
  ```

* The log-suppressing flags on errors in `ddp-client` and `ddp-server` have been
  changed from `expected` to `_expectedByTest` in order to avoid inadvertently
  silencing errors in production.
  [Issue #6912](https://github.com/meteor/meteor/issues/6912)
  [PR #9515](https://github.com/meteor/meteor/pull/9515)

* Provide basic support for [iPhone X](https://developer.apple.com/ios/update-apps-for-iphone-x/)
  status bar and launch screens, which includes updates to
  [`cordova-plugin-statusbar@2.3.0`](https://github.com/apache/cordova-plugin-statusbar/blob/master/RELEASENOTES.md#230-nov-06-2017)
  and [`cordova-plugin-splashscreen@4.1.0`](https://github.com/apache/cordova-plugin-splashscreen/blob/master/RELEASENOTES.md#410-nov-06-2017).
  [Issue #9041](https://github.com/meteor/meteor/issues/9041)
  [PR #9375](https://github.com/meteor/meteor/pull/9375)

* Fixed an issue preventing the installation of scoped Cordova packages.
  For example,
  ```sh
  meteor add cordova:@somescope/some-cordova-plugin@1.0.0
  ```
  will now work properly.
  [Issue #7336](https://github.com/meteor/meteor/issues/7336)
  [PR #9334](https://github.com/meteor/meteor/pull/9334)

* iOS icons and launch screens have been updated to support iOS 11
  [Issue #9196](https://github.com/meteor/meteor/issues/9196)
  [PR #9198](https://github.com/meteor/meteor/pull/9198)

* Enables passing `false` to `cursor.count()` on the client to prevent skip
  and limit from having an effect on the result.
  [Issue #1201](https://github.com/meteor/meteor/issues/1201)
  [PR #9205](https://github.com/meteor/meteor/pull/9205)

* An `onExternalLogin` hook has been added to the accounts system, to allow
  the customization of OAuth user profile updates.
  [PR #9042](https://github.com/meteor/meteor/pull/9042)

* `Accounts.config` now supports a `bcryptRounds` option that
  overrides the default 10 rounds currently used to secure passwords.
  [PR #9044](https://github.com/meteor/meteor/pull/9044)

* Developers running Meteor from an interactive shell within Emacs should
  notice a substantial performance improvement thanks to automatic
  disabling of the progress spinner, which otherwise reacts slowly.
  [PR #9341](https://github.com/meteor/meteor/pull/9341)

* `Npm.depends` can now specify any `http` or `https` URL.
  [Issue #9236](https://github.com/meteor/meteor/issues/9236)
  [PR #9237](https://github.com/meteor/meteor/pull/9237)

* Byte order marks included in `--settings` files will no longer crash the
  Meteor Tool.
  [Issue #5180](https://github.com/meteor/meteor/issues/5180)
  [PR #9459](https://github.com/meteor/meteor/pull/9459)

* The `accounts-ui-unstyled` package has been updated to use `<form />` and
  `<button />` tags with its login/signup form, instead of `<div />`'s. This
  change helps browser's notice login/signup requests, allowing them to
  trigger their "remember your login/password" functionality.

  > **Note:** If your application is styling the login/signup form using a CSS
    path that includes the replaced `div` elements (e.g.
    `div.login-form { ...` or `div.login-button { ...`), your styles will
    break. You can either update your CSS to use `form.` / `button.` or
    adjust your CSS specificity by styling on `class` / `id` attributes
    only.

  [Issue #1746](https://github.com/meteor/meteor/issues/1746)
  [PR #9442](https://github.com/meteor/meteor/pull/9442)

* The `stylus` package has been deprecated and will no longer be
  supported/maintained.
  [PR #9445](https://github.com/meteor/meteor/pull/9445)

* Support for the `meteor admin get-machine` command has been removed, and
  the build farm has been discontinued. Ever since Meteor 1.4, packages
  with binary dependencies have been automatically (re)compiled when they
  are installed in an application, assuming the target machine has a basic
  compiler toolchain. To see the requirements for this compilation step,
  consult the [platform requirements for
  `node-gyp`](https://github.com/nodejs/node-gyp#installation).

* Client side `Accounts.onLogin` callbacks now receive a login details
  object, with the attempted login type (e.g. `{ type: password }` after a
  successful password based login, `{ type: resume }` after a DDP reconnect,
  etc.).
  [Issue #5127](https://github.com/meteor/meteor/issues/5127)
  [PR #9512](https://github.com/meteor/meteor/pull/9512)

## v1.6.0.1, 2017-12-08

* Node has been upgraded to version
  [8.9.3](https://nodejs.org/en/blog/release/v8.9.3/), an important
  [security release](https://nodejs.org/en/blog/vulnerability/december-2017-security-releases/).

* The `npm` package has been upgraded to version 5.5.1, which supports
  several new features, including two-factor authentication, as described
  in the [release notes](https://github.com/npm/npm/blob/latest/CHANGELOG.md#v551-2017-10-04).

## v1.6, 2017-10-30

* **Important note for package maintainers:**

  With the jump to Node 8, some packages published using Meteor 1.6 may no
  longer be compatible with older Meteor versions. In order to maintain
  compatibility with Meteor 1.5 apps when publishing your package, you can
  specify a release version with the meteor publish command:

  ```
  meteor --release 1.5.3 publish
  ```

  If you're interested in taking advantage of Meteor 1.6 while still
  supporting older Meteor versions, you can consider publishing for Meteor
  1.6 from a new branch, with your package's minor or major version bumped.
  You can then continue to publish for Meteor 1.5 from the original branch.
  Note that the 1.6 branch version bump is important so that you can continue
  publishing patch updates for Meteor 1.5 from the original branch.

  [Issue #9308](https://github.com/meteor/meteor/issues/9308)

* Node.js has been upgraded to version 8.8.1, which will be entering
  long-term support (LTS) coverage on 31 October 2017, lasting through
  December 2019 ([full schedule](https://github.com/nodejs/Release#nodejs-release-working-group)).
  This is a *major* upgrade from the previous version of Node.js used by
  Meteor, 4.8.4.

* The `npm` npm package has been upgraded to version 5.4.2, a major
  upgrade from 4.6.1. While this update should be backwards-compatible for
  existing Meteor apps and packages, if you are the maintainer of any
  Meteor packages, pay close attention to your `npm-shrinkwrap.json` files
  when first using this version of `npm`. For normal Meteor application
  development, this upgrade primarily affects the version of `npm` used by
  `meteor npm ...` commands. A functional installation of `git` may be
  required to support GitHub repository and/or tarball URLs.
  [Troubleshooting](https://docs.npmjs.com/troubleshooting/common-errors).
  [PR #8835](https://github.com/meteor/meteor/pull/8835)

* In addition to `meteor node` and `meteor npm`, which are convenient
  shorthands for `node` and `npm`, `meteor npx <command>` can be used to
  execute commands from a local `node_modules/.bin` directory or from the
  `npm` cache. Any packages necessary to run the command will be
  automatically downloaded. [Read](https://www.npmjs.com/package/npx)
  about it, or just try some commands:
  ```sh
  meteor npx cowsay mooooo
  meteor npx uuid
  meteor npx nyancat
  meteor npx yarn
  ```

* The `meteor debug` command has been superseded by the more flexible
  `--inspect` and `--inspect-brk` command-line flags, which work for any
  `run`, `test`, or `test-packages` command.

  The syntax of these flags is the same as the equivalent Node.js
  [flags](https://nodejs.org/en/docs/inspector/#command-line-options),
  with two notable differences:

  * The flags affect the server process spawned by the build process,
    rather than affecting the build process itself.

  * The `--inspect-brk` flag causes the server process to pause just after
    server code has loaded but before it begins to execute, giving the
    developer a chance to set breakpoints in server code.

  [Feature Request #194](https://github.com/meteor/meteor-feature-requests/issues/194)

* On Windows, Meteor can now be installed or reinstalled from scratch
  using the command `choco install meteor`, using the
  [Chocolatey](https://chocolatey.org/) package manager. This method of
  installation replaces the old `InstallMeteor.exe` installer, which had a
  number of shortcomings, and will no longer be supported.

* Fresh installs of Meteor 1.6 on 64-bit Windows machines will now use
  native 64-bit Node.js binaries, rather than a 32-bit version of Node.js.
  In addition to being faster, native 64-bit support will enable Windows
  developers to debug asynchronous stack traces more easily in the new
  Node.js inspector, which is only fully supported by native 64-bit
  architectures. Note that merely running `meteor update` from a 32-bit
  version of Meteor will still install a 32-bit version of Meteor 1.6, so
  you should use `choco install meteor` to get a fresh 64-bit version.
  [PR #9218](https://github.com/meteor/meteor/pull/9218)

* To support developers running on a 32-bit OS, Meteor now supports both 32-
  and 64-bit versions of Mongo. Mongo 3.2 is the last 32-bit version available
  from Mongo. Meteor running on a 32-bit OS will use a 32-bit version of Mongo
  3.2 and 64-bit platforms will receive newer Mongo versions in future releases.
  [PR #9173](https://github.com/meteor/meteor/pull/9173)

* After several reliability improvements, native file watching has been
  un-disabled on Windows. Though native file change notifications will
  probably never work with network or shared virtual file systems (e.g.,
  NTFS or Vagrant-mounted disks), Meteor uses an efficient prioritized
  polling system as a fallback for those file systems.

* Various optimizations have reduced the on-disk size of the `meteor-tool`
  package from 545MB (1.5.2.2) to 219MB.

* The `meteor-babel` package has been upgraded to version 0.24.6, to take
  better advantage of native language features in Node 8.

* The `reify` npm package has been upgraded to version 0.12.3.

* The `meteor-promise` package has been upgraded to version 0.8.6, to
  enable better handling of `UnhandledPromiseRejectionWarning`s.

* The `node-gyp` npm package has been upgraded to version 3.6.2.

* The `node-pre-gyp` npm package has been updated to version 0.6.36.

* The `fibers` npm package has been upgraded to version 2.0.0.

* The `pathwatcher` npm package has been upgraded to version 7.1.0.

* The `http-proxy` npm package has been upgraded to version 1.16.2.

* The `semver` npm package has been upgraded to version 5.4.1.

* When running Meteor tool tests (i.e. `./meteor self-test`) during the
  course of developing Meteor itself, it is no longer necessary to
  `./meteor npm install -g phantomjs-prebuilt browserstack-webdriver`.
  These will now be installed automatically upon their use.

* You can now run `meteor test --driver-package user:package` without
  first running `meteor add user:package`.

* iOS icons and launch screens have been updated to support iOS 11
  [Issue #9196](https://github.com/meteor/meteor/issues/9196)
  [PR #9198](https://github.com/meteor/meteor/pull/9198)

## v1.5.4.2, 2018-04-02

* Node has been upgraded to version
  [4.9.0](https://nodejs.org/en/blog/release/v4.9.0/), an important
  [security release](https://nodejs.org/en/blog/vulnerability/march-2018-security-releases/).

## v1.5.4.1, 2017-12-08

* Node has been upgraded to version
  [4.8.7](https://nodejs.org/en/blog/release/v4.8.7/), an important
  [security release](https://nodejs.org/en/blog/vulnerability/december-2017-security-releases/).

## v1.5.4, 2017-11-08

* Node has been updated to version 4.8.6. This release officially
  includes our fix of a faulty backport of garbage collection-related
  logic in V8 and ends Meteor's use of a custom Node with that patch.
  In addition, it includes small OpenSSL updates as announced on the
  Node blog: https://nodejs.org/en/blog/release/v4.8.6/.
  [Issue #8648](https://github.com/meteor/meteor/issues/8648)

## v1.5.3, 2017-11-04

* Node has been upgraded to version 4.8.5, a recommended security
  release: https://nodejs.org/en/blog/release/v4.8.5/. While it was
  expected that Node 4.8.5 would also include our fix of a faulty
  backport of garbage collection-related logic in V8, the timing
  of this security release has caused that to be delayed until 4.8.6.
  Therefore, this Node still includes our patch for this issue.
  [Issue #8648](https://github.com/meteor/meteor/issues/8648)

* Various backports from Meteor 1.6, as detailed in the
  [PR for Meteor 1.5.3](https://github.com/meteor/meteor/pull/9266).
  Briefly, these involve fixes for:
  * Child imports of dynamically imported modules within packages.
    [#9182](https://github.com/meteor/meteor/issues/9182)
  * Unresolved circular dependencies.
    [#9176](https://github.com/meteor/meteor/issues/9176)
  * Windows temporary directory handling.

## v1.5.2.2, 2017-10-02

* Fixes a regression in 1.5.2.1 which resulted in the macOS firewall
  repeatedly asking to "accept incoming network connections". While the
  `node` binary in 1.5.2.1 was functionally the same as 1.5.2, it had
  been recompiled on our build farm (which re-compiles all architectures
  at the same time) to ensure compatibility with older (but still
  supported) Linux distributions. Unfortunately, macOS took issue with
  the binary having a different 'signature' (but same 'identifier') as
  one it had already seen, and refused to permanently "allow" it in the
  firewall. Our macOS `node` binaries are now signed with a certificate,
  hopefully preventing this from occurring again.
  [Issue #9139](https://github.com/meteor/meteor/issues/9139)

* Fixes a regression in `accounts-base` caused by changes to the (now
  deprecated) `connection.onReconnect` function which caused users to be
  logged out shortly after logging in.
  [Issue #9140](https://github.com/meteor/meteor/issues/9140)
  [PR #](https://github.com/meteor/meteor/pull/9148)

* [`cordova-ios`](https://github.com/apache/cordova-ios) has been updated to
  version 4.5.1, to add in iOS 11 / Xcode 9 compatibility.
  [Issue #9098](https://github.com/meteor/meteor/issues/9098)
  [Issue #9126](https://github.com/meteor/meteor/issues/9126)
  [PR #9137](https://github.com/meteor/meteor/pull/9137)

* Includes a follow-up change to the (not commonly necessary)
  `Npm.require` which ensures built-in modules are loaded first, which
  was necessary after a change in 1.5.2.1 which reduced its scope.
  This resolves "Cannot find module crypto" and similar errors.
  [Issue #9136](https://github.com/meteor/meteor/issues/9136)

* A bug that prevented building some binary npm packages on Windows has
  been fixed. [Issue #9153](https://github.com/meteor/meteor/issues/9153)

## v1.5.2.1, 2017-09-26

* Updating to Meteor 1.5.2.1 will automatically patch a security
  vulnerability in the `allow-deny` package, since `meteor-tool@1.5.2_1`
  requires `allow-deny@1.0.9` or later. If for any reason you are not
  ready or able to update to Meteor 1.5.2.1 by running `meteor update`,
  please at least run
  ```sh
  meteor update allow-deny
  ```
  instead. More details about the security vulnerability can be found on
  the Meteor forums.

* The command-line `meteor` tool no longer invokes `node` with the
  `--expose-gc` flag. Although this flag allowed the build process to be
  more aggressive about collecting garbage, it was also a source of
  problems in Meteor 1.5.2 and Node 4.8.4, from increased segmentation
  faults during (the more frequent) garbage collections to occasional
  slowness in rebuilding local packages. The flag is likely to return in
  Meteor 1.6, where it has not exhibited any of the same problems.

* Meteor now supports `.meteorignore` files, which cause the build system
  to ignore certain files and directories using the same pattern syntax as
  [`.gitignore` files](https://git-scm.com/docs/gitignore). These files
  may appear in any directory of your app or package, specifying rules for
  the directory tree below them. Of course, `.meteorignore` files are also
  fully integrated with Meteor's file watching system, so they can be
  added, removed, or modified during development.
  [Feature request #5](https://github.com/meteor/meteor-feature-requests/issues/5)

* DDP's `connection.onReconnect = func` feature has been deprecated. This
  functionality was previously supported as a way to set a function to be
  called as the first step of reconnecting. This approach has proven to be
  inflexible as only one function can be defined to be called when
  reconnecting. Meteor's accounts system was already setting an
  `onReconnect` callback to be used internally, which means anyone setting
  their own `onReconnect` callback was inadvertently overwriting code used
  internally. Moving forward the `DDP.onReconnect(callback)` method should be
  used to register callbacks to call when a connection reconnects. The
  connection that is reconnecting is passed as the only argument to
  `callback`. This is used by the accounts system to re-login on reconnects
  without interfering with other code that uses `connection.onReconnect`.
  [Issue #5665](https://github.com/meteor/meteor/issues/5665)
  [PR #9092](https://github.com/meteor/meteor/pull/9092)

* `reactive-dict` now supports `destroy`. `destroy` will clear the `ReactiveDict`s
  data and unregister the `ReactiveDict` from data migration.
  i.e. When a `ReactiveDict` is instantiated with a name on the client and the
  `reload` package is present in the project.
  [Feature Request #76](https://github.com/meteor/meteor-feature-requests/issues/76)
  [PR #9063](https://github.com/meteor/meteor/pull/9063)

* The `webapp` package has been updated to support UNIX domain sockets. If a
  `UNIX_SOCKET_PATH` environment variable is set with a valid
  UNIX socket file path (e.g. `UNIX_SOCKET_PATH=/tmp/socktest.sock`), Meteor's
  HTTP server will use that socket file for inter-process communication,
  instead of TCP. This can be useful in cases like using Nginx to proxy
  requests back to an internal Meteor application. Leveraging UNIX domain
  sockets for inter-process communication reduces the sometimes unnecessary
  overhead required by TCP based communication.
  [Issue #7392](https://github.com/meteor/meteor/issues/7392)
  [PR #8702](https://github.com/meteor/meteor/pull/8702)

* The `fastclick` package (previously included by default in Cordova
  applications through the `mobile-experience` package) has been deprecated.
  This package is no longer maintained and has years of outstanding
  unresolved issues, some of which are impacting Meteor users. Most modern
  mobile web browsers have removed the 300ms tap delay that `fastclick` worked
  around, as long as the following `<head />` `meta` element is set (which
  is generally considered a mobile best practice regardless, and which the
  Meteor boilerplate generator already sets by default for Cordova apps):
  `<meta name="viewport" content="width=device-width">`
  If anyone is still interested in using `fastclick` with their application,
  it can be installed from npm directly (`meteor npm install --save fastclick`).
  Reference:
  [Mobile Chrome](https://developers.google.com/web/updates/2013/12/300ms-tap-delay-gone-away)
  [Mobile Safari](https://bugs.webkit.org/show_bug.cgi?id=150604)
  [PR #9039](https://github.com/meteor/meteor/pull/9039)

* Minimongo cursors are now JavaScript iterable objects and can now be iterated over
  using `for...of` loops, spread operator, `yield*`, and destructuring assignments.
  [PR #8888](https://github.com/meteor/meteor/pull/8888)

## v1.5.2, 2017-09-05

* Node 4.8.4 has been patched to include
  https://github.com/nodejs/node/pull/14829, an important PR implemented
  by our own @abernix (:tada:), which fixes a faulty backport of garbage
  collection-related logic in V8 that was causing occasional segmentation
  faults during Meteor development and testing, ever since Node 4.6.2
  (Meteor 1.4.2.3). When Node 4.8.5 is officially released with these
  changes, we will immediately publish a small follow-up release.
  [Issue #8648](https://github.com/meteor/meteor/issues/8648)

* When Meteor writes to watched files during the build process, it no
  longer relies on file watchers to detect the change and invalidate the
  optimistic file system cache, which should fix a number of problems
  related by the symptom of endless rebuilding.
  [Issue #8988](https://github.com/meteor/meteor/issues/8988)
  [Issue #8942](https://github.com/meteor/meteor/issues/8942)
  [PR #9007](https://github.com/meteor/meteor/pull/9007)

* The `cordova-lib` npm package has been updated to 7.0.1, along with
  cordova-android (6.2.3) and cordova-ios (4.4.0), and various plugins.
  [PR #8919](https://github.com/meteor/meteor/pull/8919) resolves the
  umbrella [issue #8686](https://github.com/meteor/meteor/issues/8686), as
  well as several Android build issues:
  [#8408](https://github.com/meteor/meteor/issues/8408),
  [#8424](https://github.com/meteor/meteor/issues/8424), and
  [#8464](https://github.com/meteor/meteor/issues/8464).

* The [`boilerplate-generator`](https://github.com/meteor/meteor/tree/release-1.5.2/packages/boilerplate-generator)
  package responsible for generating initial HTML documents for Meteor
  apps has been refactored by @stevenhao to avoid using the
  `spacebars`-related packages, which means it is now possible to remove
  Blaze as a dependency from the server as well as the client.
  [PR #8820](https://github.com/meteor/meteor/pull/8820)

* The `meteor-babel` package has been upgraded to version 0.23.1.

* The `reify` npm package has been upgraded to version 0.12.0, which
  includes a minor breaking
  [change](https://github.com/benjamn/reify/commit/8defc645e556429283e0b522fd3afababf6525ea)
  that correctly skips exports named `default` in `export * from "module"`
  declarations. If you have any wrapper modules that re-export another
  module's exports using `export * from "./wrapped/module"`, and the
  wrapped module has a `default` export that you want to be included, you
  should now explicitly re-export `default` using a second declaration:
  ```js
  export * from "./wrapped/module";
  export { default } "./wrapped/module";
  ```

* The `meteor-promise` package has been upgraded to version 0.8.5,
  and the `promise` polyfill package has been upgraded to 8.0.1.

* The `semver` npm package has been upgraded to version 5.3.0.
  [PR #8859](https://github.com/meteor/meteor/pull/8859)

* The `faye-websocket` npm package has been upgraded to version 0.11.1,
  and its dependency `websocket-driver` has been upgraded to a version
  containing [this fix](https://github.com/faye/websocket-driver-node/issues/21),
  thanks to [@sdarnell](https://github.com/sdarnell).
  [meteor-feature-requests#160](https://github.com/meteor/meteor-feature-requests/issues/160)

* The `uglify-js` npm package has been upgraded to version 3.0.28.

* Thanks to PRs [#8960](https://github.com/meteor/meteor/pull/8960) and
  [#9018](https://github.com/meteor/meteor/pull/9018) by @GeoffreyBooth, a
  [`coffeescript-compiler`](https://github.com/meteor/meteor/tree/release-1.5.2/packages/non-core/coffeescript-compiler)
  package has been extracted from the `coffeescript` package, similar to
  how the `babel-compiler` package is separate from the `ecmascript`
  package, so that other packages (such as
  [`vue-coffee`](https://github.com/meteor-vue/vue-meteor/tree/master/packages/vue-coffee))
  can make use of `coffeescript-compiler`. All `coffeescript`-related
  packages have been moved to
  [`packages/non-core`](https://github.com/meteor/meteor/tree/release-1.5.2/packages/non-core),
  so that they can be published independently from Meteor releases.

* `meteor list --tree` can now be used to list all transitive package
  dependencies (and versions) in an application. Weakly referenced dependencies
  can also be listed by using the `--weak` option. For more information, run
  `meteor help list`.
  [PR #8936](https://github.com/meteor/meteor/pull/8936)

* The `star.json` manifest created within the root of a `meteor build` bundle
  will now contain `nodeVersion` and `npmVersion` which will specify the exact
  versions of Node.js and npm (respectively) which the Meteor release was
  bundled with.  The `.node_version.txt` file will still be written into the
  root of the bundle, but it may be deprecated in a future version of Meteor.
  [PR #8956](https://github.com/meteor/meteor/pull/8956)

* A new package called `mongo-dev-server` has been created and wired into
  `mongo` as a dependency. As long as this package is included in a Meteor
  application (which it is by default since all new Meteor apps have `mongo`
  as a dependency), a local development MongoDB server is started alongside
  the application. This package was created to provide a way to disable the
  local development Mongo server, when `mongo` isn't needed (e.g. when using
  Meteor as a build system only). If an application has no dependency on
  `mongo`, the `mongo-dev-server` package is not added, which means no local
  development Mongo server is started.
  [Feature Request #31](https://github.com/meteor/meteor-feature-requests/issues/31)
  [PR #8853](https://github.com/meteor/meteor/pull/8853)

* `Accounts.config` no longer mistakenly allows tokens to expire when
  the `loginExpirationInDays` option is set to `null`.
  [Issue #5121](https://github.com/meteor/meteor/issues/5121)
  [PR #8917](https://github.com/meteor/meteor/pull/8917)

* The `"env"` field is now supported in `.babelrc` files.
  [PR #8963](https://github.com/meteor/meteor/pull/8963)

* Files contained by `client/compatibility/` directories or added with
  `api.addFiles(files, ..., { bare: true })` are now evaluated before
  importing modules with `require`, which may be a breaking change if you
  depend on the interleaving of `bare` files with eager module evaluation.
  [PR #8972](https://github.com/meteor/meteor/pull/8972)

* When `meteor test-packages` runs in a browser, uncaught exceptions will
  now be displayed above the test results, along with the usual summary of
  test failures, in case those uncaught errors have something to do with
  later test failures.
  [Issue #4979](https://github.com/meteor/meteor/issues/4979)
  [PR #9034](https://github.com/meteor/meteor/pull/9034)

## v1.5.1, 2017-07-12

* Node has been upgraded to version 4.8.4.

* A new core Meteor package called `server-render` provides generic
  support for server-side rendering of HTML, as described in the package's
  [`README.md`](https://github.com/meteor/meteor/blob/release-1.5.1/packages/server-render/README.md).
  [PR #8841](https://github.com/meteor/meteor/pull/8841)

* To reduce the total number of file descriptors held open by the Meteor
  build system, native file watchers will now be started only for files
  that have changed at least once. This new policy means you may have to
  [wait up to 5000ms](https://github.com/meteor/meteor/blob/6bde360b9c075f1c78c3850eadbdfa7fe271f396/tools/fs/safe-watcher.js#L20-L21)
  for changes to be detected when you first edit a file, but thereafter
  changes will be detected instantaneously. In return for that small
  initial waiting time, the number of open file descriptors will now be
  bounded roughly by the number of files you are actively editing, rather
  than the number of files involved in the build (often thousands), which
  should help with issues like
  [#8648](https://github.com/meteor/meteor/issues/8648). If you need to
  disable the new behavior for any reason, simply set the
  `METEOR_WATCH_PRIORITIZE_CHANGED` environment variable to `"false"`, as
  explained in [PR #8866](https://github.com/meteor/meteor/pull/8866).

* All `observe` and `observeChanges` callbacks are now bound using
  `Meteor.bindEnvironment`.  The same `EnvironmentVariable`s that were
  present when `observe` or `observeChanges` was called are now available
  inside the callbacks. [PR #8734](https://github.com/meteor/meteor/pull/8734)

* A subscription's `onReady` is now fired again during a re-subscription, even
  if the subscription has the same arguments.  Previously, when subscribing
  to a publication the `onReady` would have only been called if the arguments
  were different, creating a confusing difference in functionality.  This may be
  breaking behavior if an app uses the firing of `onReady` as an assumption
  that the data was just received from the server.  If such functionality is
  still necessary, consider using
  [`observe`](https://docs.meteor.com/api/collections.html#Mongo-Cursor-observe)
  or
  [`observeChanges`](https://docs.meteor.com/api/collections.html#Mongo-Cursor-observeChanges)
  [PR #8754](https://github.com/meteor/meteor/pull/8754)
  [Issue #1173](https://github.com/meteor/meteor/issues/1173)

* The `minimongo` and `mongo` packages are now compliant with the upsert behavior
  of MongoDB 2.6 and higher. **As a result support for MongoDB 2.4 has been dropped.**
  This mainly changes the effect of the selector on newly inserted documents.
  [PR #8815](https://github.com/meteor/meteor/pull/8815)

* `reactive-dict` now supports setting initial data when defining a named
  `ReactiveDict`. No longer run migration logic when used on the server,
  this is to prevent duplicate name error on reloads. Initial data is now
  properly serialized.

* `accounts-password` now uses `example.com` as a default "from" address instead
  of `meteor.com`. This change could break account-related e-mail notifications
  (forgot password, activation, etc.) for applications which do not properly
  configure a "from" domain since e-mail providers will often reject mail sent
  from `example.com`. Ensure that `Accounts.emailTemplates.from` is set to a
  proper domain in all applications.
  [PR #8760](https://github.com/meteor/meteor/issues/8760)

* The `accounts-facebook` and `facebook-oauth` packages have been updated to
  use the v2.9 of the Facebook Graph API for the Login Dialog since the v2.2
  version will be deprecated by Facebook in July.  There shouldn't be a problem
  regardless since Facebook simply rolls over to the next active version
  (v2.3, in this case) however this should assist in avoiding deprecation
  warnings and should enable any new functionality which has become available.
  [PR #8858](https://github.com/meteor/meteor/pull/8858)

* Add `DDP._CurrentPublicationInvocation` and `DDP._CurrentMethodInvocation`.
  `DDP._CurrentInvocation` remains for backwards-compatibility. This change
  allows method calls from publications to inherit the `connection` from the
  the publication which called the method.
  [PR #8629](https://github.com/meteor/meteor/pull/8629)

  > Note: If you're calling methods from publications that are using `this.connection`
  > to see if the method was called from server code or not. These checks will now
  > be more restrictive because `this.connection` will now be available when a
  > method is called from a publication.

* Fix issue with publications temporarily having `DDP._CurrentInvocation` set on
  re-run after a user logged in.  This is now provided through
  `DDP._CurrentPublicationInvocation` at all times inside a publication,
  as described above.
  [PR #8031](https://github.com/meteor/meteor/pull/8031)
  [PR #8629](https://github.com/meteor/meteor/pull/8629)

* `Meteor.userId()` and `Meteor.user()` can now be used in both method calls and
  publications.
  [PR #8629](https://github.com/meteor/meteor/pull/8629)

* `this.onStop` callbacks in publications are now run with the publication's
  context and with its `EnvironmentVariable`s bound.
  [PR #8629](https://github.com/meteor/meteor/pull/8629)

* The `minifier-js` package will now replace `process.env.NODE_ENV` with
  its string value (or `"development"` if unspecified).

* The `meteor-babel` npm package has been upgraded to version 0.22.0.

* The `reify` npm package has been upgraded to version 0.11.24.

* The `uglify-js` npm package has been upgraded to version 3.0.18.

* Illegal characters in paths written in build output directories will now
  be replaced with `_`s rather than removed, so that file and directory
  names consisting of only illegal characters do not become empty
  strings. [PR #8765](https://github.com/meteor/meteor/pull/8765).

* Additional "extra" packages (packages that aren't saved in `.meteor/packages`)
  can be included temporarily using the `--extra-packages`
  option.  For example: `meteor run --extra-packages bundle-visualizer`.
  Both `meteor test` and `meteor test-packages` also support the
  `--extra-packages` option and commas separate multiple package names.
  [PR #8769](https://github.com/meteor/meteor/pull/8769)

  > Note: Packages specified using the `--extra-packages` option override
  > version constraints from `.meteor/packages`.

* The `coffeescript` package has been updated to use CoffeeScript version
  1.12.6. [PR #8777](https://github.com/meteor/meteor/pull/8777)

* It's now possible to pipe a series of statements to `meteor shell`,
  whereas previously the input had to be an expression; for example:
  ```sh
  > echo 'import pkg from "babel-runtime/package.json";
  quote> pkg.version' |
  pipe> meteor shell
  "6.23.0"
  ```
  [Issue #8823](https://github.com/meteor/meteor/issues/8823)
  [PR #8833](https://github.com/meteor/meteor/pull/8833)

* Any `Error` thrown by a DDP method with the `error.isClientSafe`
  property set to `true` will now be serialized and displayed to the
  client, whereas previously only `Meteor.Error` objects were considered
  client-safe. [PR #8756](https://github.com/meteor/meteor/pull/8756)

## v1.5, 2017-05-30

* The `meteor-base` package implies a new `dynamic-import` package, which
  provides runtime support for [the proposed ECMAScript dynamic
  `import(...)` syntax](https://github.com/tc39/proposal-dynamic-import),
  enabling asynchronous module fetching or "code splitting." If your app
  does not use the `meteor-base` package, you can use the package by
  simply running `meteor add dynamic-import`. See this [blog
  post](https://blog.meteor.com/meteor-1-5-react-loadable-f029a320e59c)
  and [PR #8327](https://github.com/meteor/meteor/pull/8327) for more
  information about how dynamic `import(...)` works in Meteor, and how to
  use it in your applications.

* The `ecmascript-runtime` package, which provides polyfills for various
  new ECMAScript runtime APIs and language features, has been split into
  `ecmascript-runtime-client` and `ecmascript-runtime-server`, to reflect
  the different needs of browsers versus Node 4. The client runtime now
  relies on the `core-js` library found in the `node_modules` directory of
  the application, rather than a private duplicate installed via
  `Npm.depends`. This is unlikely to be a disruptive change for most
  developers, since the `babel-runtime` npm package is expected to be
  installed, and `core-js` is a dependency of `babel-runtime`, so
  `node_modules/core-js` should already be present. If that's not the
  case, just run `meteor npm install --save core-js` to install it.

* The `npm` npm package has been upgraded to version 4.6.1.

* The `meteor-babel` npm package has been upgraded to version 0.21.4,
  enabling the latest Reify compiler and the transform-class-properties
  plugin, among other improvements.

* The `reify` npm package has been upgraded to version 0.11.21, fixing
  [issue #8595](https://github.com/meteor/meteor/issues/8595) and
  improving compilation and runtime performance.

> Note: With this version of Reify, `import` declarations are compiled to
  `module.watch(require(id), ...)` instead of `module.importSync(id, ...)`
  or the older `module.import(id, ...)`. The behavior of the compiled code
  should be the same as before, but the details seemed different enough to
  warrant a note.

* The `install` npm package has been upgraded to version 0.10.1.

* The `meteor-promise` npm package has been upgraded to version 0.8.4.

* The `uglify-js` npm package has been upgraded to version 3.0.13, fixing
  [#8704](https://github.com/meteor/meteor/issues/8704).

* If you're using the `standard-minifier-js` Meteor package, as most
  Meteor developers do, it will now produce a detailed analysis of package
  and module sizes within your production `.js` bundle whenever you run
  `meteor build` or `meteor run --production`. These data are served by
  the application web server at the same URL as the minified `.js` bundle,
  except with a `.stats.json` file extension instead of `.js`. If you're
  using a different minifier plugin, and would like to support similar
  functionality, refer to
  [these](https://github.com/meteor/meteor/pull/8327/commits/084801237a8c288d99ec82b0fbc1c76bdf1aab16)
  [commits](https://github.com/meteor/meteor/pull/8327/commits/1c8bc7353e9a8d526880634a58c506b423c4a55e)
  for inspiration.

* To visualize the bundle size data produced by `standard-minifier-js`,
  run `meteor add bundle-visualizer` and then start your development
  server in production mode with `meteor run --production`. Be sure to
  remove the `bundle-visualizer` package before actually deploying your
  app, or the visualization will be displayed to your users.

* If you've been developing an app with multiple versions of Meteor, or
  testing with beta versions, and you haven't recently run `meteor reset`,
  your `.meteor/local/bundler-cache` directory may have become quite
  large. This is just a friendly reminder that this directory is perfectly
  safe to delete, and Meteor will repopulate it with only the most recent
  cached bundles.

* Apps created with `meteor create --bare` now use the `static-html`
  package for processing `.html` files instead of `blaze-html-templates`,
  to avoid large unnecessary dependencies like the `jquery` package.

* Babel plugins now receive file paths without leading `/` characters,
  which should prevent confusion about whether the path should be treated
  as absolute. [PR #8610](https://github.com/meteor/meteor/pull/8610)

* It is now possible to override the Cordova iOS and/or Android
  compatibility version by setting the `METEOR_CORDOVA_COMPAT_VERSION_IOS`
  and/or `METEOR_CORDOVA_COMPAT_VERSION_ANDROID` environment variables.
  [PR #8581](https://github.com/meteor/meteor/pull/8581)

* Modules in `node_modules` directories will no longer automatically have
  access to the `Buffer` polyfill on the client, since that polyfill
  contributed more than 22KB of minified JavaScript to the client bundle,
  and was rarely used. If you really need the Buffer API on the client,
  you should now obtain it explicitly with `require("buffer").Buffer`.
  [Issue #8645](https://github.com/meteor/meteor/issues/8645).

* Packages in `node_modules` directories are now considered non-portable
  (and thus may be automatically rebuilt for the current architecture), if
  their `package.json` files contain any of the following install hooks:
  `install`, `preinstall`, or `postinstall`. Previously, a package was
  considered non-portable only if it contained any `.node` binary modules.
  [Issue #8225](https://github.com/meteor/meteor/issues/8225)

## v1.4.4.6, 2018-04-02

* Node has been upgraded to version
  [4.9.0](https://nodejs.org/en/blog/release/v4.9.0/), an important
  [security release](https://nodejs.org/en/blog/vulnerability/march-2018-security-releases/).
  The Node v4.x release line will exit the Node.js Foundation's
  [long-term support (LTS) status](https://github.com/nodejs/LTS) on April 30,
  2018. We strongly advise updating to a version of Meteor using a newer
  version of Node which is still under LTS status, such as Meteor 1.6.x
  which uses Node 8.x.

* The `npm` package has been upgraded to version
  [4.6.1](https://github.com/npm/npm/releases/tag/v4.6.1).

## v1.4.4.5, 2017-12-08

* Node has been upgraded to version
  [4.8.7](https://nodejs.org/en/blog/release/v4.8.7/), an important
  [security release](https://nodejs.org/en/blog/vulnerability/december-2017-security-releases/).

## v1.4.4.4, 2017-09-26

* Updating to Meteor 1.4.4.4 will automatically patch a security
  vulnerability in the `allow-deny` package, since `meteor-tool@1.4.4_4`
  requires `allow-deny@1.0.9` or later. If for any reason you are not
  ready or able to update to Meteor 1.4.4.4 by running `meteor update`,
  please at least run
  ```sh
  meteor update allow-deny
  ```
  instead. More details about the security vulnerability can be found on
  the Meteor forums.

## v1.4.4.3, 2017-05-22

* Node has been upgraded to version 4.8.3.

* A bug in checking body lengths of HTTP responses that was affecting
  Galaxy deploys has been fixed.
  [PR #8709](https://github.com/meteor/meteor/pull/8709).

## v1.4.4.2, 2017-05-02

* Node has been upgraded to version 4.8.2.

* The `npm` npm package has been upgraded to version 4.5.0.
  Note that when using npm `scripts` there has been a change regarding
  what happens when `SIGINT` (Ctrl-C) is received.  Read more
  [here](https://github.com/npm/npm/releases/tag/v4.5.0).

* Fix a regression which prevented us from displaying a helpful banner when
  running `meteor debug` because of a change in Node.js.

* Update `node-inspector` npm to 1.1.1, fixing a problem encountered when trying
  to press "Enter" in the inspector console.
  [Issue #8469](https://github.com/meteor/meteor/issues/8469)

* The `email` package has had its `mailcomposer` npm package swapped with
  a Node 4 fork of `nodemailer` due to its ability to support connection pooling
  in a similar fashion as the original `mailcomposer`.
  [Issue #8591](https://github.com/meteor/meteor/issues/8591)
  [PR #8605](https://github.com/meteor/meteor/pull/8605)

    > Note: The `MAIL_URL` should be configured with a scheme which matches the
    > protocol desired by your e-mail vendor/mail-transport agent.  For
    > encrypted connections (typically listening on port 465), this means
    > using `smtps://`.  Unencrypted connections or those secured through
    > a `STARTTLS` connection upgrade (typically using port 587 and sometimes
    > port 25) should continue to use `smtp://`.  TLS/SSL will be automatically
    > enabled if the mail provider supports it.

* A new `Tracker.inFlush()` has been added to provide a global Tracker
  "flushing" state.
  [PR #8565](https://github.com/meteor/meteor/pull/8565).

* The `meteor-babel` npm package has been upgraded to version 0.20.1, and
  the `reify` npm package has been upgraded to version 0.7.4, fixing
  [issue #8595](https://github.com/meteor/meteor/issues/8595).
  (This was fixed between full Meteor releases, but is being mentioned here.)

## v1.4.4.1, 2017-04-07

* A change in Meteor 1.4.4 to remove "garbage" directories asynchronously
  in `files.renameDirAlmostAtomically` had unintended consequences for
  rebuilding some npm packages, so that change was reverted, and those
  directories are now removed before `files.renameDirAlmostAtomically`
  returns. [PR #8574](https://github.com/meteor/meteor/pull/8574)

## v1.4.4, 2017-04-07

* Node has been upgraded to version 4.8.1.

* The `npm` npm package has been upgraded to version 4.4.4.
  It should be noted that this version reduces extra noise
  previously included in some npm errors.

* The `node-gyp` npm package has been upgraded to 3.6.0 which
  adds support for VS2017 on Windows.

* The `node-pre-gyp` npm package has been updated to 0.6.34.

* Thanks to the outstanding efforts of @sethmurphy18, the `minifier-js`
  package now uses [Babili](https://github.com/babel/babili) instead of
  [UglifyJS](https://github.com/mishoo/UglifyJS2), resolving numerous
  long-standing bugs due to UglifyJS's poor support for ES2015+ syntax.
  [Issue #8378](https://github.com/meteor/meteor/issues/8378)
  [PR #8397](https://github.com/meteor/meteor/pull/8397)

* The `meteor-babel` npm package has been upgraded to version 0.19.1, and
  `reify` has been upgraded to version 0.6.6, fixing several subtle bugs
  introduced by Meteor 1.4.3 (see below), including
  [issue #8461](https://github.com/meteor/meteor/issues/8461).

* The Reify module compiler is now a Babel plugin, making it possible for
  other custom Babel plugins configured in `.babelrc` or `package.json`
  files to run before Reify, fixing bugs that resulted from running Reify
  before other plugins in Meteor 1.4.3.
  [Issue #8399](https://github.com/meteor/meteor/issues/8399)
  [Issue #8422](https://github.com/meteor/meteor/issues/8422)
  [`meteor-babel` issue #13](https://github.com/meteor/babel/issues/13)

* Two new `export ... from ...` syntax extensions are now supported:
  ```js
  export * as namespace from "./module"
  export def from "./module"
  ```
  Read the ECMA262 proposals here:
  * https://github.com/leebyron/ecmascript-export-ns-from
  * https://github.com/leebyron/ecmascript-export-default-from

* When `Meteor.call` is used on the server to invoke a method that
  returns a `Promise` object, the result will no longer be the `Promise`
  object, but the resolved value of the `Promise`.
  [Issue #8367](https://github.com/meteor/meteor/issues/8367)

> Note: if you actually want a `Promise` when calling `Meteor.call` or
  `Meteor.apply` on the server, use `Meteor.callAsync` and/or
  `Meteor.applyAsync` instead.
  [Issue #8367](https://github.com/meteor/meteor/issues/8367),
  https://github.com/meteor/meteor/commit/0cbd25111d1249a61ca7adce23fad5215408c821

* The `mailcomposer` and `smtp-connection` npms have been updated to resolve an
  issue with the encoding of long header lines.
  [Issue #8425](https://github.com/meteor/meteor/issues/8425)
  [PR #8495](https://github.com/meteor/meteor/pull/8495)

* `Accounts.config` now supports an `ambiguousErrorMessages` option which
  enabled generalization of messages produced by the `accounts-*` packages.
  [PR #8520](https://github.com/meteor/meteor/pull/8520)

* A bug which caused account enrollment tokens to be deleted too soon was fixed.
  [Issue #8218](https://github.com/meteor/meteor/issues/8218)
  [PR #8474](https://github.com/meteor/meteor/pull/8474)

* On Windows, bundles built during `meteor build` or `meteor deploy` will
  maintain the executable bit for commands installed in the
  `node_modules\.bin` directory.
  [PR #8503](https://github.com/meteor/meteor/pull/8503)

* On Windows, the upgrades to Node.js, `npm` and `mongodb` are now in-sync with
  other archs again after being mistakenly overlooked in 1.4.3.2.  An admin
  script enhancement has been applied to prevent this from happening again.
  [PR #8505](https://github.com/meteor/meteor/pull/8505)

## v1.4.3.2, 2017-03-14

* Node has been upgraded to version 4.8.0.

* The `npm` npm package has been upgraded to version 4.3.0.

* The `node-gyp` npm package has been upgraded to 3.5.0.

* The `node-pre-gyp` npm package has been updated to 0.6.33.

* The bundled version of MongoDB used by `meteor run` in development
  has been upgraded to 3.2.12.

* The `mongodb` npm package used by the `npm-mongo` Meteor package has
  been updated to version 2.2.24.
  [PR #8453](https://github.com/meteor/meteor/pull/8453)
  [Issue #8449](https://github.com/meteor/meteor/issues/8449)

* The `check` package has had its copy of `jQuery.isPlainObject`
  updated to a newer implementation to resolve an issue where the
  `nodeType` property of an object couldn't be checked, fixing
  [#7354](https://github.com/meteor/meteor/issues/7354).

* The `standard-minifier-js` and `minifier-js` packages now have improved
  error capturing to provide more information on otherwise unhelpful errors
  thrown when UglifyJS encounters ECMAScript grammar it is not familiar with.
  [#8414](https://github.com/meteor/meteor/pull/8414)

* Similar in behavior to `Meteor.loggingIn()`, `accounts-base` now offers a
  reactive `Meteor.loggingOut()` method (and related Blaze helpers,
  `loggingOut` and `loggingInOrOut`).
  [PR #8271](https://github.com/meteor/meteor/pull/8271)
  [Issue #1331](https://github.com/meteor/meteor/issues/1331)
  [Issue #769](https://github.com/meteor/meteor/issues/769)

* Using `length` as a selector field name and with a `Number` as a value
  in a `Mongo.Collection` transformation will no longer cause odd results.
  [#8329](https://github.com/meteor/meteor/issues/8329).

* `observe-sequence` (and thus Blaze) now properly supports `Array`s which were
  created in a vm or across frame boundaries, even if they were sub-classed.
  [Issue #8160](https://github.com/meteor/meteor/issues/8160)
  [PR #8401](https://github.com/meteor/meteor/pull/8401)

* Minimongo now supports `$bitsAllClear`, `$bitsAllSet`, `$bitsAnySet` and
  `$bitsAnyClear`.
  [#8350](https://github.com/meteor/meteor/pull/8350)

* A new [Development.md](DEVELOPMENT.md) document has been created to provide
  an easier path for developers looking to make contributions to Meteor Core
  (that is, the `meteor` tool itself) along with plenty of helpful reminders
  for those that have already done so!
  [#8267](https://github.com/meteor/meteor/pull/8267)

* The suggestion to add a `{oauth-service}-config-ui` package will no longer be
  made on the console if `service-configuration` package is already installed.
  [Issue #8366](https://github.com/meteor/meteor/issues/8366)
  [PR #8429](https://github.com/meteor/meteor/pull/8429)

* `Meteor.apply`'s `throwStubExceptions` option is now properly documented in
  the documentation whereas it was previously only mentioned in the Guide.
  [Issue #8435](https://github.com/meteor/meteor/issues/8435)
  [PR #8443](https://github.com/meteor/meteor/pull/8443)

* `DDPRateLimiter.addRule` now accepts a callback which will be executed after
  a rule is executed, allowing additional actions to be taken if necessary.
  [Issue #5541](https://github.com/meteor/meteor/issues/5541)
  [PR #8237](https://github.com/meteor/meteor/pull/8237)

* `jquery` is no longer a dependency of the `http` package.
  [#8389](https://github.com/meteor/meteor/pull/8389)

* `jquery` is no longer in the default package list after running
  `meteor create`, however is still available thanks to `blaze-html-templates`.
  If you still require jQuery, the recommended approach is to install it from
  npm with `meteor npm install --save jquery` and then `import`-ing it into your
  application.
  [#8388](https://github.com/meteor/meteor/pull/8388)

* The `shell-server` package (i.e. `meteor shell`) has been updated to more
  gracefully handle recoverable errors (such as `SyntaxError`s) in the same
  fashion as the Node REPL.
  [Issue #8290](https://github.com/meteor/meteor/issues/8290)
  [PR #8446](https://github.com/meteor/meteor/pull/8446)

* The `webapp` package now reveals a `WebApp.connectApp` to make it easier to
  provide custom error middleware.
  [#8403](https://github.com/meteor/meteor/pull/8403)

* The `meteor update --all-packages` command has been properly documented in
  command-line help (i.e. `meteor update --help`).
  [PR #8431](https://github.com/meteor/meteor/pull/8431)
  [Issue #8154](https://github.com/meteor/meteor/issues/8154)

* Syntax errors encountered while scanning `package.json` files for binary
  dependencies are now safely and silently ignored.
  [Issue #8427](https://github.com/meteor/meteor/issues/8427)
  [PR #8468](https://github.com/meteor/meteor/pull/8468)

## v1.4.3.1, 2017-02-14

* The `meteor-babel` npm package has been upgraded to version 0.14.4,
  fixing [#8349](https://github.com/meteor/meteor/issues/8349).

* The `reify` npm package has been upgraded to version 0.4.9.

* Partial `npm-shrinkwrap.json` files are now disregarded when
  (re)installing npm dependencies of Meteor packages, fixing
  [#8349](https://github.com/meteor/meteor/issues/8349). Further
  discussion of the new `npm` behavior can be found
  [here](https://github.com/npm/npm/blob/latest/CHANGELOG.md#no-more-partial-shrinkwraps-breaking).

## v1.4.3, 2017-02-13

* Versions of Meteor [core
  packages](https://github.com/meteor/meteor/tree/release-1.4.3/packages)
  are once again constrained by the current Meteor release.

> Before Meteor 1.4, the current release dictated the exact version of
  every installed core package, which meant newer core packages could not
  be installed without publishing a new Meteor release. In order to
  support incremental development of core packages, Meteor 1.4 removed all
  release-based constraints on core package versions
  ([#7084](https://github.com/meteor/meteor/pull/7084)). Now, in Meteor
  1.4.3, core package versions must remain patch-compatible with the
  versions they had when the Meteor release was published. This middle
  ground restores meaning to Meteor releases, yet still permits patch
  updates to core packages.

* The `cordova-lib` npm package has been updated to 6.4.0, along with
  cordova-android (6.1.1) and cordova-ios (4.3.0), and various plugins.
  [#8239](https://github.com/meteor/meteor/pull/8239)

* The `coffeescript` Meteor package has been moved from
  `packages/coffeescript` to `packages/non-core/coffeescript`, so that it
  will not be subject to the constraints described above.

* CoffeeScript source maps should be now be working properly in development.
  [#8298](https://github.com/meteor/meteor/pull/8298)

* The individual account "service" packages (`facebook`, `google`, `twitter`,
  `github`, `meteor-developer`, `meetup` and `weibo`) have been split into:
  - `<service>-oauth` (which interfaces with the `<service>` directly) and
  - `<service>-config-ui` (the Blaze configuration templates for `accounts-ui`)

  This means you can now use `accounts-<service>` without needing Blaze.

  If you are using `accounts-ui` and `accounts-<service>`, you will probably
  need to install the `<service>-config-ui` package if you want to configure it
  using the Accounts UI.

  - [Issue #7715](https://github.com/meteor/meteor/issues/7715)
  - [PR(`facebook`) #7728](https://github.com/meteor/meteor/pull/7728)
  - [PR(`google`) #8275](https://github.com/meteor/meteor/pull/8275)
  - [PR(`twitter`) #8283](https://github.com/meteor/meteor/pull/8283)
  - [PR(`github`) #8303](https://github.com/meteor/meteor/pull/8303)
  - [PR(`meteor-developer`) #8305](https://github.com/meteor/meteor/pull/8305)
  - [PR(`meetup`) #8321](https://github.com/meteor/meteor/pull/8321)
  - [PR(`weibo`) #8302](https://github.com/meteor/meteor/pull/8302)

* The `url` and `http` packages now encode to a less error-prone
  format which more closely resembles that used by PHP, Ruby, `jQuery.param`
  and others. `Object`s and `Array`s can now be encoded, however, if you have
  previously relied on `Array`s passed as `params` being simply `join`-ed with
  commas, you may need to adjust your `HTTP.call` implementations.
  [#8261](https://github.com/meteor/meteor/pull/8261) and
  [#8342](https://github.com/meteor/meteor/pull/8342).

* The `npm` npm package is still at version 4.1.2 (as it was when Meteor
  1.4.3 was originally published), even though `npm` was downgraded to
  3.10.9 in Meteor 1.4.2.7.

* The `meteor-babel` npm package has been upgraded to version 0.14.3,
  fixing [#8021](https://github.com/meteor/meteor/issues/8021) and
  [#7662](https://github.com/meteor/meteor/issues/7662).

* The `reify` npm package has been upgraded to 0.4.7.

* Added support for frame-ancestors CSP option in browser-policy.
  [#7970](https://github.com/meteor/meteor/pull/7970)

* You can now use autoprefixer with stylus files added via packages.
  [#7727](https://github.com/meteor/meteor/pull/7727)

* Restored [#8213](https://github.com/meteor/meteor/pull/8213)
  after those changes were reverted in
  [v1.4.2.5](https://github.com/meteor/meteor/blob/devel/History.md#v1425).

* npm dependencies of Meteor packages will now be automatically rebuilt if
  the npm package's `package.json` file has "scripts" section containing a
  `preinstall`, `install`, or `postinstall` command, as well as when the
  npm package contains any `.node` files. Discussion
  [here](https://github.com/meteor/meteor/issues/8225#issuecomment-275044900).

* The `meteor create` command now runs `meteor npm install` automatically
  to install dependencies specified in the default `package.json` file.
  [#8108](https://github.com/meteor/meteor/pull/8108)

## v1.4.2.7, 2017-02-13

* The `npm` npm package has been *downgraded* from version 4.1.2 back to
  version 3.10.9, reverting the upgrade in Meteor 1.4.2.4.

## v1.4.2.6, 2017-02-08

* Fixed a critical [bug](https://github.com/meteor/meteor/issues/8325)
  that was introduced by the fix for
  [Issue #8136](https://github.com/meteor/meteor/issues/8136), which
  caused some npm packages in nested `node_modules` directories to be
  omitted from bundles produced by `meteor build` and `meteor deploy`.

## v1.4.2.5, 2017-02-03

* Reverted [#8213](https://github.com/meteor/meteor/pull/8213) as the
  change was deemed too significant for this release.

> Note: The decision to revert the above change was made late in the
  Meteor 1.4.2.4 release process, before it was ever recommended but too
  late in the process to avoid the additional increment of the version number.
  See [#8311](https://github.com/meteor/meteor/pull/8311) for additional
  information. This change will still be released in an upcoming version
  of Meteor with a more seamless upgrade.

## v1.4.2.4, 2017-02-02

* Node has been upgraded to version 4.7.3.

* The `npm` npm package has been upgraded from version 3.10.9 to 4.1.2.

> Note: This change was later deemed too substantial for a point release
  and was reverted in Meteor 1.4.2.7.

* Fix for [Issue #8136](https://github.com/meteor/meteor/issues/8136).

* Fix for [Issue #8222](https://github.com/meteor/meteor/issues/8222).

* Fix for [Issue #7849](https://github.com/meteor/meteor/issues/7849).

* The version of 7-zip included in the Windows dev bundle has been
  upgraded from 1602 to 1604 in an attempt to mitigate
  [Issue #7688](https://github.com/meteor/meteor/issues/7688).

* The `"main"` field of `package.json` modules will no longer be
  overwritten with the value of the optional `"browser"` field, now that
  the `install` npm package can make sense of the `"browser"` field at
  runtime. If you experience module resolution failures on the client
  after updating Meteor, make sure you've updated the `modules-runtime`
  Meteor package to at least version 0.7.8.
  [#8213](https://github.com/meteor/meteor/pull/8213)

## v1.4.2.3, 2016-11-17

* Style improvements for `meteor create --full`.
  [#8045](https://github.com/meteor/meteor/pull/8045)

> Note: Meteor 1.4.2.2 was finalized before
  [#8045](https://github.com/meteor/meteor/pull/8045) was merged, but
  those changes were [deemed important
  enough](https://github.com/meteor/meteor/pull/8044#issuecomment-260913739)
  to skip recommending 1.4.2.2 and instead immediately release 1.4.2.3.

## v1.4.2.2, 2016-11-15

* Node has been upgraded to version 4.6.2.

* `meteor create` now has a new `--full` option, which generates an larger app,
  demonstrating development techniques highlighted in the
  [Meteor Guide](http://guide.meteor.com)

  [Issue #6974](https://github.com/meteor/meteor/issues/6974)
  [PR #7807](https://github.com/meteor/meteor/pull/7807)

* Minimongo now supports `$min`, `$max` and partially supports `$currentDate`.

  [Issue #7857](https://github.com/meteor/meteor/issues/7857)
  [PR #7858](https://github.com/meteor/meteor/pull/7858)

* Fix for [Issue #5676](https://github.com/meteor/meteor/issues/5676)
  [PR #7968](https://github.com/meteor/meteor/pull/7968)

* It is now possible for packages to specify a *lazy* main module:
  ```js
  Package.onUse(function (api) {
    api.mainModule("client.js", "client", { lazy: true });
  });
  ```
  This means the `client.js` module will not be evaluated during app
  startup unless/until another module imports it, and will not even be
  included in the client bundle if no importing code is found. **Note 1:**
  packages with lazy main modules cannot use `api.export` to export global
  symbols to other packages/apps. **Note 2:** packages with lazy main
  modules should be restricted to Meteor 1.4.2.2 or later via
  `api.versionsFrom("1.4.2.2")`, since older versions of Meteor cannot
  import lazy main modules using `import "meteor/<package name>"` but must
  explicitly name the module: `import "meteor/<package name>/client.js"`.

## v1.4.2.1, 2016-11-08

* Installing the `babel-runtime` npm package in your application
  `node_modules` directory is now required for most Babel-transformed code
  to work, as the Meteor `babel-runtime` package no longer attempts to
  provide custom implementations of Babel helper functions. To install
  the `babel-runtime` package, simply run the command
  ```sh
  meteor npm install --save babel-runtime
  ```
  in any Meteor application directory. The Meteor `babel-runtime` package
  version has been bumped to 1.0.0 to reflect this major change.
  [#7995](https://github.com/meteor/meteor/pull/7995)

* File system operations performed by the command-line tool no longer use
  fibers unless the `METEOR_DISABLE_FS_FIBERS` environment variable is
  explicitly set to a falsy value. For larger apps, this change results in
  significant build performance improvements due to the creation of fewer
  fibers and the avoidance of unnecessary asyncronous delays.
  https://github.com/meteor/meteor/pull/7975/commits/ca4baed90ae0675e55c93976411d4ed91f12dd63

* Running Meteor as `root` is still discouraged, and results in a fatal
  error by default, but the `--allow-superuser` flag now works as claimed.
  [#7959](https://github.com/meteor/meteor/issues/7959)

* The `dev_bundle\python\python.exe` executable has been restored to the
  Windows dev bundle, which may help with `meteor npm rebuild` commands.
  [#7960](https://github.com/meteor/meteor/issues/7960)

* Changes within linked npm packages now trigger a partial rebuild,
  whereas previously (in 1.4.2) they were ignored.
  [#7978](https://github.com/meteor/meteor/issues/7978)

* Miscellaneous fixed bugs:
  [#2876](https://github.com/meteor/meteor/issues/2876)
  [#7154](https://github.com/meteor/meteor/issues/7154)
  [#7956](https://github.com/meteor/meteor/issues/7956)
  [#7974](https://github.com/meteor/meteor/issues/7974)
  [#7999](https://github.com/meteor/meteor/issues/7999)
  [#8005](https://github.com/meteor/meteor/issues/8005)
  [#8007](https://github.com/meteor/meteor/issues/8007)

## v1.4.2, 2016-10-25

* This release implements a number of rebuild performance optimizations.
  As you edit files in development, the server should restart and rebuild
  much more quickly, especially if you have many `node_modules` files.
  See https://github.com/meteor/meteor/pull/7668 for more details.

> Note: the `METEOR_PROFILE` environment variable now provides data for
  server startup time as well as build time, which should make it easier
  to tell which of your packages are responsible for slow startup times.
  Please include the output of `METEOR_PROFILE=10 meteor run` with any
  GitHub issue about rebuild performance.

* `npm` has been upgraded to version 3.10.9.

* The `cordova-lib` npm package has been updated to 6.3.1, along with
  cordova-android (5.2.2) and cordova-ios (4.2.1), and various plugins.

* The `node-pre-gyp` npm package has been updated to 0.6.30.

* The `lru-cache` npm package has been updated to 4.0.1.

* The `meteor-promise` npm package has been updated to 0.8.0 for better
  asynchronous stack traces.

* The `meteor` tool is now prevented from running as `root` as this is
  not recommended and can cause issues with permissions.  In some environments,
  (e.g. Docker), it may still be desired to run as `root` and this can be
  permitted by passing `--unsafe-perm` to the `meteor` command.
  [#7821](https://github.com/meteor/meteor/pull/7821)

* Blaze-related packages have been extracted to
  [`meteor/blaze`](https://github.com/meteor/blaze), and the main
  [`meteor/meteor`](https://github.com/meteor/meteor) repository now
  refers to them via git submodules (see
  [#7633](https://github.com/meteor/meteor/pull/7633)).
  When running `meteor` from a checkout, you must now update these
  submodules by running
  ```sh
  git submodule update --init --recursive
  ```
  in the root directory of your `meteor` checkout.

* Accounts.forgotPassword and .verifyEmail no longer throw errors if callback is provided. [Issue #5664](https://github.com/meteor/meteor/issues/5664) [Origin PR #5681](https://github.com/meteor/meteor/pull/5681) [Merged PR](https://github.com/meteor/meteor/pull/7117)

* The default content security policy (CSP) for Cordova now includes `ws:`
  and `wss:` WebSocket protocols.
  [#7774](https://github.com/meteor/meteor/pull/7774)

* `meteor npm` commands are now configured to use `dev_bundle/.npm` as the
  npm cache directory by default, which should make npm commands less
  sensitive to non-reproducible factors in the external environment.
  https://github.com/meteor/meteor/pull/7668/commits/3313180a6ff33ee63602f7592a9506012029e919

* The `meteor test` command now supports the `--no-release-check` flag.
  https://github.com/meteor/meteor/pull/7668/commits/7097f78926f331fb9e70a06300ce1711adae2850

* JavaScript module bundles on the server no longer include transitive
  `node_modules` dependencies, since those dependencies can be evaluated
  directly by Node. This optimization should improve server rebuild times
  for apps and packages with large `node_modules` directories.
  https://github.com/meteor/meteor/pull/7668/commits/03c5346873849151cecc3e00606c6e5aa13b3bbc

* The `standard-minifier-css` package now does basic caching for the
  expensive `mergeCss` function.
  https://github.com/meteor/meteor/pull/7668/commits/bfa67337dda1e90610830611fd99dcb1bd44846a

* The `coffeescript` package now natively supports `import` and `export`
  declarations. [#7818](https://github.com/meteor/meteor/pull/7818)

* Due to changes in how Cordova generates version numbers for iOS and Android
  apps, you may experience issues with apps updating on user devices.  To avoid
  this, consider managing the `buildNumber` manually using
  `App.info('buildNumber', 'XXX');` in `mobile-config.js`. There are additional
  considerations if you have been setting `android:versionCode` or
  `ios-CFBundleVersion`.  See
  [#7205](https://github.com/meteor/meteor/issues/7205) and
  [#6978](https://github.com/meteor/meteor/issues/6978) for more information.

## v1.4.1.3, 2016-10-21

* Node has been updated to version 4.6.1:
  https://nodejs.org/en/blog/release/v4.6.1/

* The `mongodb` npm package used by the `npm-mongo` Meteor package has
  been updated to version 2.2.11.
  [#7780](https://github.com/meteor/meteor/pull/7780)

* The `fibers` npm package has been upgraded to version 1.0.15.

* Running Meteor with a different `--port` will now automatically
  reconfigure the Mongo replica set when using the WiredTiger storage
  engine, instead of failing to start Mongo.
  [#7840](https://github.com/meteor/meteor/pull/7840).

* When the Meteor development server shuts down, it now attempts to kill
  the `mongod` process it spawned, in addition to killing any running
  `mongod` processes when the server first starts up.
  https://github.com/meteor/meteor/pull/7668/commits/295d3d5678228f06ee0ab6c0d60139849a0ea192

* The `meteor <command> ...` syntax will now work for any command
  installed in `dev_bundle/bin`, except for Meteor's own commands.

* Incomplete package downloads will now fail (and be retried several
  times) instead of silently succeeding, which was the cause of the
  dreaded `Error: ENOENT: no such file or directory, open... os.json`
  error. [#7806](https://github.com/meteor/meteor/issues/7806)

## v1.4.1.2, 2016-10-04

* Node has been upgraded to version 4.6.0, a recommended security release:
  https://nodejs.org/en/blog/release/v4.6.0/

* `npm` has been upgraded to version 3.10.8.

## v1.4.1.1, 2016-08-24

* Update the version of our Node MongoDB driver to 2.2.8 to fix a bug in
  reconnection logic, leading to some `update` and `remove` commands being
  treated as `insert`s. [#7594](https://github.com/meteor/meteor/issues/7594)

## v1.4.1, 2016-08-18

* Node has been upgraded to 4.5.0.

* `npm` has been upgraded to 3.10.6.

* The `meteor publish-for-arch` command is no longer necessary when
  publishing Meteor packages with binary npm dependencies. Instead, binary
  dependencies will be rebuilt automatically on the installation side.
  Meteor package authors are not responsible for failures due to compiler
  toolchain misconfiguration, and any compilation problems with the
  underlying npm packages should be taken up with the authors of those
  packages. That said, if a Meteor package author really needs or wants to
  continue using `meteor publish-for-arch`, she should publish her package
  using an older release: e.g. `meteor --release 1.4 publish`.
  [#7608](https://github.com/meteor/meteor/pull/7608)

* The `.meteor-last-rebuild-version.json` files that determine if a binary
  npm package needs to be rebuilt now include more information from the
  `process` object, namely `process.{platform,arch,versions}` instead of
  just `process.versions`. Note also that the comparison of versions now
  ignores differences in patch versions, to avoid needless rebuilds.

* The `npm-bcrypt` package now uses a pure-JavaScript implementation by
  default, but will prefer the native `bcrypt` implementation if it is
  installed in the application's `node_modules` directory. In other words,
  run `meteor install --save bcrypt` in your application if you need or
  want to use the native implementation of `bcrypt`.
  [#7595](https://github.com/meteor/meteor/pull/7595)

* After Meteor packages are downloaded from Atmosphere, they will now be
  extracted using native `tar` or `7z.exe` on Windows, instead of the
  https://www.npmjs.com/package/tar library, for a significant performance
  improvement. [#7457](https://github.com/meteor/meteor/pull/7457)

* The npm `tar` package has been upgraded to 2.2.1, though it is now only
  used as a fallback after native `tar` and/or `7z.exe`.

* The progress indicator now distinguishes between downloading,
  extracting, and loading newly-installed Meteor packages, instead of
  lumping all of that work into a "downloading" status message.

* Background Meteor updates will no longer modify the `~/.meteor/meteor`
  symbolic link (or `AppData\Local\.meteor\meteor.bat` on Windows).
  Instead, developers must explicitly type `meteor update` to begin using
  a new version of the `meteor` script.

* Password Reset tokens now expire (after 3 days by default -- can be modified via `Accounts.config({ passwordResetTokenExpirationInDays: ...}`). [PR #7534](https://github.com/meteor/meteor/pull/7534)

* The `google` package now uses the `email` scope as a mandatory field instead
  of the `profile` scope. The `profile` scope is still added by default if the
  `requestPermissions` option is not specified to maintain backward
  compatibility, but it is now possible to pass an empty array to
  `requestPermissions` in order to only request the `email` scope, which
  reduces the amount of permissions requested from the user in the Google
  popup. [PR #6975](https://github.com/meteor/meteor/pull/6975)

* Added `Facebook.handleAuthFromAccessToken` in the case where you get the FB
  accessToken in some out-of-band way. [PR #7550](https://github.com/meteor/meteor/pull/7550)

* `Accounts.onLogout` gets `{ user, connection }` context in a similar fashion
  to `Accounts.onLogin`. [Issue #7397](https://github.com/meteor/meteor/issues/7397) [PR #7433](https://github.com/meteor/meteor/pull/7433)

* The `node-gyp` and `node-pre-gyp` tools will now be installed in
  `bundle/programs/server/node_modules`, to assist with rebuilding binary
  npm packages when deploying an app to Galaxy or elsewhere.
  [#7571](https://github.com/meteor/meteor/pull/7571)

* The `standard-minifier-{js,css}` packages no longer minify .js or .css
  files on the server. [#7572](https://github.com/meteor/meteor/pull/7572)

* Multi-line input to `meteor shell`, which was broken by changes to the
  `repl` module in Node 4, works again.
  [#7562](https://github.com/meteor/meteor/pull/7562)

* The implementation of the command-line `meteor` tool now forbids
  misbehaving polyfill libraries from overwriting `global.Promise`.
  [#7569](https://github.com/meteor/meteor/pull/7569)

* The `oauth-encryption` package no longer depends on the
  `npm-node-aes-gcm` package (or any special npm packages), because the
  Node 4 `crypto` library natively supports the `aes-128-gcm` algorithm.
  [#7548](https://github.com/meteor/meteor/pull/7548)

* The server-side component of the `meteor shell` command has been moved
  into a Meteor package, so that it can be developed independently from
  the Meteor release process, thanks to version unpinning.
  [#7624](https://github.com/meteor/meteor/pull/7624)

* The `meteor shell` command now works when running `meteor test`.

* The `meteor debug` command no longer pauses at the first statement
  in the Node process, yet still reliably stops at custom breakpoints
  it encounters later.

* The `meteor-babel` package has been upgraded to 0.12.0.

* The `meteor-ecmascript-runtime` package has been upgraded to 0.2.9, to
  support several additional [stage 4
  proposals](https://github.com/meteor/ecmascript-runtime/pull/4).

* A bug that prevented @-scoped npm packages from getting bundled for
  deployed apps has been fixed.
  [#7609](https://github.com/meteor/meteor/pull/7609).

* The `meteor update` command now supports an `--all-packages` flag to
  update all packages (including indirect dependencies) to their latest
  compatible versions, similar to passing the names of all your packages
  to the `meteor update` command.
  [#7653](https://github.com/meteor/meteor/pull/7653)

* Background release updates can now be disabled by invoking either
  `meteor --no-release-check` or `METEOR_NO_RELEASE_CHECK=1 meteor`.
  [#7445](https://github.com/meteor/meteor/pull/7445)

## v1.4.0.1, 2016-07-29

* Fix issue with the 1.4 tool springboarding to older releases (see [Issue #7491](https://github.com/meteor/meteor/issues/7491))

* Fix issue with running in development on Linux 32bit [Issue #7511](https://github.com/meteor/meteor/issues/7511)

## v1.4, 2016-07-25

* Node has been upgraded to 4.4.7.

* The `meteor-babel` npm package has been upgraded to 0.11.7.

* The `reify` npm package has been upgraded to 0.3.6.

* The `bcrypt` npm package has been upgraded to 0.8.7.

* Nested `import` declarations are now enabled for package code as well as
  application code. 699cf1f38e9b2a074169515d23983f74148c7223

* Meteor has been upgraded to support Mongo 3.2 by default (the bundled version
  used by `meteor run` has been upgraded). Internally it now uses the 2.2.4
  version of the `mongodb` npm driver, and has been tested against at Mongo 3.2
  server. [Issue #6957](https://github.com/meteor/meteor/issues/6957)

  Mongo 3.2 defaults to the new WiredTiger storage engine. You can update your
  database following the instructions here:
  https://docs.mongodb.com/v3.0/release-notes/3.0-upgrade/.
  In development, you can also just use `meteor reset` to remove your old
  database, and Meteor will create a new WiredTiger database for you. The Mongo
  driver will continue to work with the old MMAPv1 storage engine however.

  The new version of the Mongo driver has been tested with MongoDB versions from
  2.6 up. Mongo 2.4 has now reached end-of-life
  (https://www.mongodb.com/support-policy), and is no longer supported.

  If you are setting `MONGO_OPLOG_URL`, especially in production, ensure you are
  passing in the `replicaSet` argument (see [#7450]
    (https://github.com/meteor/meteor/issues/7450))

* Custom Mongo options can now be specified using the
  `Mongo.setConnectionOptions(options)` API.
  [#7277](https://github.com/meteor/meteor/pull/7277)

* On the server, cursor.count() now takes a single argument `applySkipLimit`
  (see the corresponding [Mongo documentation]
    (http://mongodb.github.io/node-mongodb-native/2.1/api/Cursor.html#count))

* Fix for regression caused by #5837 which incorrectly rewrote
  network-path references (e.g. `//domain.com/image.gif`) in CSS URLs.
  [#7416](https://github.com/meteor/meteor/issues/7416)
* Added Angular2 boilerplate example [#7364](https://github.com/meteor/meteor/pull/7363)

## v1.3.5.1, 2016-07-18

* This release fixed a small bug in 1.3.5 that prevented updating apps
  whose `.meteor/release` files refer to releases no longer installed in
  `~/.meteor/packages/meteor-tool`. [576468eae8d8dd7c1fe2fa381ac51dee5cb792cd](https://github.com/meteor/meteor/commit/576468eae8d8dd7c1fe2fa381ac51dee5cb792cd)

## v1.3.5, 2016-07-16

* Failed Meteor package downloads are now automatically resumed from the
  point of failure, up to ten times, with a five-second delay between
  attempts. [#7399](https://github.com/meteor/meteor/pull/7399)

* If an app has no `package.json` file, all packages in `node_modules`
  will be built into the production bundle. In other words, make sure you
  have a `package.json` file if you want to benefit from `devDependencies`
  pruning. [7b2193188fc9e297eefc841ce6035825164f0684](https://github.com/meteor/meteor/commit/7b2193188fc9e297eefc841ce6035825164f0684)

* Binary npm dependencies of compiler plugins are now automatically
  rebuilt when Node/V8 versions change.
  [#7297](https://github.com/meteor/meteor/issues/7297)

* Because `.meteor/local` is where purely local information should be
  stored, the `.meteor/dev_bundle` link has been renamed to
  `.meteor/local/dev_bundle`.

* The `.meteor/local/dev_bundle` link now corresponds exactly to
  `.meteor/release` even when an app is using an older version of
  Meteor. d732c2e649794f350238d515153f7fb71969c526

* When recompiling binary npm packages, the `npm rebuild` command now
  receives the flags `--update-binary` and `--no-bin-links`, in addition
  to respecting the `$METEOR_NPM_REBUILD_FLAGS` environment variable.
  [#7401](https://github.com/meteor/meteor/issues/7401)

* The last solution found by the package version constraint solver is now
  stored in `.meteor/local/resolver-result-cache.json` so that it need not
  be recomputed every time Meteor starts up.

* If the `$GYP_MSVS_VERSION` environment variable is not explicitly
  provided to `meteor {node,npm}`, the `node-gyp` tool will infer the
  appropriate version (though it still defaults to "2015").

## v1.3.4.4, 2016-07-10

* Fixed [#7374](https://github.com/meteor/meteor/issues/7374).

* The default loglevel for internal `npm` commands (e.g., those related to
  `Npm.depends`) has been set to "error" instead of "warn". Note that this
  change does not affect `meteor npm ...` commands, which can be easily
  configured using `.npmrc` files or command-line flags.
  [0689cae25a3e0da3615a402cdd0bec94ce8455c8](https://github.com/meteor/meteor/commit/0689cae25a3e0da3615a402cdd0bec94ce8455c8)

## v1.3.4.3, 2016-07-08

* Node has been upgraded to 0.10.46.

* `npm` has been upgraded to 3.10.5.

* The `node-gyp` npm package has been upgraded to 3.4.0.

* The `node-pre-gyp` npm package has been upgraded to 0.6.29.

* The `~/.meteor/meteor` symlink (or `AppData\Local\.meteor\meteor.bat` on
  Windows) will now be updated properly after `meteor update` succeeds. This was
  promised in [v1.3.4.2](https://github.com/meteor/meteor/blob/devel/History.md#v1342)
  but [not fully delivered](https://github.com/meteor/meteor/pull/7369#issue-164569763).

* The `.meteor/dev_bundle` symbolic link introduced in
  [v1.3.4.2](https://github.com/meteor/meteor/blob/devel/History.md#v1342)
  is now updated whenever `.meteor/release` is read.

* The `.meteor/dev_bundle` symbolic link is now ignored by
  `.meteor/.gitignore`.

## v1.3.4.2, 2016-07-07

* The `meteor node` and `meteor npm` commands now respect
  `.meteor/release` when resolving which versions of `node` and `npm` to
  invoke. Note that you must `meteor update` to 1.3.4.2 before this logic
  will take effect, but it will work in all app directories after
  updating, even those pinned to older versions.
  [#7338](https://github.com/meteor/meteor/issues/7338)

* The Meteor installer now has the ability to resume downloads, so
  installing Meteor on a spotty internet connection should be more
  reliable. [#7348](https://github.com/meteor/meteor/pull/7348)

* When running `meteor test`, shared directories are symlinked (or
  junction-linked on Windows) into the temporary test directory, not
  copied, leading to much faster test start times after the initial build.
  The directories: `.meteor/local/{bundler-cache,isopacks,plugin-cache}`

* `App.appendToConfig` allows adding custom tags to config.xml.
  [#7307](https://github.com/meteor/meteor/pull/7307)

* When using `ROOT_URL` with a path, relative CSS URLs are rewriten
  accordingly. [#5837](https://github.com/meteor/meteor/issues/5837)

* Fixed bugs:
  [#7149](https://github.com/meteor/meteor/issues/7149)
  [#7296](https://github.com/meteor/meteor/issues/7296)
  [#7309](https://github.com/meteor/meteor/issues/7309)
  [#7312](https://github.com/meteor/meteor/issues/7312)

## v1.3.4.1, 2016-06-23

* Increased the default HTTP timeout for requests made by the `meteor`
  command-line tool to 60 seconds (previously 30), and [disabled the
  timeout completely for Galaxy
  deploys](https://forums.meteor.com/t/1-3-4-breaks-galaxy-deployment-etimedout/25383/).

* Minor bug fixes: [#7281](https://github.com/meteor/meteor/pull/7281)
  [#7276](https://github.com/meteor/meteor/pull/7276)

## v1.3.4, 2016-06-22

* The version of `npm` used by `meteor npm` and when installing
  `Npm.depends` dependencies of Meteor packages has been upgraded from
  2.15.1 to **3.9.6**, which should lead to much flatter node_modules
  dependency trees.

* The `meteor-babel` npm package has been upgraded to 0.11.6, and is now
  installed using `npm@3.9.6`, fixing bugs arising from Windows path
  limits, such as [#7247](https://github.com/meteor/meteor/issues/7247).

* The `reify` npm package has been upgraded to 0.3.4, fixing
  [#7250](https://github.com/meteor/meteor/issues/7250).

* Thanks to caching improvements for the
  `files.{stat,lstat,readdir,realpath}` methods and
  `PackageSource#_findSources`, development server restart times are no
  longer proportional to the number of files in `node_modules`
  directories. [#7253](https://github.com/meteor/meteor/issues/7253)
  [#7008](https://github.com/meteor/meteor/issues/7008)

* When installed via `InstallMeteor.exe` on Windows, Meteor can now be
  easily uninstalled through the "Programs and Features" control panel.

* HTTP requests made by the `meteor` command-line tool now have a timeout
  of 30 seconds, which can be adjusted by the `$TIMEOUT_SCALE_FACTOR`
  environment variable. [#7143](https://github.com/meteor/meteor/pull/7143)

* The `request` npm dependency of the `http` package has been upgraded
  from 2.53.0 to 2.72.0.

* The `--headless` option is now supported by `meteor test` and
  `meteor test-packages`, in addition to `meteor self-test`.
  [#7245](https://github.com/meteor/meteor/pull/7245)

* Miscellaneous fixed bugs:
  [#7255](https://github.com/meteor/meteor/pull/7255)
  [#7239](https://github.com/meteor/meteor/pull/7239)

## v1.3.3.1, 2016-06-17

* Fixed bugs:
  [#7226](https://github.com/meteor/meteor/pull/7226)
  [#7181](https://github.com/meteor/meteor/pull/7181)
  [#7221](https://github.com/meteor/meteor/pull/7221)
  [#7215](https://github.com/meteor/meteor/pull/7215)
  [#7217](https://github.com/meteor/meteor/pull/7217)

* The `node-aes-gcm` npm package used by `oauth-encryption` has been
  upgraded to 0.1.5. [#7217](https://github.com/meteor/meteor/issues/7217)

* The `reify` module compiler has been upgraded to 0.3.3.

* The `meteor-babel` package has been upgraded to 0.11.4.

* The `pathwatcher` npm package has been upgraded to 6.7.0.

* In CoffeeScript files with raw JavaScript enclosed by backticks, the
  compiled JS will no longer contain `require` calls inserted by Babel.
  [#7226](https://github.com/meteor/meteor/issues/7226)

* Code related to the Velocity testing system has been removed.
  [#7235](https://github.com/meteor/meteor/pull/7235)

* Allow smtps:// in MAIL_URL [#7043](https://github.com/meteor/meteor/pull/7043)

* Adds `Accounts.onLogout()` a hook directly analogous to `Accounts.onLogin()`. [PR #6889](https://github.com/meteor/meteor/pull/6889)

## v1.3.3, 2016-06-10

* Node has been upgraded from 0.10.43 to 0.10.45.

* `npm` has been upgraded from 2.14.22 to 2.15.1.

* The `fibers` package has been upgraded to 1.0.13.

* The `meteor-babel` package has been upgraded to 0.10.9.

* The `meteor-promise` package has been upgraded to 0.7.1, a breaking
  change for code that uses `Promise.denodeify`, `Promise.nodeify`,
  `Function.prototype.async`, or `Function.prototype.asyncApply`, since
  those APIs have been removed.

* Meteor packages with binary npm dependencies are now automatically
  rebuilt using `npm rebuild` whenever the version of Node or V8 changes,
  making it much simpler to use Meteor with different versions of Node.
  5dc51d39ecc9e8e342884f3b4f8a489f734b4352

* `*.min.js` files are no longer minified during the build process.
  [PR #6986](https://github.com/meteor/meteor/pull/6986) [Issue #5363](https://github.com/meteor/meteor/issues/5363)

* You can now pick where the `.meteor/local` directory is created by setting the `METEOR_LOCAL_DIR` environment variable. This lets you run multiple instances of the same Meteor app.
  [PR #6760](https://github.com/meteor/meteor/pull/6760) [Issue #6532](https://github.com/meteor/meteor/issues/6532)

* Allow using authType in Facebook login [PR #5694](https://github.com/meteor/meteor/pull/5694)

* Adds flush() method to Tracker to force recomputation [PR #4710](https://github.com/meteor/meteor/pull/4710)

* Adds `defineMutationMethods` option (default: true) to `new Mongo.Collection` to override default behavior that sets up mutation methods (/collection/[insert|update...]) [PR #5778](https://github.com/meteor/meteor/pull/5778)

* Allow overridding the default warehouse url by specifying `METEOR_WAREHOUSE_URLBASE` [PR #7054](https://github.com/meteor/meteor/pull/7054)

* Allow `_id` in `$setOnInsert` in Minimongo: https://github.com/meteor/meteor/pull/7066

* Added support for `$eq` to Minimongo: https://github.com/meteor/meteor/pull/4235

* Insert a `Date` header into emails by default: https://github.com/meteor/meteor/pull/6916/files

* `meteor test` now supports setting the bind address using `--port IP:PORT` the same as `meteor run` [PR #6964](https://github.com/meteor/meteor/pull/6964) [Issue #6961](https://github.com/meteor/meteor/issues/6961)

* `Meteor.apply` now takes a `noRetry` option to opt-out of automatically retrying non-idempotent methods on connection blips: [PR #6180](https://github.com/meteor/meteor/pull/6180)

* DDP callbacks are now batched on the client side. This means that after a DDP message arrives, the local DDP client will batch changes for a minimum of 5ms (configurable via `bufferedWritesInterval`) and a maximum of 500ms (configurable via `bufferedWritesMaxAge`) before calling any callbacks (such as cursor observe callbacks).

* PhantomJS is no longer included in the Meteor dev bundle (#6905). If you
  previously relied on PhantomJS for local testing, the `spiderable`
  package, Velocity tests, or testing Meteor from a checkout, you should
  now install PhantomJS yourself, by running the following commmand:
  `meteor npm install -g phantomjs-prebuilt`

* The `babel-compiler` package now looks for `.babelrc` files and
  `package.json` files with a "babel" section. If found, these files may
  contribute additional Babel transforms that run before the usual
  `babel-preset-meteor` set of transforms. In other words, if you don't
  like the way `babel-preset-meteor` handles a particular kind of syntax,
  you can add your preferred transform plugins to the "presets" or
  "plugins" section of your `.babelrc` or `package.json` file. #6351

* When `BabelCompiler` cannot resolve a Babel plugin or preset package in
  `.babelrc` or `package.json`, it now merely warns instead of
  crashing. #7179

* Compiler plugins can now import npm packages that are visible to their
  input files using `inputFile.require(id)`. b16e8d50194b37d3511889b316345f31d689b020

* `import` statements in application modules now declare normal variables
  for the symbols that are imported, making it significantly easier to
  inspect imported variables when debugging in the browser console or in
  `meteor shell`.

* `import` statements in application modules are no longer restricted to
  the top level, and may now appear inside conditional statements
  (e.g. `if (Meteor.isServer) { import ... }`) or in nested scopes.

* `import` statements now work as expected in `meteor shell`. #6271

* Commands installed in `dev_bundle/lib/node_modules/.bin` (such as
  `node-gyp` and `node-pre-gyp`) are now available to scripts run by
  `meteor npm`. e95dfe410e1b43e8131bc2df9d2c29decdd1eaf6

* When building an application using `meteor build`, "devDependencies"
  listed in `package.json` are no longer copied into the bundle. #6750

* Packages tested with `meteor test-packages` now have access to local
  `node_modules` directories installed in the parent application or in the
  package directory itself. #6827

* You no longer need to specify `DEPLOY_HOSTNAME=galaxy.meteor.com` to run
  `meteor deploy` (and similar commands) against Galaxy. The AWS us-east-1
  Galaxy is now the default for `DEPLOY_HOSTNAME`. If your app's DNS points to
  another Galaxy region, `meteor deploy` will detect that automatically as
  well. #7055

* The `coffeescript` plugin now passes raw JavaScript code enclosed by
  back-ticks to `BabelCompiler`, enabling all ECMAScript features
  (including `import` and `export`) within CoffeeScript. #6000 #6691

* The `coffeescript` package now implies the same runtime environment as
  `ecmascript` (`ecmascript-runtime`, `babel-runtime`, and `promise`, but
  not `modules`). #7184

* When Meteor packages install `npm` dependencies, the
  `process.env.NPM_CONFIG_REGISTRY` environment variable is now
  respected. #7162

* `files.rename` now always executes synchronously. 9856d1d418a4d19c0adf22ec9a92f7ce81a23b05

* "Bare" files contained by `client/compatibility/` directories or added
  with `api.addFiles(path, ..., { bare: true })` are no longer compiled by
  Babel. https://github.com/meteor/meteor/pull/7033#issuecomment-225126778

* Miscellaneous fixed bugs: #6877 #6843 #6881

## v1.3.2.4, 2016-04-20

> Meteor 1.3.2.4 was published because publishing 1.3.2.3 failed in an
unrecoverable way. Meteor 1.3.2.4 contains no additional changes beyond
the changes in 1.3.2.3.

## v1.3.2.3, 2016-04-20

* Reverted accidental changes included in 1.3.2.1 and 1.3.2.2 that
  improved DDP performance by batching updates, but broke some packages
  that relied on private methods of the DDP client Connection class. See
  https://github.com/meteor/meteor/pull/5680 for more details. These
  changes will be reinstated in 1.3.3.

## v1.3.2.2, 2016-04-18

* Fixed bugs #6819 and #6831.

## v1.3.2.1, 2016-04-15

* Fixed faulty comparison of `.sourcePath` and `.targetPath` properties of
  files scanned by the `ImportScanner`, which caused problems for apps
  using the `tap:i18n` package. 6e792a7cf25847b8cd5d5664a0ff45c9fffd9e57

## v1.3.2, 2016-04-15

* The `meteor/meteor` repository now includes a `Roadmap.md` file:
  https://github.com/meteor/meteor/blob/devel/Roadmap.md

* Running `npm install` in `bundle/programs/server` when deploying an app
  also rebuilds any binary npm dependencies, fixing #6537. Set
  METEOR_SKIP_NPM_REBUILD=1 to disable this behavior if necessary.

* Non-.js(on) files in `node_modules` (such as `.less` and `.scss`) are
  now processed by compiler plugins and may be imported by JS. #6037

* The `jquery` package can now be completely removed from any app (#6563),
  and uses `<app>/node_modules/jquery` if available (#6626).

* Source maps are once again generated for all bundled JS files, even if
  they are merely identity mappings, so that the files appear distinct in
  the browser, and stack traces make more sense. #6639

* All application files in `imports` directories are now considered lazy,
  regardless of whether the app is using the `modules` package. This could
  be a breaking change for 1.3.2 apps that do not use `modules` or
  `ecmascript` but contain `imports` directories. Workaround: move files
  out of `imports`, or rename `imports` to something else.

* The `npm-bcrypt` package has been upgraded to use the latest version
  (0.8.5) of the `bcrypt` npm package.

* Compiler plugins can call `addJavaScript({ path })` multiple times with
  different paths for the same source file, and `module.id` will reflect
  this `path` instead of the source path, if they are different. #6806

* Fixed bugs: https://github.com/meteor/meteor/milestones/Release%201.3.2

* Fixed unintended change to `Match.Optional` which caused it to behave the same as the new `Match.Maybe` and incorrectly matching `null` where it previously would not have allowed it. #6735

## v1.3.1, 2016-04-03

* Long isopacket node_modules paths have been shortened, fixing upgrade
  problems on Windows. #6609

* Version 1.3.1 of Meteor can now publish packages for earlier versions of
  Meteor, provided those packages do not rely on modules. #6484 #6618

* The meteor-babel npm package used by babel-compiler has been upgraded to
  version 0.8.4. c8d12aed4e725217efbe86fa35de5d5e56d73c83

* The `meteor node` and `meteor npm` commands now return the same exit
  codes as their child processes. #6673 #6675

* Missing module warnings are no longer printed for Meteor packages, or
  for `require` calls when `require` is not a free variable, fixing
  https://github.com/practicalmeteor/meteor-mocha/issues/19.

* Cordova iOS builds are no longer built by Meteor, but merely prepared
  for building. 88d43a0f16a484a5716050cb7de8066b126c7b28

* Compiler plugin errors were formerly silenced for files not explicitly
  added in package.js. Now those errors are reported when/if the files are
  imported by the ImportScanner. be986fd70926c9dd8eff6d8866205f236c8562c4

## v1.3, 2016-03-27

### ES2015/Modules

* Enable ES2015 and CommonJS modules in Meteor apps and packages, on
  both client and server. Also let you install modules in apps and
  package by running `npm install`. See: https://github.com/meteor/meteor/blob/master/packages/modules/README.md

* Enable ES2015 generators and ES2016 async/await in the `ecmascript`
  package.

* Inherit static getters and setters in subclasses, when using the
  `ecmascript` package. #5624

* Report full file paths on compiler errors when using the
  `ecmascript` package. #5551

* Now possible to `import` or `require` files with a `.json` file
  extension. #5810

* `process.env.NODE_ENV` is now defined on both client and server as
  either `development` or `production`, which also determines the boolean
  flags `Meteor.isDevelopment` and `Meteor.isProduction`.

* Absolute identifiers for app modules no longer have the `/app/` prefix,
  and absolute identifiers for Meteor packages now have the prefix
  `/node_modules/meteor/` instead of just `/node_modules/`, meaning you
  should `import {Blaze} from "meteor/blaze"` instead of `from "blaze"`.

* Package variables imported by application code are once again exposed
  globally, allowing them to be accessed from the browser console or from
  `meteor shell`. #5868

* Fixed global variable assignment analysis during linking. #5870 #5819

* Changes to files in node_modules will now trigger a restart of the
  development server, just like any other file changes. #5815

* The meteor package now exports a `global` variable (a la Node) that
  provides a reliable reference to the global object for all Meteor code.

* Packages in local node_modules directories now take precedence over
  Meteor packages of the same name. #5933

* Upgraded `babel-compiler` to Babel 6, with the following set of plugins:
  https://github.com/meteor/babel-preset-meteor/blob/master/index.js

* Lazy CSS modules may now be imported by JS: 12c946ee651a93725f243f790c7919de3d445a19

* Packages in the top-level node_modules directory of an app can now be
  imported by Meteor packages: c631d3ac35f5ca418b93c454f521989855b8ec72

* Added support for wildcard import and export statements. #5872 #5897

* Client-side stubs for built-in Node modules are now provided
  automatically if the `meteor-node-stubs` npm package is installed. #6056

* Imported file extensions are now optional for file types handled by
  compiler plugins. #6151

* Upgraded Babel packages to ~6.5.0: 292824da3f8449afd1cd39fcd71acd415c809c0f
  Note: .babelrc files are now ignored (#6016), but may be reenabled (#6351).

* Polyfills now provided for `process.nextTick` and `process.platform`. #6167 #6198 #6055 efe53de492da6df785f1cbef2799d1d2b492a939

* The `meteor test-app` command is now `meteor test [--full-app]`:
  ab5ab15768136d55c76d51072e746d80b45ec181

* New apps now include a `package.json` file.
  c51b8cf7ffd8e7c9ca93768a2df93e4b552c199c

* `require.resolve` is now supported.
  https://github.com/benjamn/install/commit/ff6b25d6b5511d8a92930da41db73b93eb1d6cf8

* JSX now enabled in `.js` files processed by the `ecmascript` compiler
  plugin. #6151

* On the server, modules contained within `node_modules` directories are
  now loaded using the native Node `require` function. #6398

* All `<script>` tag(s) for application and package code now appear at the
  end of the `<body>` rather than in the `<head>`. #6375

* The client-side version of `process.env.NODE_ENV` (and other environment
  variables) now matches the corresponding server-side values. #6399

### Performance

* Don't reload package catalog from disk on rebuilds unless package
  dependencies changed. #5747

* Improve minimongo performance on updating documents when there are
  many active observes. #5627

### Platform

* Upgrade to Node v0.10.41.

* Allow all types of URLs that npm supports in `Npm.depends`
  declarations.

* Split up `standard-minifiers` in separate CSS
  (`standard-minifiers-css`) and JS minifiers
  (`standard-minifiers-js`). `standard-minifiers` now acts as an
  umbrella package for these 2 minifiers.

* Allow piping commands to `meteor shell` via STDIN. #5575

* Let users set the CAFILE environment variable to override the SSL
  root certificate list. #4757 #5523

* `force-ssl` is now marked production only.

### Cordova

* Cordova dependencies have been upgraded to the latest versions
  (`cordova-lib` 6.0.0, `cordova-ios` 4.0.1, and `cordova-android` 5.1.0).

* iOS apps now require iOS 8 or higher, and building for iOS requires Xcode 7.2
  to be installed.

* Building for Android now requires Android SDK 23 to be installed. You may also
  need to create a new AVD for the emulator.

* Building Cordova Android apps on Windows is now supported. #4155

* The Crosswalk plugin has been updated to 1.4.0.

* Cordova core plugins are now pinned to minimal versions known to be compatible
  with the included platforms. A warning is printed asking people to upgrade
  their dependencies if they specify an older version, but we'll always use
  the pinned version regardless.

* The plugin used for file serving and hot code push has been completely
  rewritten. Among many other improvements, it downloads updates incrementally,
  can recover from downloading faulty JavaScript code, and is much more
  reliable and performant.
  See [`cordova-plugin-meteor-webapp`](https://github.com/meteor/cordova-plugin-meteor-webapp)
  for more a more detailed description of the new design.

* If the callbacks added with `Meteor.startup()` do not complete within a set
  time, we consider a downloaded version faulty and will fallback to the last
  known good version. The default timeout is 20 seconds, but this can be
  configured by setting `App.setPreference("WebAppStartupTimeout", "10000");`
  (in milliseconds) in `mobile-config.js`.

* We now use `WKWebView` on iOS by default, even on iOS 8 (which works because
  we do not use `file://` URLs).

* We now use `localhost` instead of `meteor.local` to serve files from. Since
  `localhost` is considered a secure origin, this means the web view won't
  disable web platform features that it otherwise would.

* The local server port now lies between 12000-13000 and is chosen based on
  the `appId`, to both be consistent and lessen the chance of collisions between
  multiple Meteor Cordova apps installed on the same device.

* The plugin now allows for local file access on both iOS and Android, using a
  special URL prefix (`http://localhost:<port>/local-filesystem/<path>`).

* App icon and launch image sizes have been updated. Low resolution sizes for
  now unsupported devices have been deprecated, and higher resolution versions
  have been added.

* We now support the modern Cordova whitelist mechanism. `App.accessRule` has
  been updated with new options.

* `meteor build` now supports a `--server-only` option to avoid building
  the mobile apps when `ios` or `android` platforms have been added. It still
  builds the `web.cordova` architecture in the server bundle however, so it can
  be served for hot code pushes.

* `meteor run` now always tries to use an autodetected IP address as the
  mobile `ROOT_URL`, even if we're not running on a device. This avoids a situation
  where an app already installed on a device connects to a restarted development
  server and receives a `localhost` `ROOT_URL`. #5973

* Fixed a discrepancy between the way we calculated client hashes during a mobile
  build and on the server, which meant a Cordova app would always download a
  new version the first time it started up.

* In Cordova apps, `Meteor.startup()` now correctly waits for the
  device to be ready before firing the callback.

### Accounts

* Make `Accounts.forgotPassword` treat emails as case insensitive, as
  the rest of the accounts system does.

### Blaze

* Don't throw in certain cases when calling a template helper with an
  empty data context. #5411 #5736

* Improve automatic blocking of URLs in attribute values to also
  include `vbscript:` URLs.

### Check

* Introduced new matcher `Match.Maybe(type)` which will also match (permit) `null` in addition to `undefined`.  This is a suggested replacement (where appropriate) for `Match.Optional` which did not permit `null`.  This prevents the need to use `Match.OneOf(null, undefined, type)`. #6220

### Testing

* Packages can now be marked as `testOnly` to only run as part of app
  testing with `meteor test`. This is achieved by setting
  `testOnly: true` to `Package.describe`.


### Uncategorized

* Remove warning in the `simple-todos-react` example app. #5716

* Fix interaction between `browser-policy` and `oauth` packages. #5628

* Add README.md to the `tinytest` package. #5750

* Don't crash when calling `ReactiveDict.prototype.clear` if a
  property with a value wasn't previously accessed. #5530 #5602

* Move `DDPRateLimiter` to the server only, since it won't work if it
  is called from the client. It will now error if referenced from the
  client at all.

* Don't call function more than once when passing a `Match.Where`
  argument to `check`. #5630 #5651

* Fix empty object argument check in `this.subscribe` in
  templates. #5620

* Make `HTTP.call` not crash on undefined content. #5565 #5601

* Return observe handle from
  `Mongo.Collection.prototype._publishCursor`. #4983 #5615

* Add 'Did you mean?' reminders for some CLI commands to help Rails
  developers. #5593

* Make internal shell scripts compatible with other Unix-like
  systems. #5585

* Add a `_pollingInterval` option to `coll.find()` that can be used in
  conjunction with `_disableOplog: true`. #5586

* Expose Tinytest internals which can be used to extend it. #3541

* Improve error message from `check` when passing in null. #5545

* Split up `standard-minifiers` in separate CSS (`standard-minifier-css`) and JS
  minifiers(`standard-minifier-js`). `standard-minifiers` now acts as an umbrella package for these
  2 minifiers.

* Detect new Facebook user-agent in the `spiderable` package. #5516

* `Match.ObjectIncluding` now really requires plain objects. #6140

* Allow `git+` URL schemes for npm dependencies. #844

* Expose options `disableOplog`, `pollingIntervalMs`, and
  `pollingThrottleMs` to `Cursor.find` for tuning observe parameters
  on the server.

* Expose `dynamicHead` and `dynamicBody` hooks in boilerplate generation allowing code to inject content into the body and head tags from the server. #3860

* Add methods of the form `BrowserPolicy.content.allow<ContentType>BlobUrl()` to BrowserPolicy #5141

* Move `<script>` tags to end of `<body>` to enable 'loading' UI to be inserted into the boilerplate #6375

* Adds WebAppInternals.setBundledJsCssUrlRewriteHook allowing apps to supply a hook function that can create a dynamic bundledJsCssPrefix at runtime. This is useful if you're using a CDN by giving you a way to ensure the CDN won't cache broken js/css resources during an app upgrade.

Patches contributed by GitHub users vereed, mitar, nathan-muir,
robfallows, skishore, okland, Primigenus, zimme, welelay, rgoomar,
bySabi, mbrookes, TomFreudenberg, TechPlexEngineer, zacharydenton,
AlexeyMK, gwendall, dandv, devgrok, brianlukoff.


## v.1.2.1, 2015-10-26

* `coll.insert()` now uses a faster (but cryptographically insecure)
  algorithm to generate document IDs when called outside of a method
  and an `_id` field is not explicitly passed. With this change, there
  are no longer two algorithms used to generate document
  IDs. `Random.id()` can still be used to generate cryptographically
  secure document IDs. [#5161](https://github.com/meteor/meteor/issues/5161)

* The `ecmascript-collections` package has been renamed to
  `ecmascript-runtime` and now includes a more complete selection of
  ES2015 polyfills and shims from [`core-js`](https://www.npmjs.com/package/core-js).
  The complete list can be found
  [here](https://github.com/meteor/ecmascript-runtime/blob/master/server.js).

* Check type of `onException` argument to `bindEnvironment`. [#5271](https://github.com/meteor/meteor/issues/5271)

* WebApp's `PORT` environment variable can now be a named pipe to better support
  deployment on IIS on Windows. [4413](https://github.com/meteor/meteor/issues/4413)

* `Template.dynamic` can be now used as a block helper:
  `{{#Template.dynamic}} ... {{/Template.dynamic}}` [#4756](https://github.com/meteor/meteor/issues/4756)

* `Collection#allow/deny` now throw errors when passed falsy values. [#5442](https://github.com/meteor/meteor/pull/5442)

* `source-map` has been updated to a newer patch version, which fixes major bugs
  in particular around loading bundles generated by Webpack. [#5411](https://github.com/meteor/meteor/pull/5411)

* `check` now returns instead of throwing errors internally, which should make
  it much faster. `check` is used in many core Meteor packages, so this should
  result in small performance improvements across the framework. [#4584](https://github.com/meteor/meteor/pull/4584)

* The `userEmail` option to `Meteor.loginWithMeteorDeveloperAccount` has been
  renamed to `loginHint`, and now supports Google accounts as well. The old
  option still works for backwards compatibility. [#2422](https://github.com/meteor/meteor/issues/2422) [#5313](https://github.com/meteor/meteor/pull/5313)

* The old `addFiles` API for adding package assets no longer throws an error,
  making it easier to share packages between pre- and post-1.2 versions of
  Meteor. [#5458](https://github.com/meteor/meteor/issues/5458)

* Normally, you can't deploy to free meteor.com hosting or Galaxy from a
  non-Linux machine if you have *local* non-published packages with binary
  dependencies, nor can you run `meteor build --architecture SomeOtherArch`. As
  a temporary workaround, if you set the `METEOR_BINARY_DEP_WORKAROUND`
  variable, you will be able to deploy to Galaxy (but not free meteor.com
  hosting), and tarballs built with `meteor build` will contain a
  `programs/server/setup.sh` shell script which should be run on the server to
  install those packages.

## v1.2.0.2, 2015-09-28

* Update Crosswalk plugin for Cordova to 1.3.1. [#5267](https://github.com/meteor/meteor/issues/5267)

* Fix `meteor add` for a Cordova plugin using a Git URL with SHA.

* Upgraded the `promise` package to use `meteor-promise@0.5.0`, which uses
  the global `Promise` constructor in browsers that define it natively.

* Fix error in assigning attributes to `<body>` tag when using Blaze templates
  or `static-html`. [#5232](https://github.com/meteor/meteor/issues/5232)

## v1.2.0.1, 2015-09-22

* Fix incorrect publishing of packages with exports but no source. [#5228](https://github.com/meteor/meteor/issues/5228)

## v1.2, 2015-09-21

There are quite a lot of changes in Meteor 1.2. See the
[Wiki](https://github.com/meteor/meteor/wiki/Breaking-changes-in-Meteor-1.2) for
a shorter list of breaking changes you should be aware of when upgrading.

### Core Packages

* `meteor-platform` has been deprecated in favor of the smaller `meteor-base`,
  with apps listing their other dependencies explicitly.  The v1.2 upgrader
  will rewrite `meteor-platform` in existing apps.  `meteor-base` puts fewer
  symbols in the global namepsace, so it's no longer true that all apps
  have symbols like `Random` and `EJSON` in the global namespace.

* New packages: `ecmascript`, `es5-shim`, `ecmascript-collections`, `promise`,
  `static-html`, `jshint`, `babel-compiler`

* No longer include the `json` package by default, which contains code for
  `JSON.parse` and `JSON.stringify`.  (The last browser to not support JSON
  natively was Internet Explorer 7.)

* `autoupdate` has been renamed `hot-code-push`

### Meteor Accounts

* Login attempts are now rate-limited by default.  This can be turned off
  using `Accounts.removeDefaultRateLimit()`.

* `loginWithPassword` now matches username or email in a case insensitive
  manner. If there are multiple users with a username or email only differing
  in case, a case sensitive match is required. [#550](https://github.com/meteor/meteor/issues/550)

* `loginWithGithub` now requests `user:email` scope by default, and attempts
  to fetch the user's emails. If no public email has been set, we use the
  primary email instead. We also store the complete list of emails. [#4545](https://github.com/meteor/meteor/issues/4545)

* When an account's email address is verified, deactivate other verification
  tokens.  [#4626](https://github.com/meteor/meteor/issues/4626)

* Fix bug where blank page is shown when an expired login token is
  present. [#4825](https://github.com/meteor/meteor/issues/4825)

* Fix `OAuth1Binding.prototype.call` when making requests to Twitter
  with a large parameter set.

* Directions for setting up Google OAuth in accounts-ui have been updated to
  match Google's new requirements.

* Add `Accounts.oauth.unregisterService` method, and ensure that users can only
  log in with currently registered services.  [#4014](https://github.com/meteor/meteor/issues/4014)

* The `accounts-base` now defines reusable `AccountsClient` and
  `AccountsServer` constructors, so that users can create multiple
  independent instances of the `Accounts` namespace.  [#4233](https://github.com/meteor/meteor/issues/4233)

* Create an index for `Meteor.users` on
  `services.email.verificationTokens.token` (instead of
  `emails.validationTokens.token`, which never was used for anything).  [#4482](https://github.com/meteor/meteor/issues/4482)

* Remove an IE7-specific workaround from accounts-ui.  [#4485](https://github.com/meteor/meteor/issues/4485)

### Livequery

* Improved server performance by reducing overhead of processing oplog after
  database writes. Improvements are most noticeable in case when a method is
  doing a lot of writes on collections with plenty of active observers.  [#4694](https://github.com/meteor/meteor/issues/4694)

### Mobile

* The included Cordova tools have been updated to the latest version 5.2.0.
  This includes Cordova Android 4.1 and Cordova iOS 3.9. These updates may
  require you to make changes to your app. For details, see the [Cordova release
  notes] (https://cordova.apache.org/#news) for for the different versions.

* Thanks to Cordova Android's support for pluggable web views, it is now
  possible to install the [Crosswalk plugin]
  (https://crosswalk-project.org/documentation/cordova/cordova_4.html), which
  offers a hugely improved web view on older Android versions.
  You can add the plugin to your app with `meteor add crosswalk`.

* The bundled Android tools have been removed and a system-wide install of the
  Android SDK is now required. This should make it easier to keep the
  development toolchain up to date and helps avoid some difficult to diagnose
  failures. If you don't have your own Android tools installed already, you can
  find more information about installing the Android SDK for [Mac] (https://github.com/meteor/meteor/wiki/Mobile-Dev-Install:-Android-on-Mac)
  or [Linux]
  (https://github.com/meteor/meteor/wiki/Mobile-Dev-Install:-Android-on-Linux).

* As part of moving to npm, many Cordova plugins have been renamed. Meteor
  should perform conversions automatically, but you may want to be aware of this
  to avoid surprises. See [here]
  (https://cordova.apache.org/announcements/2015/04/21/plugins-release-and-move-to-npm.html)
  for more information.

* Installing plugins from the local filesystem is now supported using `file://`
  URLs, which should make developing your own plugins more convenient. It is
  also needed as a temporary workaround for using the Facebook plugin.
  Relative references are interpreted relative to the Meteor project directory.
  (As an example,
  `meteor add cordova:phonegap-facebook-plugin@file://../phonegap-facebook-plugin`
  would attempt to install the plugin from the same directory you Meteor project
  directory is located in.)

* Meteor no longer supports installing Cordova plugins from tarball URLs, but
  does support Git URLs with a SHA reference (like
  `https://github.com/apache/cordova-plugin-file#c452f1a67f41cb1165c92555f0e721fbb07329cc`).
  Existing GitHub tarball URLs are converted automatically.

* Allow specifying a `buildNumber` in `App.info`, which is used to set the
  `android-versionCode` and `ios-CFBundleVersion` in the `config.xml` of the
  Cordova project. The build number is used to differentiate between
  different versions of the app, and should be incremented before distributing
  a built app to stores or testing services. [#4048](https://github.com/meteor/meteor/issues/4048)

* Other changes include performance enhancements when building and running,
  and improved requirements checking and error reporting.

* Known issue: we do not currently show logging output when running on the
  iOS Simulator. As a workaround, you can `meteor run ios-device` to open the
  project in Xcode and watch the output there.

### Templates/Blaze

* New syntax: Handlebars sub-expressions are now supported -- as in,
  `{{helper (anotherHelper arg1 arg2)}}` -- as well as new block helper forms
  `#each .. in ..` and `#let x=y`.  See
  https://github.com/meteor/meteor/tree/devel/packages/spacebars

* Add a special case for the new `react-template-helper` package -- don't let
  templates use {{> React}} with siblings since `React.render` assumes it's
  being rendered into an empty container element. (This lets us throw the error
  when compiling templates rather than when the app runs.)

* Improve parsing of `<script>` and `<style>` tags.  [#3797](https://github.com/meteor/meteor/issues/3797)

* Fix a bug in `observe-sequence`. The bug was causing unnecessary rerenderings
  in an instance of `#each` block helper followed by false "duplicate ids"
  warnings. [#4049](https://github.com/meteor/meteor/issues/4049)

* `TemplateInstance#subscribe` now has a new `connection` option, which
  specifies which connection should be used when making the subscription. The
  default is `Meteor.connection`, which is the connection used when calling
  `Meteor.subscribe`.

* Fix external `<script>` tags in body or templates.  [#4415](https://github.com/meteor/meteor/issues/4415)

* Fix memory leak.  [#4289](https://github.com/meteor/meteor/issues/4289)

* Avoid recursion when materializing DOM elements, to avoid stack overflow
  errors in certain browsers. [#3028](https://github.com/meteor/meteor/issues/3028)

* Blaze and Meteor's built-in templating are now removable using
  `meteor remove blaze-html-templates`. You can add back support for static
  `head` and `body` tags in `.html` files by using the `static-html` package.

### DDP

* Websockets now support the
  [`permessage-deflate`](https://tools.ietf.org/id/draft-ietf-hybi-permessage-compression-19.txt)
  extension, which compresses data on the wire. It is enabled by default on the
  server. To disable it, set `$SERVER_WEBSOCKET_COMPRESSION` to `0`. To configure
  compression options, set `$SERVER_WEBSOCKET_COMPRESSION` to a JSON object that
  will be used as an argument to
  [`deflate.configure`](https://github.com/faye/permessage-deflate-node/blob/master/README.md).
  Compression is supported on the client side by Meteor's Node DDP client and by
  browsers including Chrome, Safari, and Firefox 37.

* The `ddp` package has been split into `ddp-client` and `ddp-server` packages;
  using `ddp` is equivalent to using both. This allows you to use the Node DDP
  client without adding the DDP server to your app.  [#4191](https://github.com/meteor/meteor/issues/4191) [#3452](https://github.com/meteor/meteor/issues/3452)

* On the client, `Meteor.call` now takes a `throwStubExceptions` option; if set,
  exceptions thrown by method stubs will be thrown instead of logged, and the
  method will not be invoked on the server.  [#4202](https://github.com/meteor/meteor/issues/4202)

* `sub.ready()` should return true inside that subscription's `onReady`
  callback.  [#4614](https://github.com/meteor/meteor/issues/4614)

* Fix method calls causing broken state when socket is reconnecting.  [#5104](https://github.com/meteor/meteor/issues/5104)

### Isobuild

* Build plugins will no longer process files whose names match the extension
  exactly (with no extra dot). If your build plugin needs to match filenames
  exactly, you should use the new build plugin API in this release which
  supplies a special `filenames` option. [#3985](https://github.com/meteor/meteor/issues/3985)

* Adding the same file twice in the same package is now an error. Previously,
  this could either lead to the file being included multiple times, or to a
  build time crash.

* You may now specify the `bare` option for JavaScript files on the server.
  Previous versions only allowed this on the client. [#3681](https://github.com/meteor/meteor/issues/3681)

* Ignore `node_modules` directories in apps instead of processing them as Meteor
  source code.  [#4457](https://github.com/meteor/meteor/issues/4457) [#4452](https://github.com/meteor/meteor/issues/4452)

* Backwards-incompatible change for package authors: Static assets in package.js files must now be
  explicitly declared by using `addAssets` instead of `addFiles`. Previously,
  any file that didn't have a source handler was automatically registered as a
  server-side asset. The `isAsset` option to `addFiles` is also deprecated in
  favor of `addAssets`.

* Built files are now always annotated with line number comments, to improve the
  debugging experience in browsers that don't support source maps.

* There is a completely new API for defining build plugins that cache their
  output. There are now special APIs for defining linters and minifiers in
  addition to compilers. The core Meteor packages for `less`, `coffee`, `stylus`
  and `html` files have been updated to use this new API. Read more on the
  [Wiki page](https://github.com/meteor/meteor/wiki/Build-Plugins-API).

### CSS

* LESS and Stylus now support cross-package imports.

* CSS concatenation and minification is delegated to the `standard-minifiers`
  package, which is present by default (and added to existing apps by the v1.2
  upgrader).

* CSS output is now split into multiple stylesheets to avoid hitting limits on
  rules per stylesheet in certain versions of Internet Explorer. [#1876](https://github.com/meteor/meteor/issues/1876)

### Mongo

* The oplog observe driver now properly updates queries when you drop a
  database.  [#3847](https://github.com/meteor/meteor/issues/3847)

* MongoID logic has been moved out of `minimongo` into a new package called
  `mongo-id`.

* Fix Mongo upserts with dotted keys in selector.  [#4522](https://github.com/meteor/meteor/issues/4522)


### `meteor` command-line tool

* You can now create three new example apps with the command line tool. These
  are the apps from the official tutorials at http://meteor.com/tutorials, which
  demonstrate building the same app with Blaze, Angular, and React. Try these
  apps with:

  ```sh
  meteor create --example simple-todos
  meteor create --example simple-todos-react
  meteor create --example simple-todos-angular
  ```

* `meteor shell` no longer crashes when piped from another command.

* Avoid a race condition in `meteor --test` and work with newer versions of the
  Velocity package.  [#3957](https://github.com/meteor/meteor/issues/3957)

* Improve error handling when publishing packages.  [#3977](https://github.com/meteor/meteor/issues/3977)

* Improve messaging around publishing binary packages.  [#3961](https://github.com/meteor/meteor/issues/3961)

* Preserve the value of `_` in `meteor shell`.  [#4010](https://github.com/meteor/meteor/issues/4010)

* `meteor mongo` now works on OS X when certain non-ASCII characters are in the
  pathname, as long as the `pgrep` utility is installed (it ships standard with
  OS X 10.8 and newer).  [#3999](https://github.com/meteor/meteor/issues/3999)

* `meteor run` no longer ignores (and often reverts) external changes to
  `.meteor/versions` which occur while the process is running.  [#3582](https://github.com/meteor/meteor/issues/3582)

* Fix crash when downloading two builds of the same package version
  simultaneously.  [#4163](https://github.com/meteor/meteor/issues/4163)

* Improve messages printed by `meteor update`, displaying list of packages
  that are not at the latest version available.

* When determining file load order, split file paths on path separator
  before comparing path components alphabetically.  [#4300](https://github.com/meteor/meteor/issues/4300)

* Fix inability to run `mongod` due to lack of locale configuration on some
  platforms, and improve error message if the failure still occurs.  [#4019](https://github.com/meteor/meteor/issues/4019)

* New `meteor lint` command.

### Minimongo

* The `$push` query modifier now supports a `$position` argument.  [#4312](https://github.com/meteor/meteor/issues/4312)

* `c.update(selector, replacementDoc)` no longer shares mutable state between
  replacementDoc and Minimongo internals. [#4377](https://github.com/meteor/meteor/issues/4377)

### Email

* `Email.send` now has a new option, `attachments`, in the same style as
  `mailcomposer`.
  [Details here.](https://github.com/andris9/mailcomposer#add-attachments)

### Tracker

* New `Tracker.Computation#onStop` method.  [#3915](https://github.com/meteor/meteor/issues/3915)

* `ReactiveDict` has two new methods, `clear` and `all`. `clear` resets
  the dictionary as if no items had been added, meaning all calls to `get` will
  return `undefined`. `all` converts the dictionary into a regular JavaScript
  object with a snapshot of the keys and values. Inside an autorun, `all`
  registers a dependency on any changes to the dictionary. [#3135](https://github.com/meteor/meteor/issues/3135)

### Utilities

* New `beforeSend` option to `HTTP.call` on the client allows you to directly
  access the `XMLHttpRequest` object and abort the call.  [#4419](https://github.com/meteor/meteor/issues/4419) [#3243](https://github.com/meteor/meteor/issues/3243) [#3266](https://github.com/meteor/meteor/issues/3266)

* Parse `application/javascript` and `application/x-javascript` HTTP replies as
  JSON too.  [#4595](https://github.com/meteor/meteor/issues/4595)

* `Match.test` from the `check` package now properly compares boolean literals,
  just like it does with Numbers and Strings. This applies to the `check`
  function as well.

* Provide direct access to the `mailcomposer` npm module used by the `email`
  package on `EmailInternals.NpmModules`. Allow specifying a `MailComposer`
  object to `Email.send` instead of individual options.  [#4209](https://github.com/meteor/meteor/issues/4209)

* Expose `Spiderable.requestTimeoutMs` from `spiderable` package to
  allow apps to set the timeout for running phantomjs.

* The `spiderable` package now reports the URL it's trying to fetch on failure.


### Other bug fixes and improvements

* Upgraded dependencies:

  - Node: 0.10.40 (from 0.10.36)
  - uglify-js: 2.4.20 (from 2.4.17)
  - http-proxy: 1.11.1 (from 1.6.0)

* `Meteor.loginWithGoogle` now supports `prompt`. Choose a prompt to always be
  displayed on Google login.

* Upgraded `coffeescript` package to depend on NPM packages
  coffeescript@1.9.2 and source-map@0.4.2. [#4302](https://github.com/meteor/meteor/issues/4302)

* Upgraded `fastclick` to 1.0.6 to fix an issue in iOS Safari. [#4393](https://github.com/meteor/meteor/issues/4393)

* Fix `Error: Can't render headers after they are sent to the client`.  [#4253](https://github.com/meteor/meteor/issues/4253) [#4750](https://github.com/meteor/meteor/issues/4750)

* `Meteor.settings.public` is always available on client and server,
  and modifications made on the server (for example, during app initialization)
  affect the value seen by connecting clients. [#4704](https://github.com/meteor/meteor/issues/4704)

### Windows

* Increase the buffer size for `netstat` when looking for running Mongo servers. [#4125](https://github.com/meteor/meteor/issues/4125)

* The Windows installer now always fetches the latest available version of
  Meteor at runtime, so that it doesn't need to be recompiled for every release.

* Fix crash in `meteor mongo` on Windows.  [#4711](https://github.com/meteor/meteor/issues/4711)


## v1.1.0.3, 2015-08-03

### Accounts

* When using Facebook API version 2.4, properly fetch `email` and other fields.
  Facebook recently forced all new apps to use version 2.4 of their API.  [#4743](https://github.com/meteor/meteor/issues/4743)


## v1.1.0.2, 2015-04-06

### `meteor` command-line tool

* Revert a change in 1.1.0.1 that caused `meteor mongo` to fail on some Linux
  systems. [#4115](https://github.com/meteor/meteor/issues/4115), [#4124](https://github.com/meteor/meteor/issues/4124), [#4134](https://github.com/meteor/meteor/issues/4134)


## v1.1.0.1, 2015-04-02

### Blaze

* Fix a regression in 1.1 in Blaze Templates: an error happening when View is
  invalidated immediately, causing a client-side crash (accessing
  `destroyMembers` of `undefined`). [#4097](https://github.com/meteor/meteor/issues/4097)

## v1.1, 2015-03-31

### Windows Support

* The Meteor command line tool now officially supports Windows 7, Windows 8.1,
  Windows Server 2008, and Windows Server 2012. It can run from PowerShell or
  Command Prompt.

* There is a native Windows installer that will be available for download from
  <https://www.meteor.com/install> starting with this release.

* In this release, Meteor on Windows supports all features available on Linux
  and Mac except building mobile apps with PhoneGap/Cordova.

* The `meteor admin get-machine` command now supports an additional
  architecture, `os.windows.x86_32`, which can be used to build binary packages
  for Windows.

### Version Solver

* The code that selects compatible package versions for `meteor update`
  and resolves conflicts on `meteor add` has been rewritten from the ground up.
  The core solver algorithm is now based on MiniSat, an open-source SAT solver,
  improving performance and maintainability.

* Refresh the catalog instead of downgrading packages when the versions in
  `.meteor/versions` aren't in the cache.  [#3653](https://github.com/meteor/meteor/issues/3653)

* Don't downgrade packages listed in `.meteor/packages`, or upgrade to a new
  major version, unless the new flag `--allow-incompatible-update` is passed
  as an override.

* Error messages are more detailed when constraints are unsatisfiable.

* Prefer "patched" versions of new indirect dependencies, and take patches
  to them on `meteor update` (for example, `1.0.1` or `1.0.0_1` over `1.0.0`).

* Version Solver is instrumented for profiling (`METEOR_PROFILE=1` in the
  environment).

* Setting the `METEOR_PRINT_CONSTRAINT_SOLVER_INPUT` environment variable
  prints information useful for diagnosing constraint solver bugs.

### Tracker

* Schedule the flush cycle using a better technique than `setTimeout` when
  available.  [#3889](https://github.com/meteor/meteor/issues/3889)

* Yield to the event loop during the flush cycle, unless we're executing a
  synchronous `Tracker.flush()`.  [#3901](https://github.com/meteor/meteor/issues/3901)

* Fix error reporting not being source-mapped properly. [#3655](https://github.com/meteor/meteor/issues/3655)

* Introduce a new option for `Tracker.autorun` - `onError`. This callback can be
  used to handle errors caught in the reactive computations. [#3822](https://github.com/meteor/meteor/issues/3822)

### Blaze

* Fix stack overflow from nested templates and helpers by avoiding recursion
  during rendering.  [#3028](https://github.com/meteor/meteor/issues/3028)

### `meteor` command-line tool

* Don't fail if `npm` prints more than 200K.  [#3887](https://github.com/meteor/meteor/issues/3887)


### Other bug fixes and improvements

* Upgraded dependencies:

  - uglify-js: 2.4.17 (from 2.4.13)

Patches contributed by GitHub users hwillson, mitar, murillo128, Primigenus,
rjakobsson, and tmeasday.


## v1.0.5, 2015-03-25

* This version of Meteor now uses version 2.2 of the Facebook API for
  authentication, instead of 1.0. If you use additional Facebook API methods
  beyond login, you may need to request new permissions.

  Facebook will automatically switch all apps to API version 2.0 on April
  30th, 2015. Please make sure to update your application's permissions and API
  calls by that date.

  For more details, see
  https://github.com/meteor/meteor/wiki/Facebook-Graph-API-Upgrade


## v1.0.4.2, 2015-03-20

* Fix regression in 1.0.4 where using Cordova for the first time in a project
  with hyphens in its directory name would fail.  [#3950](https://github.com/meteor/meteor/issues/3950)


## v1.0.4.1, 2015-03-18

* Fix regression in 1.0.4 where `meteor publish-for-arch` only worked for
  packages without colons in their name.  [#3951](https://github.com/meteor/meteor/issues/3951)

## v1.0.4, 2015-03-17

### Mongo Driver

* Meteor is now tested against MongoDB 2.6 by default (and the bundled version
  used by `meteor run` has been upgraded). It should still work fine with
  MongoDB 2.4.  Previous versions of Meteor mostly worked with MongoDB 2.6, with
  a few caveats:

    - Some upsert invocations did not work with MongoDB in previous versions of
      Meteor.
    - Previous versions of Meteor required setting up a special "user-defined
      role" with access to the `system.replset` table to use the oplog observe
      driver with MongoDB 2.6.  These extra permissions are not required with
      this version of Meteor.

  The MongoDB command needed to set up user permissions for the oplog observe
  driver is slightly different in MongoDB 2.6; see
  https://github.com/meteor/meteor/wiki/Oplog-Observe-Driver for details.

  We have also tested Meteor against the recently-released MongoDB 3.0.0.
  While we are not shipping MongoDB 3.0 with Meteor in this release (preferring
  to wait until its deployment is more widespread), we believe that Meteor
  1.0.4 apps will work fine when used with MongoDB 3.0.0 servers.

* Fix 0.8.1 regression where failure to connect to Mongo at startup would log a
  message but otherwise be ignored. Now it crashes the process, as it did before
  0.8.1.  [#3038](https://github.com/meteor/meteor/issues/3038)

* Use correct transform for allow/deny rules in `update` when different rules
  have different transforms.  [#3108](https://github.com/meteor/meteor/issues/3108)

* Provide direct access to the collection and database objects from the npm
  Mongo driver via new `rawCollection` and `rawDatabase` methods on
  `Mongo.Collection`.  [#3640](https://github.com/meteor/meteor/issues/3640)

* Observing or publishing an invalid query now throws an error instead of
  effectively hanging the server.  [#2534](https://github.com/meteor/meteor/issues/2534)


### Livequery

* If the oplog observe driver gets too far behind in processing the oplog, skip
  entries and re-poll queries instead of trying to keep up.  [#2668](https://github.com/meteor/meteor/issues/2668)

* Optimize common cases faced by the "crossbar" data structure (used by oplog
  tailing and DDP method write tracking).  [#3697](https://github.com/meteor/meteor/issues/3697)

* The oplog observe driver recovers from failed attempts to apply the modifier
  from the oplog (eg, because of empty field names).


### Minimongo

* When acting as an insert, `c.upsert({_id: 'x'}, {foo: 1})` now uses the `_id`
  of `'x'` rather than a random `_id` in the Minimongo implementation of
  `upsert`, just like it does for `c.upsert({_id: 'x'}, {$set: {foo: 1}})`.
  (The previous behavior matched a bug in the MongoDB 2.4 implementation of
  upsert that is fixed in MongoDB 2.6.)  [#2278](https://github.com/meteor/meteor/issues/2278)

* Avoid unnecessary work while paused in minimongo.

* Fix bugs related to observing queries with field filters: `changed` callbacks
  should not trigger unless a field in the filter has changed, and `changed`
  callbacks need to trigger when a parent of an included field is
  unset.  [#2254](https://github.com/meteor/meteor/issues/2254) [#3571](https://github.com/meteor/meteor/issues/3571)

* Disallow setting fields with empty names in minimongo, to match MongoDB 2.6
  semantics.


### DDP

* Subscription handles returned from `Meteor.subscribe` and
  `TemplateInstance#subscribe` now have a `subscriptionId` property to identify
  which subscription the handle is for.

* The `onError` callback to `Meteor.subscribe` has been replaced with a more
  general `onStop` callback that has an error as an optional first argument.
  The `onStop` callback is called when the subscription is terminated for
  any reason.  `onError` is still supported for backwards compatibility. [#1461](https://github.com/meteor/meteor/issues/1461)

* The return value from a server-side `Meteor.call` or `Meteor.apply` is now a
  clone of what the function returned rather than sharing mutable state.  [#3201](https://github.com/meteor/meteor/issues/3201)

* Make it easier to use the Node DDP client implementation without running a web
  server too.  [#3452](https://github.com/meteor/meteor/issues/3452)


### Blaze

* Template instances now have a `subscribe` method that functions exactly like
  `Meteor.subscribe`, but stops the subscription when the template is destroyed.
  There is a new method on Template instances called `subscriptionsReady()`
  which is a reactive function that returns true when all of the subscriptions
  made with `TemplateInstance#subscribe` are ready. There is also a built-in
  helper that returns the same thing and can be accessed with
  `Template.subscriptionsReady` inside any template.

* Add `onRendered`, `onCreated`, and `onDestroyed` methods to
  `Template`. Assignments to `Template.foo.rendered` and so forth are deprecated
  but are still supported for backwards compatibility.

* Fix bug where, when a helper or event handler was called from inside a custom
  block helper,  `Template.instance()` returned the `Template.contentBlock`
  template instead of the actual user-defined template, making it difficult to
  use `Template.instance()` for local template state.

* `Template.instance()` now works inside `Template.body`.  [#3631](https://github.com/meteor/meteor/issues/3631)

* Allow specifying attributes on `<body>` tags in templates.

* Improve performance of rendering large arrays.  [#3596](https://github.com/meteor/meteor/issues/3596)


### Isobuild

* Support `Npm.require('foo/bar')`.  [#3505](https://github.com/meteor/meteor/issues/3505) [#3526](https://github.com/meteor/meteor/issues/3526)

* In `package.js` files, `Npm.require` can only require built-in Node modules
  (and dev bundle modules, though you shouldn't depend on that), not the modules
  from its own `Npm.depends`. Previously, such code would work but only on the
  second time a `package.js` was executed.

* Ignore vim swap files in the `public` and `private` directories.  [#3322](https://github.com/meteor/meteor/issues/3322)

* Fix regression in 1.0.2 where packages might not be rebuilt when the compiler
  version changes.


### Meteor Accounts

* The `accounts-password` `Accounts.emailTemplates` can now specify arbitrary
  email `headers`.  The `from` address can now be set separately on the
  individual templates, and is a function there rather than a static
  string. [#2858](https://github.com/meteor/meteor/issues/2858) [#2854](https://github.com/meteor/meteor/issues/2854)

* Add login hooks on the client: `Accounts.onLogin` and
  `Accounts.onLoginFailure`. [#3572](https://github.com/meteor/meteor/issues/3572)

* Add a unique index to the collection that stores OAuth login configuration to
  ensure that only one configuration exists per service.  [#3514](https://github.com/meteor/meteor/issues/3514)

* On the server, a new option
  `Accounts.setPassword(user, password, { logout: false })` overrides the
  default behavior of logging out all logged-in connections for the user.  [#3846](https://github.com/meteor/meteor/issues/3846)


### Webapp

* `spiderable` now supports escaped `#!` fragments.  [#2938](https://github.com/meteor/meteor/issues/2938)

* Disable `appcache` on Firefox by default.  [#3248](https://github.com/meteor/meteor/issues/3248)

* Don't overly escape `Meteor.settings.public` and other parts of
  `__meteor_runtime_config__`.  [#3730](https://github.com/meteor/meteor/issues/3730)

* Reload the client program on `SIGHUP` or Node-specific IPC messages, not
  `SIGUSR2`.


### `meteor` command-line tool

* Enable tab-completion of global variables in `meteor shell`.  [#3227](https://github.com/meteor/meteor/issues/3227)

* Improve the stability of `meteor shell`.  [#3437](https://github.com/meteor/meteor/issues/3437) [#3595](https://github.com/meteor/meteor/issues/3595) [#3591](https://github.com/meteor/meteor/issues/3591)

* `meteor login --email` no longer takes an ignored argument.  [#3532](https://github.com/meteor/meteor/issues/3532)

* Fix regression in 1.0.2 where `meteor run --settings s` would ignore errors
  reading or parsing the settings file.  [#3757](https://github.com/meteor/meteor/issues/3757)

* Fix crash in `meteor publish` in some cases when the package is inside an
  app. [#3676](https://github.com/meteor/meteor/issues/3676)

* Fix crashes in `meteor search --show-all` and `meteor search --maintainer`.
  \#3636

* Kill PhantomJS processes after `meteor --test`, and only run the app
  once. [#3205](https://github.com/meteor/meteor/issues/3205) [#3793](https://github.com/meteor/meteor/issues/3793)

* Give a better error when Mongo fails to start up due to a full disk.  [#2378](https://github.com/meteor/meteor/issues/2378)

* After killing existing `mongod` servers, also clear the `mongod.lock` file.

* Stricter validation for package names: they cannot begin with a hyphen, end
  with a dot, contain two consecutive dots, or start or end with a colon.  (No
  packages on Atmosphere fail this validation.)  Additionally, `meteor create
  --package` applies the same validation as `meteor publish` and disallows
  packages with multiple colons.  (Packages with multiple colons like
  `local-test:iron:router` are used internally by `meteor test-packages` so that
  is not a strict validation rule.)

* `meteor create --package` now no longer creates a directory with the full
  name of the package, since Windows file systems cannot have colon characters
  in file paths. Instead, the command now creates a directory named the same
  as the second part of the package name after the colon (without the username
  prefix).


### Meteor Mobile

* Upgrade the Cordova CLI dependency from 3.5.1 to 4.2.0. See the release notes
  for the 4.x series of the Cordova CLI [on Apache
  Cordova](http://cordova.apache.org/announcements/2014/10/16/cordova-4.html).

* Related to the recently discovered [attack
  vectors](http://cordova.apache.org/announcements/2014/08/04/android-351.html)
  in Android Cordova apps, Meteor Cordova apps no longer allow access to all
  domains by default. If your app access external resources over XHR, you need
  to add them to the whitelist of allowed domains with the newly added
  [`App.accessRule`
  method](https://docs.meteor.com/#/full/App-accessRule) in your
  `mobile-config.js` file.

* Upgrade Cordova Plugins dependencies in Meteor Core packages:
  - `org.apache.cordova.file`: from 1.3.0 to 1.3.3
  - `org.apache.cordova.file-transfer`: from 0.4.4 to 0.5.0
  - `org.apache.cordova.splashscreen`: from 0.3.3 to 1.0.0
  - `org.apache.cordova.console`: from 0.2.10 to 0.2.13
  - `org.apache.cordova.device`: from 0.2.11 to 0.3.0
  - `org.apache.cordova.statusbar`: from 0.1.7 to 0.1.10
  - `org.apache.cordova.inappbrowser`: from 0.5.1 to 0.6.0
  - `org.apache.cordova.inappbrowser`: from 0.5.1 to 0.6.0

* Use the newer `ios-sim` binary, compiled with Xcode 6 on OS X Mavericks.


### Tracker

* Use `Session.set({k1: v1, k2: v2})` to set multiple values at once.


### Utilities

* Provide direct access to all options supported by the `request` npm module via
  the new server-only `npmRequestOptions` option to `HTTP.call`.  [#1703](https://github.com/meteor/meteor/issues/1703)


### Other bug fixes and improvements

* Many internal refactorings towards supporting Meteor on Windows are in this
  release.

* Remove some packages used internally to support legacy MDG systems
  (`application-configuration`, `ctl`, `ctl-helper`, `follower-livedata`,
  `dev-bundle-fetcher`, and `star-translate`).

* Provide direct access to some npm modules used by core packages on the
  `NpmModules` field of `WebAppInternals`, `MongoInternals`, and
  `HTTPInternals`.

* Upgraded dependencies:

  - node: 0.10.36 (from 0.10.33)
  - Fibers: 1.0.5 (from 1.0.1)
  - MongoDB: 2.6.7 (from 2.4.12)
  - openssl in mongo: 1.0.2 (from 1.0.1j)
  - MongoDB driver: 1.4.32 (from 1.4.1)
  - bson: 0.2.18 (from 0.2.7)
  - request: 2.53.0 (from 2.47.0)


Patches contributed by GitHub users 0a-, awatson1978, awwx, bwhitty,
christianbundy, d4nyll, dandv, DanielDent, DenisGorbachev, fay-jai, gsuess,
hwillson, jakozaur, meonkeys, mitar, netanelgilad, queso, rbabayoff, RobertLowe,
romanzolotarev, Siilwyn, and tmeasday.


## v.1.0.3.2, 2015-02-25

* Fix regression in 1.0.3 where the `meteor` tool could crash when downloading
  the second build of a given package version; for example, when running `meteor
  deploy` on an OSX or 32-bit Linux system for an app containing a binary
  package.  [#3761](https://github.com/meteor/meteor/issues/3761)


## v.1.0.3.1, 2015-01-20

* Rewrite `meteor show` and `meteor search` to show package information for
  local packages and to show if the package is installed for non-local
  packages. Introduce the `--show-all` flag, and deprecate the
  `--show-unmigrated` and `--show-old flags`.  Introduce the `--ejson` flag to
  output an EJSON object.

* Support README.md files in`meteor publish`. Take in the documentation file in
  `package.js` (set to `README.md` by default) and upload it to the server at
  publication time. Excerpt the first non-header Markdown section for use in
  `meteor show`.

* Support updates of package version metadata after that version has been
  published by running `meteor publish --update` from the package directory.

* Add `meteor test-packages --velocity` (similar to `meteor run --test`).  [#3330](https://github.com/meteor/meteor/issues/3330)

* Fix `meteor update <packageName>` to update `<packageName>` even if it's an
  indirect dependency of your app.  [#3282](https://github.com/meteor/meteor/issues/3282)

* Fix stack trace when a browser tries to use the server like a proxy.  [#1212](https://github.com/meteor/meteor/issues/1212)

* Fix inaccurate session statistics and possible multiple invocation of
  Connection.onClose callbacks.

* Switch CLI tool filesystem calls from synchronous to yielding (pro: more
  concurrency, more responsive to signals; con: could introduce concurrency
  bugs)

* Don't apply CDN prefix on Cordova. [#3278](https://github.com/meteor/meteor/issues/3278) [#3311](https://github.com/meteor/meteor/issues/3311)

* Don't try to refresh client app in the runner unless the app actually has the
  autoupdate package. [#3365](https://github.com/meteor/meteor/issues/3365)

* Fix custom release banner logic. [#3353](https://github.com/meteor/meteor/issues/3353)

* Apply HTTP followRedirects option to non-GET requests.  [#2808](https://github.com/meteor/meteor/issues/2808)

* Clean up temporary directories used by package downloads sooner.  [#3324](https://github.com/meteor/meteor/issues/3324)

* If the tool knows about the requested release but doesn't know about the build
  of its tool for the platform, refresh the catalog rather than failing
  immediately.  [#3317](https://github.com/meteor/meteor/issues/3317)

* Fix `meteor --get-ready` to not add packages to your app.

* Fix some corner cases in cleaning up app processes in the runner. Drop
  undocumented `--keepalive` support. [#3315](https://github.com/meteor/meteor/issues/3315)

* Fix CSS autoupdate when `$ROOT_URL` has a non-trivial path.  [#3111](https://github.com/meteor/meteor/issues/3111)

* Save Google OAuth idToken to the User service info object.

* Add git info to `meteor --version`.

* Correctly catch a case of illegal `Tracker.flush` during `Tracker.autorun`.  [#3037](https://github.com/meteor/meteor/issues/3037)

* Upgraded dependencies:

  - jquery: 1.11.2 (from 1.11.0)

Patches by GitHub users DanielDent, DanielDornhardt, PooMaster, Primigenus,
Tarang, TomFreudenberg, adnissen, dandv, fay-jai, knownasilya, mquandalle,
ogourment, restebanez, rissem, smallhelm and tmeasday.

## v1.0.2.1, 2014-12-22

* Fix crash in file change watcher.  [#3336](https://github.com/meteor/meteor/issues/3336)

* Allow `meteor test-packages packages/*` even if not all package directories
  have tests.  [#3334](https://github.com/meteor/meteor/issues/3334)

* Fix typo in `meteor shell` output. [#3326](https://github.com/meteor/meteor/issues/3326)


## v1.0.2, 2014-12-19

### Improvements to the `meteor` command-line tool

* A new command called `meteor shell` attaches an interactive terminal to
  an already-running server process, enabling inspection and execution of
  server-side data and code, with dynamic tab completion of variable names
  and properties. To see `meteor shell` in action, type `meteor run` in an
  app directory, then (in another terminal) type `meteor shell` in the
  same app directory. You do not have to wait for the app to start before
  typing `meteor shell`, as it will automatically connect when the server
  is ready. Note that `meteor shell` currently works for local development
  only, and is not yet supported for apps running on remote hosts.

* We've done a major internal overhaul of the `meteor` command-line tool with an
  eye to correctness, maintainability, and performance.  Some details include:
  * Refresh the package catalog for build commands only when an error
    occurs that could be fixed by a refresh, not for every build command.
  * Never run the constraint solver to select package versions more than once
    per build.
  * Built packages ("isopacks") are now cached inside individual app directories
    instead of inside their source directories.
  * `meteor run` starts Mongo in parallel with building the application.
  * The constraint solver no longer leaves a `versions.json` file in your
    packages source directories; when publishing a package that is not inside an
    app, it will leave a `.versions` file (with the same format as
    `.meteor/versions`) which you should check into source control.
  * The constraint solver's model has been simplified so that plugins must use
    the same version of packages as their surrounding package when built from
    local source.

* Using `meteor debug` no longer requires manually continuing the debugger when
  your app restarts, and it no longer overwrites the symbol `_` inside your app.

* Output from the command-line tool is now word-wrapped to the width of your
  terminal.

* Remove support for the undocumented earliestCompatibleVersion feature of the
  package system.

* Reduce CPU usage and disk I/O bandwidth by using kernel file-system change
  notification events where possible. On file systems that do not support these
  events (NFS, Vagrant Virtualbox shared folders, etc), file changes will only
  be detected every 5 seconds; to detect changes more often in these cases (but
  use more CPU), set the `METEOR_WATCH_FORCE_POLLING` environment
  variable. [#2135](https://github.com/meteor/meteor/issues/2135)

* Reduce CPU usage by fixing a check for a parent process in `meteor
  run` that was happening constantly instead of every few seconds. [#3252](https://github.com/meteor/meteor/issues/3252)

* Fix crash when two plugins defined source handlers for the same
  extension. [#3015](https://github.com/meteor/meteor/issues/3015) [#3180](https://github.com/meteor/meteor/issues/3180)

* Fix bug (introduced in 0.9.3) where the warning about using experimental
  versions of packages was printed too often.

* Fix bug (introduced in 1.0) where `meteor update --patch` crashed.

* Fix bug (introduced in 0.9.4) where banners about new releases could be
  printed too many times.

* Fix crash when a package version contained a dot-separated pre-release part
  with both digits and non-digits. [#3147](https://github.com/meteor/meteor/issues/3147)

* Corporate HTTP proxy support is now implemented using our websocket library's
  new built-in implementation instead of a custom implementation. [#2515](https://github.com/meteor/meteor/issues/2515)

### Blaze

* Add default behavior for `Template.parentData` with no arguments. This
  selects the first parent. [#2861](https://github.com/meteor/meteor/issues/2861)

* Fix `Blaze.remove` on a template's view to correctly remove the DOM
  elements when the template was inserted using
  `Blaze.renderWithData`. [#3130](https://github.com/meteor/meteor/issues/3130)

* Allow curly braces to be escaped in Spacebars. Use the special
  sequences `{{|` and `{{{|` to insert a literal `{{` or `{{{`.

### Meteor Accounts

* Allow integration with OAuth1 servers that require additional query
  parameters to be passed with the access token. [#2894](https://github.com/meteor/meteor/issues/2894)

* Expire a user's password reset and login tokens in all circumstances when
  their password is changed.

### Other bug fixes and improvements

* Some packages are no longer released as part of the core release process:
  amplify, backbone, bootstrap, d3, jquery-history, and jquery-layout. This
  means that new versions of these packages can be published outside of the full
  Meteor release cycle.

* Require plain objects as the update parameter when doing replacements
  in server-side collections.

* Fix audit-argument-checks spurious failure when an argument is NaN. [#2914](https://github.com/meteor/meteor/issues/2914)

### Upgraded dependencies

  - node: 0.10.33 (from 0.10.29)
  - source-map-support: 0.2.8 (from 0.2.5)
  - semver: 4.1.0 (from 2.2.1)
  - request: 2.47.0 (from 2.33.0)
  - tar: 1.0.2 (from 1.0.1)
  - source-map: 0.1.40 (from 0.1.32)
  - sqlite3: 3.0.2 (from 3.0.0)
  - phantomjs npm module: 1.9.12 (from 1.8.1-1)
  - http-proxy: 1.6.0 (from a fork of 1.0.2)
  - esprima: 1.2.2 (from an unreleased 1.1-era commit)
  - escope: 1.0.1 (from 1.0.0)
  - openssl in mongo: 1.0.1j (from 1.0.1g)
  - faye-websocket: 0.8.1 (from using websocket-driver instead)
  - MongoDB: 2.4.12 (from 2.4.9)


Patches by GitHub users andylash, anstarovoyt, benweissmann, chrisbridgett,
colllin, dandv, ecwyne, graemian, JamesLefrere, kevinchiu, LyuGGang, matteodem,
mitar, mquandalle, musically-ut, ograycode, pcjpcj2, physiocoder, rgoomar,
timhaines, trusktr, Urigo, and zol.


## v1.0.1, 2014-12-09

* Fix a security issue in allow/deny rules that could result in data
  loss. If your app uses allow/deny rules, or uses packages that use
  allow/deny rules, we recommend that you update immediately.


## v1.0, 2014-10-28

### New Features

* Add the `meteor admin get-machine` command to make it easier to
  publish packages with binary dependencies for all
  architectures. `meteor publish` no longer publishes builds
  automatically if your package has binary NPM dependencies.

* New `localmarket` example, highlighting Meteor's support for mobile
  app development.

* Restyle the `leaderboard` example, and optimize it for both desktop
  and mobile.

### Performance

* Reduce unnecessary syncs with the package server, which speeds up
  startup times for many commands.

* Speed up `meteor deploy` by not bundling unnecessary files and
  programs.

* To make Meteor easier to use on slow or unreliable network
  connections, increase timeouts for DDP connections that the Meteor
  tool uses to communicate with the package server. [#2777](https://github.com/meteor/meteor/issues/2777), [#2789](https://github.com/meteor/meteor/issues/2789).

### Mobile App Support

* Implemented reasonable default behavior for launch screens on mobile
  apps.

* Don't build for Android when only the iOS build is required, and
  vice versa.

* Fix bug that could cause mobile apps to stop being able to receive hot
  code push updates.

* Fix bug where Cordova clients connected to http://example.com instead
  of https://example.com when https:// was specified in the
  --mobile-server option. [#2880](https://github.com/meteor/meteor/issues/2880)

* Fix stack traces when attempting to build or run iOS apps on Linux.

* Print a warning when building an app with mobile platforms and
  outputting the build into the source tree. Outputting a build into the
  source tree can cause subsequent builds to fail because they will
  treat the build output as source files.

* Exit from `meteor run` when new Cordova plugins or platforms are
  added, since we don't support hot code push for new plugins or
  platforms.

* Fix quoting of arguments to Cordova plugins.

* The `accounts-twitter` package now works in Cordova apps in local
  development. For workarounds for other login providers in local
  development mode, see
  https://github.com/meteor/meteor/wiki/OAuth-for-mobile-Meteor-clients.

### Packaging

* `meteor publish-for-arch` can publish packages built with different Meteor
  releases.

* Fix default `api.versionsFrom` field in packages created with `meteor
  create --package`.

* Fix bug where changes in an app's .meteor/versions file would not
  cause the app to be rebuilt.

### Other bug fixes and improvements

* Use TLSv1 in the `spiderable` package, for compatibility with servers
  that have disabled SSLv3 in response to the POODLE bug.

* Work around the `meteor run` proxy occasionally running out of sockets.

* Fix bug with regular expressions in minimongo. [#2817](https://github.com/meteor/meteor/issues/2817)

* Add READMEs for several core packages.

* Include protocols in URLs printed by `meteor deploy`.

* Improve error message for limited ordered observe. [#1643](https://github.com/meteor/meteor/issues/1643)

* Fix missing dependency on `random` in the `autoupdate` package. [#2892](https://github.com/meteor/meteor/issues/2892)

* Fix bug where all CSS would be removed from connected clients if a
  CSS-only change is made between local development server restarts or
  when deploying with `meteor deploy`.

* Increase height of the Google OAuth popup to the Google-recommended
  value.

* Fix the layout of the OAuth configuration dialog when used with
  Bootstrap.

* Allow build plugins to override the 'bare' option on added source
  files. [#2834](https://github.com/meteor/meteor/issues/2834)

Patches by GitHub users DenisGorbachev, ecwyne, mitar, mquandalle,
Primigenus, svda, yauh, and zol.


## v0.9.4.1, 2014-12-09 (backport)

* Fix a security issue in allow/deny rules that could result in data
  loss. If your app uses allow/deny rules, or uses packages that use
  allow/deny rules, we recommend that you update immediately.
  Backport from 1.0.1.


## v0.9.4, 2014-10-13

### New Features

* The new `meteor debug` command and `--debug-port` command line option
  to `meteor run` allow you to easily use node-inspector to debug your
  server-side code. Add a `debugger` statement to your code to create a
  breakpoint.

* Add new a `meteor run --test` command that runs
  [Velocity](https://github.com/meteor-velocity/velocity) tests in your
  app .

* Add new callbacks `Accounts.onResetPasswordLink`,
  `Accounts.onEnrollmentLink`, and `Accounts.onEmailVerificationLink`
  that make it easier to build custom user interfaces on top of the
  accounts system. These callbacks should be registered before
  `Meteor.startup` fires, and will be called if the URL matches a link
  in an email sent by `Accounts.resetPassword`, etc. See
  https://docs.meteor.com/#Accounts-onResetPasswordLink.

* A new configuration file for mobile apps,
  `<APP>/mobile-config.js`. This allows you to set app metadata, icons,
  splash screens, preferences, and PhoneGap/Cordova plugin settings
  without needing a `cordova_build_override` directory. See
  https://docs.meteor.com/#mobileconfigjs.


### API Changes

* Rename `{{> UI.dynamic}}` to `{{> Template.dynamic}}`, and likewise
  with `UI.contentBlock` and `UI.elseBlock`. The UI namespace is no
  longer used anywhere except for backwards compatibility.

* Deprecate the `Template.someTemplate.myHelper = ...` syntax in favor
  of `Template.someTemplate.helpers(...)`.  Using the older syntax still
  works, but prints a deprecation warning to the console.

* `Package.registerBuildPlugin` its associated functions have been added
  to the public API, cleaned up, and documented. The new function is
  identical to the earlier _transitional_registerBuildPlugin except for
  minor backwards-compatible API changes. See
  https://docs.meteor.com/#Package-registerBuildPlugin

* Rename the `showdown` package to `markdown`.

* Deprecate the `amplify`, `backbone`, `bootstrap`, and `d3` integration
  packages in favor of community alternatives.  These packages will no
  longer be maintained by MDG.


### Tool Changes

* Improved output from `meteor build` to make it easier to publish
  mobile apps to the App Store and Play Store. See the wiki pages for
  instructions on how to publish your
  [iOS](https://github.com/meteor/meteor/wiki/How-to-submit-your-iOS-app-to-App-Store)
  and
  [Android](https://github.com/meteor/meteor/wiki/How-to-submit-your-Android-app-to-Play-Store)
  apps.

* Packages can now be marked as debug-mode only by adding `debugOnly:
  true` to `Package.describe`. Debug-only packages are not included in
  the app when it is bundled for production (`meteor build` or `meteor
  run --production`). This allows package authors to build packages
  specifically for testing and debugging without increasing the size of
  the resulting app bundle or causing apps to ship with debug
  functionality built in.

* Rework the process for installing mobile development SDKs. There is
  now a `meteor install-sdk` command that automatically install what
  software it can and points to documentation for the parts that
  require manual installation.

* The `.meteor/cordova-platforms` file has been renamed to
  `.meteor/platforms` and now includes the default `server` and
  `browser` platforms. The default platforms can't currently be removed
  from a project, though this will be possible in the future. The old
  file will be automatically migrated to the new one when the app is run
  with Meteor 0.9.4 or above.

* The `unipackage.json` file inside downloaded packages has been renamed
  to `isopack.json` and has an improved forwards-compatible format. To
  maintain backwards compatibility with previous releases, packages will
  be built with both files.

* The local package metadata cache now uses SQLite, which is much faster
  than the previous implementation. This improves `meteor` command line
  tool startup time.

* The constraint solver used by the client to find compatible versions
  of packages is now much faster.

* The `--port` option to `meteor run` now requires a numeric port
  (e.g. `meteor run --port example.com` is no longer valid).

* The `--mobile-port` option `meteor run` has been reworked. The option
  is now `--mobile-server` in `meteor run` and `--server` in `meteor
  build`. `--server` is required for `meteor build` in apps with mobile
  platforms installed. `--mobile-server` defaults to an automatically
  detected IP address on port 3000, and `--server` requires a hostname
  but defaults to port 80 if a port is not specified.

* Operations that take longer than a few seconds (e.g. downloading
  packages, installing the Android SDK, etc) now show a progress bar.

* Complete support for using an HTTP proxy in the `meteor` command line
  tool. Now all DDP connections can work through a proxy.  Use the standard
  `http_proxy` environment variable to specify your proxy endpoint.  [#2515](https://github.com/meteor/meteor/issues/2515)


### Bug Fixes

* Fix behavior of ROOT_URL with path ending in `/`.

* Fix source maps when using a ROOT_URL with a path. [#2627](https://github.com/meteor/meteor/issues/2627)

* Change the mechanism that the Meteor tool uses to clean up app server
  processes. The new mechanism is more resilient to slow app bundles and
  other CPU-intensive tasks. [#2536](https://github.com/meteor/meteor/issues/2536), [#2588](https://github.com/meteor/meteor/issues/2588).


Patches by GitHub users cryptoquick, Gaelan, jperl, meonkeys, mitar,
mquandalle, prapicault, pscanf, richguan, rick-golden-healthagen,
rissem, rosh93, rzymek, and timoabend


## v0.9.3.1, 2014-09-30

* Don't crash when failing to contact the package server. [#2713](https://github.com/meteor/meteor/issues/2713)

* Allow more than one dash in package versions. [#2715](https://github.com/meteor/meteor/issues/2715)


## v0.9.3, 2014-09-25

### More Package Version Number Flexibility

* Packages now support relying on multiple major versions of their
  dependencies (eg `blaze@1.0.0 || 2.0.0`). Additionally, you can now
  call `api.versionsFrom(<release>)` multiple times, or with an array
  (eg `api.versionsFrom([<release1>, <release2>])`. Meteor will
  interpret this to mean that the package will work with packages from
  all the listed releases.

* Support for "wrapped package" version numbers. There is now a `_` field
  in version numbers. The `_` field must be an integer, and versions with
  the `_` are sorted after versions without. This allows using the
  upstream version number as the Meteor package version number and being
  able to publish multiple version of the Meteor package (e.g.
  `jquery@1.11.1_2`).

Note: packages using the `||` operator or the `_` symbol in their
versions or dependencies will be invisible to pre-0.9.3 users. Meteor
versions 0.9.2 and before do not understand the new version formats and
will not be able to use versions of packages that use the new features.


### Other Command-line Tool Improvements

* More detailed constraint solver output. Meteor now tells you which
  constraints prevent upgrading or adding new packages. This will make
  it much easier to update your app to new versions.

* Better handling of pre-release versions (e.g. versions with
  `-`). Pre-release packages will now be included in an app if and only
  if there is no way to meet the app's constraints without using a
  pre-release package.

* Add `meteor admin set-unmigrated` to allow maintainers to hide
  pre-0.9.0 packages in `meteor search` and `meteor show`. This will not
  stop users from continuing to use the package, but it helps prevent
  new users from finding old non-functional packages.

* Progress bars for time-intensive operations, like downloading large
  packages.


### Other Changes

* Offically support `Meteor.wrapAsync` (renamed from
  `Meteor._wrapAsync`). Additionally, `Meteor.wrapAsync` now lets you
  pass an object to bind as `this` in the wrapped call. See
  https://docs.meteor.com/#meteor_wrapasync.

* The `reactive-dict` package now allows an optional name argument to
  enable data persistence during hot code push.


Patches by GitHub users evliu, meonkeys, mitar, mizzao, mquandalle,
prapicault, waitingkuo, wulfmeister.



## v0.9.2.2, 2014-09-17

* Fix regression in 0.9.2 that prevented some users from accessing the
  Meteor development server in their browser. Specifically, 0.9.2
  unintentionally changed the development mode server's default bind
  host to localhost instead of 0.0.0.0. [#2596](https://github.com/meteor/meteor/issues/2596)


## v0.9.2.1, 2014-09-15

* Fix versions of packages that were published with `-cordova` versions
  in 0.9.2 (appcache, fastclick, htmljs, logging, mobile-status-bar,
  routepolicy, webapp-hashing).


## v0.9.2, 2014-09-15

This release contains our first support for building mobile apps in
Meteor, for both iOS and Android. This support comes via an
integration with Apache's Cordova/PhoneGap project.

  * You can use Cordova/PhoneGap packages in your application or inside
    a Meteor package to access a device's native functions directly from
    JavaScript code.
  * The `meteor add-platform` and `meteor run` commands now let you
    launch the app in the iOS or Android simulator or run it on an
    attached hardware device.
  * This release extends hot code push to support live updates into
    installed native apps.
  * The `meteor bundle` command has been renamed to `meteor build` and
    now outputs build projects for the mobile version of the targeted
    app.
  * See
    https://github.com/meteor/meteor/wiki/Meteor-Cordova-Phonegap-integration
    for more information about how to get started building mobile apps
    with Meteor.

* Better mobile support for OAuth login: you can now use a
  redirect-based flow inside UIWebViews, and the existing popup-based
  flow has been adapted to work in Cordova/PhoneGap apps.

#### Bug fixes and minor improvements

* Fix sorting on non-trivial keys in Minimongo. [#2439](https://github.com/meteor/meteor/issues/2439)

* Bug fixes and performance improvements for the package system's
  constraint solver.

* Improved error reporting for misbehaving oplog observe driver. [#2033](https://github.com/meteor/meteor/issues/2033) [#2244](https://github.com/meteor/meteor/issues/2244)

* Drop deprecated source map linking format used for older versions of
  Firefox.  [#2385](https://github.com/meteor/meteor/issues/2385)

* Allow Meteor tool to run from a symlink. [#2462](https://github.com/meteor/meteor/issues/2462)

* Assets added via a plugin are no longer considered source files. [#2488](https://github.com/meteor/meteor/issues/2488)

* Remove support for long deprecated `SERVER_ID` environment
  variable. Use `AUTOUPDATE_VERSION` instead.

* Fix bug in reload-safetybelt package that resulted in reload loops in
  Chrome with cookies disabled.

* Change the paths for static assets served from packages. The `:`
  character is replaced with the `_` character in package names so as to
  allow serving on mobile devices and ease operation on Windows. For
  example, assets from the `abc:bootstrap` package are now served at
  `/packages/abc_bootstrap` instead of `/packages/abc:bootstrap`.

* Also change the paths within a bundled Meteor app to allow for
  different client architectures (eg mobile). For example,
  `bundle/programs/client` is now `bundle/programs/web.browser`.


Patches by GitHub users awwx, mizzao, and mquandalle.



## v0.9.1.1, 2014-09-06

* Fix backwards compatibility for packages that had weak dependencies
  on packages renamed in 0.9.1 (`ui`, `deps`, `livedata`). [#2521](https://github.com/meteor/meteor/issues/2521)

* Fix error when using the `reactive-dict` package without the `mongo`
  package.


## v0.9.1, 2014-09-04

#### Organizations in Meteor developer accounts

Meteor 0.9.1 ships with organizations support in Meteor developer
accounts. Organizations are teams of users that make it easy to
collaborate on apps and packages.

Create an organization at
https://www.meteor.com/account-settings/organizations. Run the `meteor
authorized` command in your terminal to give an organization
permissions to your apps. To add an organization as a maintainer of
your packages, use the `meteor admin maintainers` command. You can
also publish packages with an organization's name in the package name
prefix instead of your own username.


#### One backwards incompatible change for templates

* Templates can no longer be named "body" or "instance".

#### Backwards compatible Blaze API changes

* New public and documented APIs:
  * `Blaze.toHTMLWithData()`
  * `Template.currentData()`
  * `Blaze.getView()`
  * `Template.parentData()` (previously `UI._parentData()`)
  * `Template.instance()` (previously `UI._templateInstance()`)
  * `Template.body` (previously `UI.body`)
  * `new Template` (previously `Template.__create__`)
  * `Blaze.getData()` (previously `UI.getElementData`, or `Blaze.getCurrentData` with no arguments)

* Deprecate the `ui` package. Instead, use the `blaze` package. The
  `UI` and `Blaze` symbols are now the same.

* Deprecate `UI.insert`. `UI.render` and `UI.renderWithData` now
  render a template and place it in the DOM.

* Add an underscore to some undocumented Blaze APIs to make them
  internal. Notably: `Blaze._materializeView`, `Blaze._createView`,
  `Blaze._toText`, `Blaze._destroyView`, `Blaze._destroyNode`,
  `Blaze._withCurrentView`, `Blaze._DOMBackend`,
  `Blaze._TemplateWith`

* Document Views. Views are the machinery powering DOM updates in
  Blaze.

* Expose `view` property on template instances.

#### Backwards compatible renames

* Package renames
  * `livedata` -> `ddp`
  * `mongo-livedata` -> `mongo`
  * `standard-app-packages` -> `meteor-platform`
* Symbol renames
  * `Meteor.Collection` -> `Mongo.Collection`
  * `Meteor.Collection.Cursor` -> `Mongo.Cursor`
  * `Meteor.Collection.ObjectID` -> `Mongo.ObjectID`
  * `Deps` -> `Tracker`

#### Other

* Add `reactive-var` package. Lets you define a single reactive
  variable, like a single key in `Session`.

* Don't throw an exception in Chrome when cookies and local storage
  are blocked.

* Bump DDP version to "1". Clients connecting with version "pre1" or
  "pre2" should still work.

* Allow query parameters in OAuth1 URLs. [#2404](https://github.com/meteor/meteor/issues/2404)

* Fix `meteor list` if not all packages on server. Fixes [#2468](https://github.com/meteor/meteor/issues/2468)

Patch by GitHub user mitar.


## v0.9.0.1, 2014-08-27

* Fix issues preventing hot code reload from automatically reloading webapps in
  two cases: when the old app was a pre-0.9.0 app, and when the app used
  appcache. (In both cases, an explicit reload still worked.)

* Fix publishing packages containing a plugin with platform-specific code but
  no platform-specific code in the main package.

* Fix `meteor add package@version` when the package was already added with a
  different version constraint.

* Improve treatment of pre-release packages (packages with a dash in their
  version). Guarantee that they will not be chosen by the constraint solver
  unless explicitly requested.  `meteor list` won't suggest that you update to
  them.

* Fix slow spiderable executions.

* Fix dev-mode client-only restart when client files changed very soon after
  server restart.

* Fix stack trace on `meteor add` constraint solver failure.

* Fix "access-denied" stack trace when publishing packages.


## v0.9.0, 2014-08-26

Meteor 0.9.0 introduces the Meteor Package Server. Incorporating lessons from
our community's Meteorite tool, Meteor 0.9.0 allows users to develop and publish
Meteor packages to a central repository. The `meteor publish` command is used to
publish packages. Non-core packages can now be added with `meteor add`, and you
can specify version constraints on the packages you use. Binary packages can be
published for additional architectures with `meteor publish-for-arch`, which
allows cross-platform deploys and bundling.  You can search for packages with
`meteor search` and display information on them with `meteor show`, or you can
use the Atmosphere web interface developed by Percolate Studio at
https://atmospherejs.com/

See https://docs.meteor.com/#writingpackages and
https://docs.meteor.com/#packagejs for more details.

Other packaging-related changes:

* `meteor list` now lists the packages your app is using, which was formerly the
  behavior of `meteor list --using`. To search for packages you are not
  currently using, use `meteor search`.  The concept of an "internal" package
  (which did not show up in `meteor list`) no longer exists.

* To prepare a bundle created with `meteor bundle` for execution on a
  server, you now run `npm install` with no arguments instead of having
  to specify a few specific npm modules and their versions
  explicitly. See the README in the generated bundle for more details.

* All `under_score`-style `package.js` APIs (`Package.on_use`, `api.add_files`,
  etc) have been replaced with `camelCase` names (`Package.onUse`,
  `api.addFiles`, etc).  The old names continue to work for now.

* There's a new `archMatching` option to `Plugin.registerSourceHandler`, which
  should be used by any plugin whose output is only for the client or only for
  the server (eg, CSS and HTML templating packages); this allows Meteor to avoid
  restarting the server when files processed by these plugins change.

Other changes:

* When running your app with the local development server, changes that only
  affect the client no longer require restarting the server.  Changes that only
  affect CSS no longer require the browser to refresh the page, both in local
  development and in some production environments.  [#490](https://github.com/meteor/meteor/issues/490)

* When a call to `match` fails in a method or subscription, log the
  failure on the server. (This matches the behavior described in our docs)

* The `appcache` package now defaults to functioning on all browsers
  that support the AppCache API, rather than a whitelist of browsers.
  The main effect of this change is that `appcache` is now enabled by
  default on Firefox, because Firefox no longer makes a confusing
  popup. You can still disable individual browsers with
  `AppCache.config`.  [#2241](https://github.com/meteor/meteor/issues/2241)

* The `forceApprovalPrompt` option can now be specified in `Accounts.ui.config`
  in addition to `Meteor.loginWithGoogle`.  [#2149](https://github.com/meteor/meteor/issues/2149)

* Don't leak websocket clients in server-to-server DDP in some cases (and fix
  "Got open from inactive client"
  error). https://github.com/faye/websocket-driver-node/pull/8

* Updated OAuth url for login with Meetup.

* Allow minimongo `changed` callbacks to mutate their `oldDocument`
  argument. [#2231](https://github.com/meteor/meteor/issues/2231)

* Fix upsert called from client with no callback.  [#2413](https://github.com/meteor/meteor/issues/2413)

* Avoid a few harmless exceptions in OplogObserveDriver.

* Refactor `observe-sequence` package.

* Fix `spiderable` race condition.

* Re-apply our fix of NPM bug https://github.com/npm/npm/issues/3265 which got
  accidentally reverted upstream.

* Workaround for a crash in recent Safari
  versions. https://github.com/meteor/meteor/commit/e897539adb

* Upgraded dependencies:
  - less: 1.7.4 (from 1.7.1)
  - tar: 1.0.1 (from 0.1.19)
  - fstream: 1.0.2 (from 0.1.25)

Patches by GitHub users Cangit, dandv, ImtiazMajeed, MaximDubrovin, mitar,
mquandalle, rcy, RichardLitt, thatneat, and twhy.


## v0.8.3.1, 2014-12-09 (backport)

* Fix a security issue in allow/deny rules that could result in data
  loss. If your app uses allow/deny rules, or uses packages that use
  allow/deny rules, we recommend that you update immediately.
  Backport from 1.0.1.


## v0.8.3, 2014-07-29

#### Blaze

* Refactor Blaze to simplify internals while preserving the public
  API. `UI.Component` has been replaced with `Blaze.View.`

* Fix performance issues and memory leaks concerning event handlers.

* Add `UI.remove`, which removes a template after `UI.render`/`UI.insert`.

* Add `this.autorun` to the template instance, which is like `Deps.autorun`
  but is automatically stopped when the template is destroyed.

* Create `<a>` tags as SVG elements when they have `xlink:href`
  attributes. (Previously, `<a>` tags inside SVGs were never created as
  SVG elements.)  [#2178](https://github.com/meteor/meteor/issues/2178)

* Throw an error in `{{foo bar}}` if `foo` is missing or not a function.

* Cursors returned from template helpers for #each should implement
  the `observeChanges` method and don't have to be Minimongo cursors
  (allowing new custom data stores for Blaze like Miniredis).

* Remove warnings when {{#each}} iterates over a list of strings,
  numbers, or other items that contains duplicates.  [#1980](https://github.com/meteor/meteor/issues/1980)

#### Meteor Accounts

* Fix regression in 0.8.2 where an exception would be thrown if
  `Meteor.loginWithPassword` didn't have a callback. Callbacks to
  `Meteor.loginWithPassword` are now optional again.  [#2255](https://github.com/meteor/meteor/issues/2255)

* Fix OAuth popup flow in mobile apps that don't support
  `window.opener`.  [#2302](https://github.com/meteor/meteor/issues/2302)

* Fix "Email already exists" error with MongoDB 2.6.  [#2238](https://github.com/meteor/meteor/issues/2238)


#### mongo-livedata and minimongo

* Fix performance issue where a large batch of oplog updates could block
  the node event loop for long periods.  [#2299](https://github.com/meteor/meteor/issues/2299).

* Fix oplog bug resulting in error message "Buffer inexplicably empty".  [#2274](https://github.com/meteor/meteor/issues/2274)

* Fix regression from 0.8.2 that caused collections to appear empty in
  reactive `findOne()` or `fetch` queries that run before a mutator
  returns.  [#2275](https://github.com/meteor/meteor/issues/2275)


#### Miscellaneous

* Stop including code by default that automatically refreshes the page
  if JavaScript and CSS don't load correctly. While this code is useful
  in some multi-server deployments, it can cause infinite refresh loops
  if there are errors on the page. Add the `reload-safetybelt` package
  to your app if you want to include this code.

* On the server, `Meteor.startup(c)` now calls `c` immediately if the
  server has already started up, matching the client behavior.  [#2239](https://github.com/meteor/meteor/issues/2239)

* Add support for server-side source maps when debugging with
  `node-inspector`.

* Add `WebAppInternals.addStaticJs()` for adding static JavaScript code
  to be served in the app, inline if allowed by `browser-policy`.

* Make the `tinytest/run` method return immediately, so that `wait`
  method calls from client tests don't block on server tests completing.

* Log errors from method invocations on the client if there is no
  callback provided.

* Upgraded dependencies:
  - node: 0.10.29 (from 0.10.28)
  - less: 1.7.1 (from 1.6.1)

Patches contributed by GitHub users Cangit, cmather, duckspeaker, zol.


## v0.8.2, 2014-06-23

#### Meteor Accounts

* Switch `accounts-password` to use bcrypt to store passwords on the
  server. (Previous versions of Meteor used a protocol called SRP.)
  Users will be transparently transitioned when they log in. This
  transition is one-way, so you cannot downgrade a production app once
  you upgrade to 0.8.2. If you are maintaining an authenticating DDP
  client:
     - Clients that use the plaintext password login handler (i.e. call
       the `login` method with argument `{ password: <plaintext
       password> }`) will continue to work, but users will not be
       transitioned from SRP to bcrypt when logging in with this login
       handler.
     - Clients that use SRP will no longer work. These clients should
       instead directly call the `login` method, as in
       `Meteor.loginWithPassword`. The argument to the `login` method
       can be either:
         - `{ password: <plaintext password> }`, or
         - `{ password: { digest: <password hash>, algorithm: "sha-256" } }`,
           where the password hash is the hex-encoded SHA256 hash of the
           plaintext password.

* Show the display name of the currently logged-in user after following
  an email verification link or a password reset link in `accounts-ui`.

* Add a `userEmail` option to `Meteor.loginWithMeteorDeveloperAccount`
  to pre-fill the user's email address in the OAuth popup.

* Ensure that the user object has updated token information before
  it is passed to email template functions. [#2210](https://github.com/meteor/meteor/issues/2210)

* Export the function that serves the HTTP response at the end of an
  OAuth flow as `OAuth._endOfLoginResponse`. This function can be
  overridden to make the OAuth popup flow work in certain mobile
  environments where `window.opener` is not supported.

* Remove support for OAuth redirect URLs with a `redirect` query
  parameter. This OAuth flow was never documented and never fully
  worked.


#### Blaze

* Blaze now tracks individual CSS rules in `style` attributes and won't
  overwrite changes to them made by other JavaScript libraries.

* Add `{{> UI.dynamic}}` to make it easier to dynamically render a
  template with a data context.

* Add `UI._templateInstance()` for accessing the current template
  instance from within a block helper.

* Add `UI._parentData(n)` for accessing parent data contexts from
  within a block helper.

* Add preliminary API for registering hooks to run when Blaze intends to
  insert, move, or remove DOM elements. For example, you can use these
  hooks to animate nodes as they are inserted, moved, or removed. To use
  them, you can set the `_uihooks` property on a container DOM
  element. `_uihooks` is an object that can have any subset of the
  following three properties:

    - `insertElement: function (node, next)`: called when Blaze intends
      to insert the DOM element `node` before the element `next`
    - `moveElement: function (node, next)`: called when Blaze intends to
      move the DOM element `node` before the element `next`
    - `removeElement: function (node)`: called when Blaze intends to
      remove the DOM element `node`

    Note that when you set one of these functions on a container
    element, Blaze will not do the actual operation; it's your
    responsibility to actually insert, move, or remove the node (by
    calling `$(node).remove()`, for example).

* The `findAll` method on template instances now returns a vanilla
  array, not a jQuery object. The `$` method continues to
  return a jQuery object. [#2039](https://github.com/meteor/meteor/issues/2039)

* Fix a Blaze memory leak by cleaning up event handlers when a template
  instance is destroyed. [#1997](https://github.com/meteor/meteor/issues/1997)

* Fix a bug where helpers used by {{#with}} were still re-running when
  their reactive data sources changed after they had been removed from
  the DOM.

* Stop not updating form controls if they're focused. If a field is
  edited by one user while another user is focused on it, it will just
  lose its value but maintain its focus. [#1965](https://github.com/meteor/meteor/issues/1965)

* Add `_nestInCurrentComputation` option to `UI.render`, fixing a bug in
  {{#each}} when an item is added inside a computation that subsequently
  gets invalidated. [#2156](https://github.com/meteor/meteor/issues/2156)

* Fix bug where "=" was not allowed in helper arguments. [#2157](https://github.com/meteor/meteor/issues/2157)

* Fix bug when a template tag immediately follows a Spacebars block
  comment. [#2175](https://github.com/meteor/meteor/issues/2175)


#### Command-line tool

* Add --directory flag to `meteor bundle`. Setting this flag outputs a
  directory rather than a tarball.

* Speed up updates of NPM modules by upgrading Node to include our fix for
  https://github.com/npm/npm/issues/3265 instead of passing `--force` to
  `npm install`.

* Always rebuild on changes to npm-shrinkwrap.json files.  [#1648](https://github.com/meteor/meteor/issues/1648)

* Fix uninformative error message when deploying to long hostnames. [#1208](https://github.com/meteor/meteor/issues/1208)

* Increase a buffer size to avoid failing when running MongoDB due to a
  large number of processes running on the machine, and fix the error
  message when the failure does occur. [#2158](https://github.com/meteor/meteor/issues/2158)

* Clarify a `meteor mongo` error message when using the MONGO_URL
  environment variable. [#1256](https://github.com/meteor/meteor/issues/1256)


#### Testing

* Run server tests from multiple clients serially instead of in
  parallel. This allows testing features that modify global server
  state.  [#2088](https://github.com/meteor/meteor/issues/2088)


#### Security

* Add Content-Type headers on JavaScript and CSS resources.

* Add `X-Content-Type-Options: nosniff` header to
  `browser-policy-content`'s default policy. If you are using
  `browser-policy-content` and you don't want your app to send this
  header, then call `BrowserPolicy.content.allowContentTypeSniffing()`.

* Use `Meteor.absoluteUrl()` to compute the redirect URL in the `force-ssl`
  package (instead of the host header).


#### Miscellaneous

* Allow `check` to work on the server outside of a Fiber. [#2136](https://github.com/meteor/meteor/issues/2136)

* EJSON custom type conversion functions should not be permitted to yield. [#2136](https://github.com/meteor/meteor/issues/2136)

* The legacy polling observe driver handles errors communicating with MongoDB
  better and no longer gets "stuck" in some circumstances.

* Automatically rewind cursors before calls to `fetch`, `forEach`, or `map`. On
  the client, don't cache the return value of `cursor.count()` (consistently
  with the server behavior). `cursor.rewind()` is now a no-op. [#2114](https://github.com/meteor/meteor/issues/2114)

* Remove an obsolete hack in reporting line numbers for LESS errors. [#2216](https://github.com/meteor/meteor/issues/2216)

* Avoid exceptions when accessing localStorage in certain Internet
  Explorer configurations. [#1291](https://github.com/meteor/meteor/issues/1291), [#1688](https://github.com/meteor/meteor/issues/1688).

* Make `handle.ready()` reactively stop, where `handle` is a
  subscription handle.

* Fix an error message from `audit-argument-checks` after login.

* Make the DDP server send an error if the client sends a connect
  message with a missing or malformed `support` field. [#2125](https://github.com/meteor/meteor/issues/2125)

* Fix missing `jquery` dependency in the `amplify` package. [#2113](https://github.com/meteor/meteor/issues/2113)

* Ban inserting EJSON custom types as documents. [#2095](https://github.com/meteor/meteor/issues/2095)

* Fix incorrect URL rewrites in stylesheets. [#2106](https://github.com/meteor/meteor/issues/2106)

* Upgraded dependencies:
  - node: 0.10.28 (from 0.10.26)
  - uglify-js: 2.4.13 (from 2.4.7)
  - sockjs server: 0.3.9 (from 0.3.8)
  - websocket-driver: 0.3.4 (from 0.3.2)
  - stylus: 0.46.3 (from 0.42.3)

Patches contributed by GitHub users awwx, babenzele, Cangit, dandv,
ducdigital, emgee3, felixrabe, FredericoC, jbruni, kentonv, mizzao,
mquandalle, subhog, tbjers, tmeasday.


## v0.8.1.3, 2014-05-22

* Fix a security issue in the `spiderable` package. `spiderable` now
  uses the ROOT_URL environment variable instead of the Host header to
  determine which page to snapshot.

* Fix hardcoded Twitter URL in `oauth1` package. This fixes a regression
  in 0.8.0.1 that broke Atmosphere packages that do OAuth1
  logins. [#2154](https://github.com/meteor/meteor/issues/2154).

* Add `credentialSecret` argument to `Google.retrieveCredential`, which
  was forgotten in a previous release.

* Remove nonexistent `-a` and `-r` aliases for `--add` and `--remove` in
  `meteor help authorized`. [#2155](https://github.com/meteor/meteor/issues/2155)

* Add missing `underscore` dependency in the `oauth-encryption` package. [#2165](https://github.com/meteor/meteor/issues/2165)

* Work around IE8 bug that caused some apps to fail to render when
  minified. [#2037](https://github.com/meteor/meteor/issues/2037).


## v0.8.1.2, 2014-05-12

* Fix memory leak (introduced in 0.8.1) by making sure to unregister
  sessions at the server when they are closed due to heartbeat timeout.

* Add `credentialSecret` argument to `Google.retrieveCredential`,
  `Facebook.retrieveCredential`, etc., which is needed to use them as of
  0.8.1. [#2118](https://github.com/meteor/meteor/issues/2118)

* Fix 0.8.1 regression that broke apps using a `ROOT_URL` with a path
  prefix. [#2109](https://github.com/meteor/meteor/issues/2109)


## v0.8.1.1, 2014-05-01

* Fix 0.8.1 regression preventing clients from specifying `_id` on insert. [#2097](https://github.com/meteor/meteor/issues/2097)

* Fix handling of malformed URLs when merging CSS files. [#2103](https://github.com/meteor/meteor/issues/2103), [#2093](https://github.com/meteor/meteor/issues/2093)

* Loosen the checks on the `options` argument to `Collection.find` to
  allow undefined values.


## v0.8.1, 2014-04-30

#### Meteor Accounts

* Fix a security flaw in OAuth1 and OAuth2 implementations. If you are
  using any OAuth accounts packages (such as `accounts-google` or
  `accounts-twitter`), we recommend that you update immediately and log
  out your users' current sessions with the following MongoDB command:

    $ db.users.update({}, { $set: { 'services.resume.loginTokens': [] } }, { multi: true });

* OAuth redirect URLs are now required to be on the same origin as your app.

* Log out a user's other sessions when they change their password.

* Store pending OAuth login results in the database instead of
  in-memory, so that an OAuth flow succeeds even if different requests
  go to different server processes.

* When validateLoginAttempt callbacks return false, don't override a more
  specific error message.

* Add `Random.secret()` for generating security-critical secrets like
  login tokens.

* `Meteor.logoutOtherClients` now calls the user callback when other
  login tokens have actually been removed from the database, not when
  they have been marked for eventual removal.  [#1915](https://github.com/meteor/meteor/issues/1915)

* Rename `Oauth` to `OAuth`.  `Oauth` is now an alias for backwards
  compatibility.

* Add `oauth-encryption` package for encrypting sensitive account
  credentials in the database.

* A validate login hook can now override the exception thrown from
  `beginPasswordExchange` like it can for other login methods.

* Remove an expensive observe over all users in the `accounts-base`
  package.


#### Blaze

* Disallow `javascript:` URLs in URL attribute values by default, to
  help prevent cross-site scripting bugs. Call
  `UI._allowJavascriptUrls()` to allow them.

* Fix `UI.toHTML` on templates containing `{{#with}}`.

* Fix `{{#with}}` over a data context that is mutated.  [#2046](https://github.com/meteor/meteor/issues/2046)

* Clean up autoruns when calling `UI.toHTML`.

* Properly clean up event listeners when removing templates.

* Add support for `{{!-- block comments --}}` in Spacebars. Block comments may
  contain `}}`, so they are more useful than `{{! normal comments}}` for
  commenting out sections of Spacebars templates.

* Don't dynamically insert `<tbody>` tags in reactive tables

* When handling a custom jQuery event, additional arguments are
  no longer lost -- they now come after the template instance
  argument.  [#1988](https://github.com/meteor/meteor/issues/1988)


#### DDP and MongoDB

* Extend latency compensation to support an arbitrary sequence of
  inserts in methods.  Previously, documents created inside a method
  stub on the client would eventually be replaced by new documents
  from the server, causing the screen to flicker.  Calling `insert`
  inside a method body now generates the same ID on the client (inside
  the method stub) and on the server.  A sequence of inserts also
  generates the same sequence of IDs.  Code that wants a random stream
  that is consistent between method stub and real method execution can
  get one with `DDP.randomStream`.
  https://trello.com/c/moiiS2rP/57-pattern-for-creating-multiple-database-records-from-a-method

* The document passed to the `insert` callback of `allow` and `deny` now only
  has a `_id` field if the client explicitly specified one; this allows you to
  use `allow`/`deny` rules to prevent clients from specifying their own
  `_id`. As an exception, `allow`/`deny` rules with a `transform` always have an
  `_id`.

* DDP now has an implementation of bidirectional heartbeats which is consistent
  across SockJS and websocket transports. This enables connection keepalive and
  allows servers and clients to more consistently and efficiently detect
  disconnection.

* The DDP protocol version number has been incremented to "pre2" (adding
  randomSeed and heartbeats).

* The oplog observe driver handles errors communicating with MongoDB
  better and knows to re-poll all queries after a MongoDB failover.

* Fix bugs involving mutating DDP method arguments.


#### meteor command-line tool

* Move boilerplate HTML from tools to webapp.  Change internal
  `Webapp.addHtmlAttributeHook` API.

* Add `meteor list-sites` command for listing the sites that you have
  deployed to meteor.com with your Meteor developer account.

* Third-party template languages can request that their generated source loads
  before other JavaScript files, just like *.html files, by passing the
  isTemplate option to Plugin.registerSourceHandler.

* You can specify a particular interface for the dev mode runner to bind to with
  `meteor -p host:port`.

* Don't include proprietary tar tags in bundle tarballs.

* Convert relative URLs to absolute URLs when merging CSS files.


#### Upgraded dependencies

* Node.js from 0.10.25 to 0.10.26.
* MongoDB driver from 1.3.19 to 1.4.1
* stylus: 0.42.3 (from 0.42.2)
* showdown: 0.3.1
* css-parse: an unreleased version (from 1.7.0)
* css-stringify: an unreleased version (from 1.4.1)


Patches contributed by GitHub users aldeed, apendua, arbesfeld, awwx, dandv,
davegonzalez, emgee3, justinsb, mquandalle, Neftedollar, Pent, sdarnell,
and timhaines.


## v0.8.0.1, 2014-04-21

* Fix security flaw in OAuth1 implementation. Clients can no longer
  choose the callback_url for OAuth1 logins.


## v0.8.0, 2014-03-27

Meteor 0.8.0 introduces Blaze, a total rewrite of our live templating engine,
replacing Spark. Advantages of Blaze include:

  * Better interoperability with jQuery plugins and other techniques which
    directly manipulate the DOM
  * More fine-grained updates: only the specific elements or attributes that
    change are touched rather than the entire template
  * A fully documented templating language
  * No need for the confusing `{{#constant}}`, `{{#isolate}}`, and `preserve`
    directives
  * Uses standard jQuery delegation (`.on`) instead of our custom implementation
  * Blaze supports live SVG templates that work just like HTML templates

See
[the Using Blaze wiki page](https://github.com/meteor/meteor/wiki/Using-Blaze)
for full details on upgrading your app to 0.8.0.  This includes:

* The `Template.foo.rendered` callback is now only called once when the template
  is rendered, rather than repeatedly as it is "re-rendered", because templates
  now directly update changed data instead of fully re-rendering.

* The `accounts-ui` login buttons are now invoked as a `{{> loginButtons}}`
  rather than as `{{loginButtons}}`.

* Previous versions of Meteor used a heavily modified version of the Handlebars
  templating language. In 0.8.0, we've given it its own name: Spacebars!
  Spacebars has an
  [explicit specification](https://github.com/meteor/meteor/blob/devel/packages/spacebars/README.md)
  instead of being defined as a series of changes to Handlebars. There are some
  incompatibilities with our previous Handlebars fork, such as a
  [different way of specifying dynamic element attributes](https://github.com/meteor/meteor/blob/devel/packages/spacebars/README.md#in-attribute-values)
  and a
  [new way of defining custom block helpers](https://github.com/meteor/meteor/blob/devel/packages/spacebars/README.md#custom-block-helpers).

* Your template files must consist of
  [well-formed HTML](https://github.com/meteor/meteor/blob/devel/packages/spacebars/README.md#html-dialect). Invalid
  HTML is now a compilation failure.  (There is a current limitation in our HTML
  parser such that it does not support
  [omitting end tags](http://www.w3.org/TR/html5/syntax.html#syntax-tag-omission)
  on elements such as `<P>` and `<LI>`.)

* `Template.foo` is no longer a function. It is instead a
  "component". Components render to an intermediate representation of an HTML
  tree, not a string, so there is no longer an easy way to render a component to
  a static HTML string.

* `Meteor.render` and `Spark.render` have been removed. Use `UI.render` and
  `UI.insert` instead.

* The `<body>` tag now defines a template just like the `<template>` tag, which
  can have helpers and event handlers.  Define them directly on the object
  `UI.body`.

* Previous versions of Meteor shipped with a synthesized `tap` event,
  implementing a zero-delay click event on mobile browsers. Unfortunately, this
  event never worked very well. We're eliminating it. Instead, use one of the
  excellent third party solutions.

* The `madewith` package (which supported adding a badge to your website
  displaying its score from http://madewith.meteor.com/) has been removed, as it
  is not compatible with the new version of that site.

* The internal `spark`, `liverange`, `universal-events`, and `domutils` packages
  have been removed.

* The `Handlebars` namespace has been deprecated.  `Handlebars.SafeString` is
  now `Spacebars.SafeString`, and `Handlebars.registerHelper` is now
  `UI.registerHelper`.

Patches contributed by GitHub users cmather and mart-jansink.


## v0.7.2.3, 2014-12-09 (backport)

* Fix a security issue in allow/deny rules that could result in data
  loss. If your app uses allow/deny rules, or uses packages that use
  allow/deny rules, we recommend that you update immediately.
  Backport from 1.0.1.

## v0.7.2.2, 2014-04-21 (backport)

* Fix a security flaw in OAuth1 and OAuth2 implementations.
  Backport from 0.8.1; see its entry for recommended actions to take.

## v0.7.2.1, 2014-04-30 (backport)

* Fix security flaw in OAuth1 implementation. Clients can no longer
  choose the callback_url for OAuth1 logins.
  Backport from 0.8.0.1.

## v0.7.2, 2014-03-18

* Support oplog tailing on queries with the `limit` option. All queries
  except those containing `$near` or `$where` selectors or the `skip`
  option can now be used with the oplog driver.

* Add hooks to login process: `Accounts.onLogin`,
  `Accounts.onLoginFailure`, and `Accounts.validateLoginAttempt`. These
  functions allow for rate limiting login attempts, logging an audit
  trail, account lockout flags, and more. See:
  http://docs.meteor.com/#accounts_validateloginattempt [#1815](https://github.com/meteor/meteor/issues/1815)

* Change the `Accounts.registerLoginHandler` API for custom login
  methods. Login handlers now require a name and no longer have to deal
  with generating resume tokens. See
  https://github.com/meteor/meteor/blob/devel/packages/accounts-base/accounts_server.js
  for details. OAuth based login handlers using the
  `Oauth.registerService` packages are not affected.

* Add support for HTML email in `Accounts.emailTemplates`.  [#1785](https://github.com/meteor/meteor/issues/1785)

* minimongo: Support `{a: {$elemMatch: {x: 1, $or: [{a: 1}, {b: 1}]}}}`  [#1875](https://github.com/meteor/meteor/issues/1875)

* minimongo: Support `{a: {$regex: '', $options: 'i'}}`  [#1874](https://github.com/meteor/meteor/issues/1874)

* minimongo: Fix sort implementation with multiple sort fields which each look
  inside an array. eg, ensure that with sort key `{'a.x': 1, 'a.y': 1}`, the
  document `{a: [{x: 0, y: 4}]}` sorts before
  `{a: [{x: 0, y: 5}, {x: 1, y: 3}]}`, because the 3 should not be used as a
  tie-breaker because it is not "next to" the tied 0s.

* minimongo: Fix sort implementation when selector and sort key share a field,
  that field matches an array in the document, and only some values of the array
  match the selector. eg, ensure that with sort key `{a: 1}` and selector
  `{a: {$gt: 3}}`, the document `{a: [4, 6]}` sorts before `{a: [1, 5]}`,
  because the 1 should not be used as a sort key because it does not match the
  selector. (We only approximate the MongoDB behavior here by only supporting
  relatively selectors.)

* Use `faye-websocket` (0.7.2) npm module instead of `websocket` (1.0.8) for
  server-to-server DDP.

* Update Google OAuth package to use new `profile` and `email` scopes
  instead of deprecated URL-based scopes.  [#1887](https://github.com/meteor/meteor/issues/1887)

* Add `_throwFirstError` option to `Deps.flush`.

* Make `facts` package data available on the server as
  `Facts._factsByPackage`.

* Fix issue where `LESS` compilation error could crash the `meteor run`
  process.  [#1877](https://github.com/meteor/meteor/issues/1877)

* Fix crash caused by empty HTTP host header in `meteor run` development
  server.  [#1871](https://github.com/meteor/meteor/issues/1871)

* Fix hot code reload in private browsing mode in Safari.

* Fix appcache size calculation to avoid erronious warnings. [#1847](https://github.com/meteor/meteor/issues/1847)

* Remove unused `Deps._makeNonReactive` wrapper function. Call
  `Deps.nonreactive` directly instead.

* Avoid setting the `oplogReplay` on non-oplog collections. Doing so
  caused mongod to crash.

* Add startup message to `test-in-console` to ease automation. [#1884](https://github.com/meteor/meteor/issues/1884)

* Upgraded dependencies
  - amplify: 1.1.2 (from 1.1.0)

Patches contributed by GitHub users awwx, dandv, queso, rgould, timhaines, zol


## v0.7.1.2, 2014-02-27

* Fix bug in tool error handling that caused `meteor` to crash on Mac
  OSX when no computer name is set.

* Work around a bug that caused MongoDB to fail an assertion when using
  tailable cursors on non-oplog collections.


## v0.7.1.1, 2014-02-24

* Integrate with Meteor developer accounts, a new way of managing your
  meteor.com deployed sites. When you use `meteor deploy`, you will be
  prompted to create a developer account.
    - Once you've created a developer account, you can log in and out
      from the command line with `meteor login` and `meteor logout`.
    - You can claim legacy sites with `meteor claim`. This command will
      prompt you for your site password if you are claiming a
      password-protected site; after claiming it, you will not need to
      enter the site password again.
    - You can add or remove authorized users, and view the list of
      authorized users, for a site with `meteor authorized`.
    - You can view your current username with `meteor whoami`.
    - This release also includes the `accounts-meteor-developer` package
      for building Meteor apps that allow users to log in with their own
      developer accounts.

* Improve the oplog tailing implementation for getting real-time database
  updates from MongoDB.
    - Add support for all operators except `$where` and `$near`. Limit and
      skip are not supported yet.
    - Add optimizations to avoid needless data fetches from MongoDB.
    - Fix an error ("Cannot call method 'has' of null") in an oplog
      callback. [#1767](https://github.com/meteor/meteor/issues/1767)

* Add and improve support for minimongo operators.
  - Support `$comment`.
  - Support `obj` name in `$where`.
  - `$regex` matches actual regexps properly.
  - Improve support for `$nin`, `$ne`, `$not`.
  - Support using `{ $in: [/foo/, /bar/] }`. [#1707](https://github.com/meteor/meteor/issues/1707)
  - Support `{$exists: false}`.
  - Improve type-checking for selectors.
  - Support `{x: {$elemMatch: {$gt: 5}}}`.
  - Match Mongo's behavior better when there are arrays in the document.
  - Support `$near` with sort.
  - Implement updates with `{ $set: { 'a.$.b': 5 } }`.
  - Support `{$type: 4}` queries.
  - Optimize `remove({})` when observers are paused.
  - Make update-by-id constant time.
  - Allow `{$set: {'x._id': 1}}`.  [#1794](https://github.com/meteor/meteor/issues/1794)

* Upgraded dependencies
  - node: 0.10.25 (from 0.10.22). The workaround for specific Node
    versions from 0.7.0 is now removed; 0.10.25+ is supported.
  - jquery: 1.11.0 (from 1.8.2). See
    http://jquery.com/upgrade-guide/1.9/ for upgrade instructions.
  - jquery-waypoints: 2.0.4 (from 1.1.7). Contains
    backwards-incompatible changes.
  - source-map: 0.3.2 (from 0.3.30) [#1782](https://github.com/meteor/meteor/issues/1782)
  - websocket-driver: 0.3.2 (from 0.3.1)
  - http-proxy: 1.0.2 (from a pre-release fork of 1.0)
  - semver: 2.2.1 (from 2.1.0)
  - request: 2.33.0 (from 2.27.0)
  - fstream: 0.1.25 (from 0.1.24)
  - tar: 0.1.19 (from 0.1.18)
  - eachline: a fork of 2.4.0 (from 2.3.3)
  - source-map: 0.1.31 (from 0.1.30)
  - source-map-support: 0.2.5 (from 0.2.3)
  - mongo: 2.4.9 (from 2.4.8)
  - openssl in mongo: 1.0.1f (from 1.0.1e)
  - kexec: 0.2.0 (from 0.1.1)
  - less: 1.6.1 (from 1.3.3)
  - stylus: 0.42.2 (from 0.37.0)
  - nib: 1.0.2 (from 1.0.0)
  - coffeescript: 1.7.1 (from 1.6.3)

* CSS preprocessing and sourcemaps:
  - Add sourcemap support for CSS stylesheet preprocessors. Use
    sourcemaps for stylesheets compiled with LESS.
  - Improve CSS minification to deal with `@import` statements correctly.
  - Lint CSS files for invalid `@` directives.
  - Change the recommended suffix for imported LESS files from
    `.lessimport` to `.import.less`. Add `.import.styl` to allow
    `stylus` imports. `.lessimport` continues to work but is deprecated.

* Add `clientAddress` and `httpHeaders` to `this.connection` in method
  calls and publish functions.

* Hash login tokens before storing them in the database. Legacy unhashed
  tokens are upgraded to hashed tokens in the database as they are used
  in login requests.

* Change default accounts-ui styling and add more CSS classes.

* Refactor command-line tool. Add test harness and better tests. Run
  `meteor self-test --help` for info on running the tools test suite.

* Speed up application re-build in development mode by re-using file
  hash computation between file change watching code and application
  build code..

* Fix issues with documents containing a key named `length` with a
  numeric value. Underscore treated these as arrays instead of objects,
  leading to exceptions when . Patch Underscore to not treat plain
  objects (`x.constructor === Object`) with numeric `length` fields as
  arrays. [#594](https://github.com/meteor/meteor/issues/594) [#1737](https://github.com/meteor/meteor/issues/1737)

* Deprecate `Accounts.loginServiceConfiguration` in favor of
  `ServiceConfiguration.configurations`, exported by the
  `service-configuration` package. `Accounts.loginServiceConfiguration`
  is maintained for backwards-compatibility, but it is defined in a
  `Meteor.startup` block and so cannot be used from top-level code.

* Cursors with a field specifier containing `{_id: 0}` can no longer be
  used with `observeChanges` or `observe`. This includes the implicit
  calls to these functions that are done when returning a cursor from a
  publish function or using `{{#each}}`.

* Transform functions must return objects and may not change the `_id`
  field, though they may leave it out.

* Remove broken IE7 support from the `localstorage` package. Meteor
  accounts logins no longer persist in IE7.

* Fix the `localstorage` package when used with Safari in private
  browsing mode. This fixes a problem with login token storage and
  account login. [#1291](https://github.com/meteor/meteor/issues/1291)

* Types added with `EJSON.addType` now have default `clone` and `equals`
  implementations. Users may still specify `clone` or `equals` functions
  to override the default behavior.  [#1745](https://github.com/meteor/meteor/issues/1745)

* Add `frame-src` to `browser-policy-content` and account for
  cross-browser CSP disparities.

* Deprecate `Oauth.initiateLogin` in favor of `Oauth.showPopup`.

* Add `WebApp.rawConnectHandlers` for adding connect handlers that run
  before any other Meteor handlers, except `connect.compress()`. Raw
  connect handlers see the URL's full path (even if ROOT_URL contains a
  non-empty path) and they run before static assets are served.

* Add `Accounts.connection` to allow using Meteor accounts packages with
  a non-default DDP connection.

* Detect and reload if minified CSS files fail to load at startup. This
  prevents the application from running unstyled if the page load occurs
  while the server is switching versions.

* Allow Npm.depends to specify any http or https URL containing a full
  40-hex-digit SHA.  [#1686](https://github.com/meteor/meteor/issues/1686)

* Add `retry` package for connection retry with exponential backoff.

* Pass `update` and `remove` return values correctly when using
  collections validated with `allow` and `deny` rules. [#1759](https://github.com/meteor/meteor/issues/1759)

* If you're using Deps on the server, computations and invalidation
  functions are not allowed to yield. Throw an error instead of behaving
  unpredictably.

* Fix namespacing in coffeescript files added to a package with the
  `bare: true` option. [#1668](https://github.com/meteor/meteor/issues/1668)

* Fix races when calling login and/or logoutOtherClients from multiple
  tabs. [#1616](https://github.com/meteor/meteor/issues/1616)

* Include oauth_verifier as a header rather than a parameter in
  the `oauth1` package. [#1825](https://github.com/meteor/meteor/issues/1825)

* Fix `force-ssl` to allow local development with `meteor run` in IPv6
  environments. [#1751](https://github.com/meteor/meteor/issues/1751)`

* Allow cursors on named local collections to be returned from a publish
  function in an array.  [#1820](https://github.com/meteor/meteor/issues/1820)

* Fix build failure caused by a directory in `programs/` without a
  package.js file.

* Do a better job of handling shrinkwrap files when an npm module
  depends on something that isn't a semver. [#1684](https://github.com/meteor/meteor/issues/1684)

* Fix failures updating npm dependencies when a node_modules directory
  exists above the project directory.  [#1761](https://github.com/meteor/meteor/issues/1761)

* Preserve permissions (eg, executable bit) on npm files.  [#1808](https://github.com/meteor/meteor/issues/1808)

* SockJS tweak to support relative base URLs.

* Don't leak sockets on error in dev-mode proxy.

* Clone arguments to `added` and `changed` methods in publish
  functions. This allows callers to reuse objects and prevents already
  published data from changing after the fact.  [#1750](https://github.com/meteor/meteor/issues/1750)

* Ensure springboarding to a different meteor tools version always uses
  `exec` to run the old version. This simplifies process management for
  wrapper scripts.

Patches contributed by GitHub users DenisGorbachev, EOT, OyoKooN, awwx,
dandv, icellan, jfhamlin, marcandre, michaelbishop, mitar, mizzao,
mquandalle, paulswartz, rdickert, rzymek, timhaines, and yeputons.


## v0.7.0.1, 2013-12-20

* Two fixes to `meteor run` Mongo startup bugs that could lead to hangs with the
  message "Initializing mongo database... this may take a moment.".  [#1696](https://github.com/meteor/meteor/issues/1696)

* Apply the Node patch to 0.10.24 as well (see the 0.7.0 section for details).

* Fix gratuitous IE7 incompatibility.  [#1690](https://github.com/meteor/meteor/issues/1690)


## v0.7.0, 2013-12-17

This version of Meteor contains a patch for a bug in Node 0.10 which
most commonly affects websockets. The patch is against Node version
0.10.22 and 0.10.23. We strongly recommend using one of these precise
versions of Node in production so that the patch will be applied. If you
use a newer version of Node with this version of Meteor, Meteor will not
apply the patch and will instead disable websockets.

* Rework how Meteor gets realtime database updates from MongoDB. Meteor
  now reads the MongoDB "oplog" -- a special collection that records all
  the write operations as they are applied to your database. This means
  changes to the database are instantly noticed and reflected in Meteor,
  whether they originated from Meteor or from an external database
  client. Oplog tailing is automatically enabled in development mode
  with `meteor run`, and can be enabled in production with the
  `MONGO_OPLOG_URL` environment variable. Currently the only supported
  selectors are equality checks; `$`-operators, `limit` and `skip`
  queries fall back to the original poll-and-diff algorithm. See
  https://github.com/meteor/meteor/wiki/Oplog-Observe-Driver
  for details.

* Add `Meteor.onConnection` and add `this.connection` to method
  invocations and publish functions. These can be used to store data
  associated with individual clients between subscriptions and method
  calls. See http://docs.meteor.com/#meteor_onconnection for details. [#1611](https://github.com/meteor/meteor/issues/1611)

* Bundler failures cause non-zero exit code in `meteor run`.  [#1515](https://github.com/meteor/meteor/issues/1515)

* Fix error when publish function callbacks are called during session shutdown.

* Rework hot code push. The new `autoupdate` package drives automatic
  reloads on update using standard DDP messages instead of a hardcoded
  message at DDP startup. Now the hot code push only triggers when
  client code changes; server-only code changes will not cause the page
  to reload.

* New `facts` package publishes internal statistics about Meteor.

* Add an explicit check that publish functions return a cursor, an array
  of cursors, or a falsey value. This is a safety check to to prevent
  users from accidentally returning Collection.findOne() or some other
  value and expecting it to be published.

* Implement `$each`, `$sort`, and `$slice` options for minimongo's `$push`
  modifier.  [#1492](https://github.com/meteor/meteor/issues/1492)

* Introduce `--raw-logs` option to `meteor run` to disable log
  coloring and timestamps.

* Add `WebAppInternals.setBundledJsCssPrefix()` to control where the
  client loads bundled JavaScript and CSS files. This allows serving
  files from a CDN to decrease page load times and reduce server load.

* Attempt to exit cleanly on `SIGHUP`. Stop accepting incoming
  connections, kill DDP connections, and finish all outstanding requests
  for static assets.

* In the HTTP server, only keep sockets with no active HTTP requests alive for 5
  seconds.

* Fix handling of `fields` option in minimongo when only `_id` is present. [#1651](https://github.com/meteor/meteor/issues/1651)

* Fix issue where setting `process.env.MAIL_URL` in app code would not
  alter where mail was sent. This was a regression in 0.6.6 from 0.6.5. [#1649](https://github.com/meteor/meteor/issues/1649)

* Use stderr instead of stdout (for easier automation in shell scripts) when
  prompting for passwords and when downloading the dev bundle. [#1600](https://github.com/meteor/meteor/issues/1600)

* Ensure more downtime during file watching.  [#1506](https://github.com/meteor/meteor/issues/1506)

* Fix `meteor run` with settings files containing non-ASCII characters.  [#1497](https://github.com/meteor/meteor/issues/1497)

* Support `EJSON.clone` for `Meteor.Error`. As a result, they are properly
  stringified in DDP even if thrown through a `Future`.  [#1482](https://github.com/meteor/meteor/issues/1482)

* Fix passing `transform: null` option to `collection.allow()` to disable
  transformation in validators.  [#1659](https://github.com/meteor/meteor/issues/1659)

* Fix livedata error on `this.removed` during session shutdown. [#1540](https://github.com/meteor/meteor/issues/1540) [#1553](https://github.com/meteor/meteor/issues/1553)

* Fix incompatibility with Phusion Passenger by removing an unused line. [#1613](https://github.com/meteor/meteor/issues/1613)

* Ensure install script creates /usr/local on machines where it does not
  exist (eg. fresh install of OSX Mavericks).

* Set x-forwarded-* headers in `meteor run`.

* Clean up package dirs containing only ".build".

* Check for matching hostname before doing end-of-oauth redirect.

* Only count files that actually go in the cache towards the `appcache`
  size check. [#1653](https://github.com/meteor/meteor/issues/1653).

* Increase the maximum size spiderable will return for a page from 200kB
  to 5MB.

* Upgraded dependencies:
  * SockJS server from 0.3.7 to 0.3.8, including new faye-websocket module.
  * Node from 0.10.21 to 0.10.22
  * MongoDB from 2.4.6 to 2.4.8
  * clean-css from 1.1.2 to 2.0.2
  * uglify-js from a fork of 2.4.0 to 2.4.7
  * handlebars npm module no longer available outside of handlebars package

Patches contributed by GitHub users AlexeyMK, awwx, dandv, DenisGorbachev,
emgee3, FooBarWidget, mitar, mcbain, rzymek, and sdarnell.


## v0.6.6.3, 2013-11-04

* Fix error when publish function callbacks are called during session
  shutdown.  [#1540](https://github.com/meteor/meteor/issues/1540) [#1553](https://github.com/meteor/meteor/issues/1553)

* Improve `meteor run` CPU usage in projects with many
  directories.  [#1506](https://github.com/meteor/meteor/issues/1506)


## v0.6.6.2, 2013-10-21

* Upgrade Node from 0.10.20 to 0.10.21 (security update).


## v0.6.6.1, 2013-10-12

* Fix file watching on OSX. Work around Node issue [#6251](https://github.com/meteor/meteor/issues/6251) by not using
  fs.watch. [#1483](https://github.com/meteor/meteor/issues/1483)


## v0.6.6, 2013-10-10


#### Security

* Add `browser-policy` package for configuring and sending
  Content-Security-Policy and X-Frame-Options HTTP headers.
  [See the docs](http://docs.meteor.com/#browserpolicy) for more.

* Use cryptographically strong pseudorandom number generators when available.

#### MongoDB

* Add upsert support. `Collection.update` now supports the `{upsert:
  true}` option. Additionally, add a `Collection.upsert` method which
  returns the newly inserted object id if applicable.

* `update` and `remove` now return the number of documents affected.  [#1046](https://github.com/meteor/meteor/issues/1046)

* `$near` operator for `2d` and `2dsphere` indices.

* The `fields` option to the collection methods `find` and `findOne` now works
  on the client as well.  (Operators such as `$elemMatch` and `$` are not yet
  supported in `fields` projections.) [#1287](https://github.com/meteor/meteor/issues/1287)

* Pass an index and the cursor itself to the callbacks in `cursor.forEach` and
  `cursor.map`, just like the corresponding `Array` methods.  [#63](https://github.com/meteor/meteor/issues/63)

* Support `c.find(query, {limit: N}).count()` on the client.  [#654](https://github.com/meteor/meteor/issues/654)

* Improve behavior of `$ne`, `$nin`, and `$not` selectors with objects containing
  arrays.  [#1451](https://github.com/meteor/meteor/issues/1451)

* Fix various bugs if you had two documents with the same _id field in
  String and ObjectID form.

#### Accounts

* [Behavior Change] Expire login tokens periodically. Defaults to 90
  days. Use `Accounts.config({loginExpirationInDays: null})` to disable
  token expiration.

* [Behavior Change] Write dates generated by Meteor Accounts to Mongo as
  Date instead of number; existing data can be converted by passing it
  through `new Date()`. [#1228](https://github.com/meteor/meteor/issues/1228)

* Log out and close connections for users if they are deleted from the
  database.

* Add Meteor.logoutOtherClients() for logging out other connections
  logged in as the current user.

* `restrictCreationByEmailDomain` option in `Accounts.config` to restrict new
  users to emails of specific domain (eg. only users with @meteor.com emails) or
  a custom validator. [#1332](https://github.com/meteor/meteor/issues/1332)

* Support OAuth1 services that require request token secrets as well as
  authentication token secrets.  [#1253](https://github.com/meteor/meteor/issues/1253)

* Warn if `Accounts.config` is only called on the client.  [#828](https://github.com/meteor/meteor/issues/828)

* Fix bug where callbacks to login functions could be called multiple
  times when the client reconnects.

#### DDP

* Fix infinite loop if a client disconnects while a long yielding method is
  running.

* Unfinished code to support DDP session resumption has been removed. Meteor
  servers now stop processing messages from clients and reclaim memory
  associated with them as soon as they are disconnected instead of a few minutes
  later.

#### Tools

* The pre-0.6.5 `Package.register_extension` API has been removed. Use
  `Package._transitional_registerBuildPlugin` instead, which was introduced in
  0.6.5. (A bug prevented the 0.6.5 reimplementation of `register_extension`
  from working properly anyway.)

* Support using an HTTP proxy in the `meteor` command line tool. This
  allows the `update`, `deploy`, `logs`, and `mongo` commands to work
  behind a proxy. Use the standard `http_proxy` environment variable to
  specify your proxy endpoint.  [#429](https://github.com/meteor/meteor/issues/429), [#689](https://github.com/meteor/meteor/issues/689), [#1338](https://github.com/meteor/meteor/issues/1338)

* Build Linux binaries on an older Linux machine. Meteor now supports
  running on Linux machines with glibc 2.9 or newer (Ubuntu 10.04+, RHEL
  and CentOS 6+, Fedora 10+, Debian 6+). Improve error message when running
  on Linux with unsupported glibc, and include Mongo stderr if it fails
  to start.

* Install NPM modules with `--force` to avoid corrupted local caches.

* Rebuild NPM modules in packages when upgrading to a version of Meteor that
  uses a different version of Node.

* Disable the Mongo http interface. This lets you run meteor on two ports
  differing by 1000 at the same time.

#### Misc

* [Known issue] Breaks support for pre-release OSX 10.9 'Mavericks'.
  Will be addressed shortly. See issues:
  https://github.com/joyent/node/issues/6251
  https://github.com/joyent/node/issues/6296

* `EJSON.stringify` now takes options:
  - `canonical` causes objects keys to be stringified in sorted order
  - `indent` allows formatting control over the EJSON stringification

* EJSON now supports `Infinity`, `-Infinity` and `NaN`.

* Check that the argument to `EJSON.parse` is a string.  [#1401](https://github.com/meteor/meteor/issues/1401)

* Better error from functions that use `Meteor._wrapAsync` (eg collection write
  methods and `HTTP` methods) and in DDP server message processing.  [#1387](https://github.com/meteor/meteor/issues/1387)

* Support `appcache` on Chrome for iOS.

* Support literate CoffeeScript files with the extension `.coffee.md` (in
  addition to the already-supported `.litcoffee` extension). [#1407](https://github.com/meteor/meteor/issues/1407)

* Make `madewith` package work again (broken in 0.6.5).  [#1448](https://github.com/meteor/meteor/issues/1448)

* Better error when passing a string to `{{#each}}`. [#722](https://github.com/meteor/meteor/issues/722)

* Add support for JSESSIONID cookies for sticky sessions. Set the
  `USE_JSESSIONID` environment variable to enable placing a JSESSIONID
  cookie on sockjs requests.

* Simplify the static analysis used to detect package-scope variables.

* Upgraded dependencies:
  * Node from 0.8.24 to 0.10.20
  * MongoDB from 2.4.4 to 2.4.6
  * MongoDB driver from 1.3.17 to 1.3.19
  * http-proxy from 0.10.1 to a pre-release of 1.0.0
  * stylus from 0.30.1 to 0.37.0
  * nib from 0.8.2 to 1.0.0
  * optimist from 0.3.5 to 0.6.0
  * semver from 1.1.0 to 2.1.0
  * request from 2.12.0 to 2.27.0
  * keypress from 0.1.0 to 0.2.1
  * underscore from 1.5.1 to 1.5.2
  * fstream from 0.1.21 to 0.1.24
  * tar from 0.1.14 to 0.1.18
  * source-map from 0.1.26 to 0.1.30
  * source-map-support from a fork of 0.1.8 to 0.2.3
  * escope from a fork of 0.0.15 to 1.0.0
  * estraverse from 1.1.2-1 to 1.3.1
  * simplesmtp from 0.1.25 to 0.3.10
  * stream-buffers from 0.2.3 to 0.2.5
  * websocket from 1.0.7 to 1.0.8
  * cli-color from 0.2.2 to 0.2.3
  * clean-css from 1.0.11 to 1.1.2
  * UglifyJS2 from a fork of 2.3.6 to a different fork of 2.4.0
  * connect from 2.7.10 to 2.9.0
  * send from 0.1.0 to 0.1.4
  * useragent from 2.0.1 to 2.0.7
  * replaced byline with eachline 2.3.3

Patches contributed by GitHub users ansman, awwx, codeinthehole, jacott,
Maxhodges, meawoppl, mitar, mizzao, mquandalle, nathan-muir, RobertLowe, ryw,
sdarnell, and timhaines.


## v0.6.5.3, 2014-12-09 (backport)

* Fix a security issue in allow/deny rules that could result in data
  loss. If your app uses allow/deny rules, or uses packages that use
  allow/deny rules, we recommend that you update immediately.
  Backport from 1.0.1.


## v0.6.5.2, 2013-10-21

* Upgrade Node from 0.8.24 to 0.8.26 (security patch)


## v0.6.5.1, 2013-08-28

* Fix syntax errors on lines that end with a backslash. [#1326](https://github.com/meteor/meteor/issues/1326)

* Fix serving static files with special characters in their name. [#1339](https://github.com/meteor/meteor/issues/1339)

* Upgrade `esprima` JavaScript parser to fix bug parsing complex regexps.

* Export `Spiderable` from `spiderable` package to allow users to set
  `Spiderable.userAgentRegExps` to control what user agents are treated
  as spiders.

* Add EJSON to standard-app-packages. [#1343](https://github.com/meteor/meteor/issues/1343)

* Fix bug in d3 tab character parsing.

* Fix regression when using Mongo ObjectIDs in Spark templates.


## v0.6.5, 2013-08-14

* New package system with package compiler and linker:

  * Each package now has it own namespace for variable
    declarations. Global variables used in a package are limited to
    package scope.

  * Packages must explicitly declare which symbols they export with
    `api.export` in `package.js`.

  * Apps and packages only see the exported symbols from packages they
    explicitly use. For example, if your app uses package A which in
    turn depends on package B, only package A's symbols will be
    available in the app.

  * Package names can only contain alphanumeric characters, dashes, and
    dots. Packages with spaces and underscores must be renamed.

  * Remove hardcoded list of required packages. New default
    `standard-app-packages` package adds dependencies on the core Meteor
    stack. This package can be removed to make an app with only parts of
    the Meteor stack. `standard-app-packages` will be automatically
    added to a project when it is updated to Meteor 0.6.5.

  * Custom app packages in the `packages` directory are no longer
    automatically used. They must be explicitly added to the app with
    `meteor add <packagename>`. To help with the transition, all
    packages in the `packages` directory will be automatically added to
    the project when it is updated to Meteor 0.6.5.

  * New "unipackage" on-disk format for built packages. Compiled packages are
    cached and rebuilt only when their source or dependencies change.

  * Add "unordered" and "weak" package dependency modes to allow
    circular package dependencies and conditional code inclusion.

  * New API (`_transitional_registerBuildPlugin`) for declaring
    compilers, preprocessors, and file extension handlers. These new
    build plugins are full compilation targets in their own right, and
    have their own namespace, source files, NPM requirements, and package
    dependencies. The old `register_extension` API is deprecated. Please
    note that the `package.js` format and especially
    `_transitional_registerBuildPlugin` are not frozen interfaces and
    are subject to change in future releases.

  * Add `api.imply`, which allows one package to "imply" another. If
    package A implies package B, then anything that depends on package
    A automatically depends on package B as well (and receives package
    B's imports). This is useful for creating umbrella packages
    (`standard-app-packages`) or sometimes for factoring common code
    out of related packages (`accounts-base`).

* Move HTTP serving out of the server bootstrap and into the `webapp`
  package. This allows building Meteor apps that are not web servers
  (eg. command line tools, DDP clients, etc.). Connect middlewares can
  now be registered on the new `WebApp.connectHandlers` instead of the
  old `__meteor_bootstrap__.app`.

* The entire Meteor build process now has first-class source map
  support. A source map is maintained for every source file as it
  passes through the build pipeline. Currently, the source maps are
  only served in development mode. Not all web browsers support source
  maps yet and for those that do, you may have to turn on an option to
  enable them. Source maps will always be used when reporting
  exceptions on the server.

* Update the `coffeescript` package to generate source maps.

* Add new `Assets` API and `private` subdirectory for including and
  accessing static assets on the server. http://docs.meteor.com/#assets

* Add `Meteor.disconnect`. Call this to disconnect from the
  server and stop all live data updates. [#1151](https://github.com/meteor/meteor/issues/1151)

* Add `Match.Integer` to `check` for 32-bit signed integers.

* `Meteor.connect` has been renamed to `DDP.connect` and is now fully
  supported on the server. Server-to-server DDP connections use
  websockets, and can be used for both method calls and subscriptions.

* Rename `Meteor.default_connection` to `Meteor.connection` and
  `Meteor.default_server` to `Meteor.server`.

* Rename `Meteor.http` to `HTTP`.

* `ROOT_URL` may now have a path part. This allows serving multiple
  Meteor apps on the same domain.

* Support creating named unmanaged collections with
  `new Meteor.Collection("name", {connection: null})`.

* New `Log` function in the `logging` package which prints with
  timestamps, color, filenames and linenumbers.

* Include http response in errors from oauth providers. [#1246](https://github.com/meteor/meteor/issues/1246)

* The `observe` callback `movedTo` now has a fourth argument `before`.

* Move NPM control files for packages from `.npm` to
  `.npm/package`. This is to allow build plugins such as `coffeescript`
  to depend on NPM packages. Also, when removing the last NPM
  dependency, clean up the `.npm` dir.

* Remove deprecated `Meteor.is_client` and `Meteor.is_server` variables.

* Implement "meteor bundle --debug" [#748](https://github.com/meteor/meteor/issues/748)

* Add `forceApprovalPrompt` option to `Meteor.loginWithGoogle`. [#1226](https://github.com/meteor/meteor/issues/1226)

* Make server-side Mongo `insert`s, `update`s, and `remove`s run
  asynchronously when a callback is passed.

* Improve memory usage when calling `findOne()` on the server.

* Delete login tokens from server when user logs out.

* Rename package compatibility mode option to `add_files` from `raw` to
  `bare`.

* Fix Mongo selectors of the form: {$regex: /foo/}.

* Fix Spark memory leak.  [#1157](https://github.com/meteor/meteor/issues/1157)

* Fix EPIPEs during dev mode hot code reload.

* Fix bug where we would never quiesce if we tried to revive subs that errored
  out (5e7138d)

* Fix bug where `this.fieldname` in handlebars template might refer to a
  helper instead of a property of the current data context. [#1143](https://github.com/meteor/meteor/issues/1143)

* Fix submit events on IE8. [#1191](https://github.com/meteor/meteor/issues/1191)

* Handle `Meteor.loginWithX` being called with a callback but no options. [#1181](https://github.com/meteor/meteor/issues/1181)

* Work around a Chrome bug where hitting reload could cause a tab to
  lose the DDP connection and never recover. [#1244](https://github.com/meteor/meteor/issues/1244)

* Upgraded dependencies:
  * Node from 0.8.18 to 0.8.24
  * MongoDB from 2.4.3 to 2.4.4, now with SSL support
  * CleanCSS from 0.8.3 to 1.0.11
  * Underscore from 1.4.4 to 1.5.1
  * Fibers from 1.0.0 to 1.0.1
  * MongoDB Driver from 1.3.7 to 1.3.17

Patches contributed by GitHub users btipling, mizzao, timhaines and zol.


## v0.6.4.1, 2013-07-19

* Update mongodb driver to use version 0.2.1 of the bson module.


## v0.6.4, 2013-06-10

* Separate OAuth flow logic from Accounts into separate packages. The
  `facebook`, `github`, `google`, `meetup`, `twitter`, and `weibo`
  packages can be used to perform an OAuth exchange without creating an
  account and logging in.  [#1024](https://github.com/meteor/meteor/issues/1024)

* If you set the `DISABLE_WEBSOCKETS` environment variable, browsers will not
  attempt to connect to your app using Websockets. Use this if you know your
  server environment does not properly proxy Websockets to reduce connection
  startup time.

* Make `Meteor.defer` work in an inactive tab in iOS.  [#1023](https://github.com/meteor/meteor/issues/1023)

* Allow new `Random` instances to be constructed with specified seed. This
  can be used to create repeatable test cases for code that picks random
  values.  [#1033](https://github.com/meteor/meteor/issues/1033)

* Fix CoffeeScript error reporting to include source file and line
  number again.  [#1052](https://github.com/meteor/meteor/issues/1052)

* Fix Mongo queries which nested JavaScript RegExp objects inside `$or`.  [#1089](https://github.com/meteor/meteor/issues/1089)

* Upgraded dependencies:
  * Underscore from 1.4.2 to 1.4.4  [#776](https://github.com/meteor/meteor/issues/776)
  * http-proxy from 0.8.5 to 0.10.1  [#513](https://github.com/meteor/meteor/issues/513)
  * connect from 1.9.2 to 2.7.10
  * Node mongodb client from 1.2.13 to 1.3.7  [#1060](https://github.com/meteor/meteor/issues/1060)

Patches contributed by GitHub users awwx, johnston, and timhaines.


## v0.6.3, 2013-05-15

* Add new `check` package for ensuring that a value matches a required
  type and structure. This is used to validate untrusted input from the
  client. See http://docs.meteor.com/#match for details.

* Use Websockets by default on supported browsers. This reduces latency
  and eliminates the constant network spinner on iOS devices.

* With `autopublish` on, publish many useful fields on `Meteor.users`.

* Files in the `client/compatibility/` subdirectory of a Meteor app do
  not get wrapped in a new variable scope. This is useful for
  third-party libraries which expect `var` statements at the outermost
  level to be global.

* Add synthetic `tap` event for use on touch enabled devices. This is a
  replacement for `click` that fires immediately.

* When using the `http` package synchronously on the server, errors
  are thrown rather than passed in `result.error`

* The `manager` option to the `Meteor.Collection` constructor is now called
  `connection`. The old name still works for now.  [#987](https://github.com/meteor/meteor/issues/987)

* The `localstorage-polyfill` smart package has been replaced by a
  `localstorage` package, which defines a `Meteor._localStorage` API instead of
  trying to replace the DOM `window.localStorage` facility. (Now, apps can use
  the existence of `window.localStorage` to detect if the full localStorage API
  is supported.)  [#979](https://github.com/meteor/meteor/issues/979)

* Upgrade MongoDB from 2.2.1 to 2.4.3.

* Upgrade CoffeeScript from 1.5.0 to 1.6.2.  [#972](https://github.com/meteor/meteor/issues/972)

* Faster reconnects when regaining connectivity.  [#696](https://github.com/meteor/meteor/issues/696)

* `Email.send` has a new `headers` option to set arbitrary headers.  [#963](https://github.com/meteor/meteor/issues/963)

* Cursor transform functions on the server no longer are required to return
  objects with correct `_id` fields.  [#974](https://github.com/meteor/meteor/issues/974)

* Rework `observe()` callback ordering in minimongo to improve fiber
  safety on the server. This makes subscriptions on server to server DDP
  more usable.

* Use binary search in minimongo when updating ordered queries.  [#969](https://github.com/meteor/meteor/issues/969)

* Fix EJSON base64 decoding bug.  [#1001](https://github.com/meteor/meteor/issues/1001)

* Support `appcache` on Chromium.  [#958](https://github.com/meteor/meteor/issues/958)

Patches contributed by GitHub users awwx, jagill, spang, and timhaines.


## v0.6.2.1, 2013-04-24

* When authenticating with GitHub, include a user agent string. This
  unbreaks "Sign in with GitHub"

Patch contributed by GitHub user pmark.


## v0.6.2, 2013-04-16

* Better error reporting:
  * Capture real stack traces for `Meteor.Error`.
  * Report better errors with misconfigured OAuth services.

* Add per-package upgrade notices to `meteor update`.

* Experimental server-to-server DDP support: `Meteor.connect` on the
  server will connect to a remote DDP endpoint via WebSockets. Method
  calls should work fine, but subscriptions and minimongo on the server
  are still a work in progress.

* Upgrade d3 from 2.x to 3.1.4. See
  https://github.com/mbostock/d3/wiki/Upgrading-to-3.0 for compatibility notes.

* Allow CoffeeScript to set global variables when using `use strict`. [#933](https://github.com/meteor/meteor/issues/933)

* Return the inserted documented ID from `LocalCollection.insert`. [#908](https://github.com/meteor/meteor/issues/908)

* Add Weibo token expiration time to `services.weibo.expiresAt`.

* `Spiderable.userAgentRegExps` can now be modified to change what user agents
  are treated as spiders by the `spiderable` package.

* Prevent observe callbacks from affecting the arguments to identical
  observes. [#855](https://github.com/meteor/meteor/issues/855)

* Fix meteor command line tool when run from a home directory with
  spaces in its name. If you previously installed meteor release 0.6.0
  or 0.6.1 you'll need to uninstall and reinstall meteor to support
  users with spaces in their usernames (see
  https://github.com/meteor/meteor/blob/master/README.md#uninstalling-meteor)

Patches contributed by GitHub users andreas-karlsson, awwx, jacott,
joshuaconner, and timhaines.


## v0.6.1, 2013-04-08

* Correct NPM behavior in packages in case there is a `node_modules` directory
  somewhere above the app directory. [#927](https://github.com/meteor/meteor/issues/927)

* Small bug fix in the low-level `routepolicy` package.

Patches contributed by GitHub users andreas-karlsson and awwx.


## v0.6.0, 2013-04-04

* Meteor has a brand new distribution system! In this new system, code-named
  Engine, packages are downloaded individually and on demand. All of the
  packages in each official Meteor release are prefetched and cached so you can
  still use Meteor while offline. You can have multiple releases of Meteor
  installed simultaneously; apps are pinned to specific Meteor releases.
  All `meteor` commands accept a `--release` argument to specify which release
  to use; `meteor update` changes what release the app is pinned to.
  Inside an app, the name of the release is available at `Meteor.release`.
  When running Meteor directly from a git checkout, the release is ignored.

* Variables declared with `var` at the outermost level of a JavaScript
  source file are now private to that file. Remove the `var` to share
  a value between files.

* Meteor now supports any x86 (32- or 64-bit) Linux system, not just those which
  use Debian or RedHat package management.

* Apps may contain packages inside a top-level directory named `packages`.

* Packages may depend on [NPM modules](https://npmjs.org), using the new
  `Npm.depends` directive in their `package.js` file. (Note: if the NPM module
  has architecture-specific binary components, bundles built with `meteor
  bundle` or `meteor deploy` will contain the components as built for the
  developer's platform and may not run on other platforms.)

* Meteor's internal package tests (as well as tests you add to your app's
  packages with the unsupported `Tinytest` framework) are now run with the new
  command `meteor test-packages`.

* `{{#each}}` helper can now iterate over falsey values without throwing an
  exception. [#815](https://github.com/meteor/meteor/issues/815), [#801](https://github.com/meteor/meteor/issues/801)

* `{{#with}}` helper now only includes its block if its argument is not falsey,
  and runs an `{{else}}` block if provided if the argument is falsey. [#770](https://github.com/meteor/meteor/issues/770), [#866](https://github.com/meteor/meteor/issues/866)

* Twitter login now stores `profile_image_url` and `profile_image_url_https`
  attributes in the `user.services.twitter` namespace. [#788](https://github.com/meteor/meteor/issues/788)

* Allow packages to register file extensions with dots in the filename.

* When calling `this.changed` in a publish function, it is no longer an error to
  clear a field which was never set. [#850](https://github.com/meteor/meteor/issues/850)

* Deps API
  * Add `dep.depend()`, deprecate `Deps.depend(dep)` and
    `dep.addDependent()`.
  * If first run of `Deps.autorun` throws an exception, stop it and don't
    rerun.  This prevents a Spark exception when template rendering fails
    ("Can't call 'firstNode' of undefined").
  * If an exception is thrown during `Deps.flush` with no stack, the
    message is logged instead. [#822](https://github.com/meteor/meteor/issues/822)

* When connecting to MongoDB, use the JavaScript BSON parser unless specifically
  requested in `MONGO_URL`; the native BSON parser sometimes segfaults. (Meteor
  only started using the native parser in 0.5.8.)

* Calls to the `update` collection function in untrusted code may only use a
  whitelisted list of modifier operators.

Patches contributed by GitHub users awwx, blackcoat, cmather, estark37,
mquandalle, Primigenus, raix, reustle, and timhaines.


## v0.5.9, 2013-03-14

* Fix regression in 0.5.8 that prevented users from editing their own
  profile. [#809](https://github.com/meteor/meteor/issues/809)

* Fix regression in 0.5.8 where `Meteor.loggingIn()` would not update
  reactively. [#811](https://github.com/meteor/meteor/issues/811)


## v0.5.8, 2013-03-13

* Calls to the `update` and `remove` collection functions in untrusted code may
  no longer use arbitrary selectors. You must specify a single document ID when
  invoking these functions from the client (other than in a method stub).

  You may still use other selectors when calling `update` and `remove` on the
  server and from client method stubs, so you can replace calls that are no
  longer supported (eg, in event handlers) with custom method calls.

  The corresponding `update` and `remove` callbacks passed to `allow` and `deny`
  now take a single document instead of an array.

* Add new `appcache` package. Add this package to your project to speed
  up page load and make hot code reload smoother using the HTML5
  AppCache API. See http://docs.meteor.com/#appcache for details.

* Rewrite reactivity library. `Meteor.deps` is now `Deps` and has a new
  API. `Meteor.autorun` and `Meteor.flush` are now called `Deps.autorun` and
  `Deps.flush` (the old names still work for now). The other names under
  `Meteor.deps` such as `Context` no longer exist. The new API is documented at
  http://docs.meteor.com/#deps

* You can now provide a `transform` option to collections, which is a
  function that documents coming out of that collection are passed
  through. `find`, `findOne`, `allow`, and `deny` now take `transform` options,
  which may override the Collection's `transform`.  Specifying a `transform`
  of `null` causes you to receive the documents unmodified.

* Publish functions may now return an array of cursors to publish. Currently,
  the cursors must all be from different collections. [#716](https://github.com/meteor/meteor/issues/716)

* User documents have id's when `onCreateUser` and `validateNewUser` hooks run.

* Encode and store custom EJSON types in MongoDB.

* Support literate CoffeeScript files with the extension `.litcoffee`. [#766](https://github.com/meteor/meteor/issues/766)

* Add new login service provider for Meetup.com in `accounts-meetup` package.

* If you call `observe` or `observeChanges` on a cursor created with the
  `reactive: false` option, it now only calls initial add callbacks and
  does not continue watching the query. [#771](https://github.com/meteor/meteor/issues/771)

* In an event handler, if the data context is falsey, default it to `{}`
  rather than to the global object. [#777](https://github.com/meteor/meteor/issues/777)

* Allow specifying multiple event handlers for the same selector. [#753](https://github.com/meteor/meteor/issues/753)

* Revert caching header change from 0.5.5. This fixes image flicker on redraw.

* Stop making `Session` available on the server; it's not useful there. [#751](https://github.com/meteor/meteor/issues/751)

* Force URLs in stack traces in browser consoles to be hyperlinks. [#725](https://github.com/meteor/meteor/issues/725)

* Suppress spurious `changed` callbacks with empty `fields` from
  `Cursor.observeChanges`.

* Fix logic bug in template branch matching. [#724](https://github.com/meteor/meteor/issues/724)

* Make `spiderable` user-agent test case insensitive. [#721](https://github.com/meteor/meteor/issues/721)

* Fix several bugs in EJSON type support:
  * Fix `{$type: 5}` selectors for binary values on browsers that do
    not support `Uint8Array`.
  * Fix EJSON equality on falsey values.
  * Fix for returning a scalar EJSON type from a method. [#731](https://github.com/meteor/meteor/issues/731)

* Upgraded dependencies:
  * mongodb driver to version 1.2.13 (from 0.1.11)
  * mime module removed (it was unused)


Patches contributed by GitHub users awwx, cmather, graemian, jagill,
jmhredsox, kevinxucs, krizka, mitar, raix, and rasmuserik.


## v0.5.7, 2013-02-21

* The DDP wire protocol has been redesigned.

  * The handshake message is now versioned. This breaks backwards
    compatibility between sites with `Meteor.connect()`. Older meteor
    apps can not talk to new apps and vice versa. This includes the
    `madewith` package, apps using `madewith` must upgrade.

  * New [EJSON](http://docs.meteor.com/#ejson) package allows you to use
    Dates, Mongo ObjectIDs, and binary data in your collections and
    Session variables.  You can also add your own custom datatypes.

  * Meteor now correctly represents empty documents in Collections.

  * There is an informal specification in `packages/livedata/DDP.md`.


* Breaking API changes

  * Changed the API for `observe`.  Observing with `added`, `changed`
    and `removed` callbacks is now unordered; for ordering information
    use `addedAt`, `changedAt`, `removedAt`, and `movedTo`. Full
    documentation is in the [`observe` docs](http://docs.meteor.com/#observe).
    All callers of `observe` need to be updated.

  * Changed the API for publish functions that do not return a cursor
    (ie functions that call `this.set` and `this.unset`). See the
    [`publish` docs](http://docs.meteor.com/#meteor_publish) for the new
    API.


* New Features

  * Added new [`observeChanges`](http://docs.meteor.com/#observe_changes)
    API for keeping track of the contents of a cursor more efficiently.

  * There is a new reactive function on subscription handles: `ready()`
    returns true when the subscription has received all of its initial
    documents.

  * Added `Session.setDefault(key, value)` so you can easily provide
    initial values for session variables that will not be clobbered on
    hot code push.

  * You can specify that a collection should use MongoDB ObjectIDs as
    its `_id` fields for inserts instead of strings. This allows you to
    use Meteor with existing MongoDB databases that have ObjectID
    `_id`s. If you do this, you must use `EJSON.equals()` for comparing
    equality instead of `===`. See http://docs.meteor.com/#meteor_collection.

  * New [`random` package](http://docs.meteor.com/#random) provides
    several functions for generating random values. The new
    `Random.id()` function is used to provide shorter string IDs for
    MongoDB documents. `Meteor.uuid()` is deprecated.

  * `Meteor.status()` can return the status `failed` if DDP version
    negotiation fails.


* Major Performance Enhancements

  * Rewrote subscription duplication detection logic to use a more
    efficient algorithm. This significantly reduces CPU usage on the
    server during initial page load and when dealing with large amounts
    of data.

  * Reduced unnecessary MongoDB re-polling of live queries. Meteor no
    longer polls for changes on queries that specify `_id` when
    updates for a different specific `_id` are processed. This
    drastically improves performance when dealing with many
    subscriptions and updates to individual objects, such as those
    generated by the `accounts-base` package on the `Meteor.users`
    collection.


* Upgraded UglifyJS2 to version 2.2.5


Patches contributed by GitHub users awwx and michaelglenadams.


## v0.5.6, 2013-02-15

* Fix 0.5.5 regression: Minimongo selectors matching subdocuments under arrays
  did not work correctly.

* Some Bootstrap icons should have appeared white.

Patches contributed by GitHub user benjaminchelli.

## v0.5.5, 2013-02-13

* Deprecate `Meteor.autosubscribe`. `Meteor.subscribe` now works within
  `Meteor.autorun`.

* Allow access to `Meteor.settings.public` on the client. If the JSON
  file you gave to `meteor --settings` includes a field called `public`,
  that field will be available on the client as well as the server.

* `@import` works in `less`. Use the `.lessimport` file extension to
  make a less file that is ignored by preprocessor so as to avoid double
  processing. [#203](https://github.com/meteor/meteor/issues/203)

* Upgrade Fibers to version 1.0.0. The `Fiber` and `Future` symbols are
  no longer exposed globally. To use fibers directly you can use:
   `var Fiber = __meteor_bootstrap__.require('fibers');` and
   `var Future = __meteor_bootstrap__.require('fibers/future');`

* Call version 1.1 of the Twitter API when authenticating with
  OAuth. `accounts-twitter` users have until March 5th, 2013 to
  upgrade before Twitter disables the old API. [#527](https://github.com/meteor/meteor/issues/527)

* Treat Twitter ids as strings, not numbers, as recommended by
  Twitter. [#629](https://github.com/meteor/meteor/issues/629)

* You can now specify the `_id` field of a document passed to `insert`.
  Meteor still auto-generates `_id` if it is not present.

* Expose an `invalidated` flag on `Meteor.deps.Context`.

* Populate user record with additional data from Facebook and Google. [#664](https://github.com/meteor/meteor/issues/664)

* Add Facebook token expiration time to `services.facebook.expiresAt`. [#576](https://github.com/meteor/meteor/issues/576)

* Allow piping a password to `meteor deploy` on `stdin`. [#623](https://github.com/meteor/meteor/issues/623)

* Correctly type cast arguments to handlebars helper. [#617](https://github.com/meteor/meteor/issues/617)

* Fix leaked global `userId` symbol.

* Terminate `phantomjs` properly on error when using the `spiderable`
  package. [#571](https://github.com/meteor/meteor/issues/571)

* Stop serving non-cachable files with caching headers. [#631](https://github.com/meteor/meteor/issues/631)

* Fix race condition if server restarted between page load and initial
  DDP connection. [#653](https://github.com/meteor/meteor/issues/653)

* Resolve issue where login methods sometimes blocked future methods. [#555](https://github.com/meteor/meteor/issues/555)

* Fix `Meteor.http` parsing of JSON responses on Firefox. [#553](https://github.com/meteor/meteor/issues/553)

* Minimongo no longer uses `eval`. [#480](https://github.com/meteor/meteor/issues/480)

* Serve 404 for `/app.manifest`. This allows experimenting with the
  upcoming `appcache` smart package. [#628](https://github.com/meteor/meteor/issues/628)

* Upgraded many dependencies, including:
  * node.js to version 0.8.18
  * jquery-layout to version 1.3.0RC
  * Twitter Bootstrap to version 2.3.0
  * Less to version 1.3.3
  * Uglify to version 2.2.3
  * useragent to version 2.0.1

Patches contributed by GitHub users awwx, bminer, bramp, crunchie84,
danawoodman, dbimmler, Ed-von-Schleck, geoffd123, jperl, kevee,
milesmatthias, Primigenus, raix, timhaines, and xenolf.


## v0.5.4, 2013-01-08

* Fix 0.5.3 regression: `meteor run` could fail on OSX 10.8 if environment
  variables such as `DYLD_LIBRARY_PATH` are set.


## v0.5.3, 2013-01-07

* Add `--settings` argument to `meteor deploy` and `meteor run`. This
  allows you to specify deployment-specific information made available
  to server code in the variable `Meteor.settings`.

* Support unlimited open tabs in a single browser. Work around the
  browser per-hostname connection limit by using randomized hostnames
  for deployed apps. [#131](https://github.com/meteor/meteor/issues/131)

* minimongo improvements:
  * Allow observing cursors with `skip` or `limit`.  [#528](https://github.com/meteor/meteor/issues/528)
  * Allow sorting on `dotted.sub.keys`.  [#533](https://github.com/meteor/meteor/issues/533)
  * Allow querying specific array elements (`foo.1.bar`).
  * `$and`, `$or`, and `$nor` no longer accept empty arrays (for consistency
    with Mongo)

* Re-rendering a template with Spark no longer reverts changes made by
  users to a `preserve`d form element. Instead, the newly rendered value
  is only applied if it is different from the previously rendered value.
  Additionally, `<INPUT>` elements with type other than TEXT can now have
  reactive values (eg, the labels on submit buttons can now be
  reactive).  [#510](https://github.com/meteor/meteor/issues/510) [#514](https://github.com/meteor/meteor/issues/514) [#523](https://github.com/meteor/meteor/issues/523) [#537](https://github.com/meteor/meteor/issues/537) [#558](https://github.com/meteor/meteor/issues/558)

* Support JavaScript RegExp objects in selectors in Collection write
  methods on the client, eg `myCollection.remove({foo: /bar/})`.  [#346](https://github.com/meteor/meteor/issues/346)

* `meteor` command-line improvements:
  * Improve error message when mongod fails to start.
  * The `NODE_OPTIONS` environment variable can be used to pass command-line
    flags to node (eg, `--debug` or `--debug-brk` to enable the debugger).
  * Die with error if an app name is mistakenly passed to `meteor reset`.

* Add support for "offline" access tokens with Google login. [#464](https://github.com/meteor/meteor/issues/464) [#525](https://github.com/meteor/meteor/issues/525)

* Don't remove `serviceData` fields from previous logins when logging in
  with an external service.

* Improve `OAuth1Binding` to allow making authenticated API calls to
  OAuth1 providers (eg Twitter).  [#539](https://github.com/meteor/meteor/issues/539)

* New login providers automatically work with `{{loginButtons}}` without
  needing to edit the `accounts-ui-unstyled` package.  [#572](https://github.com/meteor/meteor/issues/572)

* Use `Content-Type: application/json` by default when sending JSON data
  with `Meteor.http`.

* Improvements to `jsparse`: hex literals, keywords as property names, ES5 line
  continuations, trailing commas in object literals, line numbers in error
  messages, decimal literals starting with `.`, regex character classes with
  slashes.

* Spark improvements:
  * Improve rendering of `<SELECT>` elements on IE.  [#496](https://github.com/meteor/meteor/issues/496)
  * Don't lose nested data contexts in IE9/10 after two seconds.  [#458](https://github.com/meteor/meteor/issues/458)
  * Don't print a stack trace if DOM nodes are manually removed
    from the document without calling `Spark.finalize`.  [#392](https://github.com/meteor/meteor/issues/392)

* Always use the `autoReconnect` flag when connecting to Mongo.  [#425](https://github.com/meteor/meteor/issues/425)

* Fix server-side `observe` with no `added` callback.  [#589](https://github.com/meteor/meteor/issues/589)

* Fix re-sending method calls on reconnect.  [#538](https://github.com/meteor/meteor/issues/538)

* Remove deprecated `/sockjs` URL support from `Meteor.connect`.

* Avoid losing a few bits of randomness in UUID v4 creation.  [#519](https://github.com/meteor/meteor/issues/519)

* Update clean-css package from 0.8.2 to 0.8.3, fixing minification of `0%`
  values in `hsl` colors.  [#515](https://github.com/meteor/meteor/issues/515)

Patches contributed by GitHub users Ed-von-Schleck, egtann, jwulf, lvbreda,
martin-naumann, meawoppl, nwmartin, timhaines, and zealoushacker.


## v0.5.2, 2012-11-27

* Fix 0.5.1 regression: Cursor `observe` works during server startup.  [#507](https://github.com/meteor/meteor/issues/507)

## v0.5.1, 2012-11-20

* Speed up server-side subscription handling by avoiding redundant work
  when the same Mongo query is observed multiple times concurrently (eg,
  by multiple users subscribing to the same subscription), and by using
  a simpler "unordered" algorithm.

* Meteor now waits to invoke method callbacks until all the data written by the
  method is available in the local cache. This way, method callbacks can see the
  full effects of their writes. This includes the callbacks passed to
  `Meteor.call` and `Meteor.apply`, as well as to the `Meteor.Collection`
  `insert`/`update`/`remove` methods.

  If you want to process the method's result as soon as it arrives from the
  server, even if the method's writes are not available yet, you can now specify
  an `onResultReceived` callback to `Meteor.apply`.

* Rework latency compensation to show server data changes sooner. Previously, as
  long as any method calls were in progress, Meteor would buffer all data
  changes sent from the server until all methods finished. Meteor now only
  buffers writes to documents written by client stubs, and applies the writes as
  soon as all methods that wrote that document have finished.

* `Meteor.userLoaded()` and `{{currentUserLoaded}}` have been removed.
  Previously, during the login process on the client, `Meteor.userId()` could be
  set but the document at `Meteor.user()` could be incomplete. Meteor provided
  the function `Meteor.userLoaded()` to differentiate between these states. Now,
  this in-between state does not occur: when a user logs in, `Meteor.userId()`
  only is set once `Meteor.user()` is fully loaded.

* New reactive function `Meteor.loggingIn()` and template helper
  `{{loggingIn}}`; they are true whenever some login method is in progress.
  `accounts-ui` now uses this to show an animation during login.

* The `sass` CSS preprocessor package has been removed. It was based on an
  unmaintained NPM module which did not implement recent versions of the Sass
  language and had no error handling.  Consider using the `less` or `stylus`
  packages instead.  [#143](https://github.com/meteor/meteor/issues/143)

* `Meteor.setPassword` is now called `Accounts.setPassword`, matching the
  documentation and original intention.  [#454](https://github.com/meteor/meteor/issues/454)

* Passing the `wait` option to `Meteor.apply` now waits for all in-progress
  method calls to finish before sending the method, instead of only guaranteeing
  that its callback occurs after the callbacks of in-progress methods.

* New function `Accounts.callLoginMethod` which should be used to call custom
  login handlers (such as those registered with
  `Accounts.registerLoginHandler`).

* The callbacks for `Meteor.loginWithToken` and `Accounts.createUser` now match
  the other login callbacks: they are called with error on error or with no
  arguments on success.

* Fix bug where method calls could be dropped during a brief disconnection. [#339](https://github.com/meteor/meteor/issues/339)

* Prevent running the `meteor` command-line tool and server on unsupported Node
  versions.

* Fix Minimongo query bug with nested objects.  [#455](https://github.com/meteor/meteor/issues/455)

* In `accounts-ui`, stop page layout from changing during login.

* Use `path.join` instead of `/` in paths (helpful for the unofficial Windows
  port) [#303](https://github.com/meteor/meteor/issues/303)

* The `spiderable` package serves pages to
  [`facebookexternalhit`](https://www.facebook.com/externalhit_uatext.php) [#411](https://github.com/meteor/meteor/issues/411)

* Fix error on Firefox with DOM Storage disabled.

* Avoid invalidating listeners if setUserId is called with current value.

* Upgrade many dependencies, including:
  * MongoDB 2.2.1 (from 2.2.0)
  * underscore 1.4.2 (from 1.3.3)
  * bootstrap 2.2.1 (from 2.1.1)
  * jQuery 1.8.2 (from 1.7.2)
  * less 1.3.1 (from 1.3.0)
  * stylus 0.30.1 (from 0.29.0)
  * coffee-script 1.4.0 (from 1.3.3)

Patches contributed by GitHub users ayal, dandv, possibilities, TomWij,
tmeasday, and workmad3.

## v0.5.0, 2012-10-17

* This release introduces Meteor Accounts, a full-featured auth system that supports
  - fine-grained user-based control over database reads and writes
  - federated login with any OAuth provider (with built-in support for
    Facebook, GitHub, Google, Twitter, and Weibo)
  - secure password login
  - email validation and password recovery
  - an optional set of UI widgets implementing standard login/signup/password
    change/logout flows

  When you upgrade to Meteor 0.5.0, existing apps will lose the ability to write
  to the database from the client. To restore this, either:
  - configure each of your collections with
    [`collection.allow`](http://docs.meteor.com/#allow) and
    [`collection.deny`](http://docs.meteor.com/#deny) calls to specify which
    users can perform which write operations, or
  - add the `insecure` smart package (which is included in new apps by default)
    to restore the old behavior where anyone can write to any collection which
    has not been configured with `allow` or `deny`

  For more information on Meteor Accounts, see
  http://docs.meteor.com/#dataandsecurity and
  http://docs.meteor.com/#accounts_api

* The new function `Meteor.autorun` allows you run any code in a reactive
  context. See http://docs.meteor.com/#meteor_autorun

* Arrays and objects can now be stored in the `Session`; mutating the value you
  retrieve with `Session.get` does not affect the value in the session.

* On the client, `Meteor.apply` takes a new `wait` option, which ensures that no
  further method calls are sent to the server until this method is finished; it
  is used for login and logout methods in order to keep the user ID
  well-defined. You can also specifiy an `onReconnect` handler which is run when
  re-establishing a connection; Meteor Accounts uses this to log back in on
  reconnect.

* Meteor now provides a compatible replacement for the DOM `localStorage`
  facility that works in IE7, in the `localstorage-polyfill` smart package.

* Meteor now packages the D3 library for manipulating documents based on data in
  a smart package called `d3`.

* `Meteor.Collection` now takes its optional `manager` argument (used to
  associate a collection with a server you've connected to with
  `Meteor.connect`) as a named option. (The old call syntax continues to work
  for now.)

* Fix a bug where trying to immediately resubscribe to a record set after
  unsubscribing could fail silently.

* Better error handling for failed Mongo writes from inside methods; previously,
  errors here could cause clients to stop processing data from the server.


Patches contributed by GitHub users bradens, dandv, dybskiy, possibilities,
zhangcheng, and 75lb.


## v0.4.2, 2012-10-02

* Fix connection failure on iOS6. SockJS 0.3.3 includes this fix.

* The new `preserve-inputs` package, included by default in new Meteor apps,
  restores the pre-v0.4.0 behavior of "preserving" all form input elements by ID
  and name during re-rendering; users who want more precise control over
  preservation can still use the APIs added in v0.4.0.

* A few changes to the `Meteor.absoluteUrl` function:
  - Added a `replaceLocalhost` option.
  - The `ROOT_URL` environment variable is respected by `meteor run`.
  - It is now included in all apps via the `meteor` package. Apps that
    explicitly added the now-deprecated `absolute-url` smart package will log a
    deprecation warning.

* Upgrade Node from 0.8.8 to 0.8.11.

* If a Handlebars helper function `foo` returns null, you can now run do
  `{{foo.bar}}` without error, just like when `foo` is a non-existent property.

* If you pass a non-scalar object to `Session.set`, an error will now be thrown
  (matching the behavior of `Session.equals`). [#215](https://github.com/meteor/meteor/issues/215)

* HTML pages are now served with a `charset=utf-8` Content-Type header. [#264](https://github.com/meteor/meteor/issues/264)

* The contents of `<select>` tags can now be reactive even in IE 7 and 8.

* The `meteor` tool no longer gets confused if a parent directory of your
  project is named `public`. [#352](https://github.com/meteor/meteor/issues/352)

* Fix a race condition in the `spiderable` package which could include garbage
  in the spidered page.

* The REPL run by `admin/node.sh` no longer crashes Emacs M-x shell on exit.

* Refactor internal `reload` API.

* New internal `jsparse` smart package. Not yet exposed publicly.


Patch contributed by GitHub user yanivoliver.


## v0.4.1, 2012-09-24

* New `email` smart package, with [`Email.send`](http://docs.meteor.com/#email)
  API.

* Upgrade Node from 0.6.17 to 0.8.8, as well as many Node modules in the dev
  bundle; those that are user-exposed are:
  * coffee-script: 1.3.3 (from 1.3.1)
  * stylus: 0.29.0 (from 0.28.1)
  * nib: 0.8.2 (from 0.7.0)

* All publicly documented APIs now use `camelCase` rather than
  `under_scores`. The old spellings continue to work for now. New names are:
  - `Meteor.isClient`/`isServer`
  - `this.isSimulation` inside a method invocation
  - `Meteor.deps.Context.onInvalidate`
  - `Meteor.status().retryCount`/`retryTime`

* Spark improvements
  * Optimize selector matching for event maps.
  * Fix `Spark._currentRenderer` behavior in timer callbacks.
  * Fix bug caused by interaction between `Template.foo.preserve` and
    `{{#constant}}`. [#323](https://github.com/meteor/meteor/issues/323)
  * Allow `{{#each}}` over a collection of objects without `_id`. [#281](https://github.com/meteor/meteor/issues/281)
  * Spark now supports Firefox 3.6.
  * Added a script to build a standalone spark.js that does not depend on
    Meteor (it depends on jQuery or Sizzle if you need IE7 support,
    and otherwise is fully standalone).

* Database writes from within `Meteor.setTimeout`/`setInterval`/`defer` will be
  batched with other writes from the current method invocation if they start
  before the method completes.

* Make `Meteor.Cursor.forEach` fully synchronous even if the user's callback
  yields. [#321](https://github.com/meteor/meteor/issues/321).

* Recover from exceptions thrown in `Meteor.publish` handlers.

* Upgrade bootstrap to version 2.1.1. [#336](https://github.com/meteor/meteor/issues/336), [#337](https://github.com/meteor/meteor/issues/337), [#288](https://github.com/meteor/meteor/issues/288), [#293](https://github.com/meteor/meteor/issues/293)

* Change the implementation of the `meteor deploy` password prompt to not crash
  Emacs M-x shell.

* Optimize `LocalCollection.remove(id)` to be O(1) rather than O(n).

* Optimize client-side database performance when receiving updated data from the
  server outside of method calls.

* Better error reporting when a package in `.meteor/packages` does not exist.

* Better error reporting for coffeescript. [#331](https://github.com/meteor/meteor/issues/331)

* Better error handling in `Handlebars.Exception`.


Patches contributed by GitHub users fivethirty, tmeasday, and xenolf.


## v0.4.0, 2012-08-30

* Merge Spark, a new live page update engine
  * Breaking API changes
     * Input elements no longer preserved based on `id` and `name`
       attributes. Use [`preserve`](http://docs.meteor.com/#template_preserve)
       instead.
     * All `Meteor.ui` functions removed. Use `Meteor.render`,
       `Meteor.renderList`, and
       [Spark](https://github.com/meteor/meteor/wiki/Spark) functions instead.
     * New template functions (eg. `created`, `rendered`, etc) may collide with
       existing helpers. Use `Template.foo.helpers()` to avoid conflicts.
     * New syntax for declaring event maps. Use
       `Template.foo.events({...})`. For backwards compatibility, both syntaxes
       are allowed for now.
  * New Template features
     * Allow embedding non-Meteor widgets (eg. Google Maps) using
       [`{{#constant}}`](http://docs.meteor.com/#constant)
     * Callbacks when templates are rendered. See
       http://docs.meteor.com/#template_rendered
     * Explicit control of which nodes are preserved during re-rendering. See
       http://docs.meteor.com/#template_preserve
     * Easily find nodes within a template in event handlers and callbacks. See
       http://docs.meteor.com/#template_find
     * Allow parts of a template to be independently reactive with the
       [`{{#isolate}}`](http://docs.meteor.com/#isolate) block helper.

* Use PACKAGE_DIRS environment variable to override package location. [#227](https://github.com/meteor/meteor/issues/227)

* Add `absolute-url` package to construct URLs pointing to the application.

* Allow modifying documents returned by `observe` callbacks. [#209](https://github.com/meteor/meteor/issues/209)

* Fix periodic crash after client disconnect. [#212](https://github.com/meteor/meteor/issues/212)

* Fix minimingo crash on dotted queries with undefined keys. [#126](https://github.com/meteor/meteor/issues/126)


## v0.3.9, 2012-08-07

* Add `spiderable` package to allow web crawlers to index Meteor apps.

* `meteor deploy` uses SSL to protect application deployment.

* Fix `stopImmediatePropagation()`. [#205](https://github.com/meteor/meteor/issues/205)


## v0.3.8, 2012-07-12

* HTTPS support
  * Add `force-ssl` package to require site to load over HTTPS.
  * Use HTTPS for install script and `meteor update`.
  * Allow runtime configuration of default DDP endpoint.

* Handlebars improvements
  * Implement dotted path traversal for helpers and methods.
  * Allow functions in helper arguments.
  * Change helper nesting rules to allow functions as arguments.
  * Fix `{{this.foo}}` to never invoke helper `foo`.
  * Make event handler `this` reflect the node that matched the selector instead
    of the event target node.
  * Fix keyword arguments to helpers.

* Add `nib` support to stylus package. [#175](https://github.com/meteor/meteor/issues/175)

* Upgrade bootstrap to version 2.0.4. [#173](https://github.com/meteor/meteor/issues/173)

* Print changelog after `meteor update`.

* Fix mouseenter and mouseleave events. [#224](https://github.com/meteor/meteor/issues/224)

* Fix issue with spurious heartbeat failures on busy connections.

* Fix exception in minimongo when matching non-arrays using `$all`. [#183](https://github.com/meteor/meteor/issues/183)

* Fix serving an empty file when no cacheable assets exist. [#179](https://github.com/meteor/meteor/issues/179)


## v0.3.7, 2012-06-06

* Better parsing of `.html` template files
  * Allow HTML comments (`<!-- -->`) at top level
  * Allow whitespace anywhere in open/close tag
  * Provide names and line numbers on error
  * More helpful error messages

* Form control improvements
  * Fix reactive radio buttons in Internet Explorer.
  * Fix reactive textareas to update consistently across browsers, matching text
    field behavior.

* `http` package bug fixes:
  * Send correct Content-Type when POSTing `params` from the server. [#172](https://github.com/meteor/meteor/issues/172)
  * Correctly detect JSON response Content-Type when a charset is present.

* Support `Handlebars.SafeString`. [#160](https://github.com/meteor/meteor/issues/160)

* Fix intermittent "Cursor is closed" mongo error.

* Fix "Cannot read property 'nextSibling' of null" error in certain nested
  templates. [#142](https://github.com/meteor/meteor/issues/142)

* Add heartbeat timer on the client to notice when the server silently goes
  away.


## v0.3.6, 2012-05-16

* Rewrite event handling. `this` in event handlers now refers to the data
  context of the element that generated the event, *not* the top-level data
  context of the template where the event is declared.

* Add /websocket endpoint for raw websockets. Pass websockets through
  development mode proxy.

* Simplified API for Meteor.connect, which now receives a URL to a Meteor app
  rather than to a sockjs endpoint.

* Fix livedata to support subscriptions with overlapping documents.

* Update node.js to 0.6.17 to fix potential security issue.


## v0.3.5, 2012-04-28

* Fix 0.3.4 regression: Call event map handlers on bubbled events. [#107](https://github.com/meteor/meteor/issues/107)


## v0.3.4, 2012-04-27

* Add Twitter `bootstrap` package. [#84](https://github.com/meteor/meteor/issues/84)

* Add packages for `sass` and `stylus` CSS pre-processors. [#40](https://github.com/meteor/meteor/issues/40), [#50](https://github.com/meteor/meteor/issues/50)

* Bind events correctly on top level elements in a template.

* Fix dotted path selectors in minimongo. [#88](https://github.com/meteor/meteor/issues/88)

* Make `backbone` package also run on the server.

* Add `bare` option to coffee-script compilation so variables can be shared
  between multiple coffee-script file. [#85](https://github.com/meteor/meteor/issues/85)

* Upgrade many dependency versions. User visible highlights:
 * node.js 0.6.15
 * coffee-script 1.3.1
 * less 1.3.0
 * sockjs 0.3.1
 * underscore 1.3.3
 * backbone 0.9.2

* Several documentation fixes and test coverage improvements.


## v0.3.3, 2012-04-20

* Add `http` package for making HTTP requests to remote servers.

* Add `madewith` package to put a live-updating Made with Meteor badge on apps.

* Reduce size of mongo database on disk (--smallfiles).

* Prevent unnecessary hot-code pushes on deployed apps during server migration.

* Fix issue with spaces in directory names. [#39](https://github.com/meteor/meteor/issues/39)

* Workaround browser caching issues in development mode by using query
  parameters on all JavaScript and CSS requests.

* Many documentation and test fixups.


## v0.3.2, 2012-04-10

* Initial public launch<|MERGE_RESOLUTION|>--- conflicted
+++ resolved
@@ -1,21 +1,15 @@
 ## v2.3, UNRELEASED
 
 ### Changes
-<<<<<<< HEAD
-=======
 * The undocumented environment variable `DDP_DEFAULT_CONNECTION_URL` behavior has changed. Setting `DDP_DEFAULT_CONNECTION_URL` when running the server (development: `meteor run` or production:`node main.js`) sets the default DDP server value for meteor.  But this did not work for `cordova` apps.  Now you can define the `cordova` app default DDP server value by setting `DDP_DEFAULT_CONNECTION_URL` when building (`meteor build`).
->>>>>>> d7873751
 
 #### Highlights
 
 * Skelets dependencies updated to latest version
 
 #### Meteor Version Release
-<<<<<<< HEAD
-=======
 
 * Released `launch-screen@1.3.0` that remove LaunchScreen from web clients.
->>>>>>> d7873751
 
 #### Independent Releases
 
@@ -29,11 +23,10 @@
 
 * Released `accounts-server@1.7.1` to better test password format & limit password to 256 characters, you can change this limit by setting `Meteor.settings.packages.accounts.passwordMaxLength`
 
-<<<<<<< HEAD
-=======
 * Released `static-html@1.3.1` removing `underscore` dependency.
 
->>>>>>> d7873751
+* Released `accounts-server@1.7.1` to better test password format & limit password to 256 characters, you can change this limit by setting `Meteor.settings.packages.accounts.passwordMaxLength`
+
 ## v2.2, 2021-04-15
 
 #### Highlights
