## v2.3, UNRELEASED

#### Highlights

* Node.js update to 14.17.0 from 12.22.1 🎉

* Typescript update to 4.2.4

* Packages had their backward compatibility to before Meteor 1.0 removed. See bellow for more details. 

### Breaking changes

- As Node.js version was upgraded to a new major version we recommend that you review if your npm dependencies are compatible with Node.js 14.
  - If we receive reports from breaking changes we are going to list them here but so far we are not aware of any.
  - We recommend that you read Node.js [release notes](https://nodejs.org/en/blog/release/v14.0.0/) though.

### Migration steps

- As Node.js version was upgraded we recommend that you remove your `node_modules` folder (`rm -rf node_modules`) and run `meteor reset` to be sure you compile all the binary dependencies again using the new Node.js version.
  - Maybe you also want to recreate your lock file.

#### Meteor Version Release

* `meteor-tool@2.3`
  - Node.js update to 14.17.0 from 12.22.1 🎉
    - This is a major upgrade in Node.js. See the [release notes](https://nodejs.org/en/blog/release/v14.0.0/) for more details.
  - npm update to 6.14.13.
  - New env variable `METEOR_TOOL_ENABLE_REIFY_RUNTIME_CACHE` that improves restarts by caching reify data. This new cache should help with runtime performance when restarting server, but it is not yet ready for general use. By default it is disabled but you can enable it setting `true` in this env var. Learn more in the [PR](https://github.com/meteor/meteor/pull/11400).
  - New flag `--platforms` has been added to the `build` command to specify the platform you want to build for. `meteor build . --platforms=android`. This is useful for example when you are not using a MacOS and you want to build your app only for Android. Also to save time on CI not building all the platforms all the time. See [PR](https://github.com/meteor/meteor/pull/11437) for details.
  - The undocumented environment variable `DDP_DEFAULT_CONNECTION_URL` behavior has changed. Setting `DDP_DEFAULT_CONNECTION_URL` when running the server (development: `meteor run` or production: `node main.js`) sets the default DDP server value for meteor.  But this did not work for `cordova` apps.  Now you can define the `cordova` app default DDP server value by setting `DDP_DEFAULT_CONNECTION_URL` when building (`meteor build`).
  - New env variable `METEOR_TOOL_ENABLE_REIFY_RUNTIME_CACHE` to improve runtime performance on restarts.
  - New flag `--platforms` has been added to the `build` command to specify the platform you want to build for. `meteor build . --platforms=android`.
  - Skeletons dependencies updated to latest version
  
* `launch-screen@1.3.0`
  - Removes LaunchScreen from web clients.

* `meteor-babel@7.11.0 (@meteorjs/babel)`
  - Fixes for Samsung Internet v6.2+ to be considered modern browser and addition of [logical assingment operators](https://github.com/tc39/proposal-logical-assignment) via `babel-presets-meteor`.
  - This package was renamed to `@meteorjs/babel`.

* `hot-module-replacement@0.3.0` 
  - Fixes various HMR bugs and edge cases see [PR for more](https://github.com/meteor/meteor/pull/11405).

* `email@2.1.0`
  - Updates `nodemailer` to `6.6.0` and it now adds `charset=utf-8` to `text/plain` messages by default.

<<<<<<< HEAD
### Breaking changes
* Removed deprecated `mobile-port` flag

* Removed deprecated `raw` name from `isobuild`

* Removed deprecated package API method names `Package.on_use`, `Package.on_test`, `Package._transitional_registerBuildPlugin` and `api.add_files`, if you haven't till now, please use the current camel case versions

* `accounts-base@2.0.0`
  - Deprecated backward compatibility function `logoutOtherClients` has been removed
  
* `accounts-password@2.0.0`
  - Deprecated backward compatibility functionality for `SRP`` passwords from pre-Meteor 1.0 days
  
* `ddp-client@2.5.0`
  - Removed backward compatibility method names for Meteor before 1.0

* `ddp-server@2.5.0`
  - Removed backward compatibility method names for Meteor before 1.0

* `meteor-base@2.0.0`
  - Removed `livedata` dependency which was there for packages build for 0.9.0
  
* `minimongo@1.7.0`
  - Removed the `rewind` method that was noop for compatibility with Meteor 0.8.1
  
* `mongo@1.12.0`
  - Removed the `rewind` method that was noop for compatibility with Meteor 0.8.1
  
* `oauth@2.0.0`
  - Removed `OAuth.initiateLogin` and other functionality like the addition of `?close` in return URI for deprecated OAuth flow pre Meteor 1.0
=======
* `server-render@0.4.0`
  - Updated npm dependencies
  
* `markdown@2.0.0`
  - Use lazy imports to prevent it from being added to the initial bundle
  - Added deprecation flag
>>>>>>> d6a347bc

#### Independent Releases

* `ddp-server@2.3.3`
  - Updates dependencies which removes Node's HTTP deprecation warning.
  
* `socket-stream-client@0.3.2`
  - Updates dependencies which removes Node's HTTP deprecation warning.

* `ddp-client@2.4.1`
  - Re-ordering fields in DDP message for better client readability.

* `mongo@1.11.1`
  - Fixes a `Timestamp.ONE is undefined` bug.

* `mongo-id@1.0.8` 
  - Removes unused dependency `id-map`.

* `accounts-server@1.7.1` 
  - To better test password format & limit password to 256 characters, you can change this limit by setting `Meteor.settings.packages.accounts.passwordMaxLength`.

* `static-html@1.3.1`
  - Removes `underscore` dependency.

* `dev-error-overlay@0.1.1`
  - Fixes sometimes page content being on top of error overlay.

* `id-map@1.1.1`
  - Removes unused dependencies and modernizing the code.

* `http@1.4.4`
  - Used the new deprecation package flag instead of loud console warning.
  
* `logic-solver@2.0.8`
  - Fixed `package.js` to use current `api` method calls.

## v2.2, 2021-04-15

#### Highlights

- MongoDB Update to 4.4.4
- Cordova Update to 10
- Typescript Update to 4.2.2
- New skeleton: `meteor create myapp --svelte`

### Breaking changes

* N/A

### Migration steps

* `meteor-tool` maybe you need to install the new Visual C++ Redistributable for Visual Studio 2019 to run MongoDB 4.4.4 on Windows. [read more](https://docs.meteor.com/windows.html)

* `mongo` package is now using useUnifiedTopology as `true` by default otherwise the new driver was producing a warning (see details below). It's important to test your app with this change.

* `cordova` plugins and main libraries were updated from 9 to 10. It's important to test your app with these changes.

* `typescript` was updated to 4.2.2, make sure your read the [breaking changes](https://devblogs.microsoft.com/typescript/announcing-typescript-4-2/#breaking-changes).

#### Meteor Version Release

* `meteor-tool@2.2`
  - Update embedded MongoDB version to 4.4.4 [#11341](https://github.com/meteor/meteor/pull/11341)
    - Maybe you need to install the new Visual C++ Redistributable for Visual Studio 2019 to run on Windows. [read more](https://docs.meteor.com/windows.html)
  - Fix WindowsLikeFilesystem true when release string includes case insensitive word microsoft. [#11321](https://github.com/meteor/meteor/pull/11321)
  - Fix absoluteFilePath on Windows. [#11346](https://github.com/meteor/meteor/pull/11346)
  - New skeleton: `meteor create myapp --svelte`
  - Update Blaze skeleton to use HMR

* `npm-mongo@3.9.0`
  - Update MongoDB driver version to 3.6.6

* `mongo@1.11.0`
  - Using useUnifiedTopology as `true` by default to avoid the warning: `(node:59240) [MONGODB DRIVER] Warning: Current Server Discovery and Monitoring engine is deprecated, and will be removed in a future version. To use the new Server Discover and Monitoring engine, pass option { useUnifiedTopology: true } to the MongoClient constructor. You can still use it as false with `Mongo._connectionOptions` or `Meteor.settings?.packages?.mongo?.options`.

* `cordova@10`
  - Update Cordova to 10.0.0 [#11208](https://github.com/meteor/meteor/pull/11208)

* `typescript@4.2.2`
  - Update Typescript to 4.2.2, make sure your read the [breaking changes](https://devblogs.microsoft.com/typescript/announcing-typescript-4-2/#breaking-changes) [#11329](https://github.com/meteor/meteor/pull/11329)

* `accounts-base@1.9.0`
  - Allow to set token expiration to be set in milliseconds. [#11366](https://github.com/meteor/meteor/pull/11366)

* `facebook-oauth@1.9.0`
  - Upgrade default Facebook API to v10 & allow overriding this value. [#11362](https://github.com/meteor/meteor/pull/11362)

* `minimongo@1.6.2`
  - Add [$mul](https://docs.mongodb.com/manual/reference/operator/update/mul/#up._S_mul) to minimongo. [#11364](https://github.com/meteor/meteor/pull/11364)

* `webapp@1.10.1`
  - Fix for UNIX sockets with node cluster. [#11369](https://github.com/meteor/meteor/pull/11369)

## v2.1.1, 2021-04-06

### Changes

#### Highlights

- Node.js security [update](https://nodejs.org/en/blog/vulnerability/april-2021-security-releases/) to 12.22.1

#### Meteor Version Release

* `meteor-tool@2.1.1`
  - Node.js security [update](https://nodejs.org/en/blog/vulnerability/april-2021-security-releases/) to 12.22.1
  - npm update to 6.14.12
  
### Breaking changes

* N/A

### Migration steps

* N/A

## v2.1, 2021-02-24

### Changes

#### Highlights

- Node.js security [update](https://nodejs.org/en/blog/vulnerability/february-2021-security-releases/) to 12.21.0

#### Meteor Version Release

* `meteor-tool@2.1`
  - Node.js security [update](https://nodejs.org/en/blog/vulnerability/february-2021-security-releases/) to 12.21.0
  - `meteor create my-app --plan professional` new flag `plan` to enable you to choose a plan from the deploy command.

### Breaking changes

* N/A

### Migration steps

* N/A

## v2.0, 2021-01-20

### Changes

#### Highlights

- Free deploy on [Cloud](https://www.meteor.com/cloud): Deploy for free to Cloud with one command: `meteor deploy myapp.meteorapp.com --free`. ([docs](https://docs.meteor.com/commandline.html#meteordeploy))


- Deploy including MongoDB on [Cloud](https://www.meteor.com/cloud): Deploy including MongoDB in a shared instance for free to Cloud with one command: `meteor deploy myapp.meteorapp.com --free --mongo`. ([docs](https://docs.meteor.com/commandline.html#meteordeploy))


- Hot Module Replacement (HMR): Updates the javascript modules in a running app that were modified during a rebuild. Reduces the feedback cycle while developing so you can view and test changes quicker (it even updates the app before the build has finished). Enabled by adding the `hot-module-replacement` package to an app. React components are automatically updated by default using React Fast Refresh. Integrations with other libraries and view layers can be provided by third party packages. Support for Blaze is coming soon. This first version supports app code in the modern web architecture. ([docs](https://guide.meteor.com/build-tool.html#hot-module-replacement)) [#11117](https://github.com/meteor/meteor/pull/11117)

#### Meteor Version Release

* `meteor-tool@2.0`
  - `meteor create my-app` now creates by default a project using React. If you want to create a new project using Blaze you should use the new option `--blaze`.
    - `meteor create --react my-app` is still going to create a React project.
  - `meteor create --free` deploy for free to Cloud with one command: `meteor deploy myapp.meteorapp.com --free`. ([docs](https://docs.meteor.com/commandline.html#meteordeploy)).
  - `meteor create --free --mongo` deploy including MongoDB in a shared instance for free to Cloud with one command: `meteor deploy myapp.meteorapp.com --free --mongo`. ([docs](https://docs.meteor.com/commandline.html#meteordeploy))
  - `isobuild` fixes a regression on recompiling node modules in different architectures. [#11290](https://github.com/meteor/meteor/pull/11290)
  - `isobuild` converts npm-discards.js to TypeScript. [#10663](https://github.com/meteor/meteor/pull/10663)
  - `cordova` ensures the pathname of the rootUrl is used in the mobile URL. [#11053](hhttps://github.com/meteor/meteor/pull/11053)
  - Add `file.hmrAvailable()` for compiler plugins to check if a file meets the minimum requirements to be updated with HMR [#11117](https://github.com/meteor/meteor/pull/11117)


* `hot-module-replacement@1.0.0`
  - New package that enables Hot Module Replacement for the Meteor app and provides an API to configure how updates are applied. HMR reduces the feedback cycle while developing by updating modified javascript modules within the running application. ([docs](https://docs.meteor.com/packages/hot-module-replacement.html)) [#11117](https://github.com/meteor/meteor/pull/11117)
  - These packages have been updated to support HMR: `autoupdate@1.7.0`, `babel-compiler@7.6.0`, `ddp-client@2.4.0`, `dynamic-import@0.6.0`, `ecmascript@0.15.0`, `modules@0.16.0`, `modules-runtime-hot@0.13.0`, `standard-minifier-css@1.7.2`, `webapp@1.10.0`, `webapp-hashing@1.1.0`


* `react-fast-refresh@0.1.0`
  - New package that updates React components using HMR. This is enabled by default in apps that have HMR enabled and use a supported React version. ([docs](https://atmospherejs.com/meteor/react-fast-refresh)) [#11117](https://github.com/meteor/meteor/pull/11117)


* `dev-error-overlay@0.1.0`
  - New package that allows you to see build errors and server crashes in your browser during development. Requires the app to have HMR enabled. [#11117](https://github.com/meteor/meteor/pull/11117)


* `accounts-base@1.8.0` and `accounts-password@1.7.0`
  - Extra parameters can now be added to reset password, verify e-mail and enroll account links that are generated for account e-mails. By default, these are added as search parameters to the generated url. You can pass them as an object in the appropriate functions. E.g. `Accounts.sendEnrollmentEmail(userId, email, null, extraParams);`. [#11288](https://github.com/meteor/meteor/pull/11288)


* `logging@1.2.0`
  - Updates dependencies and make debug available for use in non production environments. [#11068](https://github.com/meteor/meteor/pull/11068)

#### Independent Releases
* `react-meteor-data@2.2.0`
  - Fix issue with useTracker and Subscriptions when using deps. [#306](https://github.com/meteor/react-packages/pull/306)
  - Remove version constraint on core TypeScript package [#308](https://github.com/meteor/react-packages/pull/308)


* `http`
    - It has been deprecated. [#11068](https://github.com/meteor/meteor/pull/11068)

### Breaking changes

* `http` package has been deprecated. Please start on migrating towards the [fetch](https://atmospherejs.com/meteor/fetch) package instead.

### Migration steps

Simple run `meteor update` in your app.

Great new features and no breaking changes (except one package deprecation). You can always check our [Roadmap](./Roadmap.md) to understand what is next.

## v1.12.1, 2021-01-06

### Breaking changes

N/A

### Migration steps

N/A

### Changes

#### Highlights

- Node.js 12.20.1 [release notes](https://nodejs.org/en/blog/vulnerability/january-2021-security-releases/)
- Fixes problem on IE because of modern syntax on `dynamic-import` package.

#### Meteor Version Release

* `dynamic-import@0.5.5`
  - Fixes problem on IE because of modern syntax (arrow function).

* `meteor-babel@7.10.6`
  - Allows to disable sourceMap generation [#36](https://github.com/meteor/babel/pull/36)

* `babel-compiler@7.5.5`
  - Allows to disable sourceMap generation [#36](https://github.com/meteor/babel/pull/36)

## v1.12, 2020-12-04

### Breaking changes

- When importing types, you might need to use the "type" qualifier, like so:
```js
import { Point } from 'react-easy-crop/types';
```
to
```ts
import type { Point } from 'react-easy-crop/types';
```
Because now emitDecoratorsMetadata is enabled.

- Refer to typescript breaking changes before migrating your existing project, from 3.7.6 to 4.1.2: https://github.com/Microsoft/TypeScript/wiki/Breaking-Changes

### Migration steps

N/A

### Changes

#### Highlights
- TypeScript update from 3.7.6 to 4.1.2.
  - enables decorators and metadata reflection. Important: these are stage 2 features so be aware that breaking changes could be introduced before they reach stage 3.

#### Meteor Version Release
* `meteor-tool@1.12`
  - updates TypeScript to 4.1.2. [#11225](https://github.com/meteor/meteor/pull/11225) and [#11255](https://github.com/meteor/meteor/pull/11255)
  - adds new options for `meteor list` command (TODO pending link to updated doc). [#11165](https://github.com/meteor/meteor/pull/11165)
  - supports Cordova add plugin command working again with plugin id or plugin name in the git URL as it was before Meteor 1.11. [#11202](https://github.com/meteor/meteor/pull/11202)
  - avoids MiTM by downloading through https. [#11188](https://github.com/meteor/meteor/pull/11188)

* `meteor-babel@7.10.5`
  - updates TypeScript to 4.1.2 and enables decorators and metadata reflection. [#11225](https://github.com/meteor/meteor/pull/11225) and [#11255](https://github.com/meteor/meteor/pull/11255)

* `minimongo@1.6.1`
  - fixes a null reference exception, if an array contains null values while compiling a fields projection. [#10499](https://github.com/meteor/meteor/pull/10499).

* `accounts-password@1.6.3`
  - adds a new function `createUserVerifyingEmail` (TODO pending link to updated doc). [#11080](https://github.com/meteor/meteor/pull/11080)
  - fixes a typo. [#11182](https://github.com/meteor/meteor/pull/11182)

* `browser-content-policy@1.1.1`
  - adds support to nonce
  ```js
    BrowserPolicy.content.allowScriptOrigin(`nonce-${nonce}`);
  ```

* `accounts-ui@1.3.2`
  - follow accounts-ui-unstyled release

* `accounts-ui-unstyled@1.4.3`
  - fixes the login form would send the server two login requests
  - fixes the "forgot password" form would not only send the email but also refresh the page

* `dynamic-import@0.5.4`
  - fixes prefetching errors. [#11209](https://github.com/meteor/meteor/pull/11209)
  - adds the option for dynamic-imports to fetch from the current origin instead of the absolute URL. [#11105](https://github.com/meteor/meteor/pull/11105)

* `mongo-decimal@0.1.2`
  - updates npm dependency `decimal.js` to v10.2.1

* `accounts-base@1.7.1`
  - adds the ability to define default user fields published on login. [#11118](https://github.com/meteor/meteor/pull/11118)

* `standard-minifier-css@1.7.0`
  - modernize and update dependencies. [#11196](https://github.com/meteor/meteor/pull/11196)


#### Independent Releases
* `facebook-oauth@1.7.3`
  - is now using Facebook GraphAPI v8. [#11160](https://github.com/meteor/meteor/pull/11160)

## v1.11.1, 2020-09-16

### Breaking changes

N/A

### Migration steps

N/A

### Changes

* `--apollo` skeleton was missing client cache setup [more](https://github.com/meteor/meteor/pull/11146)

* `--vue` skeleton was updated to use proper folder structure [more](https://github.com/meteor/meteor/pull/11174)

* All skeletons got their `npm` dependencies updated. [more](https://github.com/meteor/meteor/pull/11172)

* Node.js has been updated to version [12.18.4](https://nodejs.org/en/blog/release/v12.18.4/), this is a [security release](https://nodejs.org/en/blog/vulnerability/september-2020-security-releases/)

* Updated npm to version 6.14.8 [more](https://blog.npmjs.org/post/626732790304686080/release-6148)

* `npm-mongo` version 3.8.1 was published, updating `mongodb` to [3.6.2](https://github.com/mongodb/node-mongodb-native/releases/tag/v3.6.2) [more](https://github.com/advisories/GHSA-pp7h-53gx-mx7r)

* Updated PostCSS from 7.0.31 to 7.0.32 [more](https://github.com/meteor/meteor/issues/10682)

* Allow android-webview-video-poster [more](https://github.com/meteor/meteor/pull/11159)

## v1.11, 2020-08-18

### Breaking changes

* `email` package dependencies have been update and package version has been bumped to 2.0.0
    There is a potential breaking change as the underlying package started to use `dns.resolve()`
    instead of `dns.lookup()` which might be breaking on some environments.
    See [nodemailer changelog](https://github.com/nodemailer/nodemailer/blob/master/CHANGELOG.md) for more information.

* (Added later) Cordova add plugin is not working with plugin name in the git URL when the plugin id was different than the name in the config.xml. Fixed on [#11202](https://github.com/meteor/meteor/pull/11202)

### Migration steps

N/A

### Changes

* `meteor create --apollo` is now available thanks to [@StorytellerCZ](https://github.com/StorytellerCZ). PR [#11119](https://github.com/meteor/meteor/pull/11119)

* `meteor create --vue` is now available thanks to [@chris-visser](https://github.com/chris-visser). PR [#11086](https://github.com/meteor/meteor/pull/11086)

* `--cache-build` option is now available on `meteor deploy` command and you can use it safely all the time if you are using a Git repository to run your deploy. This is helpful if your upload is failing then you can retry just the upload and also if you deploy the same bundle to multiple environments. [Read more](https://galaxy-guide.meteor.com/deploy-guide.html#cache-build).

* Multiple optimizations in build performance, many of them for Windows thanks to [@zodern](https://github.com/zodern). PRs [#10838](https://github.com/meteor/meteor/pull/10838), [#11114](https://github.com/meteor/meteor/pull/11114), [#11115](https://github.com/meteor/meteor/pull/11115), [#11102](https://github.com/meteor/meteor/pull/11102), [#10839](https://github.com/meteor/meteor/pull/10839)

* Fixes error when removing cordova plugin that depends on cli variables. PR [#10976](https://github.com/meteor/meteor/pull/11052)

* `email` package now exposes `hookSend` that runs before emails are send.

* Node.js has been updated to version
    [12.18.3](https://nodejs.org/en/blog/release/v12.18.3/)

* Updated npm to version 6.14.5

* `mongodb` driver npm dependency has been updated to 3.6.0

* The version of MongoDB used by Meteor in development has been updated
    from 4.2.5 to 4.2.8

## v1.10.2, 2020-04-21

### Breaking changes

* The `babel-compiler` package, used by both `ecmascript` and
  `typescript`, no longer supports stripping [Flow](https://flow.org/)
  type annotations by default, which may be a breaking change if your
  application (or Meteor package) relied on Flow syntax.

### Migration steps

* If you still need Babel's Flow plugins, you can install them with npm
  and then enable them with a custom `.babelrc` file in your application's
  (or package's) root directory:
  ```json
  {
    "plugins": [
      "@babel/plugin-syntax-flow",
      "@babel/plugin-transform-flow-strip-types"
    ]
  }
  ```

### Changes

* Adds support to override MongoDB options via Meteor settings. Code PR
[#10976](https://github.com/meteor/meteor/pull/10976), Docs PR
[#662](https://github.com/meteor/docs/pull/662)

* The `meteor-babel` npm package has been updated to version 7.9.0.

* The `typescript` npm package has been updated to version 3.8.3.

* To pass Node command line flags to the server node instance,
  now it is recommended to use `SERVER_NODE_OPTIONS` instead of `NODE_OPTIONS`.
  Since Meteor 0.5.3, Meteor allowed to pass node command line flags via the  `NODE_OPTIONS`
  environment variable.
  However, since Node version 8 / Meteor 1.6 this has become a default node
  envar with the same behavior. The side effect is that this now also affects
  Meteor tool. The command line parameters could already be set separately
  via the `TOOL_NODE_FLAGS` envar. This is now also possible (again) for the server.

* The version of MongoDB used by Meteor in development has been updated from
  4.2.1 to 4.2.5.
  [PR #11020](https://github.com/meteor/meteor/pull/11020)

* The `url` package now provides an isomorphic implementation of the [WHATWG `url()`
  API](https://url.spec.whatwg.org/).
  While remaining backwards compatible, you can now also import `URL` and `URLSearchParams` from `meteor/url`.
  These will work for both modern and legacy browsers as well as node.


## v1.10.1, 2020-03-12

### Breaking changes

* Cordova has been updated from version 7 to 9. We recommend that you test
  your features that are taking advantage of Cordova plugins to be sure
  they are still working as expected.

  * WKWebViewOnly is set by default now as true so if you are relying on
  UIWebView or plugins that are using UIWebView APIs you probably want to
  set it as false, you can do this by calling
  `App.setPreference('WKWebViewOnly', false);` in your mobile-config.js. But we
  don't recommend turning this into false because
  [Apple have said](https://developer.apple.com/news/?id=12232019b) they are
  going to reject apps using UIWebView.

* Because MongoDB since 3.4 no longer supports 32-bit Windows, Meteor 1.10 has
  also dropped support for 32-bit Windows. In other words, Meteor 1.10 supports
  64-bit Mac, Windows 64-bit, and Linux 64-bit.

### Migration Steps
* If you get `Unexpected mongo exit code 62. Restarting.` when starting your local
  MongoDB, you can either reset your project (`meteor reset`)
  (if you don't care about your local data)
  or you will need to update the feature compatibility version of your local MongoDB:

    1. Downgrade your app to earlier version of Meteor `meteor update --release 1.9.2`
    2. Start your application
    3. While your application is running open a new terminal window, navigate to the
       app directory and open `mongo` shell: `meteor mongo`
    4. Use: `db.adminCommand({ getParameter: 1, featureCompatibilityVersion: 1 })` to
       check the current feature compatibility.
    5. If the returned version is less than 4.0 update like this:
       `db.adminCommand({ setFeatureCompatibilityVersion: "4.2" })`
    6. You can now stop your app and update to Meteor 1.10.

    For more information about this, check out [MongoDB documentation](https://docs.mongodb.com/manual/release-notes/4.2-upgrade-standalone/).

### Changes

* The version of MongoDB used by Meteor in development has been updated
  from 4.0.6 to 4.2.1, and the `mongodb` driver package has been updated
  from 3.2.7 to 3.5.4, thanks to [@klaussner](https://github.com/klaussner).
  [Feature #361](https://github.com/meteor/meteor-feature-requests/issues/361)
  [PR #10723](https://github.com/meteor/meteor/pull/10723)

* The `npm` command-line tool used by the `meteor npm` command (and by
  Meteor internally) has been updated to version 6.14.0, and our
  [fork](https://github.com/meteor/pacote/tree/v9.5.12-meteor) of its
  `pacote` dependency has been updated to version 9.5.12.

* Cordova was updated from version 7 to 9
  * cordova-lib from 7.1.0 to 9.0.1 [release notes](https://github.com/apache/cordova-lib/blob/master/RELEASENOTES.md)
  * cordova-common from 2.1.1 to 3.2.1 [release notes](https://github.com/apache/cordova-common/blob/master/RELEASENOTES.md)
  * cordova-android from 7.1.4 to 8.1.0 [release notes](https://github.com/apache/cordova-android/blob/master/RELEASENOTES.md)
  * cordova-ios from 4.5.5 to 5.1.1 [release notes](https://github.com/apache/cordova-ios/blob/master/RELEASENOTES.md)
  * cordova-plugin-wkwebview-engine from 1.1.4 to 1.2.1 [release notes](https://github.com/apache/cordova-plugin-wkwebview-engine/blob/master/RELEASENOTES.md#121-jul-20-2019)
  * cordova-plugin-whitelist from 1.3.3 to 1.3.4 [release notes](https://github.com/apache/cordova-plugin-whitelist/blob/master/RELEASENOTES.md#134-jun-19-2019)
  * cordova-plugin-splashscreen (included by mobile-experience > launch-screen)
  from 4.1.0 to 5.0.3 [release notes](https://github.com/apache/cordova-plugin-splashscreen/blob/master/RELEASENOTES.md#503-may-09-2019)
  * cordova-plugin-statusbar (included by mobile-experience > mobile-status-bar)
  from 2.3.0 to 2.4.3 [release notes](https://github.com/apache/cordova-plugin-statusbar/blob/master/RELEASENOTES.md#243-jun-19-2019)
  * On iOS WKWebViewOnly is set by default now as true.
  * On iOS the Swift version is now set by default to `5` this change can make
  your app to produce some warnings if your plugins are using old Swift code.
  You can override the Swift version using
  `App.setPreference('SwiftVersion', 4.2);` but we don't recommend that.

* New command to ensure that Cordova dependencies are installed. Usage:
  `meteor ensure-cordova-dependencies`. Meteor handles this automatically but in
  some cases, like running in a CI, is useful to install them in advance.

* You can now pass an `--exclude-archs` option to the `meteor run` and
  `meteor test` commands to temporarily disable building certain web
  architectures. For example, `meteor run --exclude-archs web.browser.legacy`.
  Multiple architectures should be separated by commas. This option can be
  used to improve (re)build times if you're not actively testing the
  excluded architectures during development.
  [Feature #333](https://github.com/meteor/meteor-feature-requests/issues/333),
  [PR #10824](https://github.com/meteor/meteor/pull/10824)

* `meteor create --react app` and `--typescript` now use `useTracker` hook instead of
  `withTracker` HOC, it also uses `function` components instead of `classes`.

## v1.9.3, 2020-03-09

### Breaking changes
* The MongoDB `retryWrites` option now defaults to `true` (it previously defaulted to false). Users of database services that don't support retryWrites will experience a fatal error due to this.

### Migration Steps
* If you get the error `MongoError: This MongoDB deployment does not support retryable writes. Please add retryWrites=false to your connection string.`, append `retryWrites=false` to your MongoDB connection string.

### Changes
* `mongodb` driver package has been updated
  from 3.2.7 to 3.5.4 [#10961](https://github.com/meteor/meteor/pull/10961)

## v1.9.2, 2020-02-20

### Breaking changes
N/A

### Migration Steps
N/A

### Changes

* Node.js has been updated to version
  [12.16.1](https://nodejs.org/en/blog/release/v12.16.1/), fixing several unintended
  [regressions](https://github.com/nodejs/node/blob/master/doc/changelogs/CHANGELOG_V12.md#12.16.1)
  introduced in 12.16.0.

* The `meteor-babel` npm package has been updated to version 7.8.2.

* The `typescript` npm package has been updated to version 3.7.5.

## v1.9.1, 2020-02-18

### Breaking changes

N/A

### Migration Steps
N/A

### Changes

* Node.js has been updated to version
  12.16.0 from 12.14.0, which includes
  security updates and small changes:
  * [12.16.0](https://nodejs.org/en/blog/release/v12.16.0/)
    * Updated V8 to [release v7.8](https://v8.dev/blog/v8-release-78) which includes improvements in performance, for example, object destructuring now is as fast as the equivalent variable assignment.
  * [12.15.0](https://nodejs.org/en/blog/release/v12.15.0/)

* `cursor.observeChanges` now accepts a second options argument.
  If your observer functions do not mutate the passed arguments, you can specify
  `{ nonMutatingCallbacks: true }`, which improves performance by reducing
  the amount of data copies.

## v1.9, 2020-01-09

### Breaking changes

* Because Node.js 12 no longer supports 32-bit Linux, Meteor 1.9 has also
  dropped support for 32-bit Linux. In other words, Meteor 1.9 supports
  64-bit Mac, Windows, and Linux, as well as 32-bit Windows.

### Migration Steps
N/A

### Changes

* Node.js has been updated to version
  [12.14.0](https://nodejs.org/en/blog/release/v12.14.0/), which includes
  several major Node.js versions since 8.17.0 (used by Meteor 1.8.3):
  * [12.0.0](https://nodejs.org/en/blog/release/v12.0.0/)
  * [11.0.0](https://nodejs.org/en/blog/release/v10.0.0/)
  * [10.0.0](https://nodejs.org/en/blog/release/v10.0.0/)
  * [9.0.0](https://nodejs.org/en/blog/release/v9.0.0/)

* The `fibers` npm package has been updated to version 4.0.3, which
  includes [changes](https://github.com/laverdet/node-fibers/pull/429)
  that may drastically reduce garbage collection pressure resulting from
  heavy `Fiber` usage.

* The `pathwatcher` npm package has been updated to use a fork of version
  8.0.2, with [PR #128](https://github.com/atom/node-pathwatcher/pull/128)
  applied.

* The `sqlite3` npm package has been updated to version 4.1.0.

* The `node-gyp` npm package has been updated to version 6.0.1, and
  `node-pre-gyp` has been updated to version 0.14.0.

* The feature that restarts the application up to two times if it crashes
  on startup has been removed.
  [Feature #335](https://github.com/meteor/meteor-feature-requests/issues/335)
  [PR #10345](https://github.com/meteor/meteor/pull/10345)

* Facebook OAuth has been updated to call v5 API endpoints. [PR #10738](https://github.com/meteor/meteor/pull/10738)

* `Meteor.user()`, `Meteor.findUserByEmail()` and `Meteor.findUserByUserName()` can take a new
  `options` parameter which can be used to limit the returned fields. Useful for minimizing
  DB bandwidth on the server and avoiding unnecessary reactive UI updates on the client.
  [Issue #10469](https://github.com/meteor/meteor/issues/10469)

* `Accounts.config()` has a new option `defaultFieldSelector` which will apply to all
  `Meteor.user()` and `Meteor.findUserBy...()` functions without explicit field selectors, and
  also to all `onLogin`, `onLogout` and `onLoginFailure` callbacks.  This is useful if you store
  large data on the user document (e.g. a growing list of transactions) which do no need to be
  retrieved from the DB whenever you or a package author call `Meteor.user()` without limiting the
  fields. [Issue #10469](https://github.com/meteor/meteor/issues/10469)

* Lots of internal calls to `Meteor.user()` without field specifiers in `accounts-base` and
  `accounts-password` packages have been optimized with explicit field selectors to only
  the fields needed by the functions they are in.
  [Issue #10469](https://github.com/meteor/meteor/issues/10469)

## v1.8.3, 2019-12-19

### Migration Steps

* If your application uses `blaze-html-templates`, the Meteor `jquery`
  package will be automatically installed in your `.meteor/packages` file
  when you update to Meteor 1.8.3. However, this new version of the Meteor
  `jquery` package no longer bundles its own copy of the `jquery` npm
  implementation, so you may need to install `jquery` from npm by running
  ```sh
  meteor npm i jquery
  ```
  in your application directory. Symptoms of not installing jquery include
  a blank browser window, with helpful error messages in the console.

### Changes

* Node has been updated to version
  [8.17.0](https://nodejs.org/en/blog/release/v8.17.0/).

* The `npm` npm package has been updated to version 6.13.4, and our
  [fork](https://github.com/meteor/pacote/tree/v9.5.11-meteor) of its
  `pacote` dependency has been updated to version 9.5.11, an important
  [security release](https://nodejs.org/en/blog/vulnerability/december-2019-security-releases/).

* Prior to Meteor 1.8.3, installing the `jquery` package from npm along
  with the Meteor `jquery` package could result in bundling jQuery twice.
  Thanks to [PR #10498](https://github.com/meteor/meteor/pull/10498), the
  Meteor `jquery` package will no longer provide its own copy of jQuery,
  but will simply display a warning in the console if the `jquery` npm
  package cannot be found in your `node_modules` directory. If you are
  using `blaze` in your application, updating to Meteor 1.8.3 will
  automatically add this new version of the Meteor `jquery` package to
  your application if you were not already using it (thanks to
  [PR #10801](https://github.com/meteor/meteor/pull/10801)), but you might
  need to run `meteor npm i jquery` manually, so that `blaze` can import
  `jquery` from your `node_modules` directory.

* The `meteor-babel` npm package has been updated to version 7.7.5.

* The `typescript` npm package has been updated to version 3.7.3.

## v1.8.2, 2019-11-14

### Breaking changes

* Module-level variable declarations named `require` or `exports` are no
  longer automatically renamed, so they may collide with module function
  parameters of the same name, leading to errors like
  `Uncaught SyntaxError: Identifier 'exports' has already been declared`.
  See [this comment](https://github.com/meteor/meteor/pull/10522#issuecomment-535535056)
  by [@SimonSimCity](https://github.com/SimonSimCity).

* `Plugin.fs` methods are now always sync and no longer accept a callback.

### Migration Steps

* Be sure to update the `@babel/runtime` npm package to its latest version
  (currently 7.7.2):
  ```sh
  meteor npm install @babel/runtime@latest
  ```

* New Meteor applications now depend on `meteor-node-stubs@1.0.0`, so it
  may be a good idea to update to the same major version:
  ```sh
  meteor npm install meteor-node-stubs@next
  ```

* If you are the author of any Meteor packages, and you encounter errors
  when using those packages in a Meteor 1.8.2 application (for example,
  `module.watch` being undefined), we recommend that you bump the minor
  version of your package and republish it using Meteor 1.8.2, so
  Meteor 1.8.2 applications will automatically use the new version of the
  package, as compiled by Meteor 1.8.2:
  ```sh
  cd path/to/your/package
  # Add api.versionsFrom("1.8.2") to Package.onUse in package.js...
  meteor --release 1.8.2 publish
  ```
  This may not be necessary for all packages, especially those that have
  been recently republished using Meteor 1.8.1, or local packages in the
  `packages/` directory (which are always recompiled from source).
  However, republishing packages is a general solution to a wide variety
  of package versioning and compilation problems, and package authors can
  make their users' lives easier by handling these issues proactively.

### Changes

* Node has been updated to version
  [8.16.2](https://nodejs.org/en/blog/release/v8.16.2/).

* The `npm` npm package has been updated to version 6.13.0, and our
  [fork](https://github.com/meteor/pacote/tree/v9.5.9-meteor) of its
  `pacote` dependency has been updated to version 9.5.9.

* New Meteor applications now include an official `typescript` package,
  supporting TypeScript compilation of `.ts` and `.tsx` modules, which can
  be added to existing apps by running `meteor add typescript`.

* New TypeScript-based Meteor applications can be created by running
  ```sh
  meteor create --typescript new-typescript-app
  ```
  This app skeleton contains a recommended tsconfig.json file, and should
  serve as a reference for how to make TypeScript and Meteor work together
  (to the best of our current knowledge).
  [PR #10695](https://github.com/meteor/meteor/pull/10695)

* When bundling modern client code, the Meteor module system now prefers
  the `"module"` field in `package.json` (if defined) over the `"main"`
  field, which should unlock various `import`/`export`-based optimizations
  such as tree shaking in future versions of Meteor. As before, server
  code uses only the `"main"` field, like Node.js, and legacy client code
  prefers `"browser"`, `"main"`, and then `"module"`.
  [PR #10541](https://github.com/meteor/meteor/pull/10541),
  [PR #10765](https://github.com/meteor/meteor/pull/10765).

* ECMAScript module syntax (`import`, `export`, and dynamic `import()`) is
  now supported by default everywhere, including in modules imported from
  `node_modules`, thanks to the [Reify](https://github.com/benjamn/reify)
  compiler.

* If you need to import code from `node_modules` that uses modern syntax
  beyond module syntax, it is now possible to enable recompilation for
  specific npm packages using the `meteor.nodeModules.recompile` option in
  your application's `package.json` file.
  See [PR #10603](https://github.com/meteor/meteor/pull/10603) for further
  explanation.

* The Meteor build process is now able to detect whether files changed in
  development were actually used by the server bundle, so that a full
  server restart can be avoided when no files used by the server bundle
  have changed. Client-only refreshes are typically much faster than
  server restarts. Run `meteor add autoupdate` to enable client refreshes,
  if you are not already using the `autoupdate` package.
  [Issue #10449](https://github.com/meteor/meteor/issues/10449)
  [PR #10686](https://github.com/meteor/meteor/pull/10686)

* The `mongodb` npm package used by the `npm-mongo` Meteor package has
  been updated to version 3.2.7.

* The `meteor-babel` npm package has been updated to version 7.7.0,
  enabling compilation of the `meteor/tools` codebase with TypeScript
  (specifically, version 3.7.2 of the `typescript` npm package).

* The `reify` npm package has been updated to version 0.20.12.

* The `core-js` npm package used by `ecmascript-runtime-client` and
  `ecmascript-runtime-server` has been updated to version 3.2.1.

* The `terser` npm package used by `minifier-js` (and indirectly by
  `standard-minifier-js`) has been updated to version 4.3.1.

* The `node-gyp` npm package has been updated to version 5.0.1, and
  `node-pre-gyp` has been updated to 0.13.0.

* The `optimism` npm package has been updated to version 0.11.3, which
  enables caching of thrown exceptions as well as ordinary results, in
  addition to performance improvements.

* The `pathwatcher` npm package has been updated to version 8.1.0.

* The `underscore` npm package installed in the Meteor dev bundle (for use
  by the `meteor/tools` codebase) has been updated from version 1.5.2 to
  version 1.9.1, and `@types/underscore` has been installed for better
  TypeScript support.

* In addition to the `.js` and `.jsx` file extensions, the `ecmascript`
  compiler plugin now automatically handles JavaScript modules with the
  `.mjs` file extension.

* Add `--cordova-server-port` option to override local port where Cordova will
  serve static resources, which is useful when multiple Cordova apps are built
  from the same application source code, since by default the port is generated
  using the ID from the application's `.meteor/.id` file.

* The `--test-app-path <directory>` option for `meteor test-packages` and
  `meteor test` now accepts relative paths as well as absolute paths.

## v1.8.1, 2019-04-03

### Breaking changes

* Although we are not aware of any specific backwards incompatibilities,
  the major upgrade of `cordova-android` from 6.4.0 to 7.1.4 likely
  deserves extra attention, if you use Cordova to build Android apps.

### Migration Steps
N/A

### Changes

* Node has been updated from version 8.11.4 to version
  [8.15.1](https://nodejs.org/en/blog/release/v8.15.1/), an important
  [security release](https://nodejs.org/en/blog/vulnerability/february-2019-security-releases/),
  which includes the changes from four other minor releases:
  * [8.15.0](https://nodejs.org/en/blog/release/v8.15.0/)
  * [8.14.0](https://nodejs.org/en/blog/release/v8.14.0/), an important
    [security release](https://nodejs.org/en/blog/vulnerability/november-2018-security-releases/)
  * [8.12.0](https://nodejs.org/en/blog/release/v8.12.0/)
  * [8.13.0](https://nodejs.org/en/blog/release/v8.13.0/)

  > Note: While Node 8.12.0 included changes that may improve the
  performance of Meteor apps, there have been reports of CPU usage spikes
  in production due to excessive garbage collection, so this version of
  Meteor should be considered experimental until those problems have been
  fixed. [Issue #10216](https://github.com/meteor/meteor/issues/10216)

* The `npm` tool has been upgraded to version
  [6.9.0](https://github.com/npm/cli/releases/tag/v6.9.0), and our
  [fork](https://github.com/meteor/pacote/tree/v9.5.0-meteor) of its
  `pacote` dependency has been updated to version 9.5.0.

* Mongo has been upgraded to version 4.0.6 for 64-bit systems (was 4.0.2),
  and 3.2.22 for 32-bit systems (was 3.2.19). The `mongodb` npm package
  used by `npm-mongo` has been updated to version 3.1.13 (was 3.1.6).

* The `fibers` npm package has been updated to version 3.1.1, a major
  update from version 2.0.0. Building this version of `fibers` requires a
  C++11 compiler, unlike previous versions. If you deploy your Meteor app
  manually (without using Galaxy), you may need to update the version of
  `g++` used when running `npm install` in the `bundle/programs/server`
  directory.

* The `meteor-babel` npm package has been updated to version 7.3.4.

* Cordova Hot Code Push mechanism is now switching versions explicitly with
  call to `WebAppLocalServer.switchToPendingVersion` instead of trying to
  switch every time a browser reload is detected. If you use any third
  party package or have your own HCP routines implemented be sure to call
  it before forcing a browser reload. If you use the automatic reload from
  the `Reload` meteor package you do not need to do anything.
  [cordova-plugin-meteor-webapp PR #62](https://github.com/meteor/cordova-plugin-meteor-webapp/pull/62)

* Multiple Cordova-related bugs have been fixed, including Xcode 10 build
  incompatibilities and hot code push errors due to duplicated
  images/assets. [PR #10339](https://github.com/meteor/meteor/pull/10339)

* The `cordova-android` and `cordova-ios` npm dependencies have been
  updated to 7.1.4 (from 6.4.0) and 4.5.5 (from 4.5.4), respectively.

* Build performance has improved (especially on Windows) thanks to
  additional caching implemented by [@zodern](https://github.com/zodern)
  in PRs [#10399](https://github.com/meteor/meteor/pull/10399),
  [#10452](https://github.com/meteor/meteor/pull/10452),
  [#10453](https://github.com/meteor/meteor/pull/10453), and
  [#10454](https://github.com/meteor/meteor/pull/10454).

* The `meteor mongo` command no longer uses the `--quiet` option, so the
  normal startup text will be displayed, albeit without the banner about
  Mongo's free monitoring service. See this
  [MongoDB Jira issue](https://jira.mongodb.org/browse/SERVER-38862)
  for more details.

* In Meteor packages, `client/` and `server/` directories no longer have
  any special meaning. In application code, `client/` directories are
  ignored during the server build, and `server/` directories are ignored
  during the client build, as before. This special behavior previously
  applied to packages as well, but has now been removed.
  [Issue #10393](https://github.com/meteor/meteor/issues/10393)
  [PR #10414](https://github.com/meteor/meteor/pull/10414)

* If your application is using Git for version control, the current Git
  commit hash will now be exposed via the `Meteor.gitCommitHash` property
  while the app is running (in both server and client code), and also via
  the `"gitCommitHash"` property in the `star.json` file located in the
  root directory of builds produced by `meteor build`, for consumption by
  deployment tools. If you are not using Git, neither property will be
  defined. [PR #10442](https://github.com/meteor/meteor/pull/10442)

* The Meteor Tool now uses a more reliable method (the MongoDB
  [`isMaster` command](https://docs.mongodb.com/manual/reference/command/isMaster/))
  to detect when the local development database has started and is ready to
  accept read and write operations.
  [PR #10500](https://github.com/meteor/meteor/pull/10500)

* Setting the `x-no-compression` request header will prevent the `webapp`
  package from compressing responses with `gzip`, which may be useful if
  your Meteor app is behind a proxy that compresses resources with another
  compression algorithm, such as [brotli](https://github.com/google/brotli).
  [PR #10378](https://github.com/meteor/meteor/pull/10378)

## v1.8.0.2, 2019-01-07

### Breaking changes
N/A

### Migration steps
N/A

### Changes

* The [React tutorial](https://www.meteor.com/tutorials/react/creating-an-app)
  has been updated to address a number of inaccuracies due to changes in
  recent Meteor releases that were not fully incorporated back into the
  tutorial. As a reminder, Meteor now supports a `meteor create --react`
  command that can be used to create a new React-based app quickly.

* Fixed a bug where modules named with `*.app-tests.js` (or `*.tests.js`)
  file extensions sometimes could not be imported by the
  `meteor.testModule` entry point when running the `meteor test` command
  (or `meteor test --full-app`).
  [PR #10402](https://github.com/meteor/meteor/pull/10402)

* The `meteor-promise` package has been updated to version 0.8.7, which
  includes a [commit](https://github.com/meteor/promise/commit/bbe4f0d20b70417950381aea112993c4cc8c1168)
  that should prevent memory leaks when excess fibers are discarded from
  the `Fiber` pool.

* The `meteor-babel` npm package has been updated to version 7.2.0,
  improving source maps for applications with custom `.babelrc` files.

## v1.8.0.1, 2018-11-23

### Breaking changes
N/A

### Migration steps
N/A

### Changes

* The `useragent` npm package used by `webapp` and (indirectly) by the
  `modern-browsers` package has been updated from 2.2.1 to 2.3.0. The
  `chromium` browser name has been aliased to use the same minimum modern
  version as `chrome`, and browser names are now processed
  case-insensitively by the `modern-browsers` package.
  [PR #10334](https://github.com/meteor/meteor/pull/10334)

* Fixed a module caching bug that allowed `findImportedModuleIdentifiers`
  to return the same identifiers for the modern and legacy versions of a
  given module, even if the set of imported modules is different (for
  example, because Babel injects fewer `@babel/runtime/...` imports into
  modern code). Now the caching is always based on the SHA-1 hash of the
  _generated_ code, rather than trusting the hash provided by compiler
  plugins. [PR #10330](https://github.com/meteor/meteor/pull/10330)

## v1.8, 2018-10-08

### Breaking changes
N/A

### Migration Steps

* Update the `@babel/runtime` npm package to version 7.0.0 or later:
  ```sh
  meteor npm install @babel/runtime@latest
  ```

### Changes

* Although Node 8.12.0 has been released, Meteor 1.8 still uses Node
  8.11.4, due to concerns about excessive garbage collection and CPU usage
  in production. To enable Galaxy customers to use Node 8.12.0, we are
  planning a quick follow-up Meteor 1.8.1 release, which can be obtained
  by running the command
  ```bash
  meteor update --release 1.8.1-beta.n
  ```
  where `-beta.n` is the latest beta release according to the
  [releases](https://github.com/meteor/meteor/releases) page (currently
  `-beta.6`).
  [Issue #10216](https://github.com/meteor/meteor/issues/10216)
  [PR #10248](https://github.com/meteor/meteor/pull/10248)

* Meteor 1.7 introduced a new client bundle called `web.browser.legacy` in
  addition to the `web.browser` (modern) and `web.cordova` bundles.
  Naturally, this extra bundle increased client (re)build times. Since
  developers spend most of their time testing the modern bundle in
  development, and the legacy bundle mostly provides a safe fallback in
  production, Meteor 1.8 cleverly postpones building the legacy bundle
  until just after the development server restarts, so that development
  can continue as soon as the modern bundle has finished building. Since
  the legacy build happens during a time when the build process would
  otherwise be completely idle, the impact of the legacy build on server
  performance is minimal. Nevertheless, the legacy bundle still gets
  rebuilt regularly, so any legacy build errors will be surfaced in a
  timely fashion, and legacy clients can test the new legacy bundle by
  waiting a bit longer than modern clients. Applications using the
  `autoupdate` or `hot-code-push` packages will reload modern and legacy
  clients independently, once each new bundle becomes available.
  [Issue #9948](https://github.com/meteor/meteor/issues/9948)
  [PR #10055](https://github.com/meteor/meteor/pull/10055)

* Compiler plugins that call `inputFile.addJavaScript` or
  `inputFile.addStylesheet` may now delay expensive compilation work by
  passing partial options (`{ path, hash }`) as the first argument,
  followed by a callback function as the second argument, which will be
  called by the build system once it knows the module will actually be
  included in the bundle. For example, here's the old implementation of
  `BabelCompiler#processFilesForTarget`:
  ```js
  processFilesForTarget(inputFiles) {
    inputFiles.forEach(inputFile => {
      var toBeAdded = this.processOneFileForTarget(inputFile);
      if (toBeAdded) {
        inputFile.addJavaScript(toBeAdded);
      }
    });
  }
  ```
  and here's the new version:
  ```js
  processFilesForTarget(inputFiles) {
    inputFiles.forEach(inputFile => {
      if (inputFile.supportsLazyCompilation) {
        inputFile.addJavaScript({
          path: inputFile.getPathInPackage(),
          hash: inputFile.getSourceHash(),
        }, function () {
          return this.processOneFileForTarget(inputFile);
        });
      } else {
        var toBeAdded = this.processOneFileForTarget(inputFile);
        if (toBeAdded) {
          inputFile.addJavaScript(toBeAdded);
        }
      }
    });
  }
  ```
  If you are an author of a compiler plugin, we strongly recommend using
  this new API, since unnecessary compilation of files that are not
  included in the bundle can be a major source of performance problems for
  compiler plugins. Although this new API is only available in Meteor 1.8,
  you can use `inputFile.supportsLazyCompilation` to determine dynamically
  whether the new API is available, so you can support older versions of
  Meteor without having to publish multiple versions of your package. [PR
  #9983](https://github.com/meteor/meteor/pull/9983)

* New [React](https://reactjs.org/)-based Meteor applications can now be
  created using the command
  ```bash
  meteor create --react new-react-app
  ```
  Though relatively simple, this application template reflects the ideas
  of many contributors, especially [@dmihal](https://github.com/dmihal)
  and [@alexsicart](https://github.com/alexsicart), and it will no doubt
  continue to evolve in future Meteor releases.
  [Feature #182](https://github.com/meteor/meteor-feature-requests/issues/182)
  [PR #10149](https://github.com/meteor/meteor/pull/10149)

* The `.meteor/packages` file supports a new syntax for overriding
  problematic version constraints from packages you do not control.

  If a package version constraint in `.meteor/packages` ends with a `!`
  character, any other (non-`!`) constraints on that package elsewhere in
  the application will be _weakened_ to allow any version greater than or
  equal to the constraint, even if the major/minor versions do not match.

  For example, using both CoffeeScript 2 and `practicalmeteor:mocha` used
  to be impossible (or at least very difficult) because of this
  [`api.versionsFrom("1.3")`](https://github.com/practicalmeteor/meteor-mocha/blob/3a2658070a920f8846df48bb8d8c7b678b8c6870/package.js#L28)
  statement, which unfortunately constrained the `coffeescript` package to
  version 1.x. In Meteor 1.8, if you want to update `coffeescript` to
  2.x, you can relax the `practicalmeteor:mocha` constraint by putting
  ```
  coffeescript@2.2.1_1! # note the !
  ```
  in your `.meteor/packages` file. The `coffeescript` version still needs
  to be at least 1.x, so that `practicalmeteor:mocha` can count on that
  minimum. However, `practicalmeteor:mocha` will no longer constrain the
  major version of `coffeescript`, so `coffeescript@2.2.1_1` will work.

  [Feature #208](https://github.com/meteor/meteor-feature-requests/issues/208)
  [Commit 4a70b12e](https://github.com/meteor/meteor/commit/4a70b12eddef00b6700f129e90018a6076cb1681)
  [Commit 9872a3a7](https://github.com/meteor/meteor/commit/9872a3a71df033e4cf6290b75fea28f44427c0c2)

* The `npm` package has been upgraded to version 6.4.1, and our
  [fork](https://github.com/meteor/pacote/tree/v8.1.6-meteor) of its
  `pacote` dependency has been rebased against version 8.1.6.

* The `node-gyp` npm package has been updated to version 3.7.0, and the
  `node-pre-gyp` npm package has been updated to version 0.10.3.

* Scripts run via `meteor npm ...` can now use the `meteor` command more
  safely, since the `PATH` environment variable will now be set so that
  `meteor` always refers to the same `meteor` used to run `meteor npm`.
  [PR #9941](https://github.com/meteor/meteor/pull/9941)

* Minimongo's behavior for sorting fields containing an array
  is now compatible with the behavior of [Mongo 3.6+](https://docs.mongodb.com/manual/release-notes/3.6-compatibility/#array-sort-behavior).
  Note that this means it is now incompatible with the behavior of earlier MongoDB versions.
  [PR #10214](https://github.com/meteor/meteor/pull/10214)

* Meteor's `self-test` has been updated to use "headless" Chrome rather
  than PhantomJS for browser tests. PhantomJS can still be forced by
  passing the `--phantom` flag to the `meteor self-test` command.
  [PR #9814](https://github.com/meteor/meteor/pull/9814)

* Importing a directory containing an `index.*` file now works for
  non-`.js` file extensions. As before, the list of possible extensions is
  defined by which compiler plugins you have enabled.
  [PR #10027](https://github.com/meteor/meteor/pull/10027)

* Any client (modern or legacy) may now request any static JS or CSS
  `web.browser` or `web.browser.legacy` resource, even if it was built for
  a different architecture, which greatly simplifies CDN setup if your CDN
  does not forward the `User-Agent` header to the origin.
  [Issue #9953](https://github.com/meteor/meteor/issues/9953)
  [PR #9965](https://github.com/meteor/meteor/pull/9965)

* Cross-origin dynamic `import()` requests will now succeed in more cases.
  [PR #9954](https://github.com/meteor/meteor/pull/9954)

* Dynamic CSS modules (which are compiled to JS and handled like any other
  JS module) will now be properly minified in production and source mapped
  in development. [PR #9998](https://github.com/meteor/meteor/pull/9998)

* While CSS is only minified in production, CSS files must be merged
  together into a single stylesheet in both development and production.
  This merging is [cached by `standard-minifier-css`](https://github.com/meteor/meteor/blob/183d5ff9500d908d537f58d35ce6cd6d780ab270/packages/standard-minifier-css/plugin/minify-css.js#L58-L62)
  so that it does not happen on every rebuild in development, but not all
  CSS minifier packages use the same caching techniques. Thanks to
  [1ed095c36d](https://github.com/meteor/meteor/pull/9942/commits/1ed095c36d7b2915872eb0c943dae0c4f870d7e4),
  this caching is now performed within the Meteor build tool, so it works
  the same way for all CSS minifier packages, which may eliminate a few
  seconds of rebuild time for projects with lots of CSS.

* The `meteor-babel` npm package used by `babel-compiler` has been updated
  to version 7.1.0. **Note:** This change _requires_ also updating the
  `@babel/runtime` npm package to version 7.0.0-beta.56 or later:
  ```sh
  meteor npm install @babel/runtime@latest
  ```
  [`meteor-babel` issue #22](https://github.com/meteor/babel/issues/22)

* The `@babel/preset-env` and `@babel/preset-react` presets will be
  ignored by Meteor if included in a `.babelrc` file, since Meteor already
  provides equivalent/superior functionality without them. However, you
  should feel free to leave these plugins in your `.babelrc` file if they
  are needed by external tools.

* The `install` npm package used by `modules-runtime` has been updated to
  version 0.12.0.

* The `reify` npm package has been updated to version 0.17.3, which
  introduces the `module.link(id, {...})` runtime method as a replacement
  for `module.watch(require(id), {...})`. Note: in future versions of
  `reify` and Meteor, the `module.watch` runtime API will be removed, but
  for now it still exists (and is used to implement `module.link`), so
  that existing code will continue to work without recompilation.

* The `uglify-es` npm package used by `minifier-js` has been replaced with
  [`terser@3.9.2`](https://www.npmjs.com/package/terser), a fork of
  `uglify-es` that appears to be (more actively) maintained.
  [Issue #10042](https://github.com/meteor/meteor/issues/10042)

* Mongo has been updated to version 4.0.2 and the `mongodb` npm package
  used by `npm-mongo` has been updated to version 3.1.6.
  [PR #10058](https://github.com/meteor/meteor/pull/10058)
  [Feature Request #269](https://github.com/meteor/meteor-feature-requests/issues/269)

* When a Meteor application uses a compiler plugin to process files with a
  particular file extension (other than `.js` or `.json`), those file
  extensions should be automatically appended to imports that do not
  resolve as written. However, this behavior was not previously enabled
  for modules inside `node_modules`. Thanks to
  [8b04c25390](https://github.com/meteor/meteor/pull/9942/commits/8b04c253900e4ca2a194d2fcaf6fc2ce9a9085e7),
  the same file extensions that are applied to modules outside the
  `node_modules` directory will now be applied to those within it, though
  `.js` and `.json` will always be tried first.

* As foreshadowed in this [talk](https://youtu.be/vpCotlPieIY?t=29m18s)
  about Meteor 1.7's modern/legacy bundling system
  ([slides](https://slides.com/benjamn/meteor-night-may-2018#/46)), Meteor
  now provides an isomorphic implementation of the [WHATWG `fetch()`
  API](https://fetch.spec.whatwg.org/), which can be installed by running
  ```sh
  meteor add fetch
  ```
  This package is a great demonstration of the modern/legacy bundling
  system, since it has very different implementations in modern
  browsers, legacy browsers, and Node.
  [PR #10029](https://github.com/meteor/meteor/pull/10029)

* The [`bundle-visualizer`
  package](https://github.com/meteor/meteor/tree/release-1.7.1/packages/non-core/bundle-visualizer)
  has received a number of UI improvements thanks to work by
  [@jamesmillerburgess](https://github.com/jamesmillerburgess) in
  [PR #10025](https://github.com/meteor/meteor/pull/10025).
  [Feature #310](https://github.com/meteor/meteor-feature-requests/issues/310)

* Sub-resource integrity hashes (sha512) can now be enabled for static CSS
  and JS assets by calling `WebAppInternals.enableSubresourceIntegrity()`.
  [PR #9933](https://github.com/meteor/meteor/pull/9933)
  [PR #10050](https://github.com/meteor/meteor/pull/10050)

* The environment variable `METEOR_PROFILE=milliseconds` now works for the
  build portion of the `meteor build` and `meteor deploy` commands.
  [Feature #239](https://github.com/meteor/meteor-feature-requests/issues/239)

* Babel compiler plugins will now receive a `caller` option of the
  following form:
  ```js
  { name: "meteor", arch }
  ```
  where `arch` is the target architecture, e.g. `os.*`, `web.browser`,
  `web.cordova`, or `web.browser.legacy`.
  [PR #10211](https://github.com/meteor/meteor/pull/10211)

## v1.7.0.5, 2018-08-16

### Breaking changes
N/A

### Migration Steps
N/A

### Changes

* Node has been updated to version
  [8.11.4](https://nodejs.org/en/blog/release/v8.11.4/), an important
  [security release](https://nodejs.org/en/blog/vulnerability/august-2018-security-releases/).

## v1.7.0.4, 2018-08-07

### Breaking changes
N/A

### Migration Steps
N/A

### Changes

* The npm package `@babel/runtime`, which is depended on by most Meteor
  apps, introduced a breaking change in version `7.0.0-beta.56` with the
  removal of the `@babel/runtime/helpers/builtin` directory. While this
  change has clear benefits in the long term, in the short term it has
  been disruptive for Meteor 1.7.0.x applications that accidentally
  updated to the latest version of `@babel/runtime`. Meteor 1.7.0.4 is a
  patch release that provides better warnings about this problem, and
  ensures newly created Meteor applications do not use `7.0.0-beta.56`.
  [PR #10134](https://github.com/meteor/meteor/pull/10134)

* The `npm` package has been upgraded to version 6.3.0, and our
  [fork](https://github.com/meteor/pacote/tree/v8.1.6-meteor) of its
  `pacote` dependency has been rebased against version 8.1.6.
  [Issue #9940](https://github.com/meteor/meteor/issues/9940)

* The `reify` npm package has been updated to version 0.16.4.

## v1.7.0.3, 2018-06-13

### Breaking changes
N/A

### Migration Steps
N/A

### Changes

* Fixed [Issue #9991](https://github.com/meteor/meteor/issues/9991),
  introduced in
  [Meteor 1.7.0.2](https://github.com/meteor/meteor/pull/9990)
  by [PR #9977](https://github.com/meteor/meteor/pull/9977).

## v1.7.0.2, 2018-06-13

### Breaking changes
N/A

### Migration Steps
N/A

### Changes

* Node has been updated to version
  [8.11.3](https://nodejs.org/en/blog/release/v8.11.3/), an important
  [security release](https://nodejs.org/en/blog/vulnerability/june-2018-security-releases/).

* The `meteor-babel` npm package has been updated to version
  [7.0.0-beta.51](https://github.com/babel/babel/releases/tag/v7.0.0-beta.51).

* Meteor apps created with `meteor create` or `meteor create --minimal`
  will now have a directory called `tests/` rather than `test/`, so that
  test code will not be eagerly loaded if you decide to remove the
  `meteor.mainModule` configuration from `package.json`, thanks to
  [PR #9977](https://github.com/meteor/meteor/pull/9977) by
  [@robfallows](https://github.com/robfallows).
  [Issue #9961](https://github.com/meteor/meteor/issues/9961)

## v1.7.0.1, 2018-05-29

### Breaking changes

* The `aggregate` method of raw Mongo collections now returns an
  `AggregationCursor` rather than returning the aggregation result
  directly. To obtain an array of aggregation results, you will need to
  call the `.toArray()` method of the cursor:
  ```js
  // With MongoDB 2.x, callback style:
  rawCollection.aggregate(
    pipeline,
    (error, results) => {...}
  );

  // With MongoDB 2.x, wrapAsync style:
  const results = Meteor.wrapAsync(
    rawCollection.aggregate,
    rawCollection
  )(pipeline);

  // With MongoDB 3.x, callback style:
  rawCollection.aggregate(
    pipeline,
    (error, aggregationCursor) => {
      ...
      const results = aggregationCursor.toArray();
      ...
    }
  );

  // With MongoDB 3.x, wrapAsync style:
  const results = Meteor.wrapAsync(
    rawCollection.aggregate,
    rawCollection
  )(pipeline).toArray();
  ```
  [Issue #9936](https://github.com/meteor/meteor/issues/9936)

### Migration Steps

* Update `@babel/runtime` (as well as other Babel-related packages) and
  `meteor-node-stubs` to their latest versions:
  ```sh
  meteor npm install @babel/runtime@latest meteor-node-stubs@latest
  ```

### Changes

* Reverted an [optimization](https://github.com/meteor/meteor/pull/9825)
  introduced in Meteor 1.7 to stop scanning `node_modules` for files that
  might be of interest to compiler plugins, since the intended workarounds
  (creating symlinks) did not satisfy all existing use cases. We will
  revisit this optimization in Meteor 1.8.
  [mozfet/meteor-autoform-materialize#43](https://github.com/mozfet/meteor-autoform-materialize/issues/43)

* After updating to Meteor 1.7 or 1.7.0.1, you should update the
  `@babel/runtime` npm package (as well as other Babel-related packages)
  to their latest versions, along with the `meteor-node-stubs` package,
  by running the following command:
  ```sh
  meteor npm install @babel/runtime@latest meteor-node-stubs@latest
  ```

## v1.7, 2018-05-28

### Breaking changes
N/A

### Migration Steps
N/A

### Changes

* More than 80% of internet users worldwide have access to a web browser
  that natively supports the latest ECMAScript features and keeps itself
  updated automatically, which means new features become available almost
  as soon as they ship. In other words, the future we envisioned when we
  first began [compiling code with
  Babel](https://blog.meteor.com/how-much-does-ecmascript-2015-cost-2ded41d70914)
  is finally here, yet most web frameworks and applications still compile
  a single client-side JavaScript bundle that must function simultaneously
  in the oldest and the newest browsers the application developer wishes
  to support.

  That choice is understandable, because the alternative is daunting: not
  only must you build multiple JavaScript and CSS bundles for different
  browsers, with different dependency graphs and compilation rules and
  webpack configurations, but your server must also be able to detect the
  capabilities of each visiting client, so that it can deliver the
  appropriate assets at runtime. Testing a matrix of different browsers
  and application versions gets cumbersome quickly, so it's no surprise
  that responsible web developers would rather ship a single, well-tested
  bundle, and forget about taking advantage of modern features until
  legacy browsers have disappeared completely.

  With Meteor 1.7, this awkward balancing act is no longer necessary,
  because Meteor now automatically builds two sets of client-side assets,
  one tailored to the capabilities of modern browsers, and the other
  designed to work in all supported browsers, thus keeping legacy browsers
  working exactly as they did before. Best of all, the entire Meteor
  community relies on the same system, so any bugs or differences in
  behavior can be identified and fixed quickly.

  In this system, a "modern" browser can be loosely defined as one with
  full native support for `async` functions and `await` expressions, which
  includes more than 80% of the world market, and 85% of the US market
  ([source](https://caniuse.com/#feat=async-functions)). This standard may
  seem extremely strict, since `async`/`await` was [just finalized in
  ECMAScript 2017](http://2ality.com/2016/10/async-function-tips.html),
  but the statistics clearly justify it. As another example, any modern
  browser can handle native `class` syntax, though newer syntax like class
  fields may still need to be compiled for now, whereas a legacy browser
  will need compilation for both advanced and basic `class` syntax. And of
  course you can safely assume that any modern browser has a native
  `Promise` implementation, because `async` functions must return
  `Promise`s. The list goes on and on.

  This boundary between modern and legacy browsers is designed to be tuned
  over time, not only by the Meteor framework itself but also by each
  individual Meteor application. For example, here's how the minimum
  versions for native ECMAScript `class` support might be expressed:

  ```js
  import { setMinimumBrowserVersions } from "meteor/modern-browsers";

  setMinimumBrowserVersions({
    chrome: 49,
    firefox: 45,
    edge: 12,
    ie: Infinity, // Sorry, IE11.
    mobile_safari: [9, 2], // 9.2.0+
    opera: 36,
    safari: 9,
    electron: 1,
  }, "classes");
  ```

  The minimum modern version for each browser is simply the maximum of all
  versions passed to `setMinimumBrowserVersions` for that browser. The
  Meteor development server decides which assets to deliver to each client
  based on the `User-Agent` string of the HTTP request. In production,
  different bundles are named with unique hashes, which prevents cache
  collisions, though Meteor also sets the `Vary: User-Agent` HTTP response
  header to let well-behaved clients know they should cache modern and
  legacy resources separately.

  For the most part, the modern/legacy system will transparently determine
  how your code is compiled, bundled, and delivered&mdash;and yes, it
  works with every existing part of Meteor, including dynamic `import()`
  and even [the old `appcache`
  package](https://github.com/meteor/meteor/pull/9776). However, if you're
  writing dynamic code that depends on modern features, you can use the
  boolean `Meteor.isModern` flag to detect the status of the current
  environment (Node 8 is modern, too, of course). If you're writing a
  Meteor package, you can call `api.addFiles(files, "legacy")` in your
  `package.js` configuration file to add extra files to the legacy bundle,
  or `api.addFiles(files, "client")` to add files to all client bundles,
  or `api.addFiles(files, "web.browser")` to add files only to the modern
  bundle, and the same rules apply to `api.mainModule`. Just be sure to
  call `setMinimumBrowserVersions` (in server startup code) to enforce
  your assumptions about ECMAScript feature support.

  We think this modern/legacy system is one of the most powerful features
  we've added since we first introduced the `ecmascript` package in Meteor
  1.2, and we look forward to other frameworks attempting to catch up.

  [PR #9439](https://github.com/meteor/meteor/pull/9439)

* Although Meteor does not recompile packages installed in `node_modules`
  by default, compilation of specific npm packages (for example, to
  support older browsers that the package author neglected) can now be
  enabled in one of two ways:

  * Clone the package repository into your application's `imports`
    directory, make any modifications necessary, then use `npm install` to
    link `the-package` into `node_modules`:
    ```sh
    meteor npm install imports/the-package
    ```
    Meteor will compile the contents of the package exposed via
    `imports/the-package`, and this compiled code will be used when you
    import `the-package` in any of the usual ways:
    ```js
    import stuff from "the-package"
    require("the-package") === require("/imports/the-package")
    import("the-package").then(...)
    ```
    This reuse of compiled code is the critical new feature that was added
    in Meteor 1.7.

  * Install the package normally with `meteor npm install the-package`,
    then create a symbolic link *to* the installed package elsewhere in
    your application, outside of `node_modules`:
    ```sh
    meteor npm install the-package
    cd imports
    ln -s ../node_modules/the-package .
    ```
    Again, Meteor will compile the contents of the package because they
    are exposed outside of `node_modules`, and the compiled code will be
    used whenever `the-package` is imported from `node_modules`.

    > Note: this technique also works if you create symbolic links to
      individual files, rather than linking the entire package directory.

  In both cases, Meteor will compile the exposed code as if it was part of
  your application, using whatever compiler plugins you have installed.
  You can influence this compilation using `.babelrc` files or any other
  techniques you would normally use to configure compilation of
  application code. [PR #9771](https://github.com/meteor/meteor/pull/9771)
  [Feature #6](https://github.com/meteor/meteor-feature-requests/issues/6)

  > ~Note: since compilation of npm packages can now be enabled using the
    techniques described above, Meteor will no longer automatically scan
    `node_modules` directories for modules that can be compiled by
    compiler plugins. If you have been using that functionality to import
    compiled-to-JS modules from `node_modules`, you should start using the
    symlinking strategy instead.~ **Follow-up note: this optimization was
    reverted in Meteor 1.7.0.1 (see [above](#v1701-2018-05-29)).**

* Node has been updated to version
  [8.11.2](https://nodejs.org/en/blog/release/v8.11.2/), officially fixing
  a [cause](https://github.com/nodejs/node/issues/19274) of frequent
  segmentation faults in Meteor applications that was introduced in Node
  8.10.0. Meteor 1.6.1.1 shipped with a custom build of Node that patched
  this problem, but that approach was never intended to be permanent.

* The `npm` package has been upgraded to version 5.10.0, and our
  [fork](https://github.com/meteor/pacote/tree/v7.6.1-meteor) of its
  `pacote` dependency has been rebased against version 7.6.1.

* Applications may now specify client and server entry point modules in a
  newly-supported `"meteor"` section of `package.json`:
  ```js
  "meteor": {
    "mainModule": {
      "client": "client/main.js",
      "server": "server/main.js"
    }
  }
  ```
  When specified, these entry points override Meteor's default module
  loading semantics, rendering `imports` directories unnecessary. If
  `mainModule` is left unspecified for either client or server, the
  default rules will apply for that architecture, as before. To disable
  eager loading of modules on a given architecture, simply provide a
  `mainModule` value of `false`:
  ```js
  "meteor": {
    "mainModule": {
      "client": false,
      "server": "server/main.js"
    }
  }
  ```
  [Feature #135](https://github.com/meteor/meteor-feature-requests/issues/135)
  [PR #9690](https://github.com/meteor/meteor/pull/9690)

* In addition to `meteor.mainModule`, the `"meteor"` section of
  `package.json` may also specify `meteor.testModule` to control which
  test modules are loaded by `meteor test` or `meteor test --full-app`:
  ```js
  "meteor": {
    "mainModule": {...},
    "testModule": "tests.js"
  }
  ```
  If your client and server test files are different, you can expand the
  `testModule` configuration using the same syntax as `mainModule`:
  ```js
  "meteor": {
    "testModule": {
      "client": "client/tests.js",
      "server": "server/tests.js"
    }
  }
  ```
  The same test module will be loaded whether or not you use the
  `--full-app` option. Any tests that need to detect `--full-app` should
  check `Meteor.isAppTest`. The module(s) specified by `meteor.testModule`
  can import other test modules at runtime, so you can still distribute
  test files across your codebase; just make sure you import the ones you
  want to run. [PR #9714](https://github.com/meteor/meteor/pull/9714)

* The `meteor create` command now supports a `--minimal` option, which
  creates an app with as few Meteor packages as possible, in order to
  minimize client bundle size while still demonstrating advanced features
  such as server-side rendering. This starter application is a solid
  foundation for any application that doesn't need Mongo or DDP.

* The `meteor-babel` npm package has been updated to version
  7.0.0-beta.49-1. Note: while Babel has recently implemented support for
  a new kind of `babel.config.js` configuration file (see [this
  PR](https://github.com/babel/babel/pull/7358)), and future versions of
  Meteor will no doubt embrace this functionality, Meteor 1.7 supports
  only `.babelrc` files as a means of customizing the default Babel
  configuration provided by Meteor. In other words, if your project
  contains a `babel.config.js` file, it will be ignored by Meteor 1.7.

* The `reify` npm package has been updated to version 0.16.2.

* The `meteor-node-stubs` package, which provides stub implementations for
  any Node built-in modules used by the client (such as `path` and
  `http`), has a new minor version (0.4.1) that may help with Windows
  installation problems. To install the new version, run
  ```sh
  meteor npm install meteor-node-stubs@latest
  ```

* The `optimism` npm package has been updated to version 0.6.3.

* The `minifier-js` package has been updated to use `uglify-es` 3.3.9.

* Individual Meteor `self-test`'s can now be skipped by adjusting their
  `define` call to be prefixed by `skip`. For example,
  `selftest.skip.define('some test', ...` will skip running "some test".
  [PR #9579](https://github.com/meteor/meteor/pull/9579)

* Mongo has been upgraded to version 3.6.4 for 64-bit systems, and 3.2.19
  for 32-bit systems. [PR #9632](https://github.com/meteor/meteor/pull/9632)

  **NOTE:** After upgrading an application to use Mongo 3.6.4, it has been
  observed ([#9591](https://github.com/meteor/meteor/issues/9591))
  that attempting to run that application with an older version of
  Meteor (via `meteor --release X`), that uses an older version of Mongo, can
  prevent the application from starting. This can be fixed by either
  running `meteor reset`, or by repairing the Mongo database. To repair the
  database, find the `mongod` binary on your system that lines up with the
  Meteor release you're jumping back to, and run
  `mongodb --dbpath your-apps-db --repair`. For example:
  ```sh
  ~/.meteor/packages/meteor-tool/1.6.0_1/mt-os.osx.x86_64/dev_bundle/mongodb/bin/mongod --dbpath /my-app/.meteor/local/db --repair
  ```
  [PR #9632](https://github.com/meteor/meteor/pull/9632)

* The `mongodb` driver package has been updated from version 2.2.34 to
  version 3.0.7. [PR #9790](https://github.com/meteor/meteor/pull/9790)
  [PR #9831](https://github.com/meteor/meteor/pull/9831)
  [Feature #268](https://github.com/meteor/meteor-feature-requests/issues/268)

* The `cordova-plugin-meteor-webapp` package depended on by the Meteor
  `webapp` package has been updated to version 1.6.0.
  [PR #9761](https://github.com/meteor/meteor/pull/9761)

* Any settings read from a JSON file passed with the `--settings` option
  during Cordova run/build/deploy will be exposed in `mobile-config.js`
  via the `App.settings` property, similar to `Meteor.settings`.
  [PR #9873](https://github.com/meteor/meteor/pull/9873)

* The `@babel/plugin-proposal-class-properties` plugin provided by
  `meteor-babel` now runs with the `loose:true` option, as required by
  other (optional) plugins like `@babel/plugin-proposal-decorators`.
  [Issue #9628](https://github.com/meteor/meteor/issues/9628)

* The `underscore` package has been removed as a dependency from `meteor-base`.
  This opens up the possibility of removing 14.4 kb from production bundles.
  Since this would be a breaking change for any apps that may have been
  using `_` without having any packages that depend on `underscore`
  besides `meteor-base`, we have added an upgrader that will automatically
  add `underscore` to the `.meteor/packages` file of any project which
  lists `meteor-base`, but not `underscore`. Apps which do not require this
  package can safely remove it using `meteor remove underscore`.
  [PR #9596](https://github.com/meteor/meteor/pull/9596)

* Meteor's `promise` package has been updated to support
  [`Promise.prototype.finally`](https://github.com/tc39/proposal-promise-finally).
  [Issue 9639](https://github.com/meteor/meteor/issues/9639)
  [PR #9663](https://github.com/meteor/meteor/pull/9663)

* Assets made available via symlinks in the `public` and `private` directories
  of an application are now copied into Meteor application bundles when
  using `meteor build`. This means npm package assets that need to be made
  available publicly can now be symlinked from their `node_modules` location,
  in the `public` directory, and remain available in production bundles.
  [Issue #7013](https://github.com/meteor/meteor/issues/7013)
  [PR #9666](https://github.com/meteor/meteor/pull/9666)

* The `facts` package has been split into `facts-base` and `facts-ui`. The
  original `facts` package has been deprecated.
  [PR #9629](https://github.com/meteor/meteor/pull/9629)

* If the new pseudo tag `<meteor-bundled-css />` is used anywhere in the
  `<head />` of an app, it will be replaced by the `link` to Meteor's bundled
  CSS. If the new tag isn't used, the bundle will be placed at the top of
  the `<head />` section as before (for backwards compatibility).
  [Feature #24](https://github.com/meteor/meteor-feature-requests/issues/24)
  [PR #9657](https://github.com/meteor/meteor/pull/9657)

## v1.6.1.4, 2018-08-16

### Breaking changes
N/A

### Migration Steps
N/A

### Changes

* Node has been updated to version
  [8.11.4](https://nodejs.org/en/blog/release/v8.11.4/), an important
  [security release](https://nodejs.org/en/blog/vulnerability/august-2018-security-releases/).

## v1.6.1.3, 2018-06-16

### Breaking changes
N/A

### Migration Steps
N/A

### Changes

* Node has been updated to version
  [8.11.3](https://nodejs.org/en/blog/release/v8.11.3/), an important
  [security release](https://nodejs.org/en/blog/vulnerability/june-2018-security-releases/).

## v1.6.1.2, 2018-05-28

### Breaking changes
N/A

### Migration Steps
N/A

### Changes

* Meteor 1.6.1.2 is a very small release intended to fix
  [#9863](https://github.com/meteor/meteor/issues/9863) by making
  [#9887](https://github.com/meteor/meteor/pull/9887) available to Windows
  users without forcing them to update to Meteor 1.7 (yet). Thanks very
  much to [@zodern](https://github.com/zodern) for identifying a solution
  to this problem. [PR #9910](https://github.com/meteor/meteor/pull/9910)

## v1.6.1.1, 2018-04-02

### Breaking changes
N/A

### Migration Steps
* Update `@babel/runtime` npm package and any custom Babel plugin enabled in
`.babelrc`
  ```sh
  meteor npm install @babel/runtime@latest
  ```

### Changes

* Node has been updated to version
  [8.11.1](https://nodejs.org/en/blog/release/v8.11.1/), an important
  [security release](https://nodejs.org/en/blog/vulnerability/march-2018-security-releases/),
  with a critical [patch](https://github.com/nodejs/node/pull/19477)
  [applied](https://github.com/meteor/node/commits/v8.11.1-meteor) to
  solve a segmentation fault
  [problem](https://github.com/nodejs/node/issues/19274) that was
  introduced in Node 8.10.0.

* The `meteor-babel` npm package has been updated to version
  7.0.0-beta.42, which may require updating any custom Babel plugins
  you've enabled in a `.babelrc` file, and/or running the following
  command to update `@babel/runtime`:
  ```sh
  meteor npm install @babel/runtime@latest
  ```

## v1.6.1, 2018-01-19

### Breaking changes

* Meteor's Node Mongo driver is now configured with the
  [`ignoreUndefined`](http://mongodb.github.io/node-mongodb-native/2.2/api/MongoClient.html#connect)
  connection option set to `true`, to make sure fields with `undefined`
  values are not first converted to `null`, when inserted/updated. `undefined`
  values are now removed from all Mongo queries and insert/update documents.

  This is a potentially breaking change if you are upgrading an existing app
  from an earlier version of Meteor.

  For example:
  ```js
  // return data pertaining to the current user
  db.privateUserData.find({
      userId: currentUser._id // undefined
  });
  ```
  Assuming there are no documents in the `privateUserData` collection with
  `userId: null`, in Meteor versions prior to 1.6.1 this query will return
  zero documents. From Meteor 1.6.1 onwards, this query will now return
  _every_ document in the collection. It is highly recommend you review all
  your existing queries to ensure that any potential usage of `undefined` in
  query objects won't lead to problems.

### Migration Steps
N/A

### Changes

* Node has been updated to version
  [8.9.4](https://nodejs.org/en/blog/release/v8.9.4/).

* The `meteor-babel` npm package (along with its Babel-related
  dependencies) has been updated to version 7.0.0-beta.38, a major
  update from Babel 6. Thanks to the strong abstraction of the
  `meteor-babel` package, the most noticeable consequence of the Babel 7
  upgrade is that the `babel-runtime` npm package has been replaced by
  `@babel/runtime`, which can be installed by running
  ```js
  meteor npm install @babel/runtime
  ```
  in your application directory. There's a good chance that the old
  `babel-runtime` package can be removed from your `package.json`
  dependencies, though there's no harm in leaving it there. Please see
  [this blog post](https://babeljs.io/blog/2017/09/12/planning-for-7.0)
  for general information about updating to Babel 7 (note especially any
  changes to plugins you've been using in any `.babelrc` files).
  [PR #9440](https://github.com/meteor/meteor/pull/9440)

* Because `babel-compiler@7.0.0` is a major version bump for a core
  package, any package that explicitly depends on `babel-compiler` with
  `api.use` or `api.imply` will need to be updated and republished in
  order to remain compatible with Meteor 1.6.1. One notable example is the
  `practicalmeteor:mocha` package. If you have been using this test-driver
  package, we strongly recommend switching to `meteortesting:mocha`
  instead. If you are the author of a package that depends on
  `babel-compiler`, we recommend publishing your updated version using a
  new major or minor version, so that you can continue releasing patch
  updates compatible with older versions of Meteor, if necessary.

* Meteor's Node Mongo driver is now configured with the
  [`ignoreUndefined`](http://mongodb.github.io/node-mongodb-native/2.2/api/MongoClient.html#connect)
  connection option set to `true`, to make sure fields with `undefined`
  values are not first converted to `null`, when inserted/updated. `undefined`
  values are now removed from all Mongo queries and insert/update documents.
  [Issue #6051](https://github.com/meteor/meteor/issues/6051)
  [PR #9444](https://github.com/meteor/meteor/pull/9444)

* The `server-render` package now supports passing a `Stream` object to
  `ServerSink` methods that previously expected a string, which enables
  [streaming server-side rendering with React
  16](https://hackernoon.com/whats-new-with-server-side-rendering-in-react-16-9b0d78585d67):
  ```js
  import React from "react";
  import { renderToNodeStream } from "react-dom/server";
  import { onPageLoad } from "meteor/server-render";
  import App from "/imports/Server.js";

  onPageLoad(sink => {
    sink.renderIntoElementById("app", renderToNodeStream(
      <App location={sink.request.url} />
    ));
  });
  ```
  [PR #9343](https://github.com/meteor/meteor/pull/9343)

* The [`cordova-lib`](https://github.com/apache/cordova-cli) package has
  been updated to version 7.1.0,
  [`cordova-android`](https://github.com/apache/cordova-android/) has been
  updated to version 6.4.0 (plus one additional
  [commit](https://github.com/meteor/cordova-android/commit/317db7df0f7a054444197bc6d28453cf4ab23280)),
  and [`cordova-ios`](https://github.com/apache/cordova-ios/) has been
  updated to version 4.5.4. The cordova plugins `cordova-plugin-console`,
  `cordova-plugin-device-motion`, and `cordova-plugin-device-orientation`
  have been [deprecated](https://cordova.apache.org/news/2017/09/22/plugins-release.html)
  and will likely be removed in a future Meteor release.
  [Feature Request #196](https://github.com/meteor/meteor-feature-requests/issues/196)
  [PR #9213](https://github.com/meteor/meteor/pull/9213)
  [Issue #9447](https://github.com/meteor/meteor/issues/9447)
  [PR #9448](https://github.com/meteor/meteor/pull/9448)

* The previously-served `/manifest.json` application metadata file is now
  served from `/__browser/manifest.json` for web browsers, to avoid
  confusion with other kinds of `manifest.json` files. Cordova clients
  will continue to load the manifest file from `/__cordova/manifest.json`,
  as before. [Issue #6674](https://github.com/meteor/meteor/issues/6674)
  [PR #9424](https://github.com/meteor/meteor/pull/9424)

* The bundled version of MongoDB used by `meteor run` in development
  on 64-bit architectures has been updated to 3.4.10. 32-bit architectures
  will continue to use MongoDB 3.2.x versions since MongoDB is no longer
  producing 32-bit versions of MongoDB for newer release tracks.
  [PR #9396](https://github.com/meteor/meteor/pull/9396)

* Meteor's internal `minifier-css` package has been updated to use `postcss`
  for CSS parsing and minifying, instead of the abandoned `css-parse` and
  `css-stringify` packages. Changes made to the `CssTools` API exposed by the
  `minifier-css` package are mostly backwards compatible (the
  `standard-minifier-css` package that uses it didn't have to change for
  example), but now that we're using `postcss` the AST accepted and returned
  from certain functions is different. This could impact developers who are
  tying into Meteor's internal `minifier-css` package directly. The AST based
  function changes are:

  * `CssTools.parseCss` now returns a PostCSS
    [`Root`](http://api.postcss.org/Root.html) object.
  * `CssTools.stringifyCss` expects a PostCSS `Root` object as its first
    parameter.
  * `CssTools.mergeCssAsts` expects an array of PostCSS `Root` objects as its
    first parameter.
  * `CssTools.rewriteCssUrls` expects a PostCSS `Root` object as its first
    parameter.

  [PR #9263](https://github.com/meteor/meteor/pull/9263)

* The `_` variable will once again remain bound to `underscore` (if
  installed) in `meteor shell`, fixing a regression introduced by Node 8.
  [PR #9406](https://github.com/meteor/meteor/pull/9406)

* Dynamically `import()`ed modules will now be fetched from the
  application server using an HTTP POST request, rather than a WebSocket
  message. This strategy has all the benefits of the previous strategy,
  except that it does not require establishing a WebSocket connection
  before fetching dynamic modules, in exchange for slightly higher latency
  per request. [PR #9384](https://github.com/meteor/meteor/pull/9384)

* To reduce the total number of HTTP requests for dynamic modules, rapid
  sequences of `import()` calls within the same tick of the event loop
  will now be automatically batched into a single HTTP request. In other
  words, the following code will result in only one HTTP request:
  ```js
  const [
    React,
    ReactDOM
  ] = await Promise.all([
    import("react"),
    import("react-dom")
  ]);
  ```

* Thanks to a feature request and pull request from
  [@CaptainN](https://github.com/CaptainN), all available dynamic modules
  will be automatically prefetched after page load and permanently cached
  in IndexedDB when the `appcache` package is in use, ensuring that
  dynamic `import()` will work for offline apps. Although the HTML5
  Application Cache was deliberately *not* used for this prefetching, the
  new behavior matches the spirit/intention of the `appcache` package.
  [Feature Request #236](https://github.com/meteor/meteor-feature-requests/issues/236)
  [PR #9482](https://github.com/meteor/meteor/pull/9482)
  [PR #9434](https://github.com/meteor/meteor/pull/9434)

* The `es5-shim` library is no longer included in the initial JavaScript
  bundle, but is instead injected using a `<script>` tag in older browsers
  that may be missing full support for ECMAScript 5. For the vast majority
  of modern browsers that do not need `es5-shim`, this change will reduce
  the bundle size by about 10KB (minified, pre-gzip). For testing
  purposes, the `<script>` tag injection can be triggered in any browser
  by appending `?force_es5_shim=1` to the application URL.
  [PR #9360](https://github.com/meteor/meteor/pull/9360)

* The `Tinytest.addAsync` API now accepts test functions that return
  `Promise` objects, making the `onComplete` callback unnecessary:
  ```js
  Tinytest.addAsync("some async stuff", async function (test) {
    test.equal(shouldReturnFoo(), "foo");
    const bar = await shouldReturnBarAsync();
    test.equal(bar, "bar");
  });
  ```
  [PR #9409](https://github.com/meteor/meteor/pull/9409)

* Line number comments are no longer added to bundled JavaScript files on
  the client or the server. Several years ago, before all major browsers
  supported source maps, we felt it was important to provide line number
  information in generated files using end-of-line comments like
  ```js
  some.code(1234); // 123
  more.code(5, 6); // 124
  ```
  Adding all these comments was always slower than leaving the code
  unmodified, but recently the comments have begun interacting badly with
  certain newer ECMAScript syntax, such as multi-line template strings.
  Since source maps are well supported in most browsers that developers
  are likely to be using for development, and the line number comments are
  now causing substantive problems beyond the performance cost, we
  concluded it was time to stop using them.
  [PR #9323](https://github.com/meteor/meteor/pull/9323)
  [Issue #9160](https://github.com/meteor/meteor/issues/9160)

* Since Meteor 1.3, Meteor has supported string-valued `"browser"` fields
  in `package.json` files, to enable alternate entry points for packages
  in client JavaScript bundles. In Meteor 1.6.1, we are expanding support
  to include object-valued `"browser"` fields, according to this
  unofficial and woefully incomplete (but widely-implemented) "[spec
  document](https://github.com/defunctzombie/package-browser-field-spec)."
  We are only supporting the "relative style" of browser replacements,
  however, and not the "package style" (as detailed in this
  [comment](https://github.com/meteor/meteor/issues/6890#issuecomment-339817703)),
  because supporting the package style would have imposed an unacceptable
  runtime cost on all imports (not just those overridden by a `"browser"`
  field).
  [PR #9311](https://github.com/meteor/meteor/pull/9311)
  [Issue #6890](https://github.com/meteor/meteor/issues/6890)

* The `Boilerplate#toHTML` method from the `boilerplate-generator` package
  has been deprecated in favor of `toHTMLAsync` (which returns a `Promise`
  that resolves to a string of HTML) or `toHTMLStream` (which returns a
  `Stream` of HTML). Although direct usage of `toHTML` is unlikely, please
  update any code that calls this method if you see deprecation warnings
  in development. [Issue #9521](https://github.com/meteor/meteor/issues/9521).

* The `npm` package has been upgraded to version 5.6.0, and our fork of
  its `pacote` dependency has been rebased against version 7.0.2.

* The `reify` npm package has been updated to version 0.13.7.

* The `minifier-js` package has been updated to use `uglify-es` 3.2.2.

* The `request` npm package used by both the `http` package and the
  `meteor` command-line tool has been upgraded to version 2.83.0.

* The `kexec` npm package has been updated to version 3.0.0.

* The `moment` npm package has been updated to version 2.20.1.

* The `rimraf` npm package has been updated to version 2.6.2.

* The `glob` npm package has been updated to version 7.1.2.

* The `ignore` npm package has been updated to version 3.3.7.

* The `escope` npm package has been updated to version 3.6.0.

* The `split2` npm package has been updated to version 2.2.0.

* The `multipipe` npm package has been updated to version 2.0.1.

* The `pathwatcher` npm package has been updated to version 7.1.1.

* The `lru-cache` npm package has been updated to version 4.1.1.

* The deprecated `Meteor.http` object has been removed. If your
  application is still using `Meteor.http`, you should now use `HTTP`
  instead:
  ```js
  import { HTTP } from "meteor/http";
  HTTP.call("GET", url, ...);
  ```

* The deprecated `Meteor.uuid` function has been removed. If your
  application is still using `Meteor.uuid`, you should run
  ```sh
  meteor npm install uuid
  ```
  to install the widely used [`uuid`](https://www.npmjs.com/package/uuid)
  package from npm. Example usage:
  ```js
  import uuid from "uuid";
  console.log(uuid());
  ```

* The log-suppressing flags on errors in `ddp-client` and `ddp-server` have been
  changed from `expected` to `_expectedByTest` in order to avoid inadvertently
  silencing errors in production.
  [Issue #6912](https://github.com/meteor/meteor/issues/6912)
  [PR #9515](https://github.com/meteor/meteor/pull/9515)

* Provide basic support for [iPhone X](https://developer.apple.com/ios/update-apps-for-iphone-x/)
  status bar and launch screens, which includes updates to
  [`cordova-plugin-statusbar@2.3.0`](https://github.com/apache/cordova-plugin-statusbar/blob/master/RELEASENOTES.md#230-nov-06-2017)
  and [`cordova-plugin-splashscreen@4.1.0`](https://github.com/apache/cordova-plugin-splashscreen/blob/master/RELEASENOTES.md#410-nov-06-2017).
  [Issue #9041](https://github.com/meteor/meteor/issues/9041)
  [PR #9375](https://github.com/meteor/meteor/pull/9375)

* Fixed an issue preventing the installation of scoped Cordova packages.
  For example,
  ```sh
  meteor add cordova:@somescope/some-cordova-plugin@1.0.0
  ```
  will now work properly.
  [Issue #7336](https://github.com/meteor/meteor/issues/7336)
  [PR #9334](https://github.com/meteor/meteor/pull/9334)

* iOS icons and launch screens have been updated to support iOS 11
  [Issue #9196](https://github.com/meteor/meteor/issues/9196)
  [PR #9198](https://github.com/meteor/meteor/pull/9198)

* Enables passing `false` to `cursor.count()` on the client to prevent skip
  and limit from having an effect on the result.
  [Issue #1201](https://github.com/meteor/meteor/issues/1201)
  [PR #9205](https://github.com/meteor/meteor/pull/9205)

* An `onExternalLogin` hook has been added to the accounts system, to allow
  the customization of OAuth user profile updates.
  [PR #9042](https://github.com/meteor/meteor/pull/9042)

* `Accounts.config` now supports a `bcryptRounds` option that
  overrides the default 10 rounds currently used to secure passwords.
  [PR #9044](https://github.com/meteor/meteor/pull/9044)

* Developers running Meteor from an interactive shell within Emacs should
  notice a substantial performance improvement thanks to automatic
  disabling of the progress spinner, which otherwise reacts slowly.
  [PR #9341](https://github.com/meteor/meteor/pull/9341)

* `Npm.depends` can now specify any `http` or `https` URL.
  [Issue #9236](https://github.com/meteor/meteor/issues/9236)
  [PR #9237](https://github.com/meteor/meteor/pull/9237)

* Byte order marks included in `--settings` files will no longer crash the
  Meteor Tool.
  [Issue #5180](https://github.com/meteor/meteor/issues/5180)
  [PR #9459](https://github.com/meteor/meteor/pull/9459)

* The `accounts-ui-unstyled` package has been updated to use `<form />` and
  `<button />` tags with its login/signup form, instead of `<div />`'s. This
  change helps browser's notice login/signup requests, allowing them to
  trigger their "remember your login/password" functionality.

  > **Note:** If your application is styling the login/signup form using a CSS
    path that includes the replaced `div` elements (e.g.
    `div.login-form { ...` or `div.login-button { ...`), your styles will
    break. You can either update your CSS to use `form.` / `button.` or
    adjust your CSS specificity by styling on `class` / `id` attributes
    only.

  [Issue #1746](https://github.com/meteor/meteor/issues/1746)
  [PR #9442](https://github.com/meteor/meteor/pull/9442)

* The `stylus` package has been deprecated and will no longer be
  supported/maintained.
  [PR #9445](https://github.com/meteor/meteor/pull/9445)

* Support for the `meteor admin get-machine` command has been removed, and
  the build farm has been discontinued. Ever since Meteor 1.4, packages
  with binary dependencies have been automatically (re)compiled when they
  are installed in an application, assuming the target machine has a basic
  compiler toolchain. To see the requirements for this compilation step,
  consult the [platform requirements for
  `node-gyp`](https://github.com/nodejs/node-gyp#installation).

* Client side `Accounts.onLogin` callbacks now receive a login details
  object, with the attempted login type (e.g. `{ type: password }` after a
  successful password based login, `{ type: resume }` after a DDP reconnect,
  etc.).
  [Issue #5127](https://github.com/meteor/meteor/issues/5127)
  [PR #9512](https://github.com/meteor/meteor/pull/9512)

## v1.6.0.1, 2017-12-08

* Node has been upgraded to version
  [8.9.3](https://nodejs.org/en/blog/release/v8.9.3/), an important
  [security release](https://nodejs.org/en/blog/vulnerability/december-2017-security-releases/).

* The `npm` package has been upgraded to version 5.5.1, which supports
  several new features, including two-factor authentication, as described
  in the [release notes](https://github.com/npm/npm/blob/latest/CHANGELOG.md#v551-2017-10-04).

## v1.6, 2017-10-30

* **Important note for package maintainers:**

  With the jump to Node 8, some packages published using Meteor 1.6 may no
  longer be compatible with older Meteor versions. In order to maintain
  compatibility with Meteor 1.5 apps when publishing your package, you can
  specify a release version with the meteor publish command:

  ```
  meteor --release 1.5.3 publish
  ```

  If you're interested in taking advantage of Meteor 1.6 while still
  supporting older Meteor versions, you can consider publishing for Meteor
  1.6 from a new branch, with your package's minor or major version bumped.
  You can then continue to publish for Meteor 1.5 from the original branch.
  Note that the 1.6 branch version bump is important so that you can continue
  publishing patch updates for Meteor 1.5 from the original branch.

  [Issue #9308](https://github.com/meteor/meteor/issues/9308)

* Node.js has been upgraded to version 8.8.1, which will be entering
  long-term support (LTS) coverage on 31 October 2017, lasting through
  December 2019 ([full schedule](https://github.com/nodejs/Release#nodejs-release-working-group)).
  This is a *major* upgrade from the previous version of Node.js used by
  Meteor, 4.8.4.

* The `npm` npm package has been upgraded to version 5.4.2, a major
  upgrade from 4.6.1. While this update should be backwards-compatible for
  existing Meteor apps and packages, if you are the maintainer of any
  Meteor packages, pay close attention to your `npm-shrinkwrap.json` files
  when first using this version of `npm`. For normal Meteor application
  development, this upgrade primarily affects the version of `npm` used by
  `meteor npm ...` commands. A functional installation of `git` may be
  required to support GitHub repository and/or tarball URLs.
  [Troubleshooting](https://docs.npmjs.com/troubleshooting/common-errors).
  [PR #8835](https://github.com/meteor/meteor/pull/8835)

* In addition to `meteor node` and `meteor npm`, which are convenient
  shorthands for `node` and `npm`, `meteor npx <command>` can be used to
  execute commands from a local `node_modules/.bin` directory or from the
  `npm` cache. Any packages necessary to run the command will be
  automatically downloaded. [Read](https://www.npmjs.com/package/npx)
  about it, or just try some commands:
  ```sh
  meteor npx cowsay mooooo
  meteor npx uuid
  meteor npx nyancat
  meteor npx yarn
  ```

* The `meteor debug` command has been superseded by the more flexible
  `--inspect` and `--inspect-brk` command-line flags, which work for any
  `run`, `test`, or `test-packages` command.

  The syntax of these flags is the same as the equivalent Node.js
  [flags](https://nodejs.org/en/docs/inspector/#command-line-options),
  with two notable differences:

  * The flags affect the server process spawned by the build process,
    rather than affecting the build process itself.

  * The `--inspect-brk` flag causes the server process to pause just after
    server code has loaded but before it begins to execute, giving the
    developer a chance to set breakpoints in server code.

  [Feature Request #194](https://github.com/meteor/meteor-feature-requests/issues/194)

* On Windows, Meteor can now be installed or reinstalled from scratch
  using the command `choco install meteor`, using the
  [Chocolatey](https://chocolatey.org/) package manager. This method of
  installation replaces the old `InstallMeteor.exe` installer, which had a
  number of shortcomings, and will no longer be supported.

* Fresh installs of Meteor 1.6 on 64-bit Windows machines will now use
  native 64-bit Node.js binaries, rather than a 32-bit version of Node.js.
  In addition to being faster, native 64-bit support will enable Windows
  developers to debug asynchronous stack traces more easily in the new
  Node.js inspector, which is only fully supported by native 64-bit
  architectures. Note that merely running `meteor update` from a 32-bit
  version of Meteor will still install a 32-bit version of Meteor 1.6, so
  you should use `choco install meteor` to get a fresh 64-bit version.
  [PR #9218](https://github.com/meteor/meteor/pull/9218)

* To support developers running on a 32-bit OS, Meteor now supports both 32-
  and 64-bit versions of Mongo. Mongo 3.2 is the last 32-bit version available
  from Mongo. Meteor running on a 32-bit OS will use a 32-bit version of Mongo
  3.2 and 64-bit platforms will receive newer Mongo versions in future releases.
  [PR #9173](https://github.com/meteor/meteor/pull/9173)

* After several reliability improvements, native file watching has been
  un-disabled on Windows. Though native file change notifications will
  probably never work with network or shared virtual file systems (e.g.,
  NTFS or Vagrant-mounted disks), Meteor uses an efficient prioritized
  polling system as a fallback for those file systems.

* Various optimizations have reduced the on-disk size of the `meteor-tool`
  package from 545MB (1.5.2.2) to 219MB.

* The `meteor-babel` package has been upgraded to version 0.24.6, to take
  better advantage of native language features in Node 8.

* The `reify` npm package has been upgraded to version 0.12.3.

* The `meteor-promise` package has been upgraded to version 0.8.6, to
  enable better handling of `UnhandledPromiseRejectionWarning`s.

* The `node-gyp` npm package has been upgraded to version 3.6.2.

* The `node-pre-gyp` npm package has been updated to version 0.6.36.

* The `fibers` npm package has been upgraded to version 2.0.0.

* The `pathwatcher` npm package has been upgraded to version 7.1.0.

* The `http-proxy` npm package has been upgraded to version 1.16.2.

* The `semver` npm package has been upgraded to version 5.4.1.

* When running Meteor tool tests (i.e. `./meteor self-test`) during the
  course of developing Meteor itself, it is no longer necessary to
  `./meteor npm install -g phantomjs-prebuilt browserstack-webdriver`.
  These will now be installed automatically upon their use.

* You can now run `meteor test --driver-package user:package` without
  first running `meteor add user:package`.

* iOS icons and launch screens have been updated to support iOS 11
  [Issue #9196](https://github.com/meteor/meteor/issues/9196)
  [PR #9198](https://github.com/meteor/meteor/pull/9198)

## v1.5.4.2, 2018-04-02

* Node has been upgraded to version
  [4.9.0](https://nodejs.org/en/blog/release/v4.9.0/), an important
  [security release](https://nodejs.org/en/blog/vulnerability/march-2018-security-releases/).

## v1.5.4.1, 2017-12-08

* Node has been upgraded to version
  [4.8.7](https://nodejs.org/en/blog/release/v4.8.7/), an important
  [security release](https://nodejs.org/en/blog/vulnerability/december-2017-security-releases/).

## v1.5.4, 2017-11-08

* Node has been updated to version 4.8.6. This release officially
  includes our fix of a faulty backport of garbage collection-related
  logic in V8 and ends Meteor's use of a custom Node with that patch.
  In addition, it includes small OpenSSL updates as announced on the
  Node blog: https://nodejs.org/en/blog/release/v4.8.6/.
  [Issue #8648](https://github.com/meteor/meteor/issues/8648)

## v1.5.3, 2017-11-04

* Node has been upgraded to version 4.8.5, a recommended security
  release: https://nodejs.org/en/blog/release/v4.8.5/. While it was
  expected that Node 4.8.5 would also include our fix of a faulty
  backport of garbage collection-related logic in V8, the timing
  of this security release has caused that to be delayed until 4.8.6.
  Therefore, this Node still includes our patch for this issue.
  [Issue #8648](https://github.com/meteor/meteor/issues/8648)

* Various backports from Meteor 1.6, as detailed in the
  [PR for Meteor 1.5.3](https://github.com/meteor/meteor/pull/9266).
  Briefly, these involve fixes for:
  * Child imports of dynamically imported modules within packages.
    [#9182](https://github.com/meteor/meteor/issues/9182)
  * Unresolved circular dependencies.
    [#9176](https://github.com/meteor/meteor/issues/9176)
  * Windows temporary directory handling.

## v1.5.2.2, 2017-10-02

* Fixes a regression in 1.5.2.1 which resulted in the macOS firewall
  repeatedly asking to "accept incoming network connections". While the
  `node` binary in 1.5.2.1 was functionally the same as 1.5.2, it had
  been recompiled on our build farm (which re-compiles all architectures
  at the same time) to ensure compatibility with older (but still
  supported) Linux distributions. Unfortunately, macOS took issue with
  the binary having a different 'signature' (but same 'identifier') as
  one it had already seen, and refused to permanently "allow" it in the
  firewall. Our macOS `node` binaries are now signed with a certificate,
  hopefully preventing this from occurring again.
  [Issue #9139](https://github.com/meteor/meteor/issues/9139)

* Fixes a regression in `accounts-base` caused by changes to the (now
  deprecated) `connection.onReconnect` function which caused users to be
  logged out shortly after logging in.
  [Issue #9140](https://github.com/meteor/meteor/issues/9140)
  [PR #](https://github.com/meteor/meteor/pull/9148)

* [`cordova-ios`](https://github.com/apache/cordova-ios) has been updated to
  version 4.5.1, to add in iOS 11 / Xcode 9 compatibility.
  [Issue #9098](https://github.com/meteor/meteor/issues/9098)
  [Issue #9126](https://github.com/meteor/meteor/issues/9126)
  [PR #9137](https://github.com/meteor/meteor/pull/9137)

* Includes a follow-up change to the (not commonly necessary)
  `Npm.require` which ensures built-in modules are loaded first, which
  was necessary after a change in 1.5.2.1 which reduced its scope.
  This resolves "Cannot find module crypto" and similar errors.
  [Issue #9136](https://github.com/meteor/meteor/issues/9136)

* A bug that prevented building some binary npm packages on Windows has
  been fixed. [Issue #9153](https://github.com/meteor/meteor/issues/9153)

## v1.5.2.1, 2017-09-26

* Updating to Meteor 1.5.2.1 will automatically patch a security
  vulnerability in the `allow-deny` package, since `meteor-tool@1.5.2_1`
  requires `allow-deny@1.0.9` or later. If for any reason you are not
  ready or able to update to Meteor 1.5.2.1 by running `meteor update`,
  please at least run
  ```sh
  meteor update allow-deny
  ```
  instead. More details about the security vulnerability can be found on
  the Meteor forums.

* The command-line `meteor` tool no longer invokes `node` with the
  `--expose-gc` flag. Although this flag allowed the build process to be
  more aggressive about collecting garbage, it was also a source of
  problems in Meteor 1.5.2 and Node 4.8.4, from increased segmentation
  faults during (the more frequent) garbage collections to occasional
  slowness in rebuilding local packages. The flag is likely to return in
  Meteor 1.6, where it has not exhibited any of the same problems.

* Meteor now supports `.meteorignore` files, which cause the build system
  to ignore certain files and directories using the same pattern syntax as
  [`.gitignore` files](https://git-scm.com/docs/gitignore). These files
  may appear in any directory of your app or package, specifying rules for
  the directory tree below them. Of course, `.meteorignore` files are also
  fully integrated with Meteor's file watching system, so they can be
  added, removed, or modified during development.
  [Feature request #5](https://github.com/meteor/meteor-feature-requests/issues/5)

* DDP's `connection.onReconnect = func` feature has been deprecated. This
  functionality was previously supported as a way to set a function to be
  called as the first step of reconnecting. This approach has proven to be
  inflexible as only one function can be defined to be called when
  reconnecting. Meteor's accounts system was already setting an
  `onReconnect` callback to be used internally, which means anyone setting
  their own `onReconnect` callback was inadvertently overwriting code used
  internally. Moving forward the `DDP.onReconnect(callback)` method should be
  used to register callbacks to call when a connection reconnects. The
  connection that is reconnecting is passed as the only argument to
  `callback`. This is used by the accounts system to re-login on reconnects
  without interfering with other code that uses `connection.onReconnect`.
  [Issue #5665](https://github.com/meteor/meteor/issues/5665)
  [PR #9092](https://github.com/meteor/meteor/pull/9092)

* `reactive-dict` now supports `destroy`. `destroy` will clear the `ReactiveDict`s
  data and unregister the `ReactiveDict` from data migration.
  i.e. When a `ReactiveDict` is instantiated with a name on the client and the
  `reload` package is present in the project.
  [Feature Request #76](https://github.com/meteor/meteor-feature-requests/issues/76)
  [PR #9063](https://github.com/meteor/meteor/pull/9063)

* The `webapp` package has been updated to support UNIX domain sockets. If a
  `UNIX_SOCKET_PATH` environment variable is set with a valid
  UNIX socket file path (e.g. `UNIX_SOCKET_PATH=/tmp/socktest.sock`), Meteor's
  HTTP server will use that socket file for inter-process communication,
  instead of TCP. This can be useful in cases like using Nginx to proxy
  requests back to an internal Meteor application. Leveraging UNIX domain
  sockets for inter-process communication reduces the sometimes unnecessary
  overhead required by TCP based communication.
  [Issue #7392](https://github.com/meteor/meteor/issues/7392)
  [PR #8702](https://github.com/meteor/meteor/pull/8702)

* The `fastclick` package (previously included by default in Cordova
  applications through the `mobile-experience` package) has been deprecated.
  This package is no longer maintained and has years of outstanding
  unresolved issues, some of which are impacting Meteor users. Most modern
  mobile web browsers have removed the 300ms tap delay that `fastclick` worked
  around, as long as the following `<head />` `meta` element is set (which
  is generally considered a mobile best practice regardless, and which the
  Meteor boilerplate generator already sets by default for Cordova apps):
  `<meta name="viewport" content="width=device-width">`
  If anyone is still interested in using `fastclick` with their application,
  it can be installed from npm directly (`meteor npm install --save fastclick`).
  Reference:
  [Mobile Chrome](https://developers.google.com/web/updates/2013/12/300ms-tap-delay-gone-away)
  [Mobile Safari](https://bugs.webkit.org/show_bug.cgi?id=150604)
  [PR #9039](https://github.com/meteor/meteor/pull/9039)

* Minimongo cursors are now JavaScript iterable objects and can now be iterated over
  using `for...of` loops, spread operator, `yield*`, and destructuring assignments.
  [PR #8888](https://github.com/meteor/meteor/pull/8888)

## v1.5.2, 2017-09-05

* Node 4.8.4 has been patched to include
  https://github.com/nodejs/node/pull/14829, an important PR implemented
  by our own @abernix (:tada:), which fixes a faulty backport of garbage
  collection-related logic in V8 that was causing occasional segmentation
  faults during Meteor development and testing, ever since Node 4.6.2
  (Meteor 1.4.2.3). When Node 4.8.5 is officially released with these
  changes, we will immediately publish a small follow-up release.
  [Issue #8648](https://github.com/meteor/meteor/issues/8648)

* When Meteor writes to watched files during the build process, it no
  longer relies on file watchers to detect the change and invalidate the
  optimistic file system cache, which should fix a number of problems
  related by the symptom of endless rebuilding.
  [Issue #8988](https://github.com/meteor/meteor/issues/8988)
  [Issue #8942](https://github.com/meteor/meteor/issues/8942)
  [PR #9007](https://github.com/meteor/meteor/pull/9007)

* The `cordova-lib` npm package has been updated to 7.0.1, along with
  cordova-android (6.2.3) and cordova-ios (4.4.0), and various plugins.
  [PR #8919](https://github.com/meteor/meteor/pull/8919) resolves the
  umbrella [issue #8686](https://github.com/meteor/meteor/issues/8686), as
  well as several Android build issues:
  [#8408](https://github.com/meteor/meteor/issues/8408),
  [#8424](https://github.com/meteor/meteor/issues/8424), and
  [#8464](https://github.com/meteor/meteor/issues/8464).

* The [`boilerplate-generator`](https://github.com/meteor/meteor/tree/release-1.5.2/packages/boilerplate-generator)
  package responsible for generating initial HTML documents for Meteor
  apps has been refactored by @stevenhao to avoid using the
  `spacebars`-related packages, which means it is now possible to remove
  Blaze as a dependency from the server as well as the client.
  [PR #8820](https://github.com/meteor/meteor/pull/8820)

* The `meteor-babel` package has been upgraded to version 0.23.1.

* The `reify` npm package has been upgraded to version 0.12.0, which
  includes a minor breaking
  [change](https://github.com/benjamn/reify/commit/8defc645e556429283e0b522fd3afababf6525ea)
  that correctly skips exports named `default` in `export * from "module"`
  declarations. If you have any wrapper modules that re-export another
  module's exports using `export * from "./wrapped/module"`, and the
  wrapped module has a `default` export that you want to be included, you
  should now explicitly re-export `default` using a second declaration:
  ```js
  export * from "./wrapped/module";
  export { default } "./wrapped/module";
  ```

* The `meteor-promise` package has been upgraded to version 0.8.5,
  and the `promise` polyfill package has been upgraded to 8.0.1.

* The `semver` npm package has been upgraded to version 5.3.0.
  [PR #8859](https://github.com/meteor/meteor/pull/8859)

* The `faye-websocket` npm package has been upgraded to version 0.11.1,
  and its dependency `websocket-driver` has been upgraded to a version
  containing [this fix](https://github.com/faye/websocket-driver-node/issues/21),
  thanks to [@sdarnell](https://github.com/sdarnell).
  [meteor-feature-requests#160](https://github.com/meteor/meteor-feature-requests/issues/160)

* The `uglify-js` npm package has been upgraded to version 3.0.28.

* Thanks to PRs [#8960](https://github.com/meteor/meteor/pull/8960) and
  [#9018](https://github.com/meteor/meteor/pull/9018) by @GeoffreyBooth, a
  [`coffeescript-compiler`](https://github.com/meteor/meteor/tree/release-1.5.2/packages/non-core/coffeescript-compiler)
  package has been extracted from the `coffeescript` package, similar to
  how the `babel-compiler` package is separate from the `ecmascript`
  package, so that other packages (such as
  [`vue-coffee`](https://github.com/meteor-vue/vue-meteor/tree/master/packages/vue-coffee))
  can make use of `coffeescript-compiler`. All `coffeescript`-related
  packages have been moved to
  [`packages/non-core`](https://github.com/meteor/meteor/tree/release-1.5.2/packages/non-core),
  so that they can be published independently from Meteor releases.

* `meteor list --tree` can now be used to list all transitive package
  dependencies (and versions) in an application. Weakly referenced dependencies
  can also be listed by using the `--weak` option. For more information, run
  `meteor help list`.
  [PR #8936](https://github.com/meteor/meteor/pull/8936)

* The `star.json` manifest created within the root of a `meteor build` bundle
  will now contain `nodeVersion` and `npmVersion` which will specify the exact
  versions of Node.js and npm (respectively) which the Meteor release was
  bundled with.  The `.node_version.txt` file will still be written into the
  root of the bundle, but it may be deprecated in a future version of Meteor.
  [PR #8956](https://github.com/meteor/meteor/pull/8956)

* A new package called `mongo-dev-server` has been created and wired into
  `mongo` as a dependency. As long as this package is included in a Meteor
  application (which it is by default since all new Meteor apps have `mongo`
  as a dependency), a local development MongoDB server is started alongside
  the application. This package was created to provide a way to disable the
  local development Mongo server, when `mongo` isn't needed (e.g. when using
  Meteor as a build system only). If an application has no dependency on
  `mongo`, the `mongo-dev-server` package is not added, which means no local
  development Mongo server is started.
  [Feature Request #31](https://github.com/meteor/meteor-feature-requests/issues/31)
  [PR #8853](https://github.com/meteor/meteor/pull/8853)

* `Accounts.config` no longer mistakenly allows tokens to expire when
  the `loginExpirationInDays` option is set to `null`.
  [Issue #5121](https://github.com/meteor/meteor/issues/5121)
  [PR #8917](https://github.com/meteor/meteor/pull/8917)

* The `"env"` field is now supported in `.babelrc` files.
  [PR #8963](https://github.com/meteor/meteor/pull/8963)

* Files contained by `client/compatibility/` directories or added with
  `api.addFiles(files, ..., { bare: true })` are now evaluated before
  importing modules with `require`, which may be a breaking change if you
  depend on the interleaving of `bare` files with eager module evaluation.
  [PR #8972](https://github.com/meteor/meteor/pull/8972)

* When `meteor test-packages` runs in a browser, uncaught exceptions will
  now be displayed above the test results, along with the usual summary of
  test failures, in case those uncaught errors have something to do with
  later test failures.
  [Issue #4979](https://github.com/meteor/meteor/issues/4979)
  [PR #9034](https://github.com/meteor/meteor/pull/9034)

## v1.5.1, 2017-07-12

* Node has been upgraded to version 4.8.4.

* A new core Meteor package called `server-render` provides generic
  support for server-side rendering of HTML, as described in the package's
  [`README.md`](https://github.com/meteor/meteor/blob/release-1.5.1/packages/server-render/README.md).
  [PR #8841](https://github.com/meteor/meteor/pull/8841)

* To reduce the total number of file descriptors held open by the Meteor
  build system, native file watchers will now be started only for files
  that have changed at least once. This new policy means you may have to
  [wait up to 5000ms](https://github.com/meteor/meteor/blob/6bde360b9c075f1c78c3850eadbdfa7fe271f396/tools/fs/safe-watcher.js#L20-L21)
  for changes to be detected when you first edit a file, but thereafter
  changes will be detected instantaneously. In return for that small
  initial waiting time, the number of open file descriptors will now be
  bounded roughly by the number of files you are actively editing, rather
  than the number of files involved in the build (often thousands), which
  should help with issues like
  [#8648](https://github.com/meteor/meteor/issues/8648). If you need to
  disable the new behavior for any reason, simply set the
  `METEOR_WATCH_PRIORITIZE_CHANGED` environment variable to `"false"`, as
  explained in [PR #8866](https://github.com/meteor/meteor/pull/8866).

* All `observe` and `observeChanges` callbacks are now bound using
  `Meteor.bindEnvironment`.  The same `EnvironmentVariable`s that were
  present when `observe` or `observeChanges` was called are now available
  inside the callbacks. [PR #8734](https://github.com/meteor/meteor/pull/8734)

* A subscription's `onReady` is now fired again during a re-subscription, even
  if the subscription has the same arguments.  Previously, when subscribing
  to a publication the `onReady` would have only been called if the arguments
  were different, creating a confusing difference in functionality.  This may be
  breaking behavior if an app uses the firing of `onReady` as an assumption
  that the data was just received from the server.  If such functionality is
  still necessary, consider using
  [`observe`](https://docs.meteor.com/api/collections.html#Mongo-Cursor-observe)
  or
  [`observeChanges`](https://docs.meteor.com/api/collections.html#Mongo-Cursor-observeChanges)
  [PR #8754](https://github.com/meteor/meteor/pull/8754)
  [Issue #1173](https://github.com/meteor/meteor/issues/1173)

* The `minimongo` and `mongo` packages are now compliant with the upsert behavior
  of MongoDB 2.6 and higher. **As a result support for MongoDB 2.4 has been dropped.**
  This mainly changes the effect of the selector on newly inserted documents.
  [PR #8815](https://github.com/meteor/meteor/pull/8815)

* `reactive-dict` now supports setting initial data when defining a named
  `ReactiveDict`. No longer run migration logic when used on the server,
  this is to prevent duplicate name error on reloads. Initial data is now
  properly serialized.

* `accounts-password` now uses `example.com` as a default "from" address instead
  of `meteor.com`. This change could break account-related e-mail notifications
  (forgot password, activation, etc.) for applications which do not properly
  configure a "from" domain since e-mail providers will often reject mail sent
  from `example.com`. Ensure that `Accounts.emailTemplates.from` is set to a
  proper domain in all applications.
  [PR #8760](https://github.com/meteor/meteor/issues/8760)

* The `accounts-facebook` and `facebook-oauth` packages have been updated to
  use the v2.9 of the Facebook Graph API for the Login Dialog since the v2.2
  version will be deprecated by Facebook in July.  There shouldn't be a problem
  regardless since Facebook simply rolls over to the next active version
  (v2.3, in this case) however this should assist in avoiding deprecation
  warnings and should enable any new functionality which has become available.
  [PR #8858](https://github.com/meteor/meteor/pull/8858)

* Add `DDP._CurrentPublicationInvocation` and `DDP._CurrentMethodInvocation`.
  `DDP._CurrentInvocation` remains for backwards-compatibility. This change
  allows method calls from publications to inherit the `connection` from the
  the publication which called the method.
  [PR #8629](https://github.com/meteor/meteor/pull/8629)

  > Note: If you're calling methods from publications that are using `this.connection`
  > to see if the method was called from server code or not. These checks will now
  > be more restrictive because `this.connection` will now be available when a
  > method is called from a publication.

* Fix issue with publications temporarily having `DDP._CurrentInvocation` set on
  re-run after a user logged in.  This is now provided through
  `DDP._CurrentPublicationInvocation` at all times inside a publication,
  as described above.
  [PR #8031](https://github.com/meteor/meteor/pull/8031)
  [PR #8629](https://github.com/meteor/meteor/pull/8629)

* `Meteor.userId()` and `Meteor.user()` can now be used in both method calls and
  publications.
  [PR #8629](https://github.com/meteor/meteor/pull/8629)

* `this.onStop` callbacks in publications are now run with the publication's
  context and with its `EnvironmentVariable`s bound.
  [PR #8629](https://github.com/meteor/meteor/pull/8629)

* The `minifier-js` package will now replace `process.env.NODE_ENV` with
  its string value (or `"development"` if unspecified).

* The `meteor-babel` npm package has been upgraded to version 0.22.0.

* The `reify` npm package has been upgraded to version 0.11.24.

* The `uglify-js` npm package has been upgraded to version 3.0.18.

* Illegal characters in paths written in build output directories will now
  be replaced with `_`s rather than removed, so that file and directory
  names consisting of only illegal characters do not become empty
  strings. [PR #8765](https://github.com/meteor/meteor/pull/8765).

* Additional "extra" packages (packages that aren't saved in `.meteor/packages`)
  can be included temporarily using the `--extra-packages`
  option.  For example: `meteor run --extra-packages bundle-visualizer`.
  Both `meteor test` and `meteor test-packages` also support the
  `--extra-packages` option and commas separate multiple package names.
  [PR #8769](https://github.com/meteor/meteor/pull/8769)

  > Note: Packages specified using the `--extra-packages` option override
  > version constraints from `.meteor/packages`.

* The `coffeescript` package has been updated to use CoffeeScript version
  1.12.6. [PR #8777](https://github.com/meteor/meteor/pull/8777)

* It's now possible to pipe a series of statements to `meteor shell`,
  whereas previously the input had to be an expression; for example:
  ```sh
  > echo 'import pkg from "babel-runtime/package.json";
  quote> pkg.version' |
  pipe> meteor shell
  "6.23.0"
  ```
  [Issue #8823](https://github.com/meteor/meteor/issues/8823)
  [PR #8833](https://github.com/meteor/meteor/pull/8833)

* Any `Error` thrown by a DDP method with the `error.isClientSafe`
  property set to `true` will now be serialized and displayed to the
  client, whereas previously only `Meteor.Error` objects were considered
  client-safe. [PR #8756](https://github.com/meteor/meteor/pull/8756)

## v1.5, 2017-05-30

* The `meteor-base` package implies a new `dynamic-import` package, which
  provides runtime support for [the proposed ECMAScript dynamic
  `import(...)` syntax](https://github.com/tc39/proposal-dynamic-import),
  enabling asynchronous module fetching or "code splitting." If your app
  does not use the `meteor-base` package, you can use the package by
  simply running `meteor add dynamic-import`. See this [blog
  post](https://blog.meteor.com/meteor-1-5-react-loadable-f029a320e59c)
  and [PR #8327](https://github.com/meteor/meteor/pull/8327) for more
  information about how dynamic `import(...)` works in Meteor, and how to
  use it in your applications.

* The `ecmascript-runtime` package, which provides polyfills for various
  new ECMAScript runtime APIs and language features, has been split into
  `ecmascript-runtime-client` and `ecmascript-runtime-server`, to reflect
  the different needs of browsers versus Node 4. The client runtime now
  relies on the `core-js` library found in the `node_modules` directory of
  the application, rather than a private duplicate installed via
  `Npm.depends`. This is unlikely to be a disruptive change for most
  developers, since the `babel-runtime` npm package is expected to be
  installed, and `core-js` is a dependency of `babel-runtime`, so
  `node_modules/core-js` should already be present. If that's not the
  case, just run `meteor npm install --save core-js` to install it.

* The `npm` npm package has been upgraded to version 4.6.1.

* The `meteor-babel` npm package has been upgraded to version 0.21.4,
  enabling the latest Reify compiler and the transform-class-properties
  plugin, among other improvements.

* The `reify` npm package has been upgraded to version 0.11.21, fixing
  [issue #8595](https://github.com/meteor/meteor/issues/8595) and
  improving compilation and runtime performance.

> Note: With this version of Reify, `import` declarations are compiled to
  `module.watch(require(id), ...)` instead of `module.importSync(id, ...)`
  or the older `module.import(id, ...)`. The behavior of the compiled code
  should be the same as before, but the details seemed different enough to
  warrant a note.

* The `install` npm package has been upgraded to version 0.10.1.

* The `meteor-promise` npm package has been upgraded to version 0.8.4.

* The `uglify-js` npm package has been upgraded to version 3.0.13, fixing
  [#8704](https://github.com/meteor/meteor/issues/8704).

* If you're using the `standard-minifier-js` Meteor package, as most
  Meteor developers do, it will now produce a detailed analysis of package
  and module sizes within your production `.js` bundle whenever you run
  `meteor build` or `meteor run --production`. These data are served by
  the application web server at the same URL as the minified `.js` bundle,
  except with a `.stats.json` file extension instead of `.js`. If you're
  using a different minifier plugin, and would like to support similar
  functionality, refer to
  [these](https://github.com/meteor/meteor/pull/8327/commits/084801237a8c288d99ec82b0fbc1c76bdf1aab16)
  [commits](https://github.com/meteor/meteor/pull/8327/commits/1c8bc7353e9a8d526880634a58c506b423c4a55e)
  for inspiration.

* To visualize the bundle size data produced by `standard-minifier-js`,
  run `meteor add bundle-visualizer` and then start your development
  server in production mode with `meteor run --production`. Be sure to
  remove the `bundle-visualizer` package before actually deploying your
  app, or the visualization will be displayed to your users.

* If you've been developing an app with multiple versions of Meteor, or
  testing with beta versions, and you haven't recently run `meteor reset`,
  your `.meteor/local/bundler-cache` directory may have become quite
  large. This is just a friendly reminder that this directory is perfectly
  safe to delete, and Meteor will repopulate it with only the most recent
  cached bundles.

* Apps created with `meteor create --bare` now use the `static-html`
  package for processing `.html` files instead of `blaze-html-templates`,
  to avoid large unnecessary dependencies like the `jquery` package.

* Babel plugins now receive file paths without leading `/` characters,
  which should prevent confusion about whether the path should be treated
  as absolute. [PR #8610](https://github.com/meteor/meteor/pull/8610)

* It is now possible to override the Cordova iOS and/or Android
  compatibility version by setting the `METEOR_CORDOVA_COMPAT_VERSION_IOS`
  and/or `METEOR_CORDOVA_COMPAT_VERSION_ANDROID` environment variables.
  [PR #8581](https://github.com/meteor/meteor/pull/8581)

* Modules in `node_modules` directories will no longer automatically have
  access to the `Buffer` polyfill on the client, since that polyfill
  contributed more than 22KB of minified JavaScript to the client bundle,
  and was rarely used. If you really need the Buffer API on the client,
  you should now obtain it explicitly with `require("buffer").Buffer`.
  [Issue #8645](https://github.com/meteor/meteor/issues/8645).

* Packages in `node_modules` directories are now considered non-portable
  (and thus may be automatically rebuilt for the current architecture), if
  their `package.json` files contain any of the following install hooks:
  `install`, `preinstall`, or `postinstall`. Previously, a package was
  considered non-portable only if it contained any `.node` binary modules.
  [Issue #8225](https://github.com/meteor/meteor/issues/8225)

## v1.4.4.6, 2018-04-02

* Node has been upgraded to version
  [4.9.0](https://nodejs.org/en/blog/release/v4.9.0/), an important
  [security release](https://nodejs.org/en/blog/vulnerability/march-2018-security-releases/).
  The Node v4.x release line will exit the Node.js Foundation's
  [long-term support (LTS) status](https://github.com/nodejs/LTS) on April 30,
  2018. We strongly advise updating to a version of Meteor using a newer
  version of Node which is still under LTS status, such as Meteor 1.6.x
  which uses Node 8.x.

* The `npm` package has been upgraded to version
  [4.6.1](https://github.com/npm/npm/releases/tag/v4.6.1).

## v1.4.4.5, 2017-12-08

* Node has been upgraded to version
  [4.8.7](https://nodejs.org/en/blog/release/v4.8.7/), an important
  [security release](https://nodejs.org/en/blog/vulnerability/december-2017-security-releases/).

## v1.4.4.4, 2017-09-26

* Updating to Meteor 1.4.4.4 will automatically patch a security
  vulnerability in the `allow-deny` package, since `meteor-tool@1.4.4_4`
  requires `allow-deny@1.0.9` or later. If for any reason you are not
  ready or able to update to Meteor 1.4.4.4 by running `meteor update`,
  please at least run
  ```sh
  meteor update allow-deny
  ```
  instead. More details about the security vulnerability can be found on
  the Meteor forums.

## v1.4.4.3, 2017-05-22

* Node has been upgraded to version 4.8.3.

* A bug in checking body lengths of HTTP responses that was affecting
  Galaxy deploys has been fixed.
  [PR #8709](https://github.com/meteor/meteor/pull/8709).

## v1.4.4.2, 2017-05-02

* Node has been upgraded to version 4.8.2.

* The `npm` npm package has been upgraded to version 4.5.0.
  Note that when using npm `scripts` there has been a change regarding
  what happens when `SIGINT` (Ctrl-C) is received.  Read more
  [here](https://github.com/npm/npm/releases/tag/v4.5.0).

* Fix a regression which prevented us from displaying a helpful banner when
  running `meteor debug` because of a change in Node.js.

* Update `node-inspector` npm to 1.1.1, fixing a problem encountered when trying
  to press "Enter" in the inspector console.
  [Issue #8469](https://github.com/meteor/meteor/issues/8469)

* The `email` package has had its `mailcomposer` npm package swapped with
  a Node 4 fork of `nodemailer` due to its ability to support connection pooling
  in a similar fashion as the original `mailcomposer`.
  [Issue #8591](https://github.com/meteor/meteor/issues/8591)
  [PR #8605](https://github.com/meteor/meteor/pull/8605)

    > Note: The `MAIL_URL` should be configured with a scheme which matches the
    > protocol desired by your e-mail vendor/mail-transport agent.  For
    > encrypted connections (typically listening on port 465), this means
    > using `smtps://`.  Unencrypted connections or those secured through
    > a `STARTTLS` connection upgrade (typically using port 587 and sometimes
    > port 25) should continue to use `smtp://`.  TLS/SSL will be automatically
    > enabled if the mail provider supports it.

* A new `Tracker.inFlush()` has been added to provide a global Tracker
  "flushing" state.
  [PR #8565](https://github.com/meteor/meteor/pull/8565).

* The `meteor-babel` npm package has been upgraded to version 0.20.1, and
  the `reify` npm package has been upgraded to version 0.7.4, fixing
  [issue #8595](https://github.com/meteor/meteor/issues/8595).
  (This was fixed between full Meteor releases, but is being mentioned here.)

## v1.4.4.1, 2017-04-07

* A change in Meteor 1.4.4 to remove "garbage" directories asynchronously
  in `files.renameDirAlmostAtomically` had unintended consequences for
  rebuilding some npm packages, so that change was reverted, and those
  directories are now removed before `files.renameDirAlmostAtomically`
  returns. [PR #8574](https://github.com/meteor/meteor/pull/8574)

## v1.4.4, 2017-04-07

* Node has been upgraded to version 4.8.1.

* The `npm` npm package has been upgraded to version 4.4.4.
  It should be noted that this version reduces extra noise
  previously included in some npm errors.

* The `node-gyp` npm package has been upgraded to 3.6.0 which
  adds support for VS2017 on Windows.

* The `node-pre-gyp` npm package has been updated to 0.6.34.

* Thanks to the outstanding efforts of @sethmurphy18, the `minifier-js`
  package now uses [Babili](https://github.com/babel/babili) instead of
  [UglifyJS](https://github.com/mishoo/UglifyJS2), resolving numerous
  long-standing bugs due to UglifyJS's poor support for ES2015+ syntax.
  [Issue #8378](https://github.com/meteor/meteor/issues/8378)
  [PR #8397](https://github.com/meteor/meteor/pull/8397)

* The `meteor-babel` npm package has been upgraded to version 0.19.1, and
  `reify` has been upgraded to version 0.6.6, fixing several subtle bugs
  introduced by Meteor 1.4.3 (see below), including
  [issue #8461](https://github.com/meteor/meteor/issues/8461).

* The Reify module compiler is now a Babel plugin, making it possible for
  other custom Babel plugins configured in `.babelrc` or `package.json`
  files to run before Reify, fixing bugs that resulted from running Reify
  before other plugins in Meteor 1.4.3.
  [Issue #8399](https://github.com/meteor/meteor/issues/8399)
  [Issue #8422](https://github.com/meteor/meteor/issues/8422)
  [`meteor-babel` issue #13](https://github.com/meteor/babel/issues/13)

* Two new `export ... from ...` syntax extensions are now supported:
  ```js
  export * as namespace from "./module"
  export def from "./module"
  ```
  Read the ECMA262 proposals here:
  * https://github.com/leebyron/ecmascript-export-ns-from
  * https://github.com/leebyron/ecmascript-export-default-from

* When `Meteor.call` is used on the server to invoke a method that
  returns a `Promise` object, the result will no longer be the `Promise`
  object, but the resolved value of the `Promise`.
  [Issue #8367](https://github.com/meteor/meteor/issues/8367)

> Note: if you actually want a `Promise` when calling `Meteor.call` or
  `Meteor.apply` on the server, use `Meteor.callAsync` and/or
  `Meteor.applyAsync` instead.
  [Issue #8367](https://github.com/meteor/meteor/issues/8367),
  https://github.com/meteor/meteor/commit/0cbd25111d1249a61ca7adce23fad5215408c821

* The `mailcomposer` and `smtp-connection` npms have been updated to resolve an
  issue with the encoding of long header lines.
  [Issue #8425](https://github.com/meteor/meteor/issues/8425)
  [PR #8495](https://github.com/meteor/meteor/pull/8495)

* `Accounts.config` now supports an `ambiguousErrorMessages` option which
  enabled generalization of messages produced by the `accounts-*` packages.
  [PR #8520](https://github.com/meteor/meteor/pull/8520)

* A bug which caused account enrollment tokens to be deleted too soon was fixed.
  [Issue #8218](https://github.com/meteor/meteor/issues/8218)
  [PR #8474](https://github.com/meteor/meteor/pull/8474)

* On Windows, bundles built during `meteor build` or `meteor deploy` will
  maintain the executable bit for commands installed in the
  `node_modules\.bin` directory.
  [PR #8503](https://github.com/meteor/meteor/pull/8503)

* On Windows, the upgrades to Node.js, `npm` and `mongodb` are now in-sync with
  other archs again after being mistakenly overlooked in 1.4.3.2.  An admin
  script enhancement has been applied to prevent this from happening again.
  [PR #8505](https://github.com/meteor/meteor/pull/8505)

## v1.4.3.2, 2017-03-14

* Node has been upgraded to version 4.8.0.

* The `npm` npm package has been upgraded to version 4.3.0.

* The `node-gyp` npm package has been upgraded to 3.5.0.

* The `node-pre-gyp` npm package has been updated to 0.6.33.

* The bundled version of MongoDB used by `meteor run` in development
  has been upgraded to 3.2.12.

* The `mongodb` npm package used by the `npm-mongo` Meteor package has
  been updated to version 2.2.24.
  [PR #8453](https://github.com/meteor/meteor/pull/8453)
  [Issue #8449](https://github.com/meteor/meteor/issues/8449)

* The `check` package has had its copy of `jQuery.isPlainObject`
  updated to a newer implementation to resolve an issue where the
  `nodeType` property of an object couldn't be checked, fixing
  [#7354](https://github.com/meteor/meteor/issues/7354).

* The `standard-minifier-js` and `minifier-js` packages now have improved
  error capturing to provide more information on otherwise unhelpful errors
  thrown when UglifyJS encounters ECMAScript grammar it is not familiar with.
  [#8414](https://github.com/meteor/meteor/pull/8414)

* Similar in behavior to `Meteor.loggingIn()`, `accounts-base` now offers a
  reactive `Meteor.loggingOut()` method (and related Blaze helpers,
  `loggingOut` and `loggingInOrOut`).
  [PR #8271](https://github.com/meteor/meteor/pull/8271)
  [Issue #1331](https://github.com/meteor/meteor/issues/1331)
  [Issue #769](https://github.com/meteor/meteor/issues/769)

* Using `length` as a selector field name and with a `Number` as a value
  in a `Mongo.Collection` transformation will no longer cause odd results.
  [#8329](https://github.com/meteor/meteor/issues/8329).

* `observe-sequence` (and thus Blaze) now properly supports `Array`s which were
  created in a vm or across frame boundaries, even if they were sub-classed.
  [Issue #8160](https://github.com/meteor/meteor/issues/8160)
  [PR #8401](https://github.com/meteor/meteor/pull/8401)

* Minimongo now supports `$bitsAllClear`, `$bitsAllSet`, `$bitsAnySet` and
  `$bitsAnyClear`.
  [#8350](https://github.com/meteor/meteor/pull/8350)

* A new [Development.md](DEVELOPMENT.md) document has been created to provide
  an easier path for developers looking to make contributions to Meteor Core
  (that is, the `meteor` tool itself) along with plenty of helpful reminders
  for those that have already done so!
  [#8267](https://github.com/meteor/meteor/pull/8267)

* The suggestion to add a `{oauth-service}-config-ui` package will no longer be
  made on the console if `service-configuration` package is already installed.
  [Issue #8366](https://github.com/meteor/meteor/issues/8366)
  [PR #8429](https://github.com/meteor/meteor/pull/8429)

* `Meteor.apply`'s `throwStubExceptions` option is now properly documented in
  the documentation whereas it was previously only mentioned in the Guide.
  [Issue #8435](https://github.com/meteor/meteor/issues/8435)
  [PR #8443](https://github.com/meteor/meteor/pull/8443)

* `DDPRateLimiter.addRule` now accepts a callback which will be executed after
  a rule is executed, allowing additional actions to be taken if necessary.
  [Issue #5541](https://github.com/meteor/meteor/issues/5541)
  [PR #8237](https://github.com/meteor/meteor/pull/8237)

* `jquery` is no longer a dependency of the `http` package.
  [#8389](https://github.com/meteor/meteor/pull/8389)

* `jquery` is no longer in the default package list after running
  `meteor create`, however is still available thanks to `blaze-html-templates`.
  If you still require jQuery, the recommended approach is to install it from
  npm with `meteor npm install --save jquery` and then `import`-ing it into your
  application.
  [#8388](https://github.com/meteor/meteor/pull/8388)

* The `shell-server` package (i.e. `meteor shell`) has been updated to more
  gracefully handle recoverable errors (such as `SyntaxError`s) in the same
  fashion as the Node REPL.
  [Issue #8290](https://github.com/meteor/meteor/issues/8290)
  [PR #8446](https://github.com/meteor/meteor/pull/8446)

* The `webapp` package now reveals a `WebApp.connectApp` to make it easier to
  provide custom error middleware.
  [#8403](https://github.com/meteor/meteor/pull/8403)

* The `meteor update --all-packages` command has been properly documented in
  command-line help (i.e. `meteor update --help`).
  [PR #8431](https://github.com/meteor/meteor/pull/8431)
  [Issue #8154](https://github.com/meteor/meteor/issues/8154)

* Syntax errors encountered while scanning `package.json` files for binary
  dependencies are now safely and silently ignored.
  [Issue #8427](https://github.com/meteor/meteor/issues/8427)
  [PR #8468](https://github.com/meteor/meteor/pull/8468)

## v1.4.3.1, 2017-02-14

* The `meteor-babel` npm package has been upgraded to version 0.14.4,
  fixing [#8349](https://github.com/meteor/meteor/issues/8349).

* The `reify` npm package has been upgraded to version 0.4.9.

* Partial `npm-shrinkwrap.json` files are now disregarded when
  (re)installing npm dependencies of Meteor packages, fixing
  [#8349](https://github.com/meteor/meteor/issues/8349). Further
  discussion of the new `npm` behavior can be found
  [here](https://github.com/npm/npm/blob/latest/CHANGELOG.md#no-more-partial-shrinkwraps-breaking).

## v1.4.3, 2017-02-13

* Versions of Meteor [core
  packages](https://github.com/meteor/meteor/tree/release-1.4.3/packages)
  are once again constrained by the current Meteor release.

> Before Meteor 1.4, the current release dictated the exact version of
  every installed core package, which meant newer core packages could not
  be installed without publishing a new Meteor release. In order to
  support incremental development of core packages, Meteor 1.4 removed all
  release-based constraints on core package versions
  ([#7084](https://github.com/meteor/meteor/pull/7084)). Now, in Meteor
  1.4.3, core package versions must remain patch-compatible with the
  versions they had when the Meteor release was published. This middle
  ground restores meaning to Meteor releases, yet still permits patch
  updates to core packages.

* The `cordova-lib` npm package has been updated to 6.4.0, along with
  cordova-android (6.1.1) and cordova-ios (4.3.0), and various plugins.
  [#8239](https://github.com/meteor/meteor/pull/8239)

* The `coffeescript` Meteor package has been moved from
  `packages/coffeescript` to `packages/non-core/coffeescript`, so that it
  will not be subject to the constraints described above.

* CoffeeScript source maps should be now be working properly in development.
  [#8298](https://github.com/meteor/meteor/pull/8298)

* The individual account "service" packages (`facebook`, `google`, `twitter`,
  `github`, `meteor-developer`, `meetup` and `weibo`) have been split into:
  - `<service>-oauth` (which interfaces with the `<service>` directly) and
  - `<service>-config-ui` (the Blaze configuration templates for `accounts-ui`)

  This means you can now use `accounts-<service>` without needing Blaze.

  If you are using `accounts-ui` and `accounts-<service>`, you will probably
  need to install the `<service>-config-ui` package if you want to configure it
  using the Accounts UI.

  - [Issue #7715](https://github.com/meteor/meteor/issues/7715)
  - [PR(`facebook`) #7728](https://github.com/meteor/meteor/pull/7728)
  - [PR(`google`) #8275](https://github.com/meteor/meteor/pull/8275)
  - [PR(`twitter`) #8283](https://github.com/meteor/meteor/pull/8283)
  - [PR(`github`) #8303](https://github.com/meteor/meteor/pull/8303)
  - [PR(`meteor-developer`) #8305](https://github.com/meteor/meteor/pull/8305)
  - [PR(`meetup`) #8321](https://github.com/meteor/meteor/pull/8321)
  - [PR(`weibo`) #8302](https://github.com/meteor/meteor/pull/8302)

* The `url` and `http` packages now encode to a less error-prone
  format which more closely resembles that used by PHP, Ruby, `jQuery.param`
  and others. `Object`s and `Array`s can now be encoded, however, if you have
  previously relied on `Array`s passed as `params` being simply `join`-ed with
  commas, you may need to adjust your `HTTP.call` implementations.
  [#8261](https://github.com/meteor/meteor/pull/8261) and
  [#8342](https://github.com/meteor/meteor/pull/8342).

* The `npm` npm package is still at version 4.1.2 (as it was when Meteor
  1.4.3 was originally published), even though `npm` was downgraded to
  3.10.9 in Meteor 1.4.2.7.

* The `meteor-babel` npm package has been upgraded to version 0.14.3,
  fixing [#8021](https://github.com/meteor/meteor/issues/8021) and
  [#7662](https://github.com/meteor/meteor/issues/7662).

* The `reify` npm package has been upgraded to 0.4.7.

* Added support for frame-ancestors CSP option in browser-policy.
  [#7970](https://github.com/meteor/meteor/pull/7970)

* You can now use autoprefixer with stylus files added via packages.
  [#7727](https://github.com/meteor/meteor/pull/7727)

* Restored [#8213](https://github.com/meteor/meteor/pull/8213)
  after those changes were reverted in
  [v1.4.2.5](https://github.com/meteor/meteor/blob/devel/History.md#v1425).

* npm dependencies of Meteor packages will now be automatically rebuilt if
  the npm package's `package.json` file has "scripts" section containing a
  `preinstall`, `install`, or `postinstall` command, as well as when the
  npm package contains any `.node` files. Discussion
  [here](https://github.com/meteor/meteor/issues/8225#issuecomment-275044900).

* The `meteor create` command now runs `meteor npm install` automatically
  to install dependencies specified in the default `package.json` file.
  [#8108](https://github.com/meteor/meteor/pull/8108)

## v1.4.2.7, 2017-02-13

* The `npm` npm package has been *downgraded* from version 4.1.2 back to
  version 3.10.9, reverting the upgrade in Meteor 1.4.2.4.

## v1.4.2.6, 2017-02-08

* Fixed a critical [bug](https://github.com/meteor/meteor/issues/8325)
  that was introduced by the fix for
  [Issue #8136](https://github.com/meteor/meteor/issues/8136), which
  caused some npm packages in nested `node_modules` directories to be
  omitted from bundles produced by `meteor build` and `meteor deploy`.

## v1.4.2.5, 2017-02-03

* Reverted [#8213](https://github.com/meteor/meteor/pull/8213) as the
  change was deemed too significant for this release.

> Note: The decision to revert the above change was made late in the
  Meteor 1.4.2.4 release process, before it was ever recommended but too
  late in the process to avoid the additional increment of the version number.
  See [#8311](https://github.com/meteor/meteor/pull/8311) for additional
  information. This change will still be released in an upcoming version
  of Meteor with a more seamless upgrade.

## v1.4.2.4, 2017-02-02

* Node has been upgraded to version 4.7.3.

* The `npm` npm package has been upgraded from version 3.10.9 to 4.1.2.

> Note: This change was later deemed too substantial for a point release
  and was reverted in Meteor 1.4.2.7.

* Fix for [Issue #8136](https://github.com/meteor/meteor/issues/8136).

* Fix for [Issue #8222](https://github.com/meteor/meteor/issues/8222).

* Fix for [Issue #7849](https://github.com/meteor/meteor/issues/7849).

* The version of 7-zip included in the Windows dev bundle has been
  upgraded from 1602 to 1604 in an attempt to mitigate
  [Issue #7688](https://github.com/meteor/meteor/issues/7688).

* The `"main"` field of `package.json` modules will no longer be
  overwritten with the value of the optional `"browser"` field, now that
  the `install` npm package can make sense of the `"browser"` field at
  runtime. If you experience module resolution failures on the client
  after updating Meteor, make sure you've updated the `modules-runtime`
  Meteor package to at least version 0.7.8.
  [#8213](https://github.com/meteor/meteor/pull/8213)

## v1.4.2.3, 2016-11-17

* Style improvements for `meteor create --full`.
  [#8045](https://github.com/meteor/meteor/pull/8045)

> Note: Meteor 1.4.2.2 was finalized before
  [#8045](https://github.com/meteor/meteor/pull/8045) was merged, but
  those changes were [deemed important
  enough](https://github.com/meteor/meteor/pull/8044#issuecomment-260913739)
  to skip recommending 1.4.2.2 and instead immediately release 1.4.2.3.

## v1.4.2.2, 2016-11-15

* Node has been upgraded to version 4.6.2.

* `meteor create` now has a new `--full` option, which generates an larger app,
  demonstrating development techniques highlighted in the
  [Meteor Guide](http://guide.meteor.com)

  [Issue #6974](https://github.com/meteor/meteor/issues/6974)
  [PR #7807](https://github.com/meteor/meteor/pull/7807)

* Minimongo now supports `$min`, `$max` and partially supports `$currentDate`.

  [Issue #7857](https://github.com/meteor/meteor/issues/7857)
  [PR #7858](https://github.com/meteor/meteor/pull/7858)

* Fix for [Issue #5676](https://github.com/meteor/meteor/issues/5676)
  [PR #7968](https://github.com/meteor/meteor/pull/7968)

* It is now possible for packages to specify a *lazy* main module:
  ```js
  Package.onUse(function (api) {
    api.mainModule("client.js", "client", { lazy: true });
  });
  ```
  This means the `client.js` module will not be evaluated during app
  startup unless/until another module imports it, and will not even be
  included in the client bundle if no importing code is found. **Note 1:**
  packages with lazy main modules cannot use `api.export` to export global
  symbols to other packages/apps. **Note 2:** packages with lazy main
  modules should be restricted to Meteor 1.4.2.2 or later via
  `api.versionsFrom("1.4.2.2")`, since older versions of Meteor cannot
  import lazy main modules using `import "meteor/<package name>"` but must
  explicitly name the module: `import "meteor/<package name>/client.js"`.

## v1.4.2.1, 2016-11-08

* Installing the `babel-runtime` npm package in your application
  `node_modules` directory is now required for most Babel-transformed code
  to work, as the Meteor `babel-runtime` package no longer attempts to
  provide custom implementations of Babel helper functions. To install
  the `babel-runtime` package, simply run the command
  ```sh
  meteor npm install --save babel-runtime
  ```
  in any Meteor application directory. The Meteor `babel-runtime` package
  version has been bumped to 1.0.0 to reflect this major change.
  [#7995](https://github.com/meteor/meteor/pull/7995)

* File system operations performed by the command-line tool no longer use
  fibers unless the `METEOR_DISABLE_FS_FIBERS` environment variable is
  explicitly set to a falsy value. For larger apps, this change results in
  significant build performance improvements due to the creation of fewer
  fibers and the avoidance of unnecessary asynchronous delays.
  https://github.com/meteor/meteor/pull/7975/commits/ca4baed90ae0675e55c93976411d4ed91f12dd63

* Running Meteor as `root` is still discouraged, and results in a fatal
  error by default, but the `--allow-superuser` flag now works as claimed.
  [#7959](https://github.com/meteor/meteor/issues/7959)

* The `dev_bundle\python\python.exe` executable has been restored to the
  Windows dev bundle, which may help with `meteor npm rebuild` commands.
  [#7960](https://github.com/meteor/meteor/issues/7960)

* Changes within linked npm packages now trigger a partial rebuild,
  whereas previously (in 1.4.2) they were ignored.
  [#7978](https://github.com/meteor/meteor/issues/7978)

* Miscellaneous fixed bugs:
  [#2876](https://github.com/meteor/meteor/issues/2876)
  [#7154](https://github.com/meteor/meteor/issues/7154)
  [#7956](https://github.com/meteor/meteor/issues/7956)
  [#7974](https://github.com/meteor/meteor/issues/7974)
  [#7999](https://github.com/meteor/meteor/issues/7999)
  [#8005](https://github.com/meteor/meteor/issues/8005)
  [#8007](https://github.com/meteor/meteor/issues/8007)

## v1.4.2, 2016-10-25

* This release implements a number of rebuild performance optimizations.
  As you edit files in development, the server should restart and rebuild
  much more quickly, especially if you have many `node_modules` files.
  See https://github.com/meteor/meteor/pull/7668 for more details.

> Note: the `METEOR_PROFILE` environment variable now provides data for
  server startup time as well as build time, which should make it easier
  to tell which of your packages are responsible for slow startup times.
  Please include the output of `METEOR_PROFILE=10 meteor run` with any
  GitHub issue about rebuild performance.

* `npm` has been upgraded to version 3.10.9.

* The `cordova-lib` npm package has been updated to 6.3.1, along with
  cordova-android (5.2.2) and cordova-ios (4.2.1), and various plugins.

* The `node-pre-gyp` npm package has been updated to 0.6.30.

* The `lru-cache` npm package has been updated to 4.0.1.

* The `meteor-promise` npm package has been updated to 0.8.0 for better
  asynchronous stack traces.

* The `meteor` tool is now prevented from running as `root` as this is
  not recommended and can cause issues with permissions.  In some environments,
  (e.g. Docker), it may still be desired to run as `root` and this can be
  permitted by passing `--unsafe-perm` to the `meteor` command.
  [#7821](https://github.com/meteor/meteor/pull/7821)

* Blaze-related packages have been extracted to
  [`meteor/blaze`](https://github.com/meteor/blaze), and the main
  [`meteor/meteor`](https://github.com/meteor/meteor) repository now
  refers to them via git submodules (see
  [#7633](https://github.com/meteor/meteor/pull/7633)).
  When running `meteor` from a checkout, you must now update these
  submodules by running
  ```sh
  git submodule update --init --recursive
  ```
  in the root directory of your `meteor` checkout.

* Accounts.forgotPassword and .verifyEmail no longer throw errors if callback is provided. [Issue #5664](https://github.com/meteor/meteor/issues/5664) [Origin PR #5681](https://github.com/meteor/meteor/pull/5681) [Merged PR](https://github.com/meteor/meteor/pull/7117)

* The default content security policy (CSP) for Cordova now includes `ws:`
  and `wss:` WebSocket protocols.
  [#7774](https://github.com/meteor/meteor/pull/7774)

* `meteor npm` commands are now configured to use `dev_bundle/.npm` as the
  npm cache directory by default, which should make npm commands less
  sensitive to non-reproducible factors in the external environment.
  https://github.com/meteor/meteor/pull/7668/commits/3313180a6ff33ee63602f7592a9506012029e919

* The `meteor test` command now supports the `--no-release-check` flag.
  https://github.com/meteor/meteor/pull/7668/commits/7097f78926f331fb9e70a06300ce1711adae2850

* JavaScript module bundles on the server no longer include transitive
  `node_modules` dependencies, since those dependencies can be evaluated
  directly by Node. This optimization should improve server rebuild times
  for apps and packages with large `node_modules` directories.
  https://github.com/meteor/meteor/pull/7668/commits/03c5346873849151cecc3e00606c6e5aa13b3bbc

* The `standard-minifier-css` package now does basic caching for the
  expensive `mergeCss` function.
  https://github.com/meteor/meteor/pull/7668/commits/bfa67337dda1e90610830611fd99dcb1bd44846a

* The `coffeescript` package now natively supports `import` and `export`
  declarations. [#7818](https://github.com/meteor/meteor/pull/7818)

* Due to changes in how Cordova generates version numbers for iOS and Android
  apps, you may experience issues with apps updating on user devices.  To avoid
  this, consider managing the `buildNumber` manually using
  `App.info('buildNumber', 'XXX');` in `mobile-config.js`. There are additional
  considerations if you have been setting `android:versionCode` or
  `ios-CFBundleVersion`.  See
  [#7205](https://github.com/meteor/meteor/issues/7205) and
  [#6978](https://github.com/meteor/meteor/issues/6978) for more information.

## v1.4.1.3, 2016-10-21

* Node has been updated to version 4.6.1:
  https://nodejs.org/en/blog/release/v4.6.1/

* The `mongodb` npm package used by the `npm-mongo` Meteor package has
  been updated to version 2.2.11.
  [#7780](https://github.com/meteor/meteor/pull/7780)

* The `fibers` npm package has been upgraded to version 1.0.15.

* Running Meteor with a different `--port` will now automatically
  reconfigure the Mongo replica set when using the WiredTiger storage
  engine, instead of failing to start Mongo.
  [#7840](https://github.com/meteor/meteor/pull/7840).

* When the Meteor development server shuts down, it now attempts to kill
  the `mongod` process it spawned, in addition to killing any running
  `mongod` processes when the server first starts up.
  https://github.com/meteor/meteor/pull/7668/commits/295d3d5678228f06ee0ab6c0d60139849a0ea192

* The `meteor <command> ...` syntax will now work for any command
  installed in `dev_bundle/bin`, except for Meteor's own commands.

* Incomplete package downloads will now fail (and be retried several
  times) instead of silently succeeding, which was the cause of the
  dreaded `Error: ENOENT: no such file or directory, open... os.json`
  error. [#7806](https://github.com/meteor/meteor/issues/7806)

## v1.4.1.2, 2016-10-04

* Node has been upgraded to version 4.6.0, a recommended security release:
  https://nodejs.org/en/blog/release/v4.6.0/

* `npm` has been upgraded to version 3.10.8.

## v1.4.1.1, 2016-08-24

* Update the version of our Node MongoDB driver to 2.2.8 to fix a bug in
  reconnection logic, leading to some `update` and `remove` commands being
  treated as `insert`s. [#7594](https://github.com/meteor/meteor/issues/7594)

## v1.4.1, 2016-08-18

* Node has been upgraded to 4.5.0.

* `npm` has been upgraded to 3.10.6.

* The `meteor publish-for-arch` command is no longer necessary when
  publishing Meteor packages with binary npm dependencies. Instead, binary
  dependencies will be rebuilt automatically on the installation side.
  Meteor package authors are not responsible for failures due to compiler
  toolchain misconfiguration, and any compilation problems with the
  underlying npm packages should be taken up with the authors of those
  packages. That said, if a Meteor package author really needs or wants to
  continue using `meteor publish-for-arch`, she should publish her package
  using an older release: e.g. `meteor --release 1.4 publish`.
  [#7608](https://github.com/meteor/meteor/pull/7608)

* The `.meteor-last-rebuild-version.json` files that determine if a binary
  npm package needs to be rebuilt now include more information from the
  `process` object, namely `process.{platform,arch,versions}` instead of
  just `process.versions`. Note also that the comparison of versions now
  ignores differences in patch versions, to avoid needless rebuilds.

* The `npm-bcrypt` package now uses a pure-JavaScript implementation by
  default, but will prefer the native `bcrypt` implementation if it is
  installed in the application's `node_modules` directory. In other words,
  run `meteor install --save bcrypt` in your application if you need or
  want to use the native implementation of `bcrypt`.
  [#7595](https://github.com/meteor/meteor/pull/7595)

* After Meteor packages are downloaded from Atmosphere, they will now be
  extracted using native `tar` or `7z.exe` on Windows, instead of the
  https://www.npmjs.com/package/tar library, for a significant performance
  improvement. [#7457](https://github.com/meteor/meteor/pull/7457)

* The npm `tar` package has been upgraded to 2.2.1, though it is now only
  used as a fallback after native `tar` and/or `7z.exe`.

* The progress indicator now distinguishes between downloading,
  extracting, and loading newly-installed Meteor packages, instead of
  lumping all of that work into a "downloading" status message.

* Background Meteor updates will no longer modify the `~/.meteor/meteor`
  symbolic link (or `AppData\Local\.meteor\meteor.bat` on Windows).
  Instead, developers must explicitly type `meteor update` to begin using
  a new version of the `meteor` script.

* Password Reset tokens now expire (after 3 days by default -- can be modified via `Accounts.config({ passwordResetTokenExpirationInDays: ...}`). [PR #7534](https://github.com/meteor/meteor/pull/7534)

* The `google` package now uses the `email` scope as a mandatory field instead
  of the `profile` scope. The `profile` scope is still added by default if the
  `requestPermissions` option is not specified to maintain backward
  compatibility, but it is now possible to pass an empty array to
  `requestPermissions` in order to only request the `email` scope, which
  reduces the amount of permissions requested from the user in the Google
  popup. [PR #6975](https://github.com/meteor/meteor/pull/6975)

* Added `Facebook.handleAuthFromAccessToken` in the case where you get the FB
  accessToken in some out-of-band way. [PR #7550](https://github.com/meteor/meteor/pull/7550)

* `Accounts.onLogout` gets `{ user, connection }` context in a similar fashion
  to `Accounts.onLogin`. [Issue #7397](https://github.com/meteor/meteor/issues/7397) [PR #7433](https://github.com/meteor/meteor/pull/7433)

* The `node-gyp` and `node-pre-gyp` tools will now be installed in
  `bundle/programs/server/node_modules`, to assist with rebuilding binary
  npm packages when deploying an app to Galaxy or elsewhere.
  [#7571](https://github.com/meteor/meteor/pull/7571)

* The `standard-minifier-{js,css}` packages no longer minify .js or .css
  files on the server. [#7572](https://github.com/meteor/meteor/pull/7572)

* Multi-line input to `meteor shell`, which was broken by changes to the
  `repl` module in Node 4, works again.
  [#7562](https://github.com/meteor/meteor/pull/7562)

* The implementation of the command-line `meteor` tool now forbids
  misbehaving polyfill libraries from overwriting `global.Promise`.
  [#7569](https://github.com/meteor/meteor/pull/7569)

* The `oauth-encryption` package no longer depends on the
  `npm-node-aes-gcm` package (or any special npm packages), because the
  Node 4 `crypto` library natively supports the `aes-128-gcm` algorithm.
  [#7548](https://github.com/meteor/meteor/pull/7548)

* The server-side component of the `meteor shell` command has been moved
  into a Meteor package, so that it can be developed independently from
  the Meteor release process, thanks to version unpinning.
  [#7624](https://github.com/meteor/meteor/pull/7624)

* The `meteor shell` command now works when running `meteor test`.

* The `meteor debug` command no longer pauses at the first statement
  in the Node process, yet still reliably stops at custom breakpoints
  it encounters later.

* The `meteor-babel` package has been upgraded to 0.12.0.

* The `meteor-ecmascript-runtime` package has been upgraded to 0.2.9, to
  support several additional [stage 4
  proposals](https://github.com/meteor/ecmascript-runtime/pull/4).

* A bug that prevented @-scoped npm packages from getting bundled for
  deployed apps has been fixed.
  [#7609](https://github.com/meteor/meteor/pull/7609).

* The `meteor update` command now supports an `--all-packages` flag to
  update all packages (including indirect dependencies) to their latest
  compatible versions, similar to passing the names of all your packages
  to the `meteor update` command.
  [#7653](https://github.com/meteor/meteor/pull/7653)

* Background release updates can now be disabled by invoking either
  `meteor --no-release-check` or `METEOR_NO_RELEASE_CHECK=1 meteor`.
  [#7445](https://github.com/meteor/meteor/pull/7445)

## v1.4.0.1, 2016-07-29

* Fix issue with the 1.4 tool springboarding to older releases (see [Issue #7491](https://github.com/meteor/meteor/issues/7491))

* Fix issue with running in development on Linux 32bit [Issue #7511](https://github.com/meteor/meteor/issues/7511)

## v1.4, 2016-07-25

* Node has been upgraded to 4.4.7.

* The `meteor-babel` npm package has been upgraded to 0.11.7.

* The `reify` npm package has been upgraded to 0.3.6.

* The `bcrypt` npm package has been upgraded to 0.8.7.

* Nested `import` declarations are now enabled for package code as well as
  application code. 699cf1f38e9b2a074169515d23983f74148c7223

* Meteor has been upgraded to support Mongo 3.2 by default (the bundled version
  used by `meteor run` has been upgraded). Internally it now uses the 2.2.4
  version of the `mongodb` npm driver, and has been tested against at Mongo 3.2
  server. [Issue #6957](https://github.com/meteor/meteor/issues/6957)

  Mongo 3.2 defaults to the new WiredTiger storage engine. You can update your
  database following the instructions here:
  https://docs.mongodb.com/v3.0/release-notes/3.0-upgrade/.
  In development, you can also just use `meteor reset` to remove your old
  database, and Meteor will create a new WiredTiger database for you. The Mongo
  driver will continue to work with the old MMAPv1 storage engine however.

  The new version of the Mongo driver has been tested with MongoDB versions from
  2.6 up. Mongo 2.4 has now reached end-of-life
  (https://www.mongodb.com/support-policy), and is no longer supported.

  If you are setting `MONGO_OPLOG_URL`, especially in production, ensure you are
  passing in the `replicaSet` argument (see [#7450]
    (https://github.com/meteor/meteor/issues/7450))

* Custom Mongo options can now be specified using the
  `Mongo.setConnectionOptions(options)` API.
  [#7277](https://github.com/meteor/meteor/pull/7277)

* On the server, cursor.count() now takes a single argument `applySkipLimit`
  (see the corresponding [Mongo documentation]
    (http://mongodb.github.io/node-mongodb-native/2.1/api/Cursor.html#count))

* Fix for regression caused by #5837 which incorrectly rewrote
  network-path references (e.g. `//domain.com/image.gif`) in CSS URLs.
  [#7416](https://github.com/meteor/meteor/issues/7416)
* Added Angular2 boilerplate example [#7364](https://github.com/meteor/meteor/pull/7363)

## v1.3.5.1, 2016-07-18

* This release fixed a small bug in 1.3.5 that prevented updating apps
  whose `.meteor/release` files refer to releases no longer installed in
  `~/.meteor/packages/meteor-tool`. [576468eae8d8dd7c1fe2fa381ac51dee5cb792cd](https://github.com/meteor/meteor/commit/576468eae8d8dd7c1fe2fa381ac51dee5cb792cd)

## v1.3.5, 2016-07-16

* Failed Meteor package downloads are now automatically resumed from the
  point of failure, up to ten times, with a five-second delay between
  attempts. [#7399](https://github.com/meteor/meteor/pull/7399)

* If an app has no `package.json` file, all packages in `node_modules`
  will be built into the production bundle. In other words, make sure you
  have a `package.json` file if you want to benefit from `devDependencies`
  pruning. [7b2193188fc9e297eefc841ce6035825164f0684](https://github.com/meteor/meteor/commit/7b2193188fc9e297eefc841ce6035825164f0684)

* Binary npm dependencies of compiler plugins are now automatically
  rebuilt when Node/V8 versions change.
  [#7297](https://github.com/meteor/meteor/issues/7297)

* Because `.meteor/local` is where purely local information should be
  stored, the `.meteor/dev_bundle` link has been renamed to
  `.meteor/local/dev_bundle`.

* The `.meteor/local/dev_bundle` link now corresponds exactly to
  `.meteor/release` even when an app is using an older version of
  Meteor. d732c2e649794f350238d515153f7fb71969c526

* When recompiling binary npm packages, the `npm rebuild` command now
  receives the flags `--update-binary` and `--no-bin-links`, in addition
  to respecting the `$METEOR_NPM_REBUILD_FLAGS` environment variable.
  [#7401](https://github.com/meteor/meteor/issues/7401)

* The last solution found by the package version constraint solver is now
  stored in `.meteor/local/resolver-result-cache.json` so that it need not
  be recomputed every time Meteor starts up.

* If the `$GYP_MSVS_VERSION` environment variable is not explicitly
  provided to `meteor {node,npm}`, the `node-gyp` tool will infer the
  appropriate version (though it still defaults to "2015").

## v1.3.4.4, 2016-07-10

* Fixed [#7374](https://github.com/meteor/meteor/issues/7374).

* The default loglevel for internal `npm` commands (e.g., those related to
  `Npm.depends`) has been set to "error" instead of "warn". Note that this
  change does not affect `meteor npm ...` commands, which can be easily
  configured using `.npmrc` files or command-line flags.
  [0689cae25a3e0da3615a402cdd0bec94ce8455c8](https://github.com/meteor/meteor/commit/0689cae25a3e0da3615a402cdd0bec94ce8455c8)

## v1.3.4.3, 2016-07-08

* Node has been upgraded to 0.10.46.

* `npm` has been upgraded to 3.10.5.

* The `node-gyp` npm package has been upgraded to 3.4.0.

* The `node-pre-gyp` npm package has been upgraded to 0.6.29.

* The `~/.meteor/meteor` symlink (or `AppData\Local\.meteor\meteor.bat` on
  Windows) will now be updated properly after `meteor update` succeeds. This was
  promised in [v1.3.4.2](https://github.com/meteor/meteor/blob/devel/History.md#v1342)
  but [not fully delivered](https://github.com/meteor/meteor/pull/7369#issue-164569763).

* The `.meteor/dev_bundle` symbolic link introduced in
  [v1.3.4.2](https://github.com/meteor/meteor/blob/devel/History.md#v1342)
  is now updated whenever `.meteor/release` is read.

* The `.meteor/dev_bundle` symbolic link is now ignored by
  `.meteor/.gitignore`.

## v1.3.4.2, 2016-07-07

* The `meteor node` and `meteor npm` commands now respect
  `.meteor/release` when resolving which versions of `node` and `npm` to
  invoke. Note that you must `meteor update` to 1.3.4.2 before this logic
  will take effect, but it will work in all app directories after
  updating, even those pinned to older versions.
  [#7338](https://github.com/meteor/meteor/issues/7338)

* The Meteor installer now has the ability to resume downloads, so
  installing Meteor on a spotty internet connection should be more
  reliable. [#7348](https://github.com/meteor/meteor/pull/7348)

* When running `meteor test`, shared directories are symlinked (or
  junction-linked on Windows) into the temporary test directory, not
  copied, leading to much faster test start times after the initial build.
  The directories: `.meteor/local/{bundler-cache,isopacks,plugin-cache}`

* `App.appendToConfig` allows adding custom tags to config.xml.
  [#7307](https://github.com/meteor/meteor/pull/7307)

* When using `ROOT_URL` with a path, relative CSS URLs are rewritten
  accordingly. [#5837](https://github.com/meteor/meteor/issues/5837)

* Fixed bugs:
  [#7149](https://github.com/meteor/meteor/issues/7149)
  [#7296](https://github.com/meteor/meteor/issues/7296)
  [#7309](https://github.com/meteor/meteor/issues/7309)
  [#7312](https://github.com/meteor/meteor/issues/7312)

## v1.3.4.1, 2016-06-23

* Increased the default HTTP timeout for requests made by the `meteor`
  command-line tool to 60 seconds (previously 30), and [disabled the
  timeout completely for Galaxy
  deploys](https://forums.meteor.com/t/1-3-4-breaks-galaxy-deployment-etimedout/25383/).

* Minor bug fixes: [#7281](https://github.com/meteor/meteor/pull/7281)
  [#7276](https://github.com/meteor/meteor/pull/7276)

## v1.3.4, 2016-06-22

* The version of `npm` used by `meteor npm` and when installing
  `Npm.depends` dependencies of Meteor packages has been upgraded from
  2.15.1 to **3.9.6**, which should lead to much flatter node_modules
  dependency trees.

* The `meteor-babel` npm package has been upgraded to 0.11.6, and is now
  installed using `npm@3.9.6`, fixing bugs arising from Windows path
  limits, such as [#7247](https://github.com/meteor/meteor/issues/7247).

* The `reify` npm package has been upgraded to 0.3.4, fixing
  [#7250](https://github.com/meteor/meteor/issues/7250).

* Thanks to caching improvements for the
  `files.{stat,lstat,readdir,realpath}` methods and
  `PackageSource#_findSources`, development server restart times are no
  longer proportional to the number of files in `node_modules`
  directories. [#7253](https://github.com/meteor/meteor/issues/7253)
  [#7008](https://github.com/meteor/meteor/issues/7008)

* When installed via `InstallMeteor.exe` on Windows, Meteor can now be
  easily uninstalled through the "Programs and Features" control panel.

* HTTP requests made by the `meteor` command-line tool now have a timeout
  of 30 seconds, which can be adjusted by the `$TIMEOUT_SCALE_FACTOR`
  environment variable. [#7143](https://github.com/meteor/meteor/pull/7143)

* The `request` npm dependency of the `http` package has been upgraded
  from 2.53.0 to 2.72.0.

* The `--headless` option is now supported by `meteor test` and
  `meteor test-packages`, in addition to `meteor self-test`.
  [#7245](https://github.com/meteor/meteor/pull/7245)

* Miscellaneous fixed bugs:
  [#7255](https://github.com/meteor/meteor/pull/7255)
  [#7239](https://github.com/meteor/meteor/pull/7239)

## v1.3.3.1, 2016-06-17

* Fixed bugs:
  [#7226](https://github.com/meteor/meteor/pull/7226)
  [#7181](https://github.com/meteor/meteor/pull/7181)
  [#7221](https://github.com/meteor/meteor/pull/7221)
  [#7215](https://github.com/meteor/meteor/pull/7215)
  [#7217](https://github.com/meteor/meteor/pull/7217)

* The `node-aes-gcm` npm package used by `oauth-encryption` has been
  upgraded to 0.1.5. [#7217](https://github.com/meteor/meteor/issues/7217)

* The `reify` module compiler has been upgraded to 0.3.3.

* The `meteor-babel` package has been upgraded to 0.11.4.

* The `pathwatcher` npm package has been upgraded to 6.7.0.

* In CoffeeScript files with raw JavaScript enclosed by backticks, the
  compiled JS will no longer contain `require` calls inserted by Babel.
  [#7226](https://github.com/meteor/meteor/issues/7226)

* Code related to the Velocity testing system has been removed.
  [#7235](https://github.com/meteor/meteor/pull/7235)

* Allow smtps:// in MAIL_URL [#7043](https://github.com/meteor/meteor/pull/7043)

* Adds `Accounts.onLogout()` a hook directly analogous to `Accounts.onLogin()`. [PR #6889](https://github.com/meteor/meteor/pull/6889)

## v1.3.3, 2016-06-10

* Node has been upgraded from 0.10.43 to 0.10.45.

* `npm` has been upgraded from 2.14.22 to 2.15.1.

* The `fibers` package has been upgraded to 1.0.13.

* The `meteor-babel` package has been upgraded to 0.10.9.

* The `meteor-promise` package has been upgraded to 0.7.1, a breaking
  change for code that uses `Promise.denodeify`, `Promise.nodeify`,
  `Function.prototype.async`, or `Function.prototype.asyncApply`, since
  those APIs have been removed.

* Meteor packages with binary npm dependencies are now automatically
  rebuilt using `npm rebuild` whenever the version of Node or V8 changes,
  making it much simpler to use Meteor with different versions of Node.
  5dc51d39ecc9e8e342884f3b4f8a489f734b4352

* `*.min.js` files are no longer minified during the build process.
  [PR #6986](https://github.com/meteor/meteor/pull/6986) [Issue #5363](https://github.com/meteor/meteor/issues/5363)

* You can now pick where the `.meteor/local` directory is created by setting the `METEOR_LOCAL_DIR` environment variable. This lets you run multiple instances of the same Meteor app.
  [PR #6760](https://github.com/meteor/meteor/pull/6760) [Issue #6532](https://github.com/meteor/meteor/issues/6532)

* Allow using authType in Facebook login [PR #5694](https://github.com/meteor/meteor/pull/5694)

* Adds flush() method to Tracker to force recomputation [PR #4710](https://github.com/meteor/meteor/pull/4710)

* Adds `defineMutationMethods` option (default: true) to `new Mongo.Collection` to override default behavior that sets up mutation methods (/collection/[insert|update...]) [PR #5778](https://github.com/meteor/meteor/pull/5778)

* Allow overriding the default warehouse url by specifying `METEOR_WAREHOUSE_URLBASE` [PR #7054](https://github.com/meteor/meteor/pull/7054)

* Allow `_id` in `$setOnInsert` in Minimongo: https://github.com/meteor/meteor/pull/7066

* Added support for `$eq` to Minimongo: https://github.com/meteor/meteor/pull/4235

* Insert a `Date` header into emails by default: https://github.com/meteor/meteor/pull/6916/files

* `meteor test` now supports setting the bind address using `--port IP:PORT` the same as `meteor run` [PR #6964](https://github.com/meteor/meteor/pull/6964) [Issue #6961](https://github.com/meteor/meteor/issues/6961)

* `Meteor.apply` now takes a `noRetry` option to opt-out of automatically retrying non-idempotent methods on connection blips: [PR #6180](https://github.com/meteor/meteor/pull/6180)

* DDP callbacks are now batched on the client side. This means that after a DDP message arrives, the local DDP client will batch changes for a minimum of 5ms (configurable via `bufferedWritesInterval`) and a maximum of 500ms (configurable via `bufferedWritesMaxAge`) before calling any callbacks (such as cursor observe callbacks).

* PhantomJS is no longer included in the Meteor dev bundle (#6905). If you
  previously relied on PhantomJS for local testing, the `spiderable`
  package, Velocity tests, or testing Meteor from a checkout, you should
  now install PhantomJS yourself, by running the following command:
  `meteor npm install -g phantomjs-prebuilt`

* The `babel-compiler` package now looks for `.babelrc` files and
  `package.json` files with a "babel" section. If found, these files may
  contribute additional Babel transforms that run before the usual
  `babel-preset-meteor` set of transforms. In other words, if you don't
  like the way `babel-preset-meteor` handles a particular kind of syntax,
  you can add your preferred transform plugins to the "presets" or
  "plugins" section of your `.babelrc` or `package.json` file. #6351

* When `BabelCompiler` cannot resolve a Babel plugin or preset package in
  `.babelrc` or `package.json`, it now merely warns instead of
  crashing. #7179

* Compiler plugins can now import npm packages that are visible to their
  input files using `inputFile.require(id)`. b16e8d50194b37d3511889b316345f31d689b020

* `import` statements in application modules now declare normal variables
  for the symbols that are imported, making it significantly easier to
  inspect imported variables when debugging in the browser console or in
  `meteor shell`.

* `import` statements in application modules are no longer restricted to
  the top level, and may now appear inside conditional statements
  (e.g. `if (Meteor.isServer) { import ... }`) or in nested scopes.

* `import` statements now work as expected in `meteor shell`. #6271

* Commands installed in `dev_bundle/lib/node_modules/.bin` (such as
  `node-gyp` and `node-pre-gyp`) are now available to scripts run by
  `meteor npm`. e95dfe410e1b43e8131bc2df9d2c29decdd1eaf6

* When building an application using `meteor build`, "devDependencies"
  listed in `package.json` are no longer copied into the bundle. #6750

* Packages tested with `meteor test-packages` now have access to local
  `node_modules` directories installed in the parent application or in the
  package directory itself. #6827

* You no longer need to specify `DEPLOY_HOSTNAME=galaxy.meteor.com` to run
  `meteor deploy` (and similar commands) against Galaxy. The AWS us-east-1
  Galaxy is now the default for `DEPLOY_HOSTNAME`. If your app's DNS points to
  another Galaxy region, `meteor deploy` will detect that automatically as
  well. #7055

* The `coffeescript` plugin now passes raw JavaScript code enclosed by
  back-ticks to `BabelCompiler`, enabling all ECMAScript features
  (including `import` and `export`) within CoffeeScript. #6000 #6691

* The `coffeescript` package now implies the same runtime environment as
  `ecmascript` (`ecmascript-runtime`, `babel-runtime`, and `promise`, but
  not `modules`). #7184

* When Meteor packages install `npm` dependencies, the
  `process.env.NPM_CONFIG_REGISTRY` environment variable is now
  respected. #7162

* `files.rename` now always executes synchronously. 9856d1d418a4d19c0adf22ec9a92f7ce81a23b05

* "Bare" files contained by `client/compatibility/` directories or added
  with `api.addFiles(path, ..., { bare: true })` are no longer compiled by
  Babel. https://github.com/meteor/meteor/pull/7033#issuecomment-225126778

* Miscellaneous fixed bugs: #6877 #6843 #6881

## v1.3.2.4, 2016-04-20

> Meteor 1.3.2.4 was published because publishing 1.3.2.3 failed in an
unrecoverable way. Meteor 1.3.2.4 contains no additional changes beyond
the changes in 1.3.2.3.

## v1.3.2.3, 2016-04-20

* Reverted accidental changes included in 1.3.2.1 and 1.3.2.2 that
  improved DDP performance by batching updates, but broke some packages
  that relied on private methods of the DDP client Connection class. See
  https://github.com/meteor/meteor/pull/5680 for more details. These
  changes will be reinstated in 1.3.3.

## v1.3.2.2, 2016-04-18

* Fixed bugs #6819 and #6831.

## v1.3.2.1, 2016-04-15

* Fixed faulty comparison of `.sourcePath` and `.targetPath` properties of
  files scanned by the `ImportScanner`, which caused problems for apps
  using the `tap:i18n` package. 6e792a7cf25847b8cd5d5664a0ff45c9fffd9e57

## v1.3.2, 2016-04-15

* The `meteor/meteor` repository now includes a `Roadmap.md` file:
  https://github.com/meteor/meteor/blob/devel/Roadmap.md

* Running `npm install` in `bundle/programs/server` when deploying an app
  also rebuilds any binary npm dependencies, fixing #6537. Set
  METEOR_SKIP_NPM_REBUILD=1 to disable this behavior if necessary.

* Non-.js(on) files in `node_modules` (such as `.less` and `.scss`) are
  now processed by compiler plugins and may be imported by JS. #6037

* The `jquery` package can now be completely removed from any app (#6563),
  and uses `<app>/node_modules/jquery` if available (#6626).

* Source maps are once again generated for all bundled JS files, even if
  they are merely identity mappings, so that the files appear distinct in
  the browser, and stack traces make more sense. #6639

* All application files in `imports` directories are now considered lazy,
  regardless of whether the app is using the `modules` package. This could
  be a breaking change for 1.3.2 apps that do not use `modules` or
  `ecmascript` but contain `imports` directories. Workaround: move files
  out of `imports`, or rename `imports` to something else.

* The `npm-bcrypt` package has been upgraded to use the latest version
  (0.8.5) of the `bcrypt` npm package.

* Compiler plugins can call `addJavaScript({ path })` multiple times with
  different paths for the same source file, and `module.id` will reflect
  this `path` instead of the source path, if they are different. #6806

* Fixed bugs: https://github.com/meteor/meteor/milestones/Release%201.3.2

* Fixed unintended change to `Match.Optional` which caused it to behave the same as the new `Match.Maybe` and incorrectly matching `null` where it previously would not have allowed it. #6735

## v1.3.1, 2016-04-03

* Long isopacket node_modules paths have been shortened, fixing upgrade
  problems on Windows. #6609

* Version 1.3.1 of Meteor can now publish packages for earlier versions of
  Meteor, provided those packages do not rely on modules. #6484 #6618

* The meteor-babel npm package used by babel-compiler has been upgraded to
  version 0.8.4. c8d12aed4e725217efbe86fa35de5d5e56d73c83

* The `meteor node` and `meteor npm` commands now return the same exit
  codes as their child processes. #6673 #6675

* Missing module warnings are no longer printed for Meteor packages, or
  for `require` calls when `require` is not a free variable, fixing
  https://github.com/practicalmeteor/meteor-mocha/issues/19.

* Cordova iOS builds are no longer built by Meteor, but merely prepared
  for building. 88d43a0f16a484a5716050cb7de8066b126c7b28

* Compiler plugin errors were formerly silenced for files not explicitly
  added in package.js. Now those errors are reported when/if the files are
  imported by the ImportScanner. be986fd70926c9dd8eff6d8866205f236c8562c4

## v1.3, 2016-03-27

### ES2015/Modules

* Enable ES2015 and CommonJS modules in Meteor apps and packages, on
  both client and server. Also let you install modules in apps and
  package by running `npm install`. See: https://github.com/meteor/meteor/blob/master/packages/modules/README.md

* Enable ES2015 generators and ES2016 async/await in the `ecmascript`
  package.

* Inherit static getters and setters in subclasses, when using the
  `ecmascript` package. #5624

* Report full file paths on compiler errors when using the
  `ecmascript` package. #5551

* Now possible to `import` or `require` files with a `.json` file
  extension. #5810

* `process.env.NODE_ENV` is now defined on both client and server as
  either `development` or `production`, which also determines the boolean
  flags `Meteor.isDevelopment` and `Meteor.isProduction`.

* Absolute identifiers for app modules no longer have the `/app/` prefix,
  and absolute identifiers for Meteor packages now have the prefix
  `/node_modules/meteor/` instead of just `/node_modules/`, meaning you
  should `import {Blaze} from "meteor/blaze"` instead of `from "blaze"`.

* Package variables imported by application code are once again exposed
  globally, allowing them to be accessed from the browser console or from
  `meteor shell`. #5868

* Fixed global variable assignment analysis during linking. #5870 #5819

* Changes to files in node_modules will now trigger a restart of the
  development server, just like any other file changes. #5815

* The meteor package now exports a `global` variable (a la Node) that
  provides a reliable reference to the global object for all Meteor code.

* Packages in local node_modules directories now take precedence over
  Meteor packages of the same name. #5933

* Upgraded `babel-compiler` to Babel 6, with the following set of plugins:
  https://github.com/meteor/babel-preset-meteor/blob/master/index.js

* Lazy CSS modules may now be imported by JS: 12c946ee651a93725f243f790c7919de3d445a19

* Packages in the top-level node_modules directory of an app can now be
  imported by Meteor packages: c631d3ac35f5ca418b93c454f521989855b8ec72

* Added support for wildcard import and export statements. #5872 #5897

* Client-side stubs for built-in Node modules are now provided
  automatically if the `meteor-node-stubs` npm package is installed. #6056

* Imported file extensions are now optional for file types handled by
  compiler plugins. #6151

* Upgraded Babel packages to ~6.5.0: 292824da3f8449afd1cd39fcd71acd415c809c0f
  Note: .babelrc files are now ignored (#6016), but may be reenabled (#6351).

* Polyfills now provided for `process.nextTick` and `process.platform`. #6167 #6198 #6055 efe53de492da6df785f1cbef2799d1d2b492a939

* The `meteor test-app` command is now `meteor test [--full-app]`:
  ab5ab15768136d55c76d51072e746d80b45ec181

* New apps now include a `package.json` file.
  c51b8cf7ffd8e7c9ca93768a2df93e4b552c199c

* `require.resolve` is now supported.
  https://github.com/benjamn/install/commit/ff6b25d6b5511d8a92930da41db73b93eb1d6cf8

* JSX now enabled in `.js` files processed by the `ecmascript` compiler
  plugin. #6151

* On the server, modules contained within `node_modules` directories are
  now loaded using the native Node `require` function. #6398

* All `<script>` tag(s) for application and package code now appear at the
  end of the `<body>` rather than in the `<head>`. #6375

* The client-side version of `process.env.NODE_ENV` (and other environment
  variables) now matches the corresponding server-side values. #6399

### Performance

* Don't reload package catalog from disk on rebuilds unless package
  dependencies changed. #5747

* Improve minimongo performance on updating documents when there are
  many active observes. #5627

### Platform

* Upgrade to Node v0.10.41.

* Allow all types of URLs that npm supports in `Npm.depends`
  declarations.

* Split up `standard-minifiers` in separate CSS
  (`standard-minifiers-css`) and JS minifiers
  (`standard-minifiers-js`). `standard-minifiers` now acts as an
  umbrella package for these 2 minifiers.

* Allow piping commands to `meteor shell` via STDIN. #5575

* Let users set the CAFILE environment variable to override the SSL
  root certificate list. #4757 #5523

* `force-ssl` is now marked production only.

### Cordova

* Cordova dependencies have been upgraded to the latest versions
  (`cordova-lib` 6.0.0, `cordova-ios` 4.0.1, and `cordova-android` 5.1.0).

* iOS apps now require iOS 8 or higher, and building for iOS requires Xcode 7.2
  to be installed.

* Building for Android now requires Android SDK 23 to be installed. You may also
  need to create a new AVD for the emulator.

* Building Cordova Android apps on Windows is now supported. #4155

* The Crosswalk plugin has been updated to 1.4.0.

* Cordova core plugins are now pinned to minimal versions known to be compatible
  with the included platforms. A warning is printed asking people to upgrade
  their dependencies if they specify an older version, but we'll always use
  the pinned version regardless.

* The plugin used for file serving and hot code push has been completely
  rewritten. Among many other improvements, it downloads updates incrementally,
  can recover from downloading faulty JavaScript code, and is much more
  reliable and performant.
  See [`cordova-plugin-meteor-webapp`](https://github.com/meteor/cordova-plugin-meteor-webapp)
  for more a more detailed description of the new design.

* If the callbacks added with `Meteor.startup()` do not complete within a set
  time, we consider a downloaded version faulty and will fallback to the last
  known good version. The default timeout is 20 seconds, but this can be
  configured by setting `App.setPreference("WebAppStartupTimeout", "10000");`
  (in milliseconds) in `mobile-config.js`.

* We now use `WKWebView` on iOS by default, even on iOS 8 (which works because
  we do not use `file://` URLs).

* We now use `localhost` instead of `meteor.local` to serve files from. Since
  `localhost` is considered a secure origin, this means the web view won't
  disable web platform features that it otherwise would.

* The local server port now lies between 12000-13000 and is chosen based on
  the `appId`, to both be consistent and lessen the chance of collisions between
  multiple Meteor Cordova apps installed on the same device.

* The plugin now allows for local file access on both iOS and Android, using a
  special URL prefix (`http://localhost:<port>/local-filesystem/<path>`).

* App icon and launch image sizes have been updated. Low resolution sizes for
  now unsupported devices have been deprecated, and higher resolution versions
  have been added.

* We now support the modern Cordova whitelist mechanism. `App.accessRule` has
  been updated with new options.

* `meteor build` now supports a `--server-only` option to avoid building
  the mobile apps when `ios` or `android` platforms have been added. It still
  builds the `web.cordova` architecture in the server bundle however, so it can
  be served for hot code pushes.

* `meteor run` now always tries to use an autodetected IP address as the
  mobile `ROOT_URL`, even if we're not running on a device. This avoids a situation
  where an app already installed on a device connects to a restarted development
  server and receives a `localhost` `ROOT_URL`. #5973

* Fixed a discrepancy between the way we calculated client hashes during a mobile
  build and on the server, which meant a Cordova app would always download a
  new version the first time it started up.

* In Cordova apps, `Meteor.startup()` now correctly waits for the
  device to be ready before firing the callback.

### Accounts

* Make `Accounts.forgotPassword` treat emails as case insensitive, as
  the rest of the accounts system does.

### Blaze

* Don't throw in certain cases when calling a template helper with an
  empty data context. #5411 #5736

* Improve automatic blocking of URLs in attribute values to also
  include `vbscript:` URLs.

### Check

* Introduced new matcher `Match.Maybe(type)` which will also match (permit) `null` in addition to `undefined`.  This is a suggested replacement (where appropriate) for `Match.Optional` which did not permit `null`.  This prevents the need to use `Match.OneOf(null, undefined, type)`. #6220

### Testing

* Packages can now be marked as `testOnly` to only run as part of app
  testing with `meteor test`. This is achieved by setting
  `testOnly: true` to `Package.describe`.


### Uncategorized

* Remove warning in the `simple-todos-react` example app. #5716

* Fix interaction between `browser-policy` and `oauth` packages. #5628

* Add README.md to the `tinytest` package. #5750

* Don't crash when calling `ReactiveDict.prototype.clear` if a
  property with a value wasn't previously accessed. #5530 #5602

* Move `DDPRateLimiter` to the server only, since it won't work if it
  is called from the client. It will now error if referenced from the
  client at all.

* Don't call function more than once when passing a `Match.Where`
  argument to `check`. #5630 #5651

* Fix empty object argument check in `this.subscribe` in
  templates. #5620

* Make `HTTP.call` not crash on undefined content. #5565 #5601

* Return observe handle from
  `Mongo.Collection.prototype._publishCursor`. #4983 #5615

* Add 'Did you mean?' reminders for some CLI commands to help Rails
  developers. #5593

* Make internal shell scripts compatible with other Unix-like
  systems. #5585

* Add a `_pollingInterval` option to `coll.find()` that can be used in
  conjunction with `_disableOplog: true`. #5586

* Expose Tinytest internals which can be used to extend it. #3541

* Improve error message from `check` when passing in null. #5545

* Split up `standard-minifiers` in separate CSS (`standard-minifier-css`) and JS
  minifiers(`standard-minifier-js`). `standard-minifiers` now acts as an umbrella package for these
  2 minifiers.

* Detect new Facebook user-agent in the `spiderable` package. #5516

* `Match.ObjectIncluding` now really requires plain objects. #6140

* Allow `git+` URL schemes for npm dependencies. #844

* Expose options `disableOplog`, `pollingIntervalMs`, and
  `pollingThrottleMs` to `Cursor.find` for tuning observe parameters
  on the server.

* Expose `dynamicHead` and `dynamicBody` hooks in boilerplate generation allowing code to inject content into the body and head tags from the server. #3860

* Add methods of the form `BrowserPolicy.content.allow<ContentType>BlobUrl()` to BrowserPolicy #5141

* Move `<script>` tags to end of `<body>` to enable 'loading' UI to be inserted into the boilerplate #6375

* Adds WebAppInternals.setBundledJsCssUrlRewriteHook allowing apps to supply a hook function that can create a dynamic bundledJsCssPrefix at runtime. This is useful if you're using a CDN by giving you a way to ensure the CDN won't cache broken js/css resources during an app upgrade.

Patches contributed by GitHub users vereed, mitar, nathan-muir,
robfallows, skishore, okland, Primigenus, zimme, welelay, rgoomar,
bySabi, mbrookes, TomFreudenberg, TechPlexEngineer, zacharydenton,
AlexeyMK, gwendall, dandv, devgrok, brianlukoff.


## v.1.2.1, 2015-10-26

* `coll.insert()` now uses a faster (but cryptographically insecure)
  algorithm to generate document IDs when called outside of a method
  and an `_id` field is not explicitly passed. With this change, there
  are no longer two algorithms used to generate document
  IDs. `Random.id()` can still be used to generate cryptographically
  secure document IDs. [#5161](https://github.com/meteor/meteor/issues/5161)

* The `ecmascript-collections` package has been renamed to
  `ecmascript-runtime` and now includes a more complete selection of
  ES2015 polyfills and shims from [`core-js`](https://www.npmjs.com/package/core-js).
  The complete list can be found
  [here](https://github.com/meteor/ecmascript-runtime/blob/master/server.js).

* Check type of `onException` argument to `bindEnvironment`. [#5271](https://github.com/meteor/meteor/issues/5271)

* WebApp's `PORT` environment variable can now be a named pipe to better support
  deployment on IIS on Windows. [4413](https://github.com/meteor/meteor/issues/4413)

* `Template.dynamic` can be now used as a block helper:
  `{{#Template.dynamic}} ... {{/Template.dynamic}}` [#4756](https://github.com/meteor/meteor/issues/4756)

* `Collection#allow/deny` now throw errors when passed falsy values. [#5442](https://github.com/meteor/meteor/pull/5442)

* `source-map` has been updated to a newer patch version, which fixes major bugs
  in particular around loading bundles generated by Webpack. [#5411](https://github.com/meteor/meteor/pull/5411)

* `check` now returns instead of throwing errors internally, which should make
  it much faster. `check` is used in many core Meteor packages, so this should
  result in small performance improvements across the framework. [#4584](https://github.com/meteor/meteor/pull/4584)

* The `userEmail` option to `Meteor.loginWithMeteorDeveloperAccount` has been
  renamed to `loginHint`, and now supports Google accounts as well. The old
  option still works for backwards compatibility. [#2422](https://github.com/meteor/meteor/issues/2422) [#5313](https://github.com/meteor/meteor/pull/5313)

* The old `addFiles` API for adding package assets no longer throws an error,
  making it easier to share packages between pre- and post-1.2 versions of
  Meteor. [#5458](https://github.com/meteor/meteor/issues/5458)

* Normally, you can't deploy to free meteor.com hosting or Galaxy from a
  non-Linux machine if you have *local* non-published packages with binary
  dependencies, nor can you run `meteor build --architecture SomeOtherArch`. As
  a temporary workaround, if you set the `METEOR_BINARY_DEP_WORKAROUND`
  variable, you will be able to deploy to Galaxy (but not free meteor.com
  hosting), and tarballs built with `meteor build` will contain a
  `programs/server/setup.sh` shell script which should be run on the server to
  install those packages.

## v1.2.0.2, 2015-09-28

* Update Crosswalk plugin for Cordova to 1.3.1. [#5267](https://github.com/meteor/meteor/issues/5267)

* Fix `meteor add` for a Cordova plugin using a Git URL with SHA.

* Upgraded the `promise` package to use `meteor-promise@0.5.0`, which uses
  the global `Promise` constructor in browsers that define it natively.

* Fix error in assigning attributes to `<body>` tag when using Blaze templates
  or `static-html`. [#5232](https://github.com/meteor/meteor/issues/5232)

## v1.2.0.1, 2015-09-22

* Fix incorrect publishing of packages with exports but no source. [#5228](https://github.com/meteor/meteor/issues/5228)

## v1.2, 2015-09-21

There are quite a lot of changes in Meteor 1.2. See the
[Wiki](https://github.com/meteor/meteor/wiki/Breaking-changes-in-Meteor-1.2) for
a shorter list of breaking changes you should be aware of when upgrading.

### Core Packages

* `meteor-platform` has been deprecated in favor of the smaller `meteor-base`,
  with apps listing their other dependencies explicitly.  The v1.2 upgrader
  will rewrite `meteor-platform` in existing apps.  `meteor-base` puts fewer
  symbols in the global namespace, so it's no longer true that all apps
  have symbols like `Random` and `EJSON` in the global namespace.

* New packages: `ecmascript`, `es5-shim`, `ecmascript-collections`, `promise`,
  `static-html`, `jshint`, `babel-compiler`

* No longer include the `json` package by default, which contains code for
  `JSON.parse` and `JSON.stringify`.  (The last browser to not support JSON
  natively was Internet Explorer 7.)

* `autoupdate` has been renamed `hot-code-push`

### Meteor Accounts

* Login attempts are now rate-limited by default.  This can be turned off
  using `Accounts.removeDefaultRateLimit()`.

* `loginWithPassword` now matches username or email in a case insensitive
  manner. If there are multiple users with a username or email only differing
  in case, a case sensitive match is required. [#550](https://github.com/meteor/meteor/issues/550)

* `loginWithGithub` now requests `user:email` scope by default, and attempts
  to fetch the user's emails. If no public email has been set, we use the
  primary email instead. We also store the complete list of emails. [#4545](https://github.com/meteor/meteor/issues/4545)

* When an account's email address is verified, deactivate other verification
  tokens.  [#4626](https://github.com/meteor/meteor/issues/4626)

* Fix bug where blank page is shown when an expired login token is
  present. [#4825](https://github.com/meteor/meteor/issues/4825)

* Fix `OAuth1Binding.prototype.call` when making requests to Twitter
  with a large parameter set.

* Directions for setting up Google OAuth in accounts-ui have been updated to
  match Google's new requirements.

* Add `Accounts.oauth.unregisterService` method, and ensure that users can only
  log in with currently registered services.  [#4014](https://github.com/meteor/meteor/issues/4014)

* The `accounts-base` now defines reusable `AccountsClient` and
  `AccountsServer` constructors, so that users can create multiple
  independent instances of the `Accounts` namespace.  [#4233](https://github.com/meteor/meteor/issues/4233)

* Create an index for `Meteor.users` on
  `services.email.verificationTokens.token` (instead of
  `emails.validationTokens.token`, which never was used for anything).  [#4482](https://github.com/meteor/meteor/issues/4482)

* Remove an IE7-specific workaround from accounts-ui.  [#4485](https://github.com/meteor/meteor/issues/4485)

### Livequery

* Improved server performance by reducing overhead of processing oplog after
  database writes. Improvements are most noticeable in case when a method is
  doing a lot of writes on collections with plenty of active observers.  [#4694](https://github.com/meteor/meteor/issues/4694)

### Mobile

* The included Cordova tools have been updated to the latest version 5.2.0.
  This includes Cordova Android 4.1 and Cordova iOS 3.9. These updates may
  require you to make changes to your app. For details, see the [Cordova release
  notes] (https://cordova.apache.org/#news) for for the different versions.

* Thanks to Cordova Android's support for pluggable web views, it is now
  possible to install the [Crosswalk plugin]
  (https://crosswalk-project.org/documentation/cordova/cordova_4.html), which
  offers a hugely improved web view on older Android versions.
  You can add the plugin to your app with `meteor add crosswalk`.

* The bundled Android tools have been removed and a system-wide install of the
  Android SDK is now required. This should make it easier to keep the
  development toolchain up to date and helps avoid some difficult to diagnose
  failures. If you don't have your own Android tools installed already, you can
  find more information about installing the Android SDK for [Mac] (https://github.com/meteor/meteor/wiki/Mobile-Dev-Install:-Android-on-Mac)
  or [Linux]
  (https://github.com/meteor/meteor/wiki/Mobile-Dev-Install:-Android-on-Linux).

* As part of moving to npm, many Cordova plugins have been renamed. Meteor
  should perform conversions automatically, but you may want to be aware of this
  to avoid surprises. See [here]
  (https://cordova.apache.org/announcements/2015/04/21/plugins-release-and-move-to-npm.html)
  for more information.

* Installing plugins from the local filesystem is now supported using `file://`
  URLs, which should make developing your own plugins more convenient. It is
  also needed as a temporary workaround for using the Facebook plugin.
  Relative references are interpreted relative to the Meteor project directory.
  (As an example,
  `meteor add cordova:phonegap-facebook-plugin@file://../phonegap-facebook-plugin`
  would attempt to install the plugin from the same directory you Meteor project
  directory is located in.)

* Meteor no longer supports installing Cordova plugins from tarball URLs, but
  does support Git URLs with a SHA reference (like
  `https://github.com/apache/cordova-plugin-file#c452f1a67f41cb1165c92555f0e721fbb07329cc`).
  Existing GitHub tarball URLs are converted automatically.

* Allow specifying a `buildNumber` in `App.info`, which is used to set the
  `android-versionCode` and `ios-CFBundleVersion` in the `config.xml` of the
  Cordova project. The build number is used to differentiate between
  different versions of the app, and should be incremented before distributing
  a built app to stores or testing services. [#4048](https://github.com/meteor/meteor/issues/4048)

* Other changes include performance enhancements when building and running,
  and improved requirements checking and error reporting.

* Known issue: we do not currently show logging output when running on the
  iOS Simulator. As a workaround, you can `meteor run ios-device` to open the
  project in Xcode and watch the output there.

### Templates/Blaze

* New syntax: Handlebars sub-expressions are now supported -- as in,
  `{{helper (anotherHelper arg1 arg2)}}` -- as well as new block helper forms
  `#each .. in ..` and `#let x=y`.  See
  https://github.com/meteor/meteor/tree/devel/packages/spacebars

* Add a special case for the new `react-template-helper` package -- don't let
  templates use {{> React}} with siblings since `React.render` assumes it's
  being rendered into an empty container element. (This lets us throw the error
  when compiling templates rather than when the app runs.)

* Improve parsing of `<script>` and `<style>` tags.  [#3797](https://github.com/meteor/meteor/issues/3797)

* Fix a bug in `observe-sequence`. The bug was causing unnecessary rerenderings
  in an instance of `#each` block helper followed by false "duplicate ids"
  warnings. [#4049](https://github.com/meteor/meteor/issues/4049)

* `TemplateInstance#subscribe` now has a new `connection` option, which
  specifies which connection should be used when making the subscription. The
  default is `Meteor.connection`, which is the connection used when calling
  `Meteor.subscribe`.

* Fix external `<script>` tags in body or templates.  [#4415](https://github.com/meteor/meteor/issues/4415)

* Fix memory leak.  [#4289](https://github.com/meteor/meteor/issues/4289)

* Avoid recursion when materializing DOM elements, to avoid stack overflow
  errors in certain browsers. [#3028](https://github.com/meteor/meteor/issues/3028)

* Blaze and Meteor's built-in templating are now removable using
  `meteor remove blaze-html-templates`. You can add back support for static
  `head` and `body` tags in `.html` files by using the `static-html` package.

### DDP

* Websockets now support the
  [`permessage-deflate`](https://tools.ietf.org/id/draft-ietf-hybi-permessage-compression-19.txt)
  extension, which compresses data on the wire. It is enabled by default on the
  server. To disable it, set `$SERVER_WEBSOCKET_COMPRESSION` to `0`. To configure
  compression options, set `$SERVER_WEBSOCKET_COMPRESSION` to a JSON object that
  will be used as an argument to
  [`deflate.configure`](https://github.com/faye/permessage-deflate-node/blob/master/README.md).
  Compression is supported on the client side by Meteor's Node DDP client and by
  browsers including Chrome, Safari, and Firefox 37.

* The `ddp` package has been split into `ddp-client` and `ddp-server` packages;
  using `ddp` is equivalent to using both. This allows you to use the Node DDP
  client without adding the DDP server to your app.  [#4191](https://github.com/meteor/meteor/issues/4191) [#3452](https://github.com/meteor/meteor/issues/3452)

* On the client, `Meteor.call` now takes a `throwStubExceptions` option; if set,
  exceptions thrown by method stubs will be thrown instead of logged, and the
  method will not be invoked on the server.  [#4202](https://github.com/meteor/meteor/issues/4202)

* `sub.ready()` should return true inside that subscription's `onReady`
  callback.  [#4614](https://github.com/meteor/meteor/issues/4614)

* Fix method calls causing broken state when socket is reconnecting.  [#5104](https://github.com/meteor/meteor/issues/5104)

### Isobuild

* Build plugins will no longer process files whose names match the extension
  exactly (with no extra dot). If your build plugin needs to match filenames
  exactly, you should use the new build plugin API in this release which
  supplies a special `filenames` option. [#3985](https://github.com/meteor/meteor/issues/3985)

* Adding the same file twice in the same package is now an error. Previously,
  this could either lead to the file being included multiple times, or to a
  build time crash.

* You may now specify the `bare` option for JavaScript files on the server.
  Previous versions only allowed this on the client. [#3681](https://github.com/meteor/meteor/issues/3681)

* Ignore `node_modules` directories in apps instead of processing them as Meteor
  source code.  [#4457](https://github.com/meteor/meteor/issues/4457) [#4452](https://github.com/meteor/meteor/issues/4452)

* Backwards-incompatible change for package authors: Static assets in package.js files must now be
  explicitly declared by using `addAssets` instead of `addFiles`. Previously,
  any file that didn't have a source handler was automatically registered as a
  server-side asset. The `isAsset` option to `addFiles` is also deprecated in
  favor of `addAssets`.

* Built files are now always annotated with line number comments, to improve the
  debugging experience in browsers that don't support source maps.

* There is a completely new API for defining build plugins that cache their
  output. There are now special APIs for defining linters and minifiers in
  addition to compilers. The core Meteor packages for `less`, `coffee`, `stylus`
  and `html` files have been updated to use this new API. Read more on the
  [Wiki page](https://github.com/meteor/meteor/wiki/Build-Plugins-API).

### CSS

* LESS and Stylus now support cross-package imports.

* CSS concatenation and minification is delegated to the `standard-minifiers`
  package, which is present by default (and added to existing apps by the v1.2
  upgrader).

* CSS output is now split into multiple stylesheets to avoid hitting limits on
  rules per stylesheet in certain versions of Internet Explorer. [#1876](https://github.com/meteor/meteor/issues/1876)

### Mongo

* The oplog observe driver now properly updates queries when you drop a
  database.  [#3847](https://github.com/meteor/meteor/issues/3847)

* MongoID logic has been moved out of `minimongo` into a new package called
  `mongo-id`.

* Fix Mongo upserts with dotted keys in selector.  [#4522](https://github.com/meteor/meteor/issues/4522)


### `meteor` command-line tool

* You can now create three new example apps with the command line tool. These
  are the apps from the official tutorials at http://meteor.com/tutorials, which
  demonstrate building the same app with Blaze, Angular, and React. Try these
  apps with:

  ```sh
  meteor create --example simple-todos
  meteor create --example simple-todos-react
  meteor create --example simple-todos-angular
  ```

* `meteor shell` no longer crashes when piped from another command.

* Avoid a race condition in `meteor --test` and work with newer versions of the
  Velocity package.  [#3957](https://github.com/meteor/meteor/issues/3957)

* Improve error handling when publishing packages.  [#3977](https://github.com/meteor/meteor/issues/3977)

* Improve messaging around publishing binary packages.  [#3961](https://github.com/meteor/meteor/issues/3961)

* Preserve the value of `_` in `meteor shell`.  [#4010](https://github.com/meteor/meteor/issues/4010)

* `meteor mongo` now works on OS X when certain non-ASCII characters are in the
  pathname, as long as the `pgrep` utility is installed (it ships standard with
  OS X 10.8 and newer).  [#3999](https://github.com/meteor/meteor/issues/3999)

* `meteor run` no longer ignores (and often reverts) external changes to
  `.meteor/versions` which occur while the process is running.  [#3582](https://github.com/meteor/meteor/issues/3582)

* Fix crash when downloading two builds of the same package version
  simultaneously.  [#4163](https://github.com/meteor/meteor/issues/4163)

* Improve messages printed by `meteor update`, displaying list of packages
  that are not at the latest version available.

* When determining file load order, split file paths on path separator
  before comparing path components alphabetically.  [#4300](https://github.com/meteor/meteor/issues/4300)

* Fix inability to run `mongod` due to lack of locale configuration on some
  platforms, and improve error message if the failure still occurs.  [#4019](https://github.com/meteor/meteor/issues/4019)

* New `meteor lint` command.

### Minimongo

* The `$push` query modifier now supports a `$position` argument.  [#4312](https://github.com/meteor/meteor/issues/4312)

* `c.update(selector, replacementDoc)` no longer shares mutable state between
  replacementDoc and Minimongo internals. [#4377](https://github.com/meteor/meteor/issues/4377)

### Email

* `Email.send` now has a new option, `attachments`, in the same style as
  `mailcomposer`.
  [Details here.](https://github.com/andris9/mailcomposer#add-attachments)

### Tracker

* New `Tracker.Computation#onStop` method.  [#3915](https://github.com/meteor/meteor/issues/3915)

* `ReactiveDict` has two new methods, `clear` and `all`. `clear` resets
  the dictionary as if no items had been added, meaning all calls to `get` will
  return `undefined`. `all` converts the dictionary into a regular JavaScript
  object with a snapshot of the keys and values. Inside an autorun, `all`
  registers a dependency on any changes to the dictionary. [#3135](https://github.com/meteor/meteor/issues/3135)

### Utilities

* New `beforeSend` option to `HTTP.call` on the client allows you to directly
  access the `XMLHttpRequest` object and abort the call.  [#4419](https://github.com/meteor/meteor/issues/4419) [#3243](https://github.com/meteor/meteor/issues/3243) [#3266](https://github.com/meteor/meteor/issues/3266)

* Parse `application/javascript` and `application/x-javascript` HTTP replies as
  JSON too.  [#4595](https://github.com/meteor/meteor/issues/4595)

* `Match.test` from the `check` package now properly compares boolean literals,
  just like it does with Numbers and Strings. This applies to the `check`
  function as well.

* Provide direct access to the `mailcomposer` npm module used by the `email`
  package on `EmailInternals.NpmModules`. Allow specifying a `MailComposer`
  object to `Email.send` instead of individual options.  [#4209](https://github.com/meteor/meteor/issues/4209)

* Expose `Spiderable.requestTimeoutMs` from `spiderable` package to
  allow apps to set the timeout for running phantomjs.

* The `spiderable` package now reports the URL it's trying to fetch on failure.


### Other bug fixes and improvements

* Upgraded dependencies:

  - Node: 0.10.40 (from 0.10.36)
  - uglify-js: 2.4.20 (from 2.4.17)
  - http-proxy: 1.11.1 (from 1.6.0)

* `Meteor.loginWithGoogle` now supports `prompt`. Choose a prompt to always be
  displayed on Google login.

* Upgraded `coffeescript` package to depend on NPM packages
  coffeescript@1.9.2 and source-map@0.4.2. [#4302](https://github.com/meteor/meteor/issues/4302)

* Upgraded `fastclick` to 1.0.6 to fix an issue in iOS Safari. [#4393](https://github.com/meteor/meteor/issues/4393)

* Fix `Error: Can't render headers after they are sent to the client`.  [#4253](https://github.com/meteor/meteor/issues/4253) [#4750](https://github.com/meteor/meteor/issues/4750)

* `Meteor.settings.public` is always available on client and server,
  and modifications made on the server (for example, during app initialization)
  affect the value seen by connecting clients. [#4704](https://github.com/meteor/meteor/issues/4704)

### Windows

* Increase the buffer size for `netstat` when looking for running Mongo servers. [#4125](https://github.com/meteor/meteor/issues/4125)

* The Windows installer now always fetches the latest available version of
  Meteor at runtime, so that it doesn't need to be recompiled for every release.

* Fix crash in `meteor mongo` on Windows.  [#4711](https://github.com/meteor/meteor/issues/4711)


## v1.1.0.3, 2015-08-03

### Accounts

* When using Facebook API version 2.4, properly fetch `email` and other fields.
  Facebook recently forced all new apps to use version 2.4 of their API.  [#4743](https://github.com/meteor/meteor/issues/4743)


## v1.1.0.2, 2015-04-06

### `meteor` command-line tool

* Revert a change in 1.1.0.1 that caused `meteor mongo` to fail on some Linux
  systems. [#4115](https://github.com/meteor/meteor/issues/4115), [#4124](https://github.com/meteor/meteor/issues/4124), [#4134](https://github.com/meteor/meteor/issues/4134)


## v1.1.0.1, 2015-04-02

### Blaze

* Fix a regression in 1.1 in Blaze Templates: an error happening when View is
  invalidated immediately, causing a client-side crash (accessing
  `destroyMembers` of `undefined`). [#4097](https://github.com/meteor/meteor/issues/4097)

## v1.1, 2015-03-31

### Windows Support

* The Meteor command line tool now officially supports Windows 7, Windows 8.1,
  Windows Server 2008, and Windows Server 2012. It can run from PowerShell or
  Command Prompt.

* There is a native Windows installer that will be available for download from
  <https://www.meteor.com/install> starting with this release.

* In this release, Meteor on Windows supports all features available on Linux
  and Mac except building mobile apps with PhoneGap/Cordova.

* The `meteor admin get-machine` command now supports an additional
  architecture, `os.windows.x86_32`, which can be used to build binary packages
  for Windows.

### Version Solver

* The code that selects compatible package versions for `meteor update`
  and resolves conflicts on `meteor add` has been rewritten from the ground up.
  The core solver algorithm is now based on MiniSat, an open-source SAT solver,
  improving performance and maintainability.

* Refresh the catalog instead of downgrading packages when the versions in
  `.meteor/versions` aren't in the cache.  [#3653](https://github.com/meteor/meteor/issues/3653)

* Don't downgrade packages listed in `.meteor/packages`, or upgrade to a new
  major version, unless the new flag `--allow-incompatible-update` is passed
  as an override.

* Error messages are more detailed when constraints are unsatisfiable.

* Prefer "patched" versions of new indirect dependencies, and take patches
  to them on `meteor update` (for example, `1.0.1` or `1.0.0_1` over `1.0.0`).

* Version Solver is instrumented for profiling (`METEOR_PROFILE=1` in the
  environment).

* Setting the `METEOR_PRINT_CONSTRAINT_SOLVER_INPUT` environment variable
  prints information useful for diagnosing constraint solver bugs.

### Tracker

* Schedule the flush cycle using a better technique than `setTimeout` when
  available.  [#3889](https://github.com/meteor/meteor/issues/3889)

* Yield to the event loop during the flush cycle, unless we're executing a
  synchronous `Tracker.flush()`.  [#3901](https://github.com/meteor/meteor/issues/3901)

* Fix error reporting not being source-mapped properly. [#3655](https://github.com/meteor/meteor/issues/3655)

* Introduce a new option for `Tracker.autorun` - `onError`. This callback can be
  used to handle errors caught in the reactive computations. [#3822](https://github.com/meteor/meteor/issues/3822)

### Blaze

* Fix stack overflow from nested templates and helpers by avoiding recursion
  during rendering.  [#3028](https://github.com/meteor/meteor/issues/3028)

### `meteor` command-line tool

* Don't fail if `npm` prints more than 200K.  [#3887](https://github.com/meteor/meteor/issues/3887)


### Other bug fixes and improvements

* Upgraded dependencies:

  - uglify-js: 2.4.17 (from 2.4.13)

Patches contributed by GitHub users hwillson, mitar, murillo128, Primigenus,
rjakobsson, and tmeasday.


## v1.0.5, 2015-03-25

* This version of Meteor now uses version 2.2 of the Facebook API for
  authentication, instead of 1.0. If you use additional Facebook API methods
  beyond login, you may need to request new permissions.

  Facebook will automatically switch all apps to API version 2.0 on April
  30th, 2015. Please make sure to update your application's permissions and API
  calls by that date.

  For more details, see
  https://github.com/meteor/meteor/wiki/Facebook-Graph-API-Upgrade


## v1.0.4.2, 2015-03-20

* Fix regression in 1.0.4 where using Cordova for the first time in a project
  with hyphens in its directory name would fail.  [#3950](https://github.com/meteor/meteor/issues/3950)


## v1.0.4.1, 2015-03-18

* Fix regression in 1.0.4 where `meteor publish-for-arch` only worked for
  packages without colons in their name.  [#3951](https://github.com/meteor/meteor/issues/3951)

## v1.0.4, 2015-03-17

### Mongo Driver

* Meteor is now tested against MongoDB 2.6 by default (and the bundled version
  used by `meteor run` has been upgraded). It should still work fine with
  MongoDB 2.4.  Previous versions of Meteor mostly worked with MongoDB 2.6, with
  a few caveats:

    - Some upsert invocations did not work with MongoDB in previous versions of
      Meteor.
    - Previous versions of Meteor required setting up a special "user-defined
      role" with access to the `system.replset` table to use the oplog observe
      driver with MongoDB 2.6.  These extra permissions are not required with
      this version of Meteor.

  The MongoDB command needed to set up user permissions for the oplog observe
  driver is slightly different in MongoDB 2.6; see
  https://github.com/meteor/meteor/wiki/Oplog-Observe-Driver for details.

  We have also tested Meteor against the recently-released MongoDB 3.0.0.
  While we are not shipping MongoDB 3.0 with Meteor in this release (preferring
  to wait until its deployment is more widespread), we believe that Meteor
  1.0.4 apps will work fine when used with MongoDB 3.0.0 servers.

* Fix 0.8.1 regression where failure to connect to Mongo at startup would log a
  message but otherwise be ignored. Now it crashes the process, as it did before
  0.8.1.  [#3038](https://github.com/meteor/meteor/issues/3038)

* Use correct transform for allow/deny rules in `update` when different rules
  have different transforms.  [#3108](https://github.com/meteor/meteor/issues/3108)

* Provide direct access to the collection and database objects from the npm
  Mongo driver via new `rawCollection` and `rawDatabase` methods on
  `Mongo.Collection`.  [#3640](https://github.com/meteor/meteor/issues/3640)

* Observing or publishing an invalid query now throws an error instead of
  effectively hanging the server.  [#2534](https://github.com/meteor/meteor/issues/2534)


### Livequery

* If the oplog observe driver gets too far behind in processing the oplog, skip
  entries and re-poll queries instead of trying to keep up.  [#2668](https://github.com/meteor/meteor/issues/2668)

* Optimize common cases faced by the "crossbar" data structure (used by oplog
  tailing and DDP method write tracking).  [#3697](https://github.com/meteor/meteor/issues/3697)

* The oplog observe driver recovers from failed attempts to apply the modifier
  from the oplog (eg, because of empty field names).


### Minimongo

* When acting as an insert, `c.upsert({_id: 'x'}, {foo: 1})` now uses the `_id`
  of `'x'` rather than a random `_id` in the Minimongo implementation of
  `upsert`, just like it does for `c.upsert({_id: 'x'}, {$set: {foo: 1}})`.
  (The previous behavior matched a bug in the MongoDB 2.4 implementation of
  upsert that is fixed in MongoDB 2.6.)  [#2278](https://github.com/meteor/meteor/issues/2278)

* Avoid unnecessary work while paused in minimongo.

* Fix bugs related to observing queries with field filters: `changed` callbacks
  should not trigger unless a field in the filter has changed, and `changed`
  callbacks need to trigger when a parent of an included field is
  unset.  [#2254](https://github.com/meteor/meteor/issues/2254) [#3571](https://github.com/meteor/meteor/issues/3571)

* Disallow setting fields with empty names in minimongo, to match MongoDB 2.6
  semantics.


### DDP

* Subscription handles returned from `Meteor.subscribe` and
  `TemplateInstance#subscribe` now have a `subscriptionId` property to identify
  which subscription the handle is for.

* The `onError` callback to `Meteor.subscribe` has been replaced with a more
  general `onStop` callback that has an error as an optional first argument.
  The `onStop` callback is called when the subscription is terminated for
  any reason.  `onError` is still supported for backwards compatibility. [#1461](https://github.com/meteor/meteor/issues/1461)

* The return value from a server-side `Meteor.call` or `Meteor.apply` is now a
  clone of what the function returned rather than sharing mutable state.  [#3201](https://github.com/meteor/meteor/issues/3201)

* Make it easier to use the Node DDP client implementation without running a web
  server too.  [#3452](https://github.com/meteor/meteor/issues/3452)


### Blaze

* Template instances now have a `subscribe` method that functions exactly like
  `Meteor.subscribe`, but stops the subscription when the template is destroyed.
  There is a new method on Template instances called `subscriptionsReady()`
  which is a reactive function that returns true when all of the subscriptions
  made with `TemplateInstance#subscribe` are ready. There is also a built-in
  helper that returns the same thing and can be accessed with
  `Template.subscriptionsReady` inside any template.

* Add `onRendered`, `onCreated`, and `onDestroyed` methods to
  `Template`. Assignments to `Template.foo.rendered` and so forth are deprecated
  but are still supported for backwards compatibility.

* Fix bug where, when a helper or event handler was called from inside a custom
  block helper,  `Template.instance()` returned the `Template.contentBlock`
  template instead of the actual user-defined template, making it difficult to
  use `Template.instance()` for local template state.

* `Template.instance()` now works inside `Template.body`.  [#3631](https://github.com/meteor/meteor/issues/3631)

* Allow specifying attributes on `<body>` tags in templates.

* Improve performance of rendering large arrays.  [#3596](https://github.com/meteor/meteor/issues/3596)


### Isobuild

* Support `Npm.require('foo/bar')`.  [#3505](https://github.com/meteor/meteor/issues/3505) [#3526](https://github.com/meteor/meteor/issues/3526)

* In `package.js` files, `Npm.require` can only require built-in Node modules
  (and dev bundle modules, though you shouldn't depend on that), not the modules
  from its own `Npm.depends`. Previously, such code would work but only on the
  second time a `package.js` was executed.

* Ignore vim swap files in the `public` and `private` directories.  [#3322](https://github.com/meteor/meteor/issues/3322)

* Fix regression in 1.0.2 where packages might not be rebuilt when the compiler
  version changes.


### Meteor Accounts

* The `accounts-password` `Accounts.emailTemplates` can now specify arbitrary
  email `headers`.  The `from` address can now be set separately on the
  individual templates, and is a function there rather than a static
  string. [#2858](https://github.com/meteor/meteor/issues/2858) [#2854](https://github.com/meteor/meteor/issues/2854)

* Add login hooks on the client: `Accounts.onLogin` and
  `Accounts.onLoginFailure`. [#3572](https://github.com/meteor/meteor/issues/3572)

* Add a unique index to the collection that stores OAuth login configuration to
  ensure that only one configuration exists per service.  [#3514](https://github.com/meteor/meteor/issues/3514)

* On the server, a new option
  `Accounts.setPassword(user, password, { logout: false })` overrides the
  default behavior of logging out all logged-in connections for the user.  [#3846](https://github.com/meteor/meteor/issues/3846)


### Webapp

* `spiderable` now supports escaped `#!` fragments.  [#2938](https://github.com/meteor/meteor/issues/2938)

* Disable `appcache` on Firefox by default.  [#3248](https://github.com/meteor/meteor/issues/3248)

* Don't overly escape `Meteor.settings.public` and other parts of
  `__meteor_runtime_config__`.  [#3730](https://github.com/meteor/meteor/issues/3730)

* Reload the client program on `SIGHUP` or Node-specific IPC messages, not
  `SIGUSR2`.


### `meteor` command-line tool

* Enable tab-completion of global variables in `meteor shell`.  [#3227](https://github.com/meteor/meteor/issues/3227)

* Improve the stability of `meteor shell`.  [#3437](https://github.com/meteor/meteor/issues/3437) [#3595](https://github.com/meteor/meteor/issues/3595) [#3591](https://github.com/meteor/meteor/issues/3591)

* `meteor login --email` no longer takes an ignored argument.  [#3532](https://github.com/meteor/meteor/issues/3532)

* Fix regression in 1.0.2 where `meteor run --settings s` would ignore errors
  reading or parsing the settings file.  [#3757](https://github.com/meteor/meteor/issues/3757)

* Fix crash in `meteor publish` in some cases when the package is inside an
  app. [#3676](https://github.com/meteor/meteor/issues/3676)

* Fix crashes in `meteor search --show-all` and `meteor search --maintainer`.
  \#3636

* Kill PhantomJS processes after `meteor --test`, and only run the app
  once. [#3205](https://github.com/meteor/meteor/issues/3205) [#3793](https://github.com/meteor/meteor/issues/3793)

* Give a better error when Mongo fails to start up due to a full disk.  [#2378](https://github.com/meteor/meteor/issues/2378)

* After killing existing `mongod` servers, also clear the `mongod.lock` file.

* Stricter validation for package names: they cannot begin with a hyphen, end
  with a dot, contain two consecutive dots, or start or end with a colon.  (No
  packages on Atmosphere fail this validation.)  Additionally, `meteor create
  --package` applies the same validation as `meteor publish` and disallows
  packages with multiple colons.  (Packages with multiple colons like
  `local-test:iron:router` are used internally by `meteor test-packages` so that
  is not a strict validation rule.)

* `meteor create --package` now no longer creates a directory with the full
  name of the package, since Windows file systems cannot have colon characters
  in file paths. Instead, the command now creates a directory named the same
  as the second part of the package name after the colon (without the username
  prefix).


### Meteor Mobile

* Upgrade the Cordova CLI dependency from 3.5.1 to 4.2.0. See the release notes
  for the 4.x series of the Cordova CLI [on Apache
  Cordova](http://cordova.apache.org/announcements/2014/10/16/cordova-4.html).

* Related to the recently discovered [attack
  vectors](http://cordova.apache.org/announcements/2014/08/04/android-351.html)
  in Android Cordova apps, Meteor Cordova apps no longer allow access to all
  domains by default. If your app access external resources over XHR, you need
  to add them to the whitelist of allowed domains with the newly added
  [`App.accessRule`
  method](https://docs.meteor.com/#/full/App-accessRule) in your
  `mobile-config.js` file.

* Upgrade Cordova Plugins dependencies in Meteor Core packages:
  - `org.apache.cordova.file`: from 1.3.0 to 1.3.3
  - `org.apache.cordova.file-transfer`: from 0.4.4 to 0.5.0
  - `org.apache.cordova.splashscreen`: from 0.3.3 to 1.0.0
  - `org.apache.cordova.console`: from 0.2.10 to 0.2.13
  - `org.apache.cordova.device`: from 0.2.11 to 0.3.0
  - `org.apache.cordova.statusbar`: from 0.1.7 to 0.1.10
  - `org.apache.cordova.inappbrowser`: from 0.5.1 to 0.6.0
  - `org.apache.cordova.inappbrowser`: from 0.5.1 to 0.6.0

* Use the newer `ios-sim` binary, compiled with Xcode 6 on OS X Mavericks.


### Tracker

* Use `Session.set({k1: v1, k2: v2})` to set multiple values at once.


### Utilities

* Provide direct access to all options supported by the `request` npm module via
  the new server-only `npmRequestOptions` option to `HTTP.call`.  [#1703](https://github.com/meteor/meteor/issues/1703)


### Other bug fixes and improvements

* Many internal refactorings towards supporting Meteor on Windows are in this
  release.

* Remove some packages used internally to support legacy MDG systems
  (`application-configuration`, `ctl`, `ctl-helper`, `follower-livedata`,
  `dev-bundle-fetcher`, and `star-translate`).

* Provide direct access to some npm modules used by core packages on the
  `NpmModules` field of `WebAppInternals`, `MongoInternals`, and
  `HTTPInternals`.

* Upgraded dependencies:

  - node: 0.10.36 (from 0.10.33)
  - Fibers: 1.0.5 (from 1.0.1)
  - MongoDB: 2.6.7 (from 2.4.12)
  - openssl in mongo: 1.0.2 (from 1.0.1j)
  - MongoDB driver: 1.4.32 (from 1.4.1)
  - bson: 0.2.18 (from 0.2.7)
  - request: 2.53.0 (from 2.47.0)


Patches contributed by GitHub users 0a-, awatson1978, awwx, bwhitty,
christianbundy, d4nyll, dandv, DanielDent, DenisGorbachev, fay-jai, gsuess,
hwillson, jakozaur, meonkeys, mitar, netanelgilad, queso, rbabayoff, RobertLowe,
romanzolotarev, Siilwyn, and tmeasday.


## v.1.0.3.2, 2015-02-25

* Fix regression in 1.0.3 where the `meteor` tool could crash when downloading
  the second build of a given package version; for example, when running `meteor
  deploy` on an OSX or 32-bit Linux system for an app containing a binary
  package.  [#3761](https://github.com/meteor/meteor/issues/3761)


## v.1.0.3.1, 2015-01-20

* Rewrite `meteor show` and `meteor search` to show package information for
  local packages and to show if the package is installed for non-local
  packages. Introduce the `--show-all` flag, and deprecate the
  `--show-unmigrated` and `--show-old flags`.  Introduce the `--ejson` flag to
  output an EJSON object.

* Support README.md files in`meteor publish`. Take in the documentation file in
  `package.js` (set to `README.md` by default) and upload it to the server at
  publication time. Excerpt the first non-header Markdown section for use in
  `meteor show`.

* Support updates of package version metadata after that version has been
  published by running `meteor publish --update` from the package directory.

* Add `meteor test-packages --velocity` (similar to `meteor run --test`).  [#3330](https://github.com/meteor/meteor/issues/3330)

* Fix `meteor update <packageName>` to update `<packageName>` even if it's an
  indirect dependency of your app.  [#3282](https://github.com/meteor/meteor/issues/3282)

* Fix stack trace when a browser tries to use the server like a proxy.  [#1212](https://github.com/meteor/meteor/issues/1212)

* Fix inaccurate session statistics and possible multiple invocation of
  Connection.onClose callbacks.

* Switch CLI tool filesystem calls from synchronous to yielding (pro: more
  concurrency, more responsive to signals; con: could introduce concurrency
  bugs)

* Don't apply CDN prefix on Cordova. [#3278](https://github.com/meteor/meteor/issues/3278) [#3311](https://github.com/meteor/meteor/issues/3311)

* Don't try to refresh client app in the runner unless the app actually has the
  autoupdate package. [#3365](https://github.com/meteor/meteor/issues/3365)

* Fix custom release banner logic. [#3353](https://github.com/meteor/meteor/issues/3353)

* Apply HTTP followRedirects option to non-GET requests.  [#2808](https://github.com/meteor/meteor/issues/2808)

* Clean up temporary directories used by package downloads sooner.  [#3324](https://github.com/meteor/meteor/issues/3324)

* If the tool knows about the requested release but doesn't know about the build
  of its tool for the platform, refresh the catalog rather than failing
  immediately.  [#3317](https://github.com/meteor/meteor/issues/3317)

* Fix `meteor --get-ready` to not add packages to your app.

* Fix some corner cases in cleaning up app processes in the runner. Drop
  undocumented `--keepalive` support. [#3315](https://github.com/meteor/meteor/issues/3315)

* Fix CSS autoupdate when `$ROOT_URL` has a non-trivial path.  [#3111](https://github.com/meteor/meteor/issues/3111)

* Save Google OAuth idToken to the User service info object.

* Add git info to `meteor --version`.

* Correctly catch a case of illegal `Tracker.flush` during `Tracker.autorun`.  [#3037](https://github.com/meteor/meteor/issues/3037)

* Upgraded dependencies:

  - jquery: 1.11.2 (from 1.11.0)

Patches by GitHub users DanielDent, DanielDornhardt, PooMaster, Primigenus,
Tarang, TomFreudenberg, adnissen, dandv, fay-jai, knownasilya, mquandalle,
ogourment, restebanez, rissem, smallhelm and tmeasday.

## v1.0.2.1, 2014-12-22

* Fix crash in file change watcher.  [#3336](https://github.com/meteor/meteor/issues/3336)

* Allow `meteor test-packages packages/*` even if not all package directories
  have tests.  [#3334](https://github.com/meteor/meteor/issues/3334)

* Fix typo in `meteor shell` output. [#3326](https://github.com/meteor/meteor/issues/3326)


## v1.0.2, 2014-12-19

### Improvements to the `meteor` command-line tool

* A new command called `meteor shell` attaches an interactive terminal to
  an already-running server process, enabling inspection and execution of
  server-side data and code, with dynamic tab completion of variable names
  and properties. To see `meteor shell` in action, type `meteor run` in an
  app directory, then (in another terminal) type `meteor shell` in the
  same app directory. You do not have to wait for the app to start before
  typing `meteor shell`, as it will automatically connect when the server
  is ready. Note that `meteor shell` currently works for local development
  only, and is not yet supported for apps running on remote hosts.

* We've done a major internal overhaul of the `meteor` command-line tool with an
  eye to correctness, maintainability, and performance.  Some details include:
  * Refresh the package catalog for build commands only when an error
    occurs that could be fixed by a refresh, not for every build command.
  * Never run the constraint solver to select package versions more than once
    per build.
  * Built packages ("isopacks") are now cached inside individual app directories
    instead of inside their source directories.
  * `meteor run` starts Mongo in parallel with building the application.
  * The constraint solver no longer leaves a `versions.json` file in your
    packages source directories; when publishing a package that is not inside an
    app, it will leave a `.versions` file (with the same format as
    `.meteor/versions`) which you should check into source control.
  * The constraint solver's model has been simplified so that plugins must use
    the same version of packages as their surrounding package when built from
    local source.

* Using `meteor debug` no longer requires manually continuing the debugger when
  your app restarts, and it no longer overwrites the symbol `_` inside your app.

* Output from the command-line tool is now word-wrapped to the width of your
  terminal.

* Remove support for the undocumented earliestCompatibleVersion feature of the
  package system.

* Reduce CPU usage and disk I/O bandwidth by using kernel file-system change
  notification events where possible. On file systems that do not support these
  events (NFS, Vagrant Virtualbox shared folders, etc), file changes will only
  be detected every 5 seconds; to detect changes more often in these cases (but
  use more CPU), set the `METEOR_WATCH_FORCE_POLLING` environment
  variable. [#2135](https://github.com/meteor/meteor/issues/2135)

* Reduce CPU usage by fixing a check for a parent process in `meteor
  run` that was happening constantly instead of every few seconds. [#3252](https://github.com/meteor/meteor/issues/3252)

* Fix crash when two plugins defined source handlers for the same
  extension. [#3015](https://github.com/meteor/meteor/issues/3015) [#3180](https://github.com/meteor/meteor/issues/3180)

* Fix bug (introduced in 0.9.3) where the warning about using experimental
  versions of packages was printed too often.

* Fix bug (introduced in 1.0) where `meteor update --patch` crashed.

* Fix bug (introduced in 0.9.4) where banners about new releases could be
  printed too many times.

* Fix crash when a package version contained a dot-separated pre-release part
  with both digits and non-digits. [#3147](https://github.com/meteor/meteor/issues/3147)

* Corporate HTTP proxy support is now implemented using our websocket library's
  new built-in implementation instead of a custom implementation. [#2515](https://github.com/meteor/meteor/issues/2515)

### Blaze

* Add default behavior for `Template.parentData` with no arguments. This
  selects the first parent. [#2861](https://github.com/meteor/meteor/issues/2861)

* Fix `Blaze.remove` on a template's view to correctly remove the DOM
  elements when the template was inserted using
  `Blaze.renderWithData`. [#3130](https://github.com/meteor/meteor/issues/3130)

* Allow curly braces to be escaped in Spacebars. Use the special
  sequences `{{|` and `{{{|` to insert a literal `{{` or `{{{`.

### Meteor Accounts

* Allow integration with OAuth1 servers that require additional query
  parameters to be passed with the access token. [#2894](https://github.com/meteor/meteor/issues/2894)

* Expire a user's password reset and login tokens in all circumstances when
  their password is changed.

### Other bug fixes and improvements

* Some packages are no longer released as part of the core release process:
  amplify, backbone, bootstrap, d3, jquery-history, and jquery-layout. This
  means that new versions of these packages can be published outside of the full
  Meteor release cycle.

* Require plain objects as the update parameter when doing replacements
  in server-side collections.

* Fix audit-argument-checks spurious failure when an argument is NaN. [#2914](https://github.com/meteor/meteor/issues/2914)

### Upgraded dependencies

  - node: 0.10.33 (from 0.10.29)
  - source-map-support: 0.2.8 (from 0.2.5)
  - semver: 4.1.0 (from 2.2.1)
  - request: 2.47.0 (from 2.33.0)
  - tar: 1.0.2 (from 1.0.1)
  - source-map: 0.1.40 (from 0.1.32)
  - sqlite3: 3.0.2 (from 3.0.0)
  - phantomjs npm module: 1.9.12 (from 1.8.1-1)
  - http-proxy: 1.6.0 (from a fork of 1.0.2)
  - esprima: 1.2.2 (from an unreleased 1.1-era commit)
  - escope: 1.0.1 (from 1.0.0)
  - openssl in mongo: 1.0.1j (from 1.0.1g)
  - faye-websocket: 0.8.1 (from using websocket-driver instead)
  - MongoDB: 2.4.12 (from 2.4.9)


Patches by GitHub users andylash, anstarovoyt, benweissmann, chrisbridgett,
colllin, dandv, ecwyne, graemian, JamesLefrere, kevinchiu, LyuGGang, matteodem,
mitar, mquandalle, musically-ut, ograycode, pcjpcj2, physiocoder, rgoomar,
timhaines, trusktr, Urigo, and zol.


## v1.0.1, 2014-12-09

* Fix a security issue in allow/deny rules that could result in data
  loss. If your app uses allow/deny rules, or uses packages that use
  allow/deny rules, we recommend that you update immediately.


## v1.0, 2014-10-28

### New Features

* Add the `meteor admin get-machine` command to make it easier to
  publish packages with binary dependencies for all
  architectures. `meteor publish` no longer publishes builds
  automatically if your package has binary NPM dependencies.

* New `localmarket` example, highlighting Meteor's support for mobile
  app development.

* Restyle the `leaderboard` example, and optimize it for both desktop
  and mobile.

### Performance

* Reduce unnecessary syncs with the package server, which speeds up
  startup times for many commands.

* Speed up `meteor deploy` by not bundling unnecessary files and
  programs.

* To make Meteor easier to use on slow or unreliable network
  connections, increase timeouts for DDP connections that the Meteor
  tool uses to communicate with the package server. [#2777](https://github.com/meteor/meteor/issues/2777), [#2789](https://github.com/meteor/meteor/issues/2789).

### Mobile App Support

* Implemented reasonable default behavior for launch screens on mobile
  apps.

* Don't build for Android when only the iOS build is required, and
  vice versa.

* Fix bug that could cause mobile apps to stop being able to receive hot
  code push updates.

* Fix bug where Cordova clients connected to http://example.com instead
  of https://example.com when https:// was specified in the
  --mobile-server option. [#2880](https://github.com/meteor/meteor/issues/2880)

* Fix stack traces when attempting to build or run iOS apps on Linux.

* Print a warning when building an app with mobile platforms and
  outputting the build into the source tree. Outputting a build into the
  source tree can cause subsequent builds to fail because they will
  treat the build output as source files.

* Exit from `meteor run` when new Cordova plugins or platforms are
  added, since we don't support hot code push for new plugins or
  platforms.

* Fix quoting of arguments to Cordova plugins.

* The `accounts-twitter` package now works in Cordova apps in local
  development. For workarounds for other login providers in local
  development mode, see
  https://github.com/meteor/meteor/wiki/OAuth-for-mobile-Meteor-clients.

### Packaging

* `meteor publish-for-arch` can publish packages built with different Meteor
  releases.

* Fix default `api.versionsFrom` field in packages created with `meteor
  create --package`.

* Fix bug where changes in an app's .meteor/versions file would not
  cause the app to be rebuilt.

### Other bug fixes and improvements

* Use TLSv1 in the `spiderable` package, for compatibility with servers
  that have disabled SSLv3 in response to the POODLE bug.

* Work around the `meteor run` proxy occasionally running out of sockets.

* Fix bug with regular expressions in minimongo. [#2817](https://github.com/meteor/meteor/issues/2817)

* Add READMEs for several core packages.

* Include protocols in URLs printed by `meteor deploy`.

* Improve error message for limited ordered observe. [#1643](https://github.com/meteor/meteor/issues/1643)

* Fix missing dependency on `random` in the `autoupdate` package. [#2892](https://github.com/meteor/meteor/issues/2892)

* Fix bug where all CSS would be removed from connected clients if a
  CSS-only change is made between local development server restarts or
  when deploying with `meteor deploy`.

* Increase height of the Google OAuth popup to the Google-recommended
  value.

* Fix the layout of the OAuth configuration dialog when used with
  Bootstrap.

* Allow build plugins to override the 'bare' option on added source
  files. [#2834](https://github.com/meteor/meteor/issues/2834)

Patches by GitHub users DenisGorbachev, ecwyne, mitar, mquandalle,
Primigenus, svda, yauh, and zol.


## v0.9.4.1, 2014-12-09 (backport)

* Fix a security issue in allow/deny rules that could result in data
  loss. If your app uses allow/deny rules, or uses packages that use
  allow/deny rules, we recommend that you update immediately.
  Backport from 1.0.1.


## v0.9.4, 2014-10-13

### New Features

* The new `meteor debug` command and `--debug-port` command line option
  to `meteor run` allow you to easily use node-inspector to debug your
  server-side code. Add a `debugger` statement to your code to create a
  breakpoint.

* Add new a `meteor run --test` command that runs
  [Velocity](https://github.com/meteor-velocity/velocity) tests in your
  app .

* Add new callbacks `Accounts.onResetPasswordLink`,
  `Accounts.onEnrollmentLink`, and `Accounts.onEmailVerificationLink`
  that make it easier to build custom user interfaces on top of the
  accounts system. These callbacks should be registered before
  `Meteor.startup` fires, and will be called if the URL matches a link
  in an email sent by `Accounts.resetPassword`, etc. See
  https://docs.meteor.com/#Accounts-onResetPasswordLink.

* A new configuration file for mobile apps,
  `<APP>/mobile-config.js`. This allows you to set app metadata, icons,
  splash screens, preferences, and PhoneGap/Cordova plugin settings
  without needing a `cordova_build_override` directory. See
  https://docs.meteor.com/#mobileconfigjs.


### API Changes

* Rename `{{> UI.dynamic}}` to `{{> Template.dynamic}}`, and likewise
  with `UI.contentBlock` and `UI.elseBlock`. The UI namespace is no
  longer used anywhere except for backwards compatibility.

* Deprecate the `Template.someTemplate.myHelper = ...` syntax in favor
  of `Template.someTemplate.helpers(...)`.  Using the older syntax still
  works, but prints a deprecation warning to the console.

* `Package.registerBuildPlugin` its associated functions have been added
  to the public API, cleaned up, and documented. The new function is
  identical to the earlier _transitional_registerBuildPlugin except for
  minor backwards-compatible API changes. See
  https://docs.meteor.com/#Package-registerBuildPlugin

* Rename the `showdown` package to `markdown`.

* Deprecate the `amplify`, `backbone`, `bootstrap`, and `d3` integration
  packages in favor of community alternatives.  These packages will no
  longer be maintained by MDG.


### Tool Changes

* Improved output from `meteor build` to make it easier to publish
  mobile apps to the App Store and Play Store. See the wiki pages for
  instructions on how to publish your
  [iOS](https://github.com/meteor/meteor/wiki/How-to-submit-your-iOS-app-to-App-Store)
  and
  [Android](https://github.com/meteor/meteor/wiki/How-to-submit-your-Android-app-to-Play-Store)
  apps.

* Packages can now be marked as debug-mode only by adding `debugOnly:
  true` to `Package.describe`. Debug-only packages are not included in
  the app when it is bundled for production (`meteor build` or `meteor
  run --production`). This allows package authors to build packages
  specifically for testing and debugging without increasing the size of
  the resulting app bundle or causing apps to ship with debug
  functionality built in.

* Rework the process for installing mobile development SDKs. There is
  now a `meteor install-sdk` command that automatically install what
  software it can and points to documentation for the parts that
  require manual installation.

* The `.meteor/cordova-platforms` file has been renamed to
  `.meteor/platforms` and now includes the default `server` and
  `browser` platforms. The default platforms can't currently be removed
  from a project, though this will be possible in the future. The old
  file will be automatically migrated to the new one when the app is run
  with Meteor 0.9.4 or above.

* The `unipackage.json` file inside downloaded packages has been renamed
  to `isopack.json` and has an improved forwards-compatible format. To
  maintain backwards compatibility with previous releases, packages will
  be built with both files.

* The local package metadata cache now uses SQLite, which is much faster
  than the previous implementation. This improves `meteor` command line
  tool startup time.

* The constraint solver used by the client to find compatible versions
  of packages is now much faster.

* The `--port` option to `meteor run` now requires a numeric port
  (e.g. `meteor run --port example.com` is no longer valid).

* The `--mobile-port` option `meteor run` has been reworked. The option
  is now `--mobile-server` in `meteor run` and `--server` in `meteor
  build`. `--server` is required for `meteor build` in apps with mobile
  platforms installed. `--mobile-server` defaults to an automatically
  detected IP address on port 3000, and `--server` requires a hostname
  but defaults to port 80 if a port is not specified.

* Operations that take longer than a few seconds (e.g. downloading
  packages, installing the Android SDK, etc) now show a progress bar.

* Complete support for using an HTTP proxy in the `meteor` command line
  tool. Now all DDP connections can work through a proxy.  Use the standard
  `http_proxy` environment variable to specify your proxy endpoint.  [#2515](https://github.com/meteor/meteor/issues/2515)


### Bug Fixes

* Fix behavior of ROOT_URL with path ending in `/`.

* Fix source maps when using a ROOT_URL with a path. [#2627](https://github.com/meteor/meteor/issues/2627)

* Change the mechanism that the Meteor tool uses to clean up app server
  processes. The new mechanism is more resilient to slow app bundles and
  other CPU-intensive tasks. [#2536](https://github.com/meteor/meteor/issues/2536), [#2588](https://github.com/meteor/meteor/issues/2588).


Patches by GitHub users cryptoquick, Gaelan, jperl, meonkeys, mitar,
mquandalle, prapicault, pscanf, richguan, rick-golden-healthagen,
rissem, rosh93, rzymek, and timoabend


## v0.9.3.1, 2014-09-30

* Don't crash when failing to contact the package server. [#2713](https://github.com/meteor/meteor/issues/2713)

* Allow more than one dash in package versions. [#2715](https://github.com/meteor/meteor/issues/2715)


## v0.9.3, 2014-09-25

### More Package Version Number Flexibility

* Packages now support relying on multiple major versions of their
  dependencies (eg `blaze@1.0.0 || 2.0.0`). Additionally, you can now
  call `api.versionsFrom(<release>)` multiple times, or with an array
  (eg `api.versionsFrom([<release1>, <release2>])`. Meteor will
  interpret this to mean that the package will work with packages from
  all the listed releases.

* Support for "wrapped package" version numbers. There is now a `_` field
  in version numbers. The `_` field must be an integer, and versions with
  the `_` are sorted after versions without. This allows using the
  upstream version number as the Meteor package version number and being
  able to publish multiple version of the Meteor package (e.g.
  `jquery@1.11.1_2`).

Note: packages using the `||` operator or the `_` symbol in their
versions or dependencies will be invisible to pre-0.9.3 users. Meteor
versions 0.9.2 and before do not understand the new version formats and
will not be able to use versions of packages that use the new features.


### Other Command-line Tool Improvements

* More detailed constraint solver output. Meteor now tells you which
  constraints prevent upgrading or adding new packages. This will make
  it much easier to update your app to new versions.

* Better handling of pre-release versions (e.g. versions with
  `-`). Pre-release packages will now be included in an app if and only
  if there is no way to meet the app's constraints without using a
  pre-release package.

* Add `meteor admin set-unmigrated` to allow maintainers to hide
  pre-0.9.0 packages in `meteor search` and `meteor show`. This will not
  stop users from continuing to use the package, but it helps prevent
  new users from finding old non-functional packages.

* Progress bars for time-intensive operations, like downloading large
  packages.


### Other Changes

* Officially support `Meteor.wrapAsync` (renamed from
  `Meteor._wrapAsync`). Additionally, `Meteor.wrapAsync` now lets you
  pass an object to bind as `this` in the wrapped call. See
  https://docs.meteor.com/#meteor_wrapasync.

* The `reactive-dict` package now allows an optional name argument to
  enable data persistence during hot code push.


Patches by GitHub users evliu, meonkeys, mitar, mizzao, mquandalle,
prapicault, waitingkuo, wulfmeister.



## v0.9.2.2, 2014-09-17

* Fix regression in 0.9.2 that prevented some users from accessing the
  Meteor development server in their browser. Specifically, 0.9.2
  unintentionally changed the development mode server's default bind
  host to localhost instead of 0.0.0.0. [#2596](https://github.com/meteor/meteor/issues/2596)


## v0.9.2.1, 2014-09-15

* Fix versions of packages that were published with `-cordova` versions
  in 0.9.2 (appcache, fastclick, htmljs, logging, mobile-status-bar,
  routepolicy, webapp-hashing).


## v0.9.2, 2014-09-15

This release contains our first support for building mobile apps in
Meteor, for both iOS and Android. This support comes via an
integration with Apache's Cordova/PhoneGap project.

  * You can use Cordova/PhoneGap packages in your application or inside
    a Meteor package to access a device's native functions directly from
    JavaScript code.
  * The `meteor add-platform` and `meteor run` commands now let you
    launch the app in the iOS or Android simulator or run it on an
    attached hardware device.
  * This release extends hot code push to support live updates into
    installed native apps.
  * The `meteor bundle` command has been renamed to `meteor build` and
    now outputs build projects for the mobile version of the targeted
    app.
  * See
    https://github.com/meteor/meteor/wiki/Meteor-Cordova-Phonegap-integration
    for more information about how to get started building mobile apps
    with Meteor.

* Better mobile support for OAuth login: you can now use a
  redirect-based flow inside UIWebViews, and the existing popup-based
  flow has been adapted to work in Cordova/PhoneGap apps.

#### Bug fixes and minor improvements

* Fix sorting on non-trivial keys in Minimongo. [#2439](https://github.com/meteor/meteor/issues/2439)

* Bug fixes and performance improvements for the package system's
  constraint solver.

* Improved error reporting for misbehaving oplog observe driver. [#2033](https://github.com/meteor/meteor/issues/2033) [#2244](https://github.com/meteor/meteor/issues/2244)

* Drop deprecated source map linking format used for older versions of
  Firefox.  [#2385](https://github.com/meteor/meteor/issues/2385)

* Allow Meteor tool to run from a symlink. [#2462](https://github.com/meteor/meteor/issues/2462)

* Assets added via a plugin are no longer considered source files. [#2488](https://github.com/meteor/meteor/issues/2488)

* Remove support for long deprecated `SERVER_ID` environment
  variable. Use `AUTOUPDATE_VERSION` instead.

* Fix bug in reload-safetybelt package that resulted in reload loops in
  Chrome with cookies disabled.

* Change the paths for static assets served from packages. The `:`
  character is replaced with the `_` character in package names so as to
  allow serving on mobile devices and ease operation on Windows. For
  example, assets from the `abc:bootstrap` package are now served at
  `/packages/abc_bootstrap` instead of `/packages/abc:bootstrap`.

* Also change the paths within a bundled Meteor app to allow for
  different client architectures (eg mobile). For example,
  `bundle/programs/client` is now `bundle/programs/web.browser`.


Patches by GitHub users awwx, mizzao, and mquandalle.



## v0.9.1.1, 2014-09-06

* Fix backwards compatibility for packages that had weak dependencies
  on packages renamed in 0.9.1 (`ui`, `deps`, `livedata`). [#2521](https://github.com/meteor/meteor/issues/2521)

* Fix error when using the `reactive-dict` package without the `mongo`
  package.


## v0.9.1, 2014-09-04

#### Organizations in Meteor developer accounts

Meteor 0.9.1 ships with organizations support in Meteor developer
accounts. Organizations are teams of users that make it easy to
collaborate on apps and packages.

Create an organization at
https://www.meteor.com/account-settings/organizations. Run the `meteor
authorized` command in your terminal to give an organization
permissions to your apps. To add an organization as a maintainer of
your packages, use the `meteor admin maintainers` command. You can
also publish packages with an organization's name in the package name
prefix instead of your own username.


#### One backwards incompatible change for templates

* Templates can no longer be named "body" or "instance".

#### Backwards compatible Blaze API changes

* New public and documented APIs:
  * `Blaze.toHTMLWithData()`
  * `Template.currentData()`
  * `Blaze.getView()`
  * `Template.parentData()` (previously `UI._parentData()`)
  * `Template.instance()` (previously `UI._templateInstance()`)
  * `Template.body` (previously `UI.body`)
  * `new Template` (previously `Template.__create__`)
  * `Blaze.getData()` (previously `UI.getElementData`, or `Blaze.getCurrentData` with no arguments)

* Deprecate the `ui` package. Instead, use the `blaze` package. The
  `UI` and `Blaze` symbols are now the same.

* Deprecate `UI.insert`. `UI.render` and `UI.renderWithData` now
  render a template and place it in the DOM.

* Add an underscore to some undocumented Blaze APIs to make them
  internal. Notably: `Blaze._materializeView`, `Blaze._createView`,
  `Blaze._toText`, `Blaze._destroyView`, `Blaze._destroyNode`,
  `Blaze._withCurrentView`, `Blaze._DOMBackend`,
  `Blaze._TemplateWith`

* Document Views. Views are the machinery powering DOM updates in
  Blaze.

* Expose `view` property on template instances.

#### Backwards compatible renames

* Package renames
  * `livedata` -> `ddp`
  * `mongo-livedata` -> `mongo`
  * `standard-app-packages` -> `meteor-platform`
* Symbol renames
  * `Meteor.Collection` -> `Mongo.Collection`
  * `Meteor.Collection.Cursor` -> `Mongo.Cursor`
  * `Meteor.Collection.ObjectID` -> `Mongo.ObjectID`
  * `Deps` -> `Tracker`

#### Other

* Add `reactive-var` package. Lets you define a single reactive
  variable, like a single key in `Session`.

* Don't throw an exception in Chrome when cookies and local storage
  are blocked.

* Bump DDP version to "1". Clients connecting with version "pre1" or
  "pre2" should still work.

* Allow query parameters in OAuth1 URLs. [#2404](https://github.com/meteor/meteor/issues/2404)

* Fix `meteor list` if not all packages on server. Fixes [#2468](https://github.com/meteor/meteor/issues/2468)

Patch by GitHub user mitar.


## v0.9.0.1, 2014-08-27

* Fix issues preventing hot code reload from automatically reloading webapps in
  two cases: when the old app was a pre-0.9.0 app, and when the app used
  appcache. (In both cases, an explicit reload still worked.)

* Fix publishing packages containing a plugin with platform-specific code but
  no platform-specific code in the main package.

* Fix `meteor add package@version` when the package was already added with a
  different version constraint.

* Improve treatment of pre-release packages (packages with a dash in their
  version). Guarantee that they will not be chosen by the constraint solver
  unless explicitly requested.  `meteor list` won't suggest that you update to
  them.

* Fix slow spiderable executions.

* Fix dev-mode client-only restart when client files changed very soon after
  server restart.

* Fix stack trace on `meteor add` constraint solver failure.

* Fix "access-denied" stack trace when publishing packages.


## v0.9.0, 2014-08-26

Meteor 0.9.0 introduces the Meteor Package Server. Incorporating lessons from
our community's Meteorite tool, Meteor 0.9.0 allows users to develop and publish
Meteor packages to a central repository. The `meteor publish` command is used to
publish packages. Non-core packages can now be added with `meteor add`, and you
can specify version constraints on the packages you use. Binary packages can be
published for additional architectures with `meteor publish-for-arch`, which
allows cross-platform deploys and bundling.  You can search for packages with
`meteor search` and display information on them with `meteor show`, or you can
use the Atmosphere web interface developed by Percolate Studio at
https://atmospherejs.com/

See https://docs.meteor.com/#writingpackages and
https://docs.meteor.com/#packagejs for more details.

Other packaging-related changes:

* `meteor list` now lists the packages your app is using, which was formerly the
  behavior of `meteor list --using`. To search for packages you are not
  currently using, use `meteor search`.  The concept of an "internal" package
  (which did not show up in `meteor list`) no longer exists.

* To prepare a bundle created with `meteor bundle` for execution on a
  server, you now run `npm install` with no arguments instead of having
  to specify a few specific npm modules and their versions
  explicitly. See the README in the generated bundle for more details.

* All `under_score`-style `package.js` APIs (`Package.on_use`, `api.add_files`,
  etc) have been replaced with `camelCase` names (`Package.onUse`,
  `api.addFiles`, etc).  The old names continue to work for now.

* There's a new `archMatching` option to `Plugin.registerSourceHandler`, which
  should be used by any plugin whose output is only for the client or only for
  the server (eg, CSS and HTML templating packages); this allows Meteor to avoid
  restarting the server when files processed by these plugins change.

Other changes:

* When running your app with the local development server, changes that only
  affect the client no longer require restarting the server.  Changes that only
  affect CSS no longer require the browser to refresh the page, both in local
  development and in some production environments.  [#490](https://github.com/meteor/meteor/issues/490)

* When a call to `match` fails in a method or subscription, log the
  failure on the server. (This matches the behavior described in our docs)

* The `appcache` package now defaults to functioning on all browsers
  that support the AppCache API, rather than a whitelist of browsers.
  The main effect of this change is that `appcache` is now enabled by
  default on Firefox, because Firefox no longer makes a confusing
  popup. You can still disable individual browsers with
  `AppCache.config`.  [#2241](https://github.com/meteor/meteor/issues/2241)

* The `forceApprovalPrompt` option can now be specified in `Accounts.ui.config`
  in addition to `Meteor.loginWithGoogle`.  [#2149](https://github.com/meteor/meteor/issues/2149)

* Don't leak websocket clients in server-to-server DDP in some cases (and fix
  "Got open from inactive client"
  error). https://github.com/faye/websocket-driver-node/pull/8

* Updated OAuth url for login with Meetup.

* Allow minimongo `changed` callbacks to mutate their `oldDocument`
  argument. [#2231](https://github.com/meteor/meteor/issues/2231)

* Fix upsert called from client with no callback.  [#2413](https://github.com/meteor/meteor/issues/2413)

* Avoid a few harmless exceptions in OplogObserveDriver.

* Refactor `observe-sequence` package.

* Fix `spiderable` race condition.

* Re-apply our fix of NPM bug https://github.com/npm/npm/issues/3265 which got
  accidentally reverted upstream.

* Workaround for a crash in recent Safari
  versions. https://github.com/meteor/meteor/commit/e897539adb

* Upgraded dependencies:
  - less: 1.7.4 (from 1.7.1)
  - tar: 1.0.1 (from 0.1.19)
  - fstream: 1.0.2 (from 0.1.25)

Patches by GitHub users Cangit, dandv, ImtiazMajeed, MaximDubrovin, mitar,
mquandalle, rcy, RichardLitt, thatneat, and twhy.


## v0.8.3.1, 2014-12-09 (backport)

* Fix a security issue in allow/deny rules that could result in data
  loss. If your app uses allow/deny rules, or uses packages that use
  allow/deny rules, we recommend that you update immediately.
  Backport from 1.0.1.


## v0.8.3, 2014-07-29

#### Blaze

* Refactor Blaze to simplify internals while preserving the public
  API. `UI.Component` has been replaced with `Blaze.View.`

* Fix performance issues and memory leaks concerning event handlers.

* Add `UI.remove`, which removes a template after `UI.render`/`UI.insert`.

* Add `this.autorun` to the template instance, which is like `Deps.autorun`
  but is automatically stopped when the template is destroyed.

* Create `<a>` tags as SVG elements when they have `xlink:href`
  attributes. (Previously, `<a>` tags inside SVGs were never created as
  SVG elements.)  [#2178](https://github.com/meteor/meteor/issues/2178)

* Throw an error in `{{foo bar}}` if `foo` is missing or not a function.

* Cursors returned from template helpers for #each should implement
  the `observeChanges` method and don't have to be Minimongo cursors
  (allowing new custom data stores for Blaze like Miniredis).

* Remove warnings when {{#each}} iterates over a list of strings,
  numbers, or other items that contains duplicates.  [#1980](https://github.com/meteor/meteor/issues/1980)

#### Meteor Accounts

* Fix regression in 0.8.2 where an exception would be thrown if
  `Meteor.loginWithPassword` didn't have a callback. Callbacks to
  `Meteor.loginWithPassword` are now optional again.  [#2255](https://github.com/meteor/meteor/issues/2255)

* Fix OAuth popup flow in mobile apps that don't support
  `window.opener`.  [#2302](https://github.com/meteor/meteor/issues/2302)

* Fix "Email already exists" error with MongoDB 2.6.  [#2238](https://github.com/meteor/meteor/issues/2238)


#### mongo-livedata and minimongo

* Fix performance issue where a large batch of oplog updates could block
  the node event loop for long periods.  [#2299](https://github.com/meteor/meteor/issues/2299).

* Fix oplog bug resulting in error message "Buffer inexplicably empty".  [#2274](https://github.com/meteor/meteor/issues/2274)

* Fix regression from 0.8.2 that caused collections to appear empty in
  reactive `findOne()` or `fetch` queries that run before a mutator
  returns.  [#2275](https://github.com/meteor/meteor/issues/2275)


#### Miscellaneous

* Stop including code by default that automatically refreshes the page
  if JavaScript and CSS don't load correctly. While this code is useful
  in some multi-server deployments, it can cause infinite refresh loops
  if there are errors on the page. Add the `reload-safetybelt` package
  to your app if you want to include this code.

* On the server, `Meteor.startup(c)` now calls `c` immediately if the
  server has already started up, matching the client behavior.  [#2239](https://github.com/meteor/meteor/issues/2239)

* Add support for server-side source maps when debugging with
  `node-inspector`.

* Add `WebAppInternals.addStaticJs()` for adding static JavaScript code
  to be served in the app, inline if allowed by `browser-policy`.

* Make the `tinytest/run` method return immediately, so that `wait`
  method calls from client tests don't block on server tests completing.

* Log errors from method invocations on the client if there is no
  callback provided.

* Upgraded dependencies:
  - node: 0.10.29 (from 0.10.28)
  - less: 1.7.1 (from 1.6.1)

Patches contributed by GitHub users Cangit, cmather, duckspeaker, zol.


## v0.8.2, 2014-06-23

#### Meteor Accounts

* Switch `accounts-password` to use bcrypt to store passwords on the
  server. (Previous versions of Meteor used a protocol called SRP.)
  Users will be transparently transitioned when they log in. This
  transition is one-way, so you cannot downgrade a production app once
  you upgrade to 0.8.2. If you are maintaining an authenticating DDP
  client:
     - Clients that use the plaintext password login handler (i.e. call
       the `login` method with argument `{ password: <plaintext
       password> }`) will continue to work, but users will not be
       transitioned from SRP to bcrypt when logging in with this login
       handler.
     - Clients that use SRP will no longer work. These clients should
       instead directly call the `login` method, as in
       `Meteor.loginWithPassword`. The argument to the `login` method
       can be either:
         - `{ password: <plaintext password> }`, or
         - `{ password: { digest: <password hash>, algorithm: "sha-256" } }`,
           where the password hash is the hex-encoded SHA256 hash of the
           plaintext password.

* Show the display name of the currently logged-in user after following
  an email verification link or a password reset link in `accounts-ui`.

* Add a `userEmail` option to `Meteor.loginWithMeteorDeveloperAccount`
  to pre-fill the user's email address in the OAuth popup.

* Ensure that the user object has updated token information before
  it is passed to email template functions. [#2210](https://github.com/meteor/meteor/issues/2210)

* Export the function that serves the HTTP response at the end of an
  OAuth flow as `OAuth._endOfLoginResponse`. This function can be
  overridden to make the OAuth popup flow work in certain mobile
  environments where `window.opener` is not supported.

* Remove support for OAuth redirect URLs with a `redirect` query
  parameter. This OAuth flow was never documented and never fully
  worked.


#### Blaze

* Blaze now tracks individual CSS rules in `style` attributes and won't
  overwrite changes to them made by other JavaScript libraries.

* Add `{{> UI.dynamic}}` to make it easier to dynamically render a
  template with a data context.

* Add `UI._templateInstance()` for accessing the current template
  instance from within a block helper.

* Add `UI._parentData(n)` for accessing parent data contexts from
  within a block helper.

* Add preliminary API for registering hooks to run when Blaze intends to
  insert, move, or remove DOM elements. For example, you can use these
  hooks to animate nodes as they are inserted, moved, or removed. To use
  them, you can set the `_uihooks` property on a container DOM
  element. `_uihooks` is an object that can have any subset of the
  following three properties:

    - `insertElement: function (node, next)`: called when Blaze intends
      to insert the DOM element `node` before the element `next`
    - `moveElement: function (node, next)`: called when Blaze intends to
      move the DOM element `node` before the element `next`
    - `removeElement: function (node)`: called when Blaze intends to
      remove the DOM element `node`

    Note that when you set one of these functions on a container
    element, Blaze will not do the actual operation; it's your
    responsibility to actually insert, move, or remove the node (by
    calling `$(node).remove()`, for example).

* The `findAll` method on template instances now returns a vanilla
  array, not a jQuery object. The `$` method continues to
  return a jQuery object. [#2039](https://github.com/meteor/meteor/issues/2039)

* Fix a Blaze memory leak by cleaning up event handlers when a template
  instance is destroyed. [#1997](https://github.com/meteor/meteor/issues/1997)

* Fix a bug where helpers used by {{#with}} were still re-running when
  their reactive data sources changed after they had been removed from
  the DOM.

* Stop not updating form controls if they're focused. If a field is
  edited by one user while another user is focused on it, it will just
  lose its value but maintain its focus. [#1965](https://github.com/meteor/meteor/issues/1965)

* Add `_nestInCurrentComputation` option to `UI.render`, fixing a bug in
  {{#each}} when an item is added inside a computation that subsequently
  gets invalidated. [#2156](https://github.com/meteor/meteor/issues/2156)

* Fix bug where "=" was not allowed in helper arguments. [#2157](https://github.com/meteor/meteor/issues/2157)

* Fix bug when a template tag immediately follows a Spacebars block
  comment. [#2175](https://github.com/meteor/meteor/issues/2175)


#### Command-line tool

* Add --directory flag to `meteor bundle`. Setting this flag outputs a
  directory rather than a tarball.

* Speed up updates of NPM modules by upgrading Node to include our fix for
  https://github.com/npm/npm/issues/3265 instead of passing `--force` to
  `npm install`.

* Always rebuild on changes to npm-shrinkwrap.json files.  [#1648](https://github.com/meteor/meteor/issues/1648)

* Fix uninformative error message when deploying to long hostnames. [#1208](https://github.com/meteor/meteor/issues/1208)

* Increase a buffer size to avoid failing when running MongoDB due to a
  large number of processes running on the machine, and fix the error
  message when the failure does occur. [#2158](https://github.com/meteor/meteor/issues/2158)

* Clarify a `meteor mongo` error message when using the MONGO_URL
  environment variable. [#1256](https://github.com/meteor/meteor/issues/1256)


#### Testing

* Run server tests from multiple clients serially instead of in
  parallel. This allows testing features that modify global server
  state.  [#2088](https://github.com/meteor/meteor/issues/2088)


#### Security

* Add Content-Type headers on JavaScript and CSS resources.

* Add `X-Content-Type-Options: nosniff` header to
  `browser-policy-content`'s default policy. If you are using
  `browser-policy-content` and you don't want your app to send this
  header, then call `BrowserPolicy.content.allowContentTypeSniffing()`.

* Use `Meteor.absoluteUrl()` to compute the redirect URL in the `force-ssl`
  package (instead of the host header).


#### Miscellaneous

* Allow `check` to work on the server outside of a Fiber. [#2136](https://github.com/meteor/meteor/issues/2136)

* EJSON custom type conversion functions should not be permitted to yield. [#2136](https://github.com/meteor/meteor/issues/2136)

* The legacy polling observe driver handles errors communicating with MongoDB
  better and no longer gets "stuck" in some circumstances.

* Automatically rewind cursors before calls to `fetch`, `forEach`, or `map`. On
  the client, don't cache the return value of `cursor.count()` (consistently
  with the server behavior). `cursor.rewind()` is now a no-op. [#2114](https://github.com/meteor/meteor/issues/2114)

* Remove an obsolete hack in reporting line numbers for LESS errors. [#2216](https://github.com/meteor/meteor/issues/2216)

* Avoid exceptions when accessing localStorage in certain Internet
  Explorer configurations. [#1291](https://github.com/meteor/meteor/issues/1291), [#1688](https://github.com/meteor/meteor/issues/1688).

* Make `handle.ready()` reactively stop, where `handle` is a
  subscription handle.

* Fix an error message from `audit-argument-checks` after login.

* Make the DDP server send an error if the client sends a connect
  message with a missing or malformed `support` field. [#2125](https://github.com/meteor/meteor/issues/2125)

* Fix missing `jquery` dependency in the `amplify` package. [#2113](https://github.com/meteor/meteor/issues/2113)

* Ban inserting EJSON custom types as documents. [#2095](https://github.com/meteor/meteor/issues/2095)

* Fix incorrect URL rewrites in stylesheets. [#2106](https://github.com/meteor/meteor/issues/2106)

* Upgraded dependencies:
  - node: 0.10.28 (from 0.10.26)
  - uglify-js: 2.4.13 (from 2.4.7)
  - sockjs server: 0.3.9 (from 0.3.8)
  - websocket-driver: 0.3.4 (from 0.3.2)
  - stylus: 0.46.3 (from 0.42.3)

Patches contributed by GitHub users awwx, babenzele, Cangit, dandv,
ducdigital, emgee3, felixrabe, FredericoC, jbruni, kentonv, mizzao,
mquandalle, subhog, tbjers, tmeasday.


## v0.8.1.3, 2014-05-22

* Fix a security issue in the `spiderable` package. `spiderable` now
  uses the ROOT_URL environment variable instead of the Host header to
  determine which page to snapshot.

* Fix hardcoded Twitter URL in `oauth1` package. This fixes a regression
  in 0.8.0.1 that broke Atmosphere packages that do OAuth1
  logins. [#2154](https://github.com/meteor/meteor/issues/2154).

* Add `credentialSecret` argument to `Google.retrieveCredential`, which
  was forgotten in a previous release.

* Remove nonexistent `-a` and `-r` aliases for `--add` and `--remove` in
  `meteor help authorized`. [#2155](https://github.com/meteor/meteor/issues/2155)

* Add missing `underscore` dependency in the `oauth-encryption` package. [#2165](https://github.com/meteor/meteor/issues/2165)

* Work around IE8 bug that caused some apps to fail to render when
  minified. [#2037](https://github.com/meteor/meteor/issues/2037).


## v0.8.1.2, 2014-05-12

* Fix memory leak (introduced in 0.8.1) by making sure to unregister
  sessions at the server when they are closed due to heartbeat timeout.

* Add `credentialSecret` argument to `Google.retrieveCredential`,
  `Facebook.retrieveCredential`, etc., which is needed to use them as of
  0.8.1. [#2118](https://github.com/meteor/meteor/issues/2118)

* Fix 0.8.1 regression that broke apps using a `ROOT_URL` with a path
  prefix. [#2109](https://github.com/meteor/meteor/issues/2109)


## v0.8.1.1, 2014-05-01

* Fix 0.8.1 regression preventing clients from specifying `_id` on insert. [#2097](https://github.com/meteor/meteor/issues/2097)

* Fix handling of malformed URLs when merging CSS files. [#2103](https://github.com/meteor/meteor/issues/2103), [#2093](https://github.com/meteor/meteor/issues/2093)

* Loosen the checks on the `options` argument to `Collection.find` to
  allow undefined values.


## v0.8.1, 2014-04-30

#### Meteor Accounts

* Fix a security flaw in OAuth1 and OAuth2 implementations. If you are
  using any OAuth accounts packages (such as `accounts-google` or
  `accounts-twitter`), we recommend that you update immediately and log
  out your users' current sessions with the following MongoDB command:

    $ db.users.update({}, { $set: { 'services.resume.loginTokens': [] } }, { multi: true });

* OAuth redirect URLs are now required to be on the same origin as your app.

* Log out a user's other sessions when they change their password.

* Store pending OAuth login results in the database instead of
  in-memory, so that an OAuth flow succeeds even if different requests
  go to different server processes.

* When validateLoginAttempt callbacks return false, don't override a more
  specific error message.

* Add `Random.secret()` for generating security-critical secrets like
  login tokens.

* `Meteor.logoutOtherClients` now calls the user callback when other
  login tokens have actually been removed from the database, not when
  they have been marked for eventual removal.  [#1915](https://github.com/meteor/meteor/issues/1915)

* Rename `Oauth` to `OAuth`.  `Oauth` is now an alias for backwards
  compatibility.

* Add `oauth-encryption` package for encrypting sensitive account
  credentials in the database.

* A validate login hook can now override the exception thrown from
  `beginPasswordExchange` like it can for other login methods.

* Remove an expensive observe over all users in the `accounts-base`
  package.


#### Blaze

* Disallow `javascript:` URLs in URL attribute values by default, to
  help prevent cross-site scripting bugs. Call
  `UI._allowJavascriptUrls()` to allow them.

* Fix `UI.toHTML` on templates containing `{{#with}}`.

* Fix `{{#with}}` over a data context that is mutated.  [#2046](https://github.com/meteor/meteor/issues/2046)

* Clean up autoruns when calling `UI.toHTML`.

* Properly clean up event listeners when removing templates.

* Add support for `{{!-- block comments --}}` in Spacebars. Block comments may
  contain `}}`, so they are more useful than `{{! normal comments}}` for
  commenting out sections of Spacebars templates.

* Don't dynamically insert `<tbody>` tags in reactive tables

* When handling a custom jQuery event, additional arguments are
  no longer lost -- they now come after the template instance
  argument.  [#1988](https://github.com/meteor/meteor/issues/1988)


#### DDP and MongoDB

* Extend latency compensation to support an arbitrary sequence of
  inserts in methods.  Previously, documents created inside a method
  stub on the client would eventually be replaced by new documents
  from the server, causing the screen to flicker.  Calling `insert`
  inside a method body now generates the same ID on the client (inside
  the method stub) and on the server.  A sequence of inserts also
  generates the same sequence of IDs.  Code that wants a random stream
  that is consistent between method stub and real method execution can
  get one with `DDP.randomStream`.
  https://trello.com/c/moiiS2rP/57-pattern-for-creating-multiple-database-records-from-a-method

* The document passed to the `insert` callback of `allow` and `deny` now only
  has a `_id` field if the client explicitly specified one; this allows you to
  use `allow`/`deny` rules to prevent clients from specifying their own
  `_id`. As an exception, `allow`/`deny` rules with a `transform` always have an
  `_id`.

* DDP now has an implementation of bidirectional heartbeats which is consistent
  across SockJS and websocket transports. This enables connection keepalive and
  allows servers and clients to more consistently and efficiently detect
  disconnection.

* The DDP protocol version number has been incremented to "pre2" (adding
  randomSeed and heartbeats).

* The oplog observe driver handles errors communicating with MongoDB
  better and knows to re-poll all queries after a MongoDB failover.

* Fix bugs involving mutating DDP method arguments.


#### meteor command-line tool

* Move boilerplate HTML from tools to webapp.  Change internal
  `Webapp.addHtmlAttributeHook` API.

* Add `meteor list-sites` command for listing the sites that you have
  deployed to meteor.com with your Meteor developer account.

* Third-party template languages can request that their generated source loads
  before other JavaScript files, just like *.html files, by passing the
  isTemplate option to Plugin.registerSourceHandler.

* You can specify a particular interface for the dev mode runner to bind to with
  `meteor -p host:port`.

* Don't include proprietary tar tags in bundle tarballs.

* Convert relative URLs to absolute URLs when merging CSS files.


#### Upgraded dependencies

* Node.js from 0.10.25 to 0.10.26.
* MongoDB driver from 1.3.19 to 1.4.1
* stylus: 0.42.3 (from 0.42.2)
* showdown: 0.3.1
* css-parse: an unreleased version (from 1.7.0)
* css-stringify: an unreleased version (from 1.4.1)


Patches contributed by GitHub users aldeed, apendua, arbesfeld, awwx, dandv,
davegonzalez, emgee3, justinsb, mquandalle, Neftedollar, Pent, sdarnell,
and timhaines.


## v0.8.0.1, 2014-04-21

* Fix security flaw in OAuth1 implementation. Clients can no longer
  choose the callback_url for OAuth1 logins.


## v0.8.0, 2014-03-27

Meteor 0.8.0 introduces Blaze, a total rewrite of our live templating engine,
replacing Spark. Advantages of Blaze include:

  * Better interoperability with jQuery plugins and other techniques which
    directly manipulate the DOM
  * More fine-grained updates: only the specific elements or attributes that
    change are touched rather than the entire template
  * A fully documented templating language
  * No need for the confusing `{{#constant}}`, `{{#isolate}}`, and `preserve`
    directives
  * Uses standard jQuery delegation (`.on`) instead of our custom implementation
  * Blaze supports live SVG templates that work just like HTML templates

See
[the Using Blaze wiki page](https://github.com/meteor/meteor/wiki/Using-Blaze)
for full details on upgrading your app to 0.8.0.  This includes:

* The `Template.foo.rendered` callback is now only called once when the template
  is rendered, rather than repeatedly as it is "re-rendered", because templates
  now directly update changed data instead of fully re-rendering.

* The `accounts-ui` login buttons are now invoked as a `{{> loginButtons}}`
  rather than as `{{loginButtons}}`.

* Previous versions of Meteor used a heavily modified version of the Handlebars
  templating language. In 0.8.0, we've given it its own name: Spacebars!
  Spacebars has an
  [explicit specification](https://github.com/meteor/meteor/blob/devel/packages/spacebars/README.md)
  instead of being defined as a series of changes to Handlebars. There are some
  incompatibilities with our previous Handlebars fork, such as a
  [different way of specifying dynamic element attributes](https://github.com/meteor/meteor/blob/devel/packages/spacebars/README.md#in-attribute-values)
  and a
  [new way of defining custom block helpers](https://github.com/meteor/meteor/blob/devel/packages/spacebars/README.md#custom-block-helpers).

* Your template files must consist of
  [well-formed HTML](https://github.com/meteor/meteor/blob/devel/packages/spacebars/README.md#html-dialect). Invalid
  HTML is now a compilation failure.  (There is a current limitation in our HTML
  parser such that it does not support
  [omitting end tags](http://www.w3.org/TR/html5/syntax.html#syntax-tag-omission)
  on elements such as `<P>` and `<LI>`.)

* `Template.foo` is no longer a function. It is instead a
  "component". Components render to an intermediate representation of an HTML
  tree, not a string, so there is no longer an easy way to render a component to
  a static HTML string.

* `Meteor.render` and `Spark.render` have been removed. Use `UI.render` and
  `UI.insert` instead.

* The `<body>` tag now defines a template just like the `<template>` tag, which
  can have helpers and event handlers.  Define them directly on the object
  `UI.body`.

* Previous versions of Meteor shipped with a synthesized `tap` event,
  implementing a zero-delay click event on mobile browsers. Unfortunately, this
  event never worked very well. We're eliminating it. Instead, use one of the
  excellent third party solutions.

* The `madewith` package (which supported adding a badge to your website
  displaying its score from http://madewith.meteor.com/) has been removed, as it
  is not compatible with the new version of that site.

* The internal `spark`, `liverange`, `universal-events`, and `domutils` packages
  have been removed.

* The `Handlebars` namespace has been deprecated.  `Handlebars.SafeString` is
  now `Spacebars.SafeString`, and `Handlebars.registerHelper` is now
  `UI.registerHelper`.

Patches contributed by GitHub users cmather and mart-jansink.


## v0.7.2.3, 2014-12-09 (backport)

* Fix a security issue in allow/deny rules that could result in data
  loss. If your app uses allow/deny rules, or uses packages that use
  allow/deny rules, we recommend that you update immediately.
  Backport from 1.0.1.

## v0.7.2.2, 2014-04-21 (backport)

* Fix a security flaw in OAuth1 and OAuth2 implementations.
  Backport from 0.8.1; see its entry for recommended actions to take.

## v0.7.2.1, 2014-04-30 (backport)

* Fix security flaw in OAuth1 implementation. Clients can no longer
  choose the callback_url for OAuth1 logins.
  Backport from 0.8.0.1.

## v0.7.2, 2014-03-18

* Support oplog tailing on queries with the `limit` option. All queries
  except those containing `$near` or `$where` selectors or the `skip`
  option can now be used with the oplog driver.

* Add hooks to login process: `Accounts.onLogin`,
  `Accounts.onLoginFailure`, and `Accounts.validateLoginAttempt`. These
  functions allow for rate limiting login attempts, logging an audit
  trail, account lockout flags, and more. See:
  http://docs.meteor.com/#accounts_validateloginattempt [#1815](https://github.com/meteor/meteor/issues/1815)

* Change the `Accounts.registerLoginHandler` API for custom login
  methods. Login handlers now require a name and no longer have to deal
  with generating resume tokens. See
  https://github.com/meteor/meteor/blob/devel/packages/accounts-base/accounts_server.js
  for details. OAuth based login handlers using the
  `Oauth.registerService` packages are not affected.

* Add support for HTML email in `Accounts.emailTemplates`.  [#1785](https://github.com/meteor/meteor/issues/1785)

* minimongo: Support `{a: {$elemMatch: {x: 1, $or: [{a: 1}, {b: 1}]}}}`  [#1875](https://github.com/meteor/meteor/issues/1875)

* minimongo: Support `{a: {$regex: '', $options: 'i'}}`  [#1874](https://github.com/meteor/meteor/issues/1874)

* minimongo: Fix sort implementation with multiple sort fields which each look
  inside an array. eg, ensure that with sort key `{'a.x': 1, 'a.y': 1}`, the
  document `{a: [{x: 0, y: 4}]}` sorts before
  `{a: [{x: 0, y: 5}, {x: 1, y: 3}]}`, because the 3 should not be used as a
  tie-breaker because it is not "next to" the tied 0s.

* minimongo: Fix sort implementation when selector and sort key share a field,
  that field matches an array in the document, and only some values of the array
  match the selector. eg, ensure that with sort key `{a: 1}` and selector
  `{a: {$gt: 3}}`, the document `{a: [4, 6]}` sorts before `{a: [1, 5]}`,
  because the 1 should not be used as a sort key because it does not match the
  selector. (We only approximate the MongoDB behavior here by only supporting
  relatively selectors.)

* Use `faye-websocket` (0.7.2) npm module instead of `websocket` (1.0.8) for
  server-to-server DDP.

* Update Google OAuth package to use new `profile` and `email` scopes
  instead of deprecated URL-based scopes.  [#1887](https://github.com/meteor/meteor/issues/1887)

* Add `_throwFirstError` option to `Deps.flush`.

* Make `facts` package data available on the server as
  `Facts._factsByPackage`.

* Fix issue where `LESS` compilation error could crash the `meteor run`
  process.  [#1877](https://github.com/meteor/meteor/issues/1877)

* Fix crash caused by empty HTTP host header in `meteor run` development
  server.  [#1871](https://github.com/meteor/meteor/issues/1871)

* Fix hot code reload in private browsing mode in Safari.

* Fix appcache size calculation to avoid erronious warnings. [#1847](https://github.com/meteor/meteor/issues/1847)

* Remove unused `Deps._makeNonReactive` wrapper function. Call
  `Deps.nonreactive` directly instead.

* Avoid setting the `oplogReplay` on non-oplog collections. Doing so
  caused mongod to crash.

* Add startup message to `test-in-console` to ease automation. [#1884](https://github.com/meteor/meteor/issues/1884)

* Upgraded dependencies
  - amplify: 1.1.2 (from 1.1.0)

Patches contributed by GitHub users awwx, dandv, queso, rgould, timhaines, zol


## v0.7.1.2, 2014-02-27

* Fix bug in tool error handling that caused `meteor` to crash on Mac
  OSX when no computer name is set.

* Work around a bug that caused MongoDB to fail an assertion when using
  tailable cursors on non-oplog collections.


## v0.7.1.1, 2014-02-24

* Integrate with Meteor developer accounts, a new way of managing your
  meteor.com deployed sites. When you use `meteor deploy`, you will be
  prompted to create a developer account.
    - Once you've created a developer account, you can log in and out
      from the command line with `meteor login` and `meteor logout`.
    - You can claim legacy sites with `meteor claim`. This command will
      prompt you for your site password if you are claiming a
      password-protected site; after claiming it, you will not need to
      enter the site password again.
    - You can add or remove authorized users, and view the list of
      authorized users, for a site with `meteor authorized`.
    - You can view your current username with `meteor whoami`.
    - This release also includes the `accounts-meteor-developer` package
      for building Meteor apps that allow users to log in with their own
      developer accounts.

* Improve the oplog tailing implementation for getting real-time database
  updates from MongoDB.
    - Add support for all operators except `$where` and `$near`. Limit and
      skip are not supported yet.
    - Add optimizations to avoid needless data fetches from MongoDB.
    - Fix an error ("Cannot call method 'has' of null") in an oplog
      callback. [#1767](https://github.com/meteor/meteor/issues/1767)

* Add and improve support for minimongo operators.
  - Support `$comment`.
  - Support `obj` name in `$where`.
  - `$regex` matches actual regexps properly.
  - Improve support for `$nin`, `$ne`, `$not`.
  - Support using `{ $in: [/foo/, /bar/] }`. [#1707](https://github.com/meteor/meteor/issues/1707)
  - Support `{$exists: false}`.
  - Improve type-checking for selectors.
  - Support `{x: {$elemMatch: {$gt: 5}}}`.
  - Match Mongo's behavior better when there are arrays in the document.
  - Support `$near` with sort.
  - Implement updates with `{ $set: { 'a.$.b': 5 } }`.
  - Support `{$type: 4}` queries.
  - Optimize `remove({})` when observers are paused.
  - Make update-by-id constant time.
  - Allow `{$set: {'x._id': 1}}`.  [#1794](https://github.com/meteor/meteor/issues/1794)

* Upgraded dependencies
  - node: 0.10.25 (from 0.10.22). The workaround for specific Node
    versions from 0.7.0 is now removed; 0.10.25+ is supported.
  - jquery: 1.11.0 (from 1.8.2). See
    http://jquery.com/upgrade-guide/1.9/ for upgrade instructions.
  - jquery-waypoints: 2.0.4 (from 1.1.7). Contains
    backwards-incompatible changes.
  - source-map: 0.3.2 (from 0.3.30) [#1782](https://github.com/meteor/meteor/issues/1782)
  - websocket-driver: 0.3.2 (from 0.3.1)
  - http-proxy: 1.0.2 (from a pre-release fork of 1.0)
  - semver: 2.2.1 (from 2.1.0)
  - request: 2.33.0 (from 2.27.0)
  - fstream: 0.1.25 (from 0.1.24)
  - tar: 0.1.19 (from 0.1.18)
  - eachline: a fork of 2.4.0 (from 2.3.3)
  - source-map: 0.1.31 (from 0.1.30)
  - source-map-support: 0.2.5 (from 0.2.3)
  - mongo: 2.4.9 (from 2.4.8)
  - openssl in mongo: 1.0.1f (from 1.0.1e)
  - kexec: 0.2.0 (from 0.1.1)
  - less: 1.6.1 (from 1.3.3)
  - stylus: 0.42.2 (from 0.37.0)
  - nib: 1.0.2 (from 1.0.0)
  - coffeescript: 1.7.1 (from 1.6.3)

* CSS preprocessing and sourcemaps:
  - Add sourcemap support for CSS stylesheet preprocessors. Use
    sourcemaps for stylesheets compiled with LESS.
  - Improve CSS minification to deal with `@import` statements correctly.
  - Lint CSS files for invalid `@` directives.
  - Change the recommended suffix for imported LESS files from
    `.lessimport` to `.import.less`. Add `.import.styl` to allow
    `stylus` imports. `.lessimport` continues to work but is deprecated.

* Add `clientAddress` and `httpHeaders` to `this.connection` in method
  calls and publish functions.

* Hash login tokens before storing them in the database. Legacy unhashed
  tokens are upgraded to hashed tokens in the database as they are used
  in login requests.

* Change default accounts-ui styling and add more CSS classes.

* Refactor command-line tool. Add test harness and better tests. Run
  `meteor self-test --help` for info on running the tools test suite.

* Speed up application re-build in development mode by re-using file
  hash computation between file change watching code and application
  build code..

* Fix issues with documents containing a key named `length` with a
  numeric value. Underscore treated these as arrays instead of objects,
  leading to exceptions when . Patch Underscore to not treat plain
  objects (`x.constructor === Object`) with numeric `length` fields as
  arrays. [#594](https://github.com/meteor/meteor/issues/594) [#1737](https://github.com/meteor/meteor/issues/1737)

* Deprecate `Accounts.loginServiceConfiguration` in favor of
  `ServiceConfiguration.configurations`, exported by the
  `service-configuration` package. `Accounts.loginServiceConfiguration`
  is maintained for backwards-compatibility, but it is defined in a
  `Meteor.startup` block and so cannot be used from top-level code.

* Cursors with a field specifier containing `{_id: 0}` can no longer be
  used with `observeChanges` or `observe`. This includes the implicit
  calls to these functions that are done when returning a cursor from a
  publish function or using `{{#each}}`.

* Transform functions must return objects and may not change the `_id`
  field, though they may leave it out.

* Remove broken IE7 support from the `localstorage` package. Meteor
  accounts logins no longer persist in IE7.

* Fix the `localstorage` package when used with Safari in private
  browsing mode. This fixes a problem with login token storage and
  account login. [#1291](https://github.com/meteor/meteor/issues/1291)

* Types added with `EJSON.addType` now have default `clone` and `equals`
  implementations. Users may still specify `clone` or `equals` functions
  to override the default behavior.  [#1745](https://github.com/meteor/meteor/issues/1745)

* Add `frame-src` to `browser-policy-content` and account for
  cross-browser CSP disparities.

* Deprecate `Oauth.initiateLogin` in favor of `Oauth.showPopup`.

* Add `WebApp.rawConnectHandlers` for adding connect handlers that run
  before any other Meteor handlers, except `connect.compress()`. Raw
  connect handlers see the URL's full path (even if ROOT_URL contains a
  non-empty path) and they run before static assets are served.

* Add `Accounts.connection` to allow using Meteor accounts packages with
  a non-default DDP connection.

* Detect and reload if minified CSS files fail to load at startup. This
  prevents the application from running unstyled if the page load occurs
  while the server is switching versions.

* Allow Npm.depends to specify any http or https URL containing a full
  40-hex-digit SHA.  [#1686](https://github.com/meteor/meteor/issues/1686)

* Add `retry` package for connection retry with exponential backoff.

* Pass `update` and `remove` return values correctly when using
  collections validated with `allow` and `deny` rules. [#1759](https://github.com/meteor/meteor/issues/1759)

* If you're using Deps on the server, computations and invalidation
  functions are not allowed to yield. Throw an error instead of behaving
  unpredictably.

* Fix namespacing in coffeescript files added to a package with the
  `bare: true` option. [#1668](https://github.com/meteor/meteor/issues/1668)

* Fix races when calling login and/or logoutOtherClients from multiple
  tabs. [#1616](https://github.com/meteor/meteor/issues/1616)

* Include oauth_verifier as a header rather than a parameter in
  the `oauth1` package. [#1825](https://github.com/meteor/meteor/issues/1825)

* Fix `force-ssl` to allow local development with `meteor run` in IPv6
  environments. [#1751](https://github.com/meteor/meteor/issues/1751)`

* Allow cursors on named local collections to be returned from a publish
  function in an array.  [#1820](https://github.com/meteor/meteor/issues/1820)

* Fix build failure caused by a directory in `programs/` without a
  package.js file.

* Do a better job of handling shrinkwrap files when an npm module
  depends on something that isn't a semver. [#1684](https://github.com/meteor/meteor/issues/1684)

* Fix failures updating npm dependencies when a node_modules directory
  exists above the project directory.  [#1761](https://github.com/meteor/meteor/issues/1761)

* Preserve permissions (eg, executable bit) on npm files.  [#1808](https://github.com/meteor/meteor/issues/1808)

* SockJS tweak to support relative base URLs.

* Don't leak sockets on error in dev-mode proxy.

* Clone arguments to `added` and `changed` methods in publish
  functions. This allows callers to reuse objects and prevents already
  published data from changing after the fact.  [#1750](https://github.com/meteor/meteor/issues/1750)

* Ensure springboarding to a different meteor tools version always uses
  `exec` to run the old version. This simplifies process management for
  wrapper scripts.

Patches contributed by GitHub users DenisGorbachev, EOT, OyoKooN, awwx,
dandv, icellan, jfhamlin, marcandre, michaelbishop, mitar, mizzao,
mquandalle, paulswartz, rdickert, rzymek, timhaines, and yeputons.


## v0.7.0.1, 2013-12-20

* Two fixes to `meteor run` Mongo startup bugs that could lead to hangs with the
  message "Initializing mongo database... this may take a moment.".  [#1696](https://github.com/meteor/meteor/issues/1696)

* Apply the Node patch to 0.10.24 as well (see the 0.7.0 section for details).

* Fix gratuitous IE7 incompatibility.  [#1690](https://github.com/meteor/meteor/issues/1690)


## v0.7.0, 2013-12-17

This version of Meteor contains a patch for a bug in Node 0.10 which
most commonly affects websockets. The patch is against Node version
0.10.22 and 0.10.23. We strongly recommend using one of these precise
versions of Node in production so that the patch will be applied. If you
use a newer version of Node with this version of Meteor, Meteor will not
apply the patch and will instead disable websockets.

* Rework how Meteor gets realtime database updates from MongoDB. Meteor
  now reads the MongoDB "oplog" -- a special collection that records all
  the write operations as they are applied to your database. This means
  changes to the database are instantly noticed and reflected in Meteor,
  whether they originated from Meteor or from an external database
  client. Oplog tailing is automatically enabled in development mode
  with `meteor run`, and can be enabled in production with the
  `MONGO_OPLOG_URL` environment variable. Currently the only supported
  selectors are equality checks; `$`-operators, `limit` and `skip`
  queries fall back to the original poll-and-diff algorithm. See
  https://github.com/meteor/meteor/wiki/Oplog-Observe-Driver
  for details.

* Add `Meteor.onConnection` and add `this.connection` to method
  invocations and publish functions. These can be used to store data
  associated with individual clients between subscriptions and method
  calls. See http://docs.meteor.com/#meteor_onconnection for details. [#1611](https://github.com/meteor/meteor/issues/1611)

* Bundler failures cause non-zero exit code in `meteor run`.  [#1515](https://github.com/meteor/meteor/issues/1515)

* Fix error when publish function callbacks are called during session shutdown.

* Rework hot code push. The new `autoupdate` package drives automatic
  reloads on update using standard DDP messages instead of a hardcoded
  message at DDP startup. Now the hot code push only triggers when
  client code changes; server-only code changes will not cause the page
  to reload.

* New `facts` package publishes internal statistics about Meteor.

* Add an explicit check that publish functions return a cursor, an array
  of cursors, or a falsey value. This is a safety check to to prevent
  users from accidentally returning Collection.findOne() or some other
  value and expecting it to be published.

* Implement `$each`, `$sort`, and `$slice` options for minimongo's `$push`
  modifier.  [#1492](https://github.com/meteor/meteor/issues/1492)

* Introduce `--raw-logs` option to `meteor run` to disable log
  coloring and timestamps.

* Add `WebAppInternals.setBundledJsCssPrefix()` to control where the
  client loads bundled JavaScript and CSS files. This allows serving
  files from a CDN to decrease page load times and reduce server load.

* Attempt to exit cleanly on `SIGHUP`. Stop accepting incoming
  connections, kill DDP connections, and finish all outstanding requests
  for static assets.

* In the HTTP server, only keep sockets with no active HTTP requests alive for 5
  seconds.

* Fix handling of `fields` option in minimongo when only `_id` is present. [#1651](https://github.com/meteor/meteor/issues/1651)

* Fix issue where setting `process.env.MAIL_URL` in app code would not
  alter where mail was sent. This was a regression in 0.6.6 from 0.6.5. [#1649](https://github.com/meteor/meteor/issues/1649)

* Use stderr instead of stdout (for easier automation in shell scripts) when
  prompting for passwords and when downloading the dev bundle. [#1600](https://github.com/meteor/meteor/issues/1600)

* Ensure more downtime during file watching.  [#1506](https://github.com/meteor/meteor/issues/1506)

* Fix `meteor run` with settings files containing non-ASCII characters.  [#1497](https://github.com/meteor/meteor/issues/1497)

* Support `EJSON.clone` for `Meteor.Error`. As a result, they are properly
  stringified in DDP even if thrown through a `Future`.  [#1482](https://github.com/meteor/meteor/issues/1482)

* Fix passing `transform: null` option to `collection.allow()` to disable
  transformation in validators.  [#1659](https://github.com/meteor/meteor/issues/1659)

* Fix livedata error on `this.removed` during session shutdown. [#1540](https://github.com/meteor/meteor/issues/1540) [#1553](https://github.com/meteor/meteor/issues/1553)

* Fix incompatibility with Phusion Passenger by removing an unused line. [#1613](https://github.com/meteor/meteor/issues/1613)

* Ensure install script creates /usr/local on machines where it does not
  exist (eg. fresh install of OSX Mavericks).

* Set x-forwarded-* headers in `meteor run`.

* Clean up package dirs containing only ".build".

* Check for matching hostname before doing end-of-oauth redirect.

* Only count files that actually go in the cache towards the `appcache`
  size check. [#1653](https://github.com/meteor/meteor/issues/1653).

* Increase the maximum size spiderable will return for a page from 200kB
  to 5MB.

* Upgraded dependencies:
  * SockJS server from 0.3.7 to 0.3.8, including new faye-websocket module.
  * Node from 0.10.21 to 0.10.22
  * MongoDB from 2.4.6 to 2.4.8
  * clean-css from 1.1.2 to 2.0.2
  * uglify-js from a fork of 2.4.0 to 2.4.7
  * handlebars npm module no longer available outside of handlebars package

Patches contributed by GitHub users AlexeyMK, awwx, dandv, DenisGorbachev,
emgee3, FooBarWidget, mitar, mcbain, rzymek, and sdarnell.


## v0.6.6.3, 2013-11-04

* Fix error when publish function callbacks are called during session
  shutdown.  [#1540](https://github.com/meteor/meteor/issues/1540) [#1553](https://github.com/meteor/meteor/issues/1553)

* Improve `meteor run` CPU usage in projects with many
  directories.  [#1506](https://github.com/meteor/meteor/issues/1506)


## v0.6.6.2, 2013-10-21

* Upgrade Node from 0.10.20 to 0.10.21 (security update).


## v0.6.6.1, 2013-10-12

* Fix file watching on OSX. Work around Node issue [#6251](https://github.com/meteor/meteor/issues/6251) by not using
  fs.watch. [#1483](https://github.com/meteor/meteor/issues/1483)


## v0.6.6, 2013-10-10


#### Security

* Add `browser-policy` package for configuring and sending
  Content-Security-Policy and X-Frame-Options HTTP headers.
  [See the docs](http://docs.meteor.com/#browserpolicy) for more.

* Use cryptographically strong pseudorandom number generators when available.

#### MongoDB

* Add upsert support. `Collection.update` now supports the `{upsert:
  true}` option. Additionally, add a `Collection.upsert` method which
  returns the newly inserted object id if applicable.

* `update` and `remove` now return the number of documents affected.  [#1046](https://github.com/meteor/meteor/issues/1046)

* `$near` operator for `2d` and `2dsphere` indices.

* The `fields` option to the collection methods `find` and `findOne` now works
  on the client as well.  (Operators such as `$elemMatch` and `$` are not yet
  supported in `fields` projections.) [#1287](https://github.com/meteor/meteor/issues/1287)

* Pass an index and the cursor itself to the callbacks in `cursor.forEach` and
  `cursor.map`, just like the corresponding `Array` methods.  [#63](https://github.com/meteor/meteor/issues/63)

* Support `c.find(query, {limit: N}).count()` on the client.  [#654](https://github.com/meteor/meteor/issues/654)

* Improve behavior of `$ne`, `$nin`, and `$not` selectors with objects containing
  arrays.  [#1451](https://github.com/meteor/meteor/issues/1451)

* Fix various bugs if you had two documents with the same _id field in
  String and ObjectID form.

#### Accounts

* [Behavior Change] Expire login tokens periodically. Defaults to 90
  days. Use `Accounts.config({loginExpirationInDays: null})` to disable
  token expiration.

* [Behavior Change] Write dates generated by Meteor Accounts to Mongo as
  Date instead of number; existing data can be converted by passing it
  through `new Date()`. [#1228](https://github.com/meteor/meteor/issues/1228)

* Log out and close connections for users if they are deleted from the
  database.

* Add Meteor.logoutOtherClients() for logging out other connections
  logged in as the current user.

* `restrictCreationByEmailDomain` option in `Accounts.config` to restrict new
  users to emails of specific domain (eg. only users with @meteor.com emails) or
  a custom validator. [#1332](https://github.com/meteor/meteor/issues/1332)

* Support OAuth1 services that require request token secrets as well as
  authentication token secrets.  [#1253](https://github.com/meteor/meteor/issues/1253)

* Warn if `Accounts.config` is only called on the client.  [#828](https://github.com/meteor/meteor/issues/828)

* Fix bug where callbacks to login functions could be called multiple
  times when the client reconnects.

#### DDP

* Fix infinite loop if a client disconnects while a long yielding method is
  running.

* Unfinished code to support DDP session resumption has been removed. Meteor
  servers now stop processing messages from clients and reclaim memory
  associated with them as soon as they are disconnected instead of a few minutes
  later.

#### Tools

* The pre-0.6.5 `Package.register_extension` API has been removed. Use
  `Package._transitional_registerBuildPlugin` instead, which was introduced in
  0.6.5. (A bug prevented the 0.6.5 reimplementation of `register_extension`
  from working properly anyway.)

* Support using an HTTP proxy in the `meteor` command line tool. This
  allows the `update`, `deploy`, `logs`, and `mongo` commands to work
  behind a proxy. Use the standard `http_proxy` environment variable to
  specify your proxy endpoint.  [#429](https://github.com/meteor/meteor/issues/429), [#689](https://github.com/meteor/meteor/issues/689), [#1338](https://github.com/meteor/meteor/issues/1338)

* Build Linux binaries on an older Linux machine. Meteor now supports
  running on Linux machines with glibc 2.9 or newer (Ubuntu 10.04+, RHEL
  and CentOS 6+, Fedora 10+, Debian 6+). Improve error message when running
  on Linux with unsupported glibc, and include Mongo stderr if it fails
  to start.

* Install NPM modules with `--force` to avoid corrupted local caches.

* Rebuild NPM modules in packages when upgrading to a version of Meteor that
  uses a different version of Node.

* Disable the Mongo http interface. This lets you run meteor on two ports
  differing by 1000 at the same time.

#### Misc

* [Known issue] Breaks support for pre-release OSX 10.9 'Mavericks'.
  Will be addressed shortly. See issues:
  https://github.com/joyent/node/issues/6251
  https://github.com/joyent/node/issues/6296

* `EJSON.stringify` now takes options:
  - `canonical` causes objects keys to be stringified in sorted order
  - `indent` allows formatting control over the EJSON stringification

* EJSON now supports `Infinity`, `-Infinity` and `NaN`.

* Check that the argument to `EJSON.parse` is a string.  [#1401](https://github.com/meteor/meteor/issues/1401)

* Better error from functions that use `Meteor._wrapAsync` (eg collection write
  methods and `HTTP` methods) and in DDP server message processing.  [#1387](https://github.com/meteor/meteor/issues/1387)

* Support `appcache` on Chrome for iOS.

* Support literate CoffeeScript files with the extension `.coffee.md` (in
  addition to the already-supported `.litcoffee` extension). [#1407](https://github.com/meteor/meteor/issues/1407)

* Make `madewith` package work again (broken in 0.6.5).  [#1448](https://github.com/meteor/meteor/issues/1448)

* Better error when passing a string to `{{#each}}`. [#722](https://github.com/meteor/meteor/issues/722)

* Add support for JSESSIONID cookies for sticky sessions. Set the
  `USE_JSESSIONID` environment variable to enable placing a JSESSIONID
  cookie on sockjs requests.

* Simplify the static analysis used to detect package-scope variables.

* Upgraded dependencies:
  * Node from 0.8.24 to 0.10.20
  * MongoDB from 2.4.4 to 2.4.6
  * MongoDB driver from 1.3.17 to 1.3.19
  * http-proxy from 0.10.1 to a pre-release of 1.0.0
  * stylus from 0.30.1 to 0.37.0
  * nib from 0.8.2 to 1.0.0
  * optimist from 0.3.5 to 0.6.0
  * semver from 1.1.0 to 2.1.0
  * request from 2.12.0 to 2.27.0
  * keypress from 0.1.0 to 0.2.1
  * underscore from 1.5.1 to 1.5.2
  * fstream from 0.1.21 to 0.1.24
  * tar from 0.1.14 to 0.1.18
  * source-map from 0.1.26 to 0.1.30
  * source-map-support from a fork of 0.1.8 to 0.2.3
  * escope from a fork of 0.0.15 to 1.0.0
  * estraverse from 1.1.2-1 to 1.3.1
  * simplesmtp from 0.1.25 to 0.3.10
  * stream-buffers from 0.2.3 to 0.2.5
  * websocket from 1.0.7 to 1.0.8
  * cli-color from 0.2.2 to 0.2.3
  * clean-css from 1.0.11 to 1.1.2
  * UglifyJS2 from a fork of 2.3.6 to a different fork of 2.4.0
  * connect from 2.7.10 to 2.9.0
  * send from 0.1.0 to 0.1.4
  * useragent from 2.0.1 to 2.0.7
  * replaced byline with eachline 2.3.3

Patches contributed by GitHub users ansman, awwx, codeinthehole, jacott,
Maxhodges, meawoppl, mitar, mizzao, mquandalle, nathan-muir, RobertLowe, ryw,
sdarnell, and timhaines.


## v0.6.5.3, 2014-12-09 (backport)

* Fix a security issue in allow/deny rules that could result in data
  loss. If your app uses allow/deny rules, or uses packages that use
  allow/deny rules, we recommend that you update immediately.
  Backport from 1.0.1.


## v0.6.5.2, 2013-10-21

* Upgrade Node from 0.8.24 to 0.8.26 (security patch)


## v0.6.5.1, 2013-08-28

* Fix syntax errors on lines that end with a backslash. [#1326](https://github.com/meteor/meteor/issues/1326)

* Fix serving static files with special characters in their name. [#1339](https://github.com/meteor/meteor/issues/1339)

* Upgrade `esprima` JavaScript parser to fix bug parsing complex regexps.

* Export `Spiderable` from `spiderable` package to allow users to set
  `Spiderable.userAgentRegExps` to control what user agents are treated
  as spiders.

* Add EJSON to standard-app-packages. [#1343](https://github.com/meteor/meteor/issues/1343)

* Fix bug in d3 tab character parsing.

* Fix regression when using Mongo ObjectIDs in Spark templates.


## v0.6.5, 2013-08-14

* New package system with package compiler and linker:

  * Each package now has it own namespace for variable
    declarations. Global variables used in a package are limited to
    package scope.

  * Packages must explicitly declare which symbols they export with
    `api.export` in `package.js`.

  * Apps and packages only see the exported symbols from packages they
    explicitly use. For example, if your app uses package A which in
    turn depends on package B, only package A's symbols will be
    available in the app.

  * Package names can only contain alphanumeric characters, dashes, and
    dots. Packages with spaces and underscores must be renamed.

  * Remove hardcoded list of required packages. New default
    `standard-app-packages` package adds dependencies on the core Meteor
    stack. This package can be removed to make an app with only parts of
    the Meteor stack. `standard-app-packages` will be automatically
    added to a project when it is updated to Meteor 0.6.5.

  * Custom app packages in the `packages` directory are no longer
    automatically used. They must be explicitly added to the app with
    `meteor add <packagename>`. To help with the transition, all
    packages in the `packages` directory will be automatically added to
    the project when it is updated to Meteor 0.6.5.

  * New "unipackage" on-disk format for built packages. Compiled packages are
    cached and rebuilt only when their source or dependencies change.

  * Add "unordered" and "weak" package dependency modes to allow
    circular package dependencies and conditional code inclusion.

  * New API (`_transitional_registerBuildPlugin`) for declaring
    compilers, preprocessors, and file extension handlers. These new
    build plugins are full compilation targets in their own right, and
    have their own namespace, source files, NPM requirements, and package
    dependencies. The old `register_extension` API is deprecated. Please
    note that the `package.js` format and especially
    `_transitional_registerBuildPlugin` are not frozen interfaces and
    are subject to change in future releases.

  * Add `api.imply`, which allows one package to "imply" another. If
    package A implies package B, then anything that depends on package
    A automatically depends on package B as well (and receives package
    B's imports). This is useful for creating umbrella packages
    (`standard-app-packages`) or sometimes for factoring common code
    out of related packages (`accounts-base`).

* Move HTTP serving out of the server bootstrap and into the `webapp`
  package. This allows building Meteor apps that are not web servers
  (eg. command line tools, DDP clients, etc.). Connect middlewares can
  now be registered on the new `WebApp.connectHandlers` instead of the
  old `__meteor_bootstrap__.app`.

* The entire Meteor build process now has first-class source map
  support. A source map is maintained for every source file as it
  passes through the build pipeline. Currently, the source maps are
  only served in development mode. Not all web browsers support source
  maps yet and for those that do, you may have to turn on an option to
  enable them. Source maps will always be used when reporting
  exceptions on the server.

* Update the `coffeescript` package to generate source maps.

* Add new `Assets` API and `private` subdirectory for including and
  accessing static assets on the server. http://docs.meteor.com/#assets

* Add `Meteor.disconnect`. Call this to disconnect from the
  server and stop all live data updates. [#1151](https://github.com/meteor/meteor/issues/1151)

* Add `Match.Integer` to `check` for 32-bit signed integers.

* `Meteor.connect` has been renamed to `DDP.connect` and is now fully
  supported on the server. Server-to-server DDP connections use
  websockets, and can be used for both method calls and subscriptions.

* Rename `Meteor.default_connection` to `Meteor.connection` and
  `Meteor.default_server` to `Meteor.server`.

* Rename `Meteor.http` to `HTTP`.

* `ROOT_URL` may now have a path part. This allows serving multiple
  Meteor apps on the same domain.

* Support creating named unmanaged collections with
  `new Meteor.Collection("name", {connection: null})`.

* New `Log` function in the `logging` package which prints with
  timestamps, color, filenames and linenumbers.

* Include http response in errors from oauth providers. [#1246](https://github.com/meteor/meteor/issues/1246)

* The `observe` callback `movedTo` now has a fourth argument `before`.

* Move NPM control files for packages from `.npm` to
  `.npm/package`. This is to allow build plugins such as `coffeescript`
  to depend on NPM packages. Also, when removing the last NPM
  dependency, clean up the `.npm` dir.

* Remove deprecated `Meteor.is_client` and `Meteor.is_server` variables.

* Implement "meteor bundle --debug" [#748](https://github.com/meteor/meteor/issues/748)

* Add `forceApprovalPrompt` option to `Meteor.loginWithGoogle`. [#1226](https://github.com/meteor/meteor/issues/1226)

* Make server-side Mongo `insert`s, `update`s, and `remove`s run
  asynchronously when a callback is passed.

* Improve memory usage when calling `findOne()` on the server.

* Delete login tokens from server when user logs out.

* Rename package compatibility mode option to `add_files` from `raw` to
  `bare`.

* Fix Mongo selectors of the form: {$regex: /foo/}.

* Fix Spark memory leak.  [#1157](https://github.com/meteor/meteor/issues/1157)

* Fix EPIPEs during dev mode hot code reload.

* Fix bug where we would never quiesce if we tried to revive subs that errored
  out (5e7138d)

* Fix bug where `this.fieldname` in handlebars template might refer to a
  helper instead of a property of the current data context. [#1143](https://github.com/meteor/meteor/issues/1143)

* Fix submit events on IE8. [#1191](https://github.com/meteor/meteor/issues/1191)

* Handle `Meteor.loginWithX` being called with a callback but no options. [#1181](https://github.com/meteor/meteor/issues/1181)

* Work around a Chrome bug where hitting reload could cause a tab to
  lose the DDP connection and never recover. [#1244](https://github.com/meteor/meteor/issues/1244)

* Upgraded dependencies:
  * Node from 0.8.18 to 0.8.24
  * MongoDB from 2.4.3 to 2.4.4, now with SSL support
  * CleanCSS from 0.8.3 to 1.0.11
  * Underscore from 1.4.4 to 1.5.1
  * Fibers from 1.0.0 to 1.0.1
  * MongoDB Driver from 1.3.7 to 1.3.17

Patches contributed by GitHub users btipling, mizzao, timhaines and zol.


## v0.6.4.1, 2013-07-19

* Update mongodb driver to use version 0.2.1 of the bson module.


## v0.6.4, 2013-06-10

* Separate OAuth flow logic from Accounts into separate packages. The
  `facebook`, `github`, `google`, `meetup`, `twitter`, and `weibo`
  packages can be used to perform an OAuth exchange without creating an
  account and logging in.  [#1024](https://github.com/meteor/meteor/issues/1024)

* If you set the `DISABLE_WEBSOCKETS` environment variable, browsers will not
  attempt to connect to your app using Websockets. Use this if you know your
  server environment does not properly proxy Websockets to reduce connection
  startup time.

* Make `Meteor.defer` work in an inactive tab in iOS.  [#1023](https://github.com/meteor/meteor/issues/1023)

* Allow new `Random` instances to be constructed with specified seed. This
  can be used to create repeatable test cases for code that picks random
  values.  [#1033](https://github.com/meteor/meteor/issues/1033)

* Fix CoffeeScript error reporting to include source file and line
  number again.  [#1052](https://github.com/meteor/meteor/issues/1052)

* Fix Mongo queries which nested JavaScript RegExp objects inside `$or`.  [#1089](https://github.com/meteor/meteor/issues/1089)

* Upgraded dependencies:
  * Underscore from 1.4.2 to 1.4.4  [#776](https://github.com/meteor/meteor/issues/776)
  * http-proxy from 0.8.5 to 0.10.1  [#513](https://github.com/meteor/meteor/issues/513)
  * connect from 1.9.2 to 2.7.10
  * Node mongodb client from 1.2.13 to 1.3.7  [#1060](https://github.com/meteor/meteor/issues/1060)

Patches contributed by GitHub users awwx, johnston, and timhaines.


## v0.6.3, 2013-05-15

* Add new `check` package for ensuring that a value matches a required
  type and structure. This is used to validate untrusted input from the
  client. See http://docs.meteor.com/#match for details.

* Use Websockets by default on supported browsers. This reduces latency
  and eliminates the constant network spinner on iOS devices.

* With `autopublish` on, publish many useful fields on `Meteor.users`.

* Files in the `client/compatibility/` subdirectory of a Meteor app do
  not get wrapped in a new variable scope. This is useful for
  third-party libraries which expect `var` statements at the outermost
  level to be global.

* Add synthetic `tap` event for use on touch enabled devices. This is a
  replacement for `click` that fires immediately.

* When using the `http` package synchronously on the server, errors
  are thrown rather than passed in `result.error`

* The `manager` option to the `Meteor.Collection` constructor is now called
  `connection`. The old name still works for now.  [#987](https://github.com/meteor/meteor/issues/987)

* The `localstorage-polyfill` smart package has been replaced by a
  `localstorage` package, which defines a `Meteor._localStorage` API instead of
  trying to replace the DOM `window.localStorage` facility. (Now, apps can use
  the existence of `window.localStorage` to detect if the full localStorage API
  is supported.)  [#979](https://github.com/meteor/meteor/issues/979)

* Upgrade MongoDB from 2.2.1 to 2.4.3.

* Upgrade CoffeeScript from 1.5.0 to 1.6.2.  [#972](https://github.com/meteor/meteor/issues/972)

* Faster reconnects when regaining connectivity.  [#696](https://github.com/meteor/meteor/issues/696)

* `Email.send` has a new `headers` option to set arbitrary headers.  [#963](https://github.com/meteor/meteor/issues/963)

* Cursor transform functions on the server no longer are required to return
  objects with correct `_id` fields.  [#974](https://github.com/meteor/meteor/issues/974)

* Rework `observe()` callback ordering in minimongo to improve fiber
  safety on the server. This makes subscriptions on server to server DDP
  more usable.

* Use binary search in minimongo when updating ordered queries.  [#969](https://github.com/meteor/meteor/issues/969)

* Fix EJSON base64 decoding bug.  [#1001](https://github.com/meteor/meteor/issues/1001)

* Support `appcache` on Chromium.  [#958](https://github.com/meteor/meteor/issues/958)

Patches contributed by GitHub users awwx, jagill, spang, and timhaines.


## v0.6.2.1, 2013-04-24

* When authenticating with GitHub, include a user agent string. This
  unbreaks "Sign in with GitHub"

Patch contributed by GitHub user pmark.


## v0.6.2, 2013-04-16

* Better error reporting:
  * Capture real stack traces for `Meteor.Error`.
  * Report better errors with misconfigured OAuth services.

* Add per-package upgrade notices to `meteor update`.

* Experimental server-to-server DDP support: `Meteor.connect` on the
  server will connect to a remote DDP endpoint via WebSockets. Method
  calls should work fine, but subscriptions and minimongo on the server
  are still a work in progress.

* Upgrade d3 from 2.x to 3.1.4. See
  https://github.com/mbostock/d3/wiki/Upgrading-to-3.0 for compatibility notes.

* Allow CoffeeScript to set global variables when using `use strict`. [#933](https://github.com/meteor/meteor/issues/933)

* Return the inserted documented ID from `LocalCollection.insert`. [#908](https://github.com/meteor/meteor/issues/908)

* Add Weibo token expiration time to `services.weibo.expiresAt`.

* `Spiderable.userAgentRegExps` can now be modified to change what user agents
  are treated as spiders by the `spiderable` package.

* Prevent observe callbacks from affecting the arguments to identical
  observes. [#855](https://github.com/meteor/meteor/issues/855)

* Fix meteor command line tool when run from a home directory with
  spaces in its name. If you previously installed meteor release 0.6.0
  or 0.6.1 you'll need to uninstall and reinstall meteor to support
  users with spaces in their usernames (see
  https://github.com/meteor/meteor/blob/master/README.md#uninstalling-meteor)

Patches contributed by GitHub users andreas-karlsson, awwx, jacott,
joshuaconner, and timhaines.


## v0.6.1, 2013-04-08

* Correct NPM behavior in packages in case there is a `node_modules` directory
  somewhere above the app directory. [#927](https://github.com/meteor/meteor/issues/927)

* Small bug fix in the low-level `routepolicy` package.

Patches contributed by GitHub users andreas-karlsson and awwx.


## v0.6.0, 2013-04-04

* Meteor has a brand new distribution system! In this new system, code-named
  Engine, packages are downloaded individually and on demand. All of the
  packages in each official Meteor release are prefetched and cached so you can
  still use Meteor while offline. You can have multiple releases of Meteor
  installed simultaneously; apps are pinned to specific Meteor releases.
  All `meteor` commands accept a `--release` argument to specify which release
  to use; `meteor update` changes what release the app is pinned to.
  Inside an app, the name of the release is available at `Meteor.release`.
  When running Meteor directly from a git checkout, the release is ignored.

* Variables declared with `var` at the outermost level of a JavaScript
  source file are now private to that file. Remove the `var` to share
  a value between files.

* Meteor now supports any x86 (32- or 64-bit) Linux system, not just those which
  use Debian or RedHat package management.

* Apps may contain packages inside a top-level directory named `packages`.

* Packages may depend on [NPM modules](https://npmjs.org), using the new
  `Npm.depends` directive in their `package.js` file. (Note: if the NPM module
  has architecture-specific binary components, bundles built with `meteor
  bundle` or `meteor deploy` will contain the components as built for the
  developer's platform and may not run on other platforms.)

* Meteor's internal package tests (as well as tests you add to your app's
  packages with the unsupported `Tinytest` framework) are now run with the new
  command `meteor test-packages`.

* `{{#each}}` helper can now iterate over falsey values without throwing an
  exception. [#815](https://github.com/meteor/meteor/issues/815), [#801](https://github.com/meteor/meteor/issues/801)

* `{{#with}}` helper now only includes its block if its argument is not falsey,
  and runs an `{{else}}` block if provided if the argument is falsey. [#770](https://github.com/meteor/meteor/issues/770), [#866](https://github.com/meteor/meteor/issues/866)

* Twitter login now stores `profile_image_url` and `profile_image_url_https`
  attributes in the `user.services.twitter` namespace. [#788](https://github.com/meteor/meteor/issues/788)

* Allow packages to register file extensions with dots in the filename.

* When calling `this.changed` in a publish function, it is no longer an error to
  clear a field which was never set. [#850](https://github.com/meteor/meteor/issues/850)

* Deps API
  * Add `dep.depend()`, deprecate `Deps.depend(dep)` and
    `dep.addDependent()`.
  * If first run of `Deps.autorun` throws an exception, stop it and don't
    rerun.  This prevents a Spark exception when template rendering fails
    ("Can't call 'firstNode' of undefined").
  * If an exception is thrown during `Deps.flush` with no stack, the
    message is logged instead. [#822](https://github.com/meteor/meteor/issues/822)

* When connecting to MongoDB, use the JavaScript BSON parser unless specifically
  requested in `MONGO_URL`; the native BSON parser sometimes segfaults. (Meteor
  only started using the native parser in 0.5.8.)

* Calls to the `update` collection function in untrusted code may only use a
  whitelisted list of modifier operators.

Patches contributed by GitHub users awwx, blackcoat, cmather, estark37,
mquandalle, Primigenus, raix, reustle, and timhaines.


## v0.5.9, 2013-03-14

* Fix regression in 0.5.8 that prevented users from editing their own
  profile. [#809](https://github.com/meteor/meteor/issues/809)

* Fix regression in 0.5.8 where `Meteor.loggingIn()` would not update
  reactively. [#811](https://github.com/meteor/meteor/issues/811)


## v0.5.8, 2013-03-13

* Calls to the `update` and `remove` collection functions in untrusted code may
  no longer use arbitrary selectors. You must specify a single document ID when
  invoking these functions from the client (other than in a method stub).

  You may still use other selectors when calling `update` and `remove` on the
  server and from client method stubs, so you can replace calls that are no
  longer supported (eg, in event handlers) with custom method calls.

  The corresponding `update` and `remove` callbacks passed to `allow` and `deny`
  now take a single document instead of an array.

* Add new `appcache` package. Add this package to your project to speed
  up page load and make hot code reload smoother using the HTML5
  AppCache API. See http://docs.meteor.com/#appcache for details.

* Rewrite reactivity library. `Meteor.deps` is now `Deps` and has a new
  API. `Meteor.autorun` and `Meteor.flush` are now called `Deps.autorun` and
  `Deps.flush` (the old names still work for now). The other names under
  `Meteor.deps` such as `Context` no longer exist. The new API is documented at
  http://docs.meteor.com/#deps

* You can now provide a `transform` option to collections, which is a
  function that documents coming out of that collection are passed
  through. `find`, `findOne`, `allow`, and `deny` now take `transform` options,
  which may override the Collection's `transform`.  Specifying a `transform`
  of `null` causes you to receive the documents unmodified.

* Publish functions may now return an array of cursors to publish. Currently,
  the cursors must all be from different collections. [#716](https://github.com/meteor/meteor/issues/716)

* User documents have id's when `onCreateUser` and `validateNewUser` hooks run.

* Encode and store custom EJSON types in MongoDB.

* Support literate CoffeeScript files with the extension `.litcoffee`. [#766](https://github.com/meteor/meteor/issues/766)

* Add new login service provider for Meetup.com in `accounts-meetup` package.

* If you call `observe` or `observeChanges` on a cursor created with the
  `reactive: false` option, it now only calls initial add callbacks and
  does not continue watching the query. [#771](https://github.com/meteor/meteor/issues/771)

* In an event handler, if the data context is falsey, default it to `{}`
  rather than to the global object. [#777](https://github.com/meteor/meteor/issues/777)

* Allow specifying multiple event handlers for the same selector. [#753](https://github.com/meteor/meteor/issues/753)

* Revert caching header change from 0.5.5. This fixes image flicker on redraw.

* Stop making `Session` available on the server; it's not useful there. [#751](https://github.com/meteor/meteor/issues/751)

* Force URLs in stack traces in browser consoles to be hyperlinks. [#725](https://github.com/meteor/meteor/issues/725)

* Suppress spurious `changed` callbacks with empty `fields` from
  `Cursor.observeChanges`.

* Fix logic bug in template branch matching. [#724](https://github.com/meteor/meteor/issues/724)

* Make `spiderable` user-agent test case insensitive. [#721](https://github.com/meteor/meteor/issues/721)

* Fix several bugs in EJSON type support:
  * Fix `{$type: 5}` selectors for binary values on browsers that do
    not support `Uint8Array`.
  * Fix EJSON equality on falsey values.
  * Fix for returning a scalar EJSON type from a method. [#731](https://github.com/meteor/meteor/issues/731)

* Upgraded dependencies:
  * mongodb driver to version 1.2.13 (from 0.1.11)
  * mime module removed (it was unused)


Patches contributed by GitHub users awwx, cmather, graemian, jagill,
jmhredsox, kevinxucs, krizka, mitar, raix, and rasmuserik.


## v0.5.7, 2013-02-21

* The DDP wire protocol has been redesigned.

  * The handshake message is now versioned. This breaks backwards
    compatibility between sites with `Meteor.connect()`. Older meteor
    apps can not talk to new apps and vice versa. This includes the
    `madewith` package, apps using `madewith` must upgrade.

  * New [EJSON](http://docs.meteor.com/#ejson) package allows you to use
    Dates, Mongo ObjectIDs, and binary data in your collections and
    Session variables.  You can also add your own custom datatypes.

  * Meteor now correctly represents empty documents in Collections.

  * There is an informal specification in `packages/livedata/DDP.md`.


* Breaking API changes

  * Changed the API for `observe`.  Observing with `added`, `changed`
    and `removed` callbacks is now unordered; for ordering information
    use `addedAt`, `changedAt`, `removedAt`, and `movedTo`. Full
    documentation is in the [`observe` docs](http://docs.meteor.com/#observe).
    All callers of `observe` need to be updated.

  * Changed the API for publish functions that do not return a cursor
    (ie functions that call `this.set` and `this.unset`). See the
    [`publish` docs](http://docs.meteor.com/#meteor_publish) for the new
    API.


* New Features

  * Added new [`observeChanges`](http://docs.meteor.com/#observe_changes)
    API for keeping track of the contents of a cursor more efficiently.

  * There is a new reactive function on subscription handles: `ready()`
    returns true when the subscription has received all of its initial
    documents.

  * Added `Session.setDefault(key, value)` so you can easily provide
    initial values for session variables that will not be clobbered on
    hot code push.

  * You can specify that a collection should use MongoDB ObjectIDs as
    its `_id` fields for inserts instead of strings. This allows you to
    use Meteor with existing MongoDB databases that have ObjectID
    `_id`s. If you do this, you must use `EJSON.equals()` for comparing
    equality instead of `===`. See http://docs.meteor.com/#meteor_collection.

  * New [`random` package](http://docs.meteor.com/#random) provides
    several functions for generating random values. The new
    `Random.id()` function is used to provide shorter string IDs for
    MongoDB documents. `Meteor.uuid()` is deprecated.

  * `Meteor.status()` can return the status `failed` if DDP version
    negotiation fails.


* Major Performance Enhancements

  * Rewrote subscription duplication detection logic to use a more
    efficient algorithm. This significantly reduces CPU usage on the
    server during initial page load and when dealing with large amounts
    of data.

  * Reduced unnecessary MongoDB re-polling of live queries. Meteor no
    longer polls for changes on queries that specify `_id` when
    updates for a different specific `_id` are processed. This
    drastically improves performance when dealing with many
    subscriptions and updates to individual objects, such as those
    generated by the `accounts-base` package on the `Meteor.users`
    collection.


* Upgraded UglifyJS2 to version 2.2.5


Patches contributed by GitHub users awwx and michaelglenadams.


## v0.5.6, 2013-02-15

* Fix 0.5.5 regression: Minimongo selectors matching subdocuments under arrays
  did not work correctly.

* Some Bootstrap icons should have appeared white.

Patches contributed by GitHub user benjaminchelli.

## v0.5.5, 2013-02-13

* Deprecate `Meteor.autosubscribe`. `Meteor.subscribe` now works within
  `Meteor.autorun`.

* Allow access to `Meteor.settings.public` on the client. If the JSON
  file you gave to `meteor --settings` includes a field called `public`,
  that field will be available on the client as well as the server.

* `@import` works in `less`. Use the `.lessimport` file extension to
  make a less file that is ignored by preprocessor so as to avoid double
  processing. [#203](https://github.com/meteor/meteor/issues/203)

* Upgrade Fibers to version 1.0.0. The `Fiber` and `Future` symbols are
  no longer exposed globally. To use fibers directly you can use:
   `var Fiber = __meteor_bootstrap__.require('fibers');` and
   `var Future = __meteor_bootstrap__.require('fibers/future');`

* Call version 1.1 of the Twitter API when authenticating with
  OAuth. `accounts-twitter` users have until March 5th, 2013 to
  upgrade before Twitter disables the old API. [#527](https://github.com/meteor/meteor/issues/527)

* Treat Twitter ids as strings, not numbers, as recommended by
  Twitter. [#629](https://github.com/meteor/meteor/issues/629)

* You can now specify the `_id` field of a document passed to `insert`.
  Meteor still auto-generates `_id` if it is not present.

* Expose an `invalidated` flag on `Meteor.deps.Context`.

* Populate user record with additional data from Facebook and Google. [#664](https://github.com/meteor/meteor/issues/664)

* Add Facebook token expiration time to `services.facebook.expiresAt`. [#576](https://github.com/meteor/meteor/issues/576)

* Allow piping a password to `meteor deploy` on `stdin`. [#623](https://github.com/meteor/meteor/issues/623)

* Correctly type cast arguments to handlebars helper. [#617](https://github.com/meteor/meteor/issues/617)

* Fix leaked global `userId` symbol.

* Terminate `phantomjs` properly on error when using the `spiderable`
  package. [#571](https://github.com/meteor/meteor/issues/571)

* Stop serving non-cachable files with caching headers. [#631](https://github.com/meteor/meteor/issues/631)

* Fix race condition if server restarted between page load and initial
  DDP connection. [#653](https://github.com/meteor/meteor/issues/653)

* Resolve issue where login methods sometimes blocked future methods. [#555](https://github.com/meteor/meteor/issues/555)

* Fix `Meteor.http` parsing of JSON responses on Firefox. [#553](https://github.com/meteor/meteor/issues/553)

* Minimongo no longer uses `eval`. [#480](https://github.com/meteor/meteor/issues/480)

* Serve 404 for `/app.manifest`. This allows experimenting with the
  upcoming `appcache` smart package. [#628](https://github.com/meteor/meteor/issues/628)

* Upgraded many dependencies, including:
  * node.js to version 0.8.18
  * jquery-layout to version 1.3.0RC
  * Twitter Bootstrap to version 2.3.0
  * Less to version 1.3.3
  * Uglify to version 2.2.3
  * useragent to version 2.0.1

Patches contributed by GitHub users awwx, bminer, bramp, crunchie84,
danawoodman, dbimmler, Ed-von-Schleck, geoffd123, jperl, kevee,
milesmatthias, Primigenus, raix, timhaines, and xenolf.


## v0.5.4, 2013-01-08

* Fix 0.5.3 regression: `meteor run` could fail on OSX 10.8 if environment
  variables such as `DYLD_LIBRARY_PATH` are set.


## v0.5.3, 2013-01-07

* Add `--settings` argument to `meteor deploy` and `meteor run`. This
  allows you to specify deployment-specific information made available
  to server code in the variable `Meteor.settings`.

* Support unlimited open tabs in a single browser. Work around the
  browser per-hostname connection limit by using randomized hostnames
  for deployed apps. [#131](https://github.com/meteor/meteor/issues/131)

* minimongo improvements:
  * Allow observing cursors with `skip` or `limit`.  [#528](https://github.com/meteor/meteor/issues/528)
  * Allow sorting on `dotted.sub.keys`.  [#533](https://github.com/meteor/meteor/issues/533)
  * Allow querying specific array elements (`foo.1.bar`).
  * `$and`, `$or`, and `$nor` no longer accept empty arrays (for consistency
    with Mongo)

* Re-rendering a template with Spark no longer reverts changes made by
  users to a `preserve`d form element. Instead, the newly rendered value
  is only applied if it is different from the previously rendered value.
  Additionally, `<INPUT>` elements with type other than TEXT can now have
  reactive values (eg, the labels on submit buttons can now be
  reactive).  [#510](https://github.com/meteor/meteor/issues/510) [#514](https://github.com/meteor/meteor/issues/514) [#523](https://github.com/meteor/meteor/issues/523) [#537](https://github.com/meteor/meteor/issues/537) [#558](https://github.com/meteor/meteor/issues/558)

* Support JavaScript RegExp objects in selectors in Collection write
  methods on the client, eg `myCollection.remove({foo: /bar/})`.  [#346](https://github.com/meteor/meteor/issues/346)

* `meteor` command-line improvements:
  * Improve error message when mongod fails to start.
  * The `NODE_OPTIONS` environment variable can be used to pass command-line
    flags to node (eg, `--debug` or `--debug-brk` to enable the debugger).
  * Die with error if an app name is mistakenly passed to `meteor reset`.

* Add support for "offline" access tokens with Google login. [#464](https://github.com/meteor/meteor/issues/464) [#525](https://github.com/meteor/meteor/issues/525)

* Don't remove `serviceData` fields from previous logins when logging in
  with an external service.

* Improve `OAuth1Binding` to allow making authenticated API calls to
  OAuth1 providers (eg Twitter).  [#539](https://github.com/meteor/meteor/issues/539)

* New login providers automatically work with `{{loginButtons}}` without
  needing to edit the `accounts-ui-unstyled` package.  [#572](https://github.com/meteor/meteor/issues/572)

* Use `Content-Type: application/json` by default when sending JSON data
  with `Meteor.http`.

* Improvements to `jsparse`: hex literals, keywords as property names, ES5 line
  continuations, trailing commas in object literals, line numbers in error
  messages, decimal literals starting with `.`, regex character classes with
  slashes.

* Spark improvements:
  * Improve rendering of `<SELECT>` elements on IE.  [#496](https://github.com/meteor/meteor/issues/496)
  * Don't lose nested data contexts in IE9/10 after two seconds.  [#458](https://github.com/meteor/meteor/issues/458)
  * Don't print a stack trace if DOM nodes are manually removed
    from the document without calling `Spark.finalize`.  [#392](https://github.com/meteor/meteor/issues/392)

* Always use the `autoReconnect` flag when connecting to Mongo.  [#425](https://github.com/meteor/meteor/issues/425)

* Fix server-side `observe` with no `added` callback.  [#589](https://github.com/meteor/meteor/issues/589)

* Fix re-sending method calls on reconnect.  [#538](https://github.com/meteor/meteor/issues/538)

* Remove deprecated `/sockjs` URL support from `Meteor.connect`.

* Avoid losing a few bits of randomness in UUID v4 creation.  [#519](https://github.com/meteor/meteor/issues/519)

* Update clean-css package from 0.8.2 to 0.8.3, fixing minification of `0%`
  values in `hsl` colors.  [#515](https://github.com/meteor/meteor/issues/515)

Patches contributed by GitHub users Ed-von-Schleck, egtann, jwulf, lvbreda,
martin-naumann, meawoppl, nwmartin, timhaines, and zealoushacker.


## v0.5.2, 2012-11-27

* Fix 0.5.1 regression: Cursor `observe` works during server startup.  [#507](https://github.com/meteor/meteor/issues/507)

## v0.5.1, 2012-11-20

* Speed up server-side subscription handling by avoiding redundant work
  when the same Mongo query is observed multiple times concurrently (eg,
  by multiple users subscribing to the same subscription), and by using
  a simpler "unordered" algorithm.

* Meteor now waits to invoke method callbacks until all the data written by the
  method is available in the local cache. This way, method callbacks can see the
  full effects of their writes. This includes the callbacks passed to
  `Meteor.call` and `Meteor.apply`, as well as to the `Meteor.Collection`
  `insert`/`update`/`remove` methods.

  If you want to process the method's result as soon as it arrives from the
  server, even if the method's writes are not available yet, you can now specify
  an `onResultReceived` callback to `Meteor.apply`.

* Rework latency compensation to show server data changes sooner. Previously, as
  long as any method calls were in progress, Meteor would buffer all data
  changes sent from the server until all methods finished. Meteor now only
  buffers writes to documents written by client stubs, and applies the writes as
  soon as all methods that wrote that document have finished.

* `Meteor.userLoaded()` and `{{currentUserLoaded}}` have been removed.
  Previously, during the login process on the client, `Meteor.userId()` could be
  set but the document at `Meteor.user()` could be incomplete. Meteor provided
  the function `Meteor.userLoaded()` to differentiate between these states. Now,
  this in-between state does not occur: when a user logs in, `Meteor.userId()`
  only is set once `Meteor.user()` is fully loaded.

* New reactive function `Meteor.loggingIn()` and template helper
  `{{loggingIn}}`; they are true whenever some login method is in progress.
  `accounts-ui` now uses this to show an animation during login.

* The `sass` CSS preprocessor package has been removed. It was based on an
  unmaintained NPM module which did not implement recent versions of the Sass
  language and had no error handling.  Consider using the `less` or `stylus`
  packages instead.  [#143](https://github.com/meteor/meteor/issues/143)

* `Meteor.setPassword` is now called `Accounts.setPassword`, matching the
  documentation and original intention.  [#454](https://github.com/meteor/meteor/issues/454)

* Passing the `wait` option to `Meteor.apply` now waits for all in-progress
  method calls to finish before sending the method, instead of only guaranteeing
  that its callback occurs after the callbacks of in-progress methods.

* New function `Accounts.callLoginMethod` which should be used to call custom
  login handlers (such as those registered with
  `Accounts.registerLoginHandler`).

* The callbacks for `Meteor.loginWithToken` and `Accounts.createUser` now match
  the other login callbacks: they are called with error on error or with no
  arguments on success.

* Fix bug where method calls could be dropped during a brief disconnection. [#339](https://github.com/meteor/meteor/issues/339)

* Prevent running the `meteor` command-line tool and server on unsupported Node
  versions.

* Fix Minimongo query bug with nested objects.  [#455](https://github.com/meteor/meteor/issues/455)

* In `accounts-ui`, stop page layout from changing during login.

* Use `path.join` instead of `/` in paths (helpful for the unofficial Windows
  port) [#303](https://github.com/meteor/meteor/issues/303)

* The `spiderable` package serves pages to
  [`facebookexternalhit`](https://www.facebook.com/externalhit_uatext.php) [#411](https://github.com/meteor/meteor/issues/411)

* Fix error on Firefox with DOM Storage disabled.

* Avoid invalidating listeners if setUserId is called with current value.

* Upgrade many dependencies, including:
  * MongoDB 2.2.1 (from 2.2.0)
  * underscore 1.4.2 (from 1.3.3)
  * bootstrap 2.2.1 (from 2.1.1)
  * jQuery 1.8.2 (from 1.7.2)
  * less 1.3.1 (from 1.3.0)
  * stylus 0.30.1 (from 0.29.0)
  * coffee-script 1.4.0 (from 1.3.3)

Patches contributed by GitHub users ayal, dandv, possibilities, TomWij,
tmeasday, and workmad3.

## v0.5.0, 2012-10-17

* This release introduces Meteor Accounts, a full-featured auth system that supports
  - fine-grained user-based control over database reads and writes
  - federated login with any OAuth provider (with built-in support for
    Facebook, GitHub, Google, Twitter, and Weibo)
  - secure password login
  - email validation and password recovery
  - an optional set of UI widgets implementing standard login/signup/password
    change/logout flows

  When you upgrade to Meteor 0.5.0, existing apps will lose the ability to write
  to the database from the client. To restore this, either:
  - configure each of your collections with
    [`collection.allow`](http://docs.meteor.com/#allow) and
    [`collection.deny`](http://docs.meteor.com/#deny) calls to specify which
    users can perform which write operations, or
  - add the `insecure` smart package (which is included in new apps by default)
    to restore the old behavior where anyone can write to any collection which
    has not been configured with `allow` or `deny`

  For more information on Meteor Accounts, see
  http://docs.meteor.com/#dataandsecurity and
  http://docs.meteor.com/#accounts_api

* The new function `Meteor.autorun` allows you run any code in a reactive
  context. See http://docs.meteor.com/#meteor_autorun

* Arrays and objects can now be stored in the `Session`; mutating the value you
  retrieve with `Session.get` does not affect the value in the session.

* On the client, `Meteor.apply` takes a new `wait` option, which ensures that no
  further method calls are sent to the server until this method is finished; it
  is used for login and logout methods in order to keep the user ID
  well-defined. You can also specify an `onReconnect` handler which is run when
  re-establishing a connection; Meteor Accounts uses this to log back in on
  reconnect.

* Meteor now provides a compatible replacement for the DOM `localStorage`
  facility that works in IE7, in the `localstorage-polyfill` smart package.

* Meteor now packages the D3 library for manipulating documents based on data in
  a smart package called `d3`.

* `Meteor.Collection` now takes its optional `manager` argument (used to
  associate a collection with a server you've connected to with
  `Meteor.connect`) as a named option. (The old call syntax continues to work
  for now.)

* Fix a bug where trying to immediately resubscribe to a record set after
  unsubscribing could fail silently.

* Better error handling for failed Mongo writes from inside methods; previously,
  errors here could cause clients to stop processing data from the server.


Patches contributed by GitHub users bradens, dandv, dybskiy, possibilities,
zhangcheng, and 75lb.


## v0.4.2, 2012-10-02

* Fix connection failure on iOS6. SockJS 0.3.3 includes this fix.

* The new `preserve-inputs` package, included by default in new Meteor apps,
  restores the pre-v0.4.0 behavior of "preserving" all form input elements by ID
  and name during re-rendering; users who want more precise control over
  preservation can still use the APIs added in v0.4.0.

* A few changes to the `Meteor.absoluteUrl` function:
  - Added a `replaceLocalhost` option.
  - The `ROOT_URL` environment variable is respected by `meteor run`.
  - It is now included in all apps via the `meteor` package. Apps that
    explicitly added the now-deprecated `absolute-url` smart package will log a
    deprecation warning.

* Upgrade Node from 0.8.8 to 0.8.11.

* If a Handlebars helper function `foo` returns null, you can now run do
  `{{foo.bar}}` without error, just like when `foo` is a non-existent property.

* If you pass a non-scalar object to `Session.set`, an error will now be thrown
  (matching the behavior of `Session.equals`). [#215](https://github.com/meteor/meteor/issues/215)

* HTML pages are now served with a `charset=utf-8` Content-Type header. [#264](https://github.com/meteor/meteor/issues/264)

* The contents of `<select>` tags can now be reactive even in IE 7 and 8.

* The `meteor` tool no longer gets confused if a parent directory of your
  project is named `public`. [#352](https://github.com/meteor/meteor/issues/352)

* Fix a race condition in the `spiderable` package which could include garbage
  in the spidered page.

* The REPL run by `admin/node.sh` no longer crashes Emacs M-x shell on exit.

* Refactor internal `reload` API.

* New internal `jsparse` smart package. Not yet exposed publicly.


Patch contributed by GitHub user yanivoliver.


## v0.4.1, 2012-09-24

* New `email` smart package, with [`Email.send`](http://docs.meteor.com/#email)
  API.

* Upgrade Node from 0.6.17 to 0.8.8, as well as many Node modules in the dev
  bundle; those that are user-exposed are:
  * coffee-script: 1.3.3 (from 1.3.1)
  * stylus: 0.29.0 (from 0.28.1)
  * nib: 0.8.2 (from 0.7.0)

* All publicly documented APIs now use `camelCase` rather than
  `under_scores`. The old spellings continue to work for now. New names are:
  - `Meteor.isClient`/`isServer`
  - `this.isSimulation` inside a method invocation
  - `Meteor.deps.Context.onInvalidate`
  - `Meteor.status().retryCount`/`retryTime`

* Spark improvements
  * Optimize selector matching for event maps.
  * Fix `Spark._currentRenderer` behavior in timer callbacks.
  * Fix bug caused by interaction between `Template.foo.preserve` and
    `{{#constant}}`. [#323](https://github.com/meteor/meteor/issues/323)
  * Allow `{{#each}}` over a collection of objects without `_id`. [#281](https://github.com/meteor/meteor/issues/281)
  * Spark now supports Firefox 3.6.
  * Added a script to build a standalone spark.js that does not depend on
    Meteor (it depends on jQuery or Sizzle if you need IE7 support,
    and otherwise is fully standalone).

* Database writes from within `Meteor.setTimeout`/`setInterval`/`defer` will be
  batched with other writes from the current method invocation if they start
  before the method completes.

* Make `Meteor.Cursor.forEach` fully synchronous even if the user's callback
  yields. [#321](https://github.com/meteor/meteor/issues/321).

* Recover from exceptions thrown in `Meteor.publish` handlers.

* Upgrade bootstrap to version 2.1.1. [#336](https://github.com/meteor/meteor/issues/336), [#337](https://github.com/meteor/meteor/issues/337), [#288](https://github.com/meteor/meteor/issues/288), [#293](https://github.com/meteor/meteor/issues/293)

* Change the implementation of the `meteor deploy` password prompt to not crash
  Emacs M-x shell.

* Optimize `LocalCollection.remove(id)` to be O(1) rather than O(n).

* Optimize client-side database performance when receiving updated data from the
  server outside of method calls.

* Better error reporting when a package in `.meteor/packages` does not exist.

* Better error reporting for coffeescript. [#331](https://github.com/meteor/meteor/issues/331)

* Better error handling in `Handlebars.Exception`.


Patches contributed by GitHub users fivethirty, tmeasday, and xenolf.


## v0.4.0, 2012-08-30

* Merge Spark, a new live page update engine
  * Breaking API changes
     * Input elements no longer preserved based on `id` and `name`
       attributes. Use [`preserve`](http://docs.meteor.com/#template_preserve)
       instead.
     * All `Meteor.ui` functions removed. Use `Meteor.render`,
       `Meteor.renderList`, and
       [Spark](https://github.com/meteor/meteor/wiki/Spark) functions instead.
     * New template functions (eg. `created`, `rendered`, etc) may collide with
       existing helpers. Use `Template.foo.helpers()` to avoid conflicts.
     * New syntax for declaring event maps. Use
       `Template.foo.events({...})`. For backwards compatibility, both syntaxes
       are allowed for now.
  * New Template features
     * Allow embedding non-Meteor widgets (eg. Google Maps) using
       [`{{#constant}}`](http://docs.meteor.com/#constant)
     * Callbacks when templates are rendered. See
       http://docs.meteor.com/#template_rendered
     * Explicit control of which nodes are preserved during re-rendering. See
       http://docs.meteor.com/#template_preserve
     * Easily find nodes within a template in event handlers and callbacks. See
       http://docs.meteor.com/#template_find
     * Allow parts of a template to be independently reactive with the
       [`{{#isolate}}`](http://docs.meteor.com/#isolate) block helper.

* Use PACKAGE_DIRS environment variable to override package location. [#227](https://github.com/meteor/meteor/issues/227)

* Add `absolute-url` package to construct URLs pointing to the application.

* Allow modifying documents returned by `observe` callbacks. [#209](https://github.com/meteor/meteor/issues/209)

* Fix periodic crash after client disconnect. [#212](https://github.com/meteor/meteor/issues/212)

* Fix minimingo crash on dotted queries with undefined keys. [#126](https://github.com/meteor/meteor/issues/126)


## v0.3.9, 2012-08-07

* Add `spiderable` package to allow web crawlers to index Meteor apps.

* `meteor deploy` uses SSL to protect application deployment.

* Fix `stopImmediatePropagation()`. [#205](https://github.com/meteor/meteor/issues/205)


## v0.3.8, 2012-07-12

* HTTPS support
  * Add `force-ssl` package to require site to load over HTTPS.
  * Use HTTPS for install script and `meteor update`.
  * Allow runtime configuration of default DDP endpoint.

* Handlebars improvements
  * Implement dotted path traversal for helpers and methods.
  * Allow functions in helper arguments.
  * Change helper nesting rules to allow functions as arguments.
  * Fix `{{this.foo}}` to never invoke helper `foo`.
  * Make event handler `this` reflect the node that matched the selector instead
    of the event target node.
  * Fix keyword arguments to helpers.

* Add `nib` support to stylus package. [#175](https://github.com/meteor/meteor/issues/175)

* Upgrade bootstrap to version 2.0.4. [#173](https://github.com/meteor/meteor/issues/173)

* Print changelog after `meteor update`.

* Fix mouseenter and mouseleave events. [#224](https://github.com/meteor/meteor/issues/224)

* Fix issue with spurious heartbeat failures on busy connections.

* Fix exception in minimongo when matching non-arrays using `$all`. [#183](https://github.com/meteor/meteor/issues/183)

* Fix serving an empty file when no cacheable assets exist. [#179](https://github.com/meteor/meteor/issues/179)


## v0.3.7, 2012-06-06

* Better parsing of `.html` template files
  * Allow HTML comments (`<!-- -->`) at top level
  * Allow whitespace anywhere in open/close tag
  * Provide names and line numbers on error
  * More helpful error messages

* Form control improvements
  * Fix reactive radio buttons in Internet Explorer.
  * Fix reactive textareas to update consistently across browsers, matching text
    field behavior.

* `http` package bug fixes:
  * Send correct Content-Type when POSTing `params` from the server. [#172](https://github.com/meteor/meteor/issues/172)
  * Correctly detect JSON response Content-Type when a charset is present.

* Support `Handlebars.SafeString`. [#160](https://github.com/meteor/meteor/issues/160)

* Fix intermittent "Cursor is closed" mongo error.

* Fix "Cannot read property 'nextSibling' of null" error in certain nested
  templates. [#142](https://github.com/meteor/meteor/issues/142)

* Add heartbeat timer on the client to notice when the server silently goes
  away.


## v0.3.6, 2012-05-16

* Rewrite event handling. `this` in event handlers now refers to the data
  context of the element that generated the event, *not* the top-level data
  context of the template where the event is declared.

* Add /websocket endpoint for raw websockets. Pass websockets through
  development mode proxy.

* Simplified API for Meteor.connect, which now receives a URL to a Meteor app
  rather than to a sockjs endpoint.

* Fix livedata to support subscriptions with overlapping documents.

* Update node.js to 0.6.17 to fix potential security issue.


## v0.3.5, 2012-04-28

* Fix 0.3.4 regression: Call event map handlers on bubbled events. [#107](https://github.com/meteor/meteor/issues/107)


## v0.3.4, 2012-04-27

* Add Twitter `bootstrap` package. [#84](https://github.com/meteor/meteor/issues/84)

* Add packages for `sass` and `stylus` CSS pre-processors. [#40](https://github.com/meteor/meteor/issues/40), [#50](https://github.com/meteor/meteor/issues/50)

* Bind events correctly on top level elements in a template.

* Fix dotted path selectors in minimongo. [#88](https://github.com/meteor/meteor/issues/88)

* Make `backbone` package also run on the server.

* Add `bare` option to coffee-script compilation so variables can be shared
  between multiple coffee-script file. [#85](https://github.com/meteor/meteor/issues/85)

* Upgrade many dependency versions. User visible highlights:
 * node.js 0.6.15
 * coffee-script 1.3.1
 * less 1.3.0
 * sockjs 0.3.1
 * underscore 1.3.3
 * backbone 0.9.2

* Several documentation fixes and test coverage improvements.


## v0.3.3, 2012-04-20

* Add `http` package for making HTTP requests to remote servers.

* Add `madewith` package to put a live-updating Made with Meteor badge on apps.

* Reduce size of mongo database on disk (--smallfiles).

* Prevent unnecessary hot-code pushes on deployed apps during server migration.

* Fix issue with spaces in directory names. [#39](https://github.com/meteor/meteor/issues/39)

* Workaround browser caching issues in development mode by using query
  parameters on all JavaScript and CSS requests.

* Many documentation and test fixups.


## v0.3.2, 2012-04-10

* Initial public launch<|MERGE_RESOLUTION|>--- conflicted
+++ resolved
@@ -45,7 +45,9 @@
 * `email@2.1.0`
   - Updates `nodemailer` to `6.6.0` and it now adds `charset=utf-8` to `text/plain` messages by default.
 
-<<<<<<< HEAD
+* `server-render@0.4.0`
+  - Updated npm dependencies
+
 ### Breaking changes
 * Removed deprecated `mobile-port` flag
 
@@ -76,14 +78,10 @@
   
 * `oauth@2.0.0`
   - Removed `OAuth.initiateLogin` and other functionality like the addition of `?close` in return URI for deprecated OAuth flow pre Meteor 1.0
-=======
-* `server-render@0.4.0`
-  - Updated npm dependencies
-  
+
 * `markdown@2.0.0`
   - Use lazy imports to prevent it from being added to the initial bundle
   - Added deprecation flag
->>>>>>> d6a347bc
 
 #### Independent Releases
 
