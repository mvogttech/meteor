--- conflicted
+++ resolved
@@ -1,6 +1,5 @@
 ## v.NEXT
 
-<<<<<<< HEAD
 ## v1.7.0.3, 2018-06-13
 
 * Fixed [Issue #9991](https://github.com/meteor/meteor/issues/9991),
@@ -9,15 +8,11 @@
   by [PR #9977](https://github.com/meteor/meteor/pull/9977).
 
 ## v1.7.0.2, 2018-06-13
-=======
-## v1.6.1.3, 2018-06-16
->>>>>>> 1a8cb855
 
 * Node has been updated to version
   [8.11.3](https://nodejs.org/en/blog/release/v8.11.3/), an important
   [security release](https://nodejs.org/en/blog/vulnerability/june-2018-security-releases/).
 
-<<<<<<< HEAD
 * The `meteor-babel` npm package has been updated to version
   [7.0.0-beta.51](https://github.com/babel/babel/releases/tag/v7.0.0-beta.51).
 
@@ -363,8 +358,12 @@
   [Feature #24](https://github.com/meteor/meteor-feature-requests/issues/24)
   [PR #9657](https://github.com/meteor/meteor/pull/9657)
 
-=======
->>>>>>> 1a8cb855
+## v1.6.1.3, 2018-06-16
+
+* Node has been updated to version
+  [8.11.3](https://nodejs.org/en/blog/release/v8.11.3/), an important
+  [security release](https://nodejs.org/en/blog/vulnerability/june-2018-security-releases/).
+
 ## v1.6.1.2, 2018-05-28
 
 * Meteor 1.6.1.2 is a very small release intended to fix
