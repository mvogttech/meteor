--- conflicted
+++ resolved
@@ -1,6 +1,5 @@
 ## v.NEXT
 
-<<<<<<< HEAD
 * The `webapp` package has been updated to support UNIX domain sockets. If a
   `UNIX_SOCKET_PATH` environment variable is set with a valid
   UNIX socket file path (e.g. `UNIX_SOCKET_PATH=/tmp/socktest.sock`), Meteor's
@@ -9,8 +8,9 @@
   requests back to an internal Meteor application. Leveraging UNIX domain
   sockets for inter-process communication reduces the sometimes unnecessary
   overhead required by TCP based communication.
+  [Issue #7392](https://github.com/meteor/meteor/issues/7392)
   [PR #8702](https://github.com/meteor/meteor/pull/8702)
-=======
+
 * The `fastclick` package (previously included by default in Cordova
   applications through the `mobile-experience` package) has been deprecated.
   This package is no longer maintained and has years of outstanding
@@ -30,7 +30,6 @@
 * Minimongo cursors are now JavaScript iterable objects and can now be iterated over
   using `for...of` loops, spread operator, `yield*`, and destructuring assignments.
   [PR #8888](https://github.com/meteor/meteor/pull/8888)
->>>>>>> b97f2f9d
 
 * `meteor list --tree` can now be used to list all transitive package
   dependencies (and versions) in an application. Weakly referenced dependencies
