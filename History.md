--- conflicted
+++ resolved
@@ -4,21 +4,11 @@
 
 #### Independent Releases
 
-<<<<<<< HEAD
-## v2.3.1, 2021-06-28
+## v2.3.1, UNRELEASED
 
 #### Highlights
+
 * Fix windows issue when running webapp package.
-
-### Migration steps
-N/A
-### Breaking changes
-N/A
-=======
-## v2.3.1, UNRELEASED
-
-#### Highlights
-
 * Node.js updated to 14.17.2, following [security release]()
 
 #### Meteor Version Release
@@ -28,7 +18,6 @@
 
 #### Independent Releases
 
->>>>>>> 47fef7f3
 ## v2.3, 2021-06-24
 
 #### Highlights
