--- conflicted
+++ resolved
@@ -16,14 +16,12 @@
 * `email@2.1.1`
   - Updated `nodemailer` to v6.6.3
   
-<<<<<<< HEAD
-* `mongo@1.12.1`
-  - Add `_createIndex` as a collection function. This is a new name for `_ensureIndex` which MongoDB has deprecated and removed in MongoDB 5.0.
-=======
 * `callback-hook@1.3.1`
   - Modernized the code
   - Fixed a variable assignment bug in `dontBindEnvironment` function
->>>>>>> 2068f624
+  
+* `mongo@1.12.1`
+  - Add `_createIndex` as a collection function. This is a new name for `_ensureIndex` which MongoDB has deprecated and removed in MongoDB 5.0.
   
 ## v2.3.2, 2021-07-13
 
