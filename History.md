## vNEXT, unreleased

### Breaking changes

N/A

### Migration steps

N/A

### Changes

<<<<<<< HEAD
## v1.12, 2020-12-04
=======
* `meteor-babel@7.10.6`
  - Allows to disable sourceMap generation [#36](https://github.com/meteor/babel/pull/36)

## v1.12, 2020-04-12
>>>>>>> de4fb16a

### Breaking changes

- When importing types, you might need to use the "type" qualifier, like so:
```js
import { Point } from 'react-easy-crop/types';
```
to
```ts
import type { Point } from 'react-easy-crop/types';
```
Because now emitDecoratorsMetadata is enabled.

- Refer to typescript breaking changes before migrating your existing project, from 3.7.6 to 4.1.2: https://github.com/Microsoft/TypeScript/wiki/Breaking-Changes

### Migration steps

N/A

### Changes

#### Highlights
- TypeScript update from 3.7.6 to 4.1.2.
  - enables decorators and metadata reflection. Important: these are stage 2 features so be aware that breaking changes could be introduced before they reach stage 3.

#### Meteor Version Release
* `meteor-tool@1.12`
  - updates TypeScript to 4.1.2. [#11225](https://github.com/meteor/meteor/pull/11225) and [#11255](https://github.com/meteor/meteor/pull/11255)
  - adds new options for `meteor list` command (TODO pending link to updated doc). [#11165](https://github.com/meteor/meteor/pull/11165)
  - supports Cordova add plugin command working again with plugin id or plugin name in the git URL as it was before Meteor 1.11. [#11202](https://github.com/meteor/meteor/pull/11202)
  - avoids MiTM by downloading through https. [#11188](https://github.com/meteor/meteor/pull/11188)
<<<<<<< HEAD

* `meteor-babel@7.10.7`
=======
  
* `meteor-babel@7.10.5`
>>>>>>> de4fb16a
  - updates TypeScript to 4.1.2 and enables decorators and metadata reflection. [#11225](https://github.com/meteor/meteor/pull/11225) and [#11255](https://github.com/meteor/meteor/pull/11255)

* `minimongo@1.6.1`
  - fixes a null reference exception, if an array contains null values while compiling a fields projection. [#10499](https://github.com/meteor/meteor/pull/10499).

* `accounts-password@1.6.3`
  - adds a new function `createUserVerifyingEmail` (TODO pending link to updated doc). [#11080](https://github.com/meteor/meteor/pull/11080)
  - fixes a typo. [#11182](https://github.com/meteor/meteor/pull/11182)

* `browser-content-policy@1.1.1`
  - adds support to nonce
  ```js
    BrowserPolicy.content.allowScriptOrigin(`nonce-${nonce}`);
  ```

* `accounts-ui@1.3.2`
  - follow accounts-ui-unstyled release

* `accounts-ui-unstyled@1.4.3`
  - fixes the login form would send the server two login requests
  - fixes the "forgot password" form would not only send the email but also refresh the page

* `dynamic-import@0.5.4`
  - fixes prefetching errors. [#11209](https://github.com/meteor/meteor/pull/11209)
  - adds the option for dynamic-imports to fetch from the current origin instead of the absolute URL. [#11105](https://github.com/meteor/meteor/pull/11105)

* `mongo-decimal@0.1.2`
  - updates npm dependency `decimal.js` to v10.2.1

* `accounts-base@1.7.1`
  - adds the ability to define default user fields published on login. [#11118](https://github.com/meteor/meteor/pull/11118)

* `standard-minifier-css@1.7.0`
  - modernize and update dependencies. [#11196](https://github.com/meteor/meteor/pull/11196)


#### Independent Releases
* `facebook-oauth@1.7.3`
  - is now using Facebook GraphAPI v8. [#11160](https://github.com/meteor/meteor/pull/11160)

## v1.11.1, 2020-09-16

### Breaking changes

N/A

### Migration steps

N/A

### Changes

* `--apollo` skeleton was missing client cache setup [more](https://github.com/meteor/meteor/pull/11146)

* `--vue` skeleton was updated to use proper folder structure [more](https://github.com/meteor/meteor/pull/11174)

* All skeletons got their `npm` dependencies updated. [more](https://github.com/meteor/meteor/pull/11172)

* Node.js has been updated to version [12.18.4](https://nodejs.org/en/blog/release/v12.18.4/), this is a [security release](https://nodejs.org/en/blog/vulnerability/september-2020-security-releases/)

* Updated npm to version 6.14.8 [more](https://blog.npmjs.org/post/626732790304686080/release-6148)

* `npm-mongo` version 3.8.1 was published, updating `mongodb` to [3.6.2](https://github.com/mongodb/node-mongodb-native/releases/tag/v3.6.2) [more](https://github.com/advisories/GHSA-pp7h-53gx-mx7r)

* Updated PostCSS from 7.0.31 to 7.0.32 [more](https://github.com/meteor/meteor/issues/10682)

* Allow android-webview-video-poster [more](https://github.com/meteor/meteor/pull/11159)

## v1.11, 2020-08-18

### Breaking changes

* `email` package dependencies have been update and package version has been bumped to 2.0.0
    There is a potential breaking change as the underlying package started to use `dns.resolve()`
    instead of `dns.lookup()` which might be breaking on some environments.
    See [nodemailer changelog](https://github.com/nodemailer/nodemailer/blob/master/CHANGELOG.md) for more information.

* (Added later) Cordova add plugin is not working with plugin name in the git URL when the plugin id was different than the name in the config.xml. Fixed on [#11202](https://github.com/meteor/meteor/pull/11202)

### Migration steps

N/A

### Changes

* `meteor create --apollo` is now available thanks to [@StorytellerCZ](https://github.com/StorytellerCZ). PR [#11119](https://github.com/meteor/meteor/pull/11119)

* `meteor create --vue` is now available thanks to [@chris-visser](https://github.com/chris-visser). PR [#11086](https://github.com/meteor/meteor/pull/11086)

* `--cache-build` option is now available on `meteor deploy` command and you can use it safely all the time if you are using a Git repository to run your deploy. This is helpful if your upload is failing then you can retry just the upload and also if you deploy the same bundle to multiple environments. [Read more](https://galaxy-guide.meteor.com/deploy-guide.html#cache-build).

* Multiple optimizations in build performance, many of them for Windows thanks to [@zodern](https://github.com/zodern). PRs [#10838](https://github.com/meteor/meteor/pull/10838), [#11114](https://github.com/meteor/meteor/pull/11114), [#11115](https://github.com/meteor/meteor/pull/11115), [#11102](https://github.com/meteor/meteor/pull/11102), [#10839](https://github.com/meteor/meteor/pull/10839)

* Fixes error when removing cordova plugin that depends on cli variables. PR [#10976](https://github.com/meteor/meteor/pull/11052)

* `email` package now exposes `hookSend` that runs before emails are send.

* Node.js has been updated to version
    [12.18.3](https://nodejs.org/en/blog/release/v12.18.3/)

* Updated npm to version 6.14.5

* `mongodb` driver npm dependency has been updated to 3.6.0

* The version of MongoDB used by Meteor in development has been updated
    from 4.2.5 to 4.2.8

## v1.10.2, 2020-04-21

### Breaking changes

* The `babel-compiler` package, used by both `ecmascript` and
  `typescript`, no longer supports stripping [Flow](https://flow.org/)
  type annotations by default, which may be a breaking change if your
  application (or Meteor package) relied on Flow syntax.

### Migration steps

* If you still need Babel's Flow plugins, you can install them with npm
  and then enable them with a custom `.babelrc` file in your application's
  (or package's) root directory:
  ```json
  {
    "plugins": [
      "@babel/plugin-syntax-flow",
      "@babel/plugin-transform-flow-strip-types"
    ]
  }
  ```

### Changes

* Adds support to override MongoDB options via Meteor settings. Code PR
[#10976](https://github.com/meteor/meteor/pull/10976), Docs PR
[#662](https://github.com/meteor/docs/pull/662)

* The `meteor-babel` npm package has been updated to version 7.9.0.

* The `typescript` npm package has been updated to version 3.8.3.

* To pass Node command line flags to the server node instance,
  now it is recommended to use `SERVER_NODE_OPTIONS` instead of `NODE_OPTIONS`.
  Since Meteor 0.5.3, Meteor allowed to pass node command line flags via the  `NODE_OPTIONS`
  environment variable.
  However, since Node version 8 / Meteor 1.6 this has become a default node
  envar with the same behavior. The side effect is that this now also affects
  Meteor tool. The command line parameters could already be set separately
  via the `TOOL_NODE_FLAGS` envar. This is now also possible (again) for the server.

* The version of MongoDB used by Meteor in development has been updated from
  4.2.1 to 4.2.5.
  [PR #11020](https://github.com/meteor/meteor/pull/11020)

* The `url` package now provides an isomorphic implentation of the [WHATWG `url()`
  API](https://url.spec.whatwg.org/).
  While remaining backwards compatible, you can now also import `URL` and `URLSearchParams` from `meteor/url`.
  These will work for both modern and legacy browsers as well as node.


## v1.10.1, 2020-03-12

### Breaking changes

* Cordova has been updated from version 7 to 9. We recommend that you test
  your features that are taking advantage of Cordova plugins to be sure
  they are still working as expected.

  * WKWebViewOnly is set by default now as true so if you are relying on
  UIWebView or plugins that are using UIWebView APIs you probably want to
  set it as false, you can do this by calling
  `App.setPreference('WKWebViewOnly', false);` in your mobile-config.js. But we
  don't recommend turning this into false because
  [Apple have said](https://developer.apple.com/news/?id=12232019b) they are
  going to reject apps using UIWebView.

* Because MongoDB since 3.4 no longer supports 32-bit Windows, Meteor 1.10 has
  also dropped support for 32-bit Windows. In other words, Meteor 1.10 supports
  64-bit Mac, Windows 64-bit, and Linux 64-bit.

### Migration Steps
* If you get `Unexpected mongo exit code 62. Restarting.` when starting your local
  MongoDB, you can either reset your project (`meteor reset`)
  (if you don't care about your local data)
  or you will need to update the feature compatibility version of your local MongoDB:

    1. Downgrade your app to earlier version of Meteor `meteor update --release 1.9.2`
    2. Start your application
    3. While your application is running open a new terminal window, navigate to the
       app directory and open `mongo` shell: `meteor mongo`
    4. Use: `db.adminCommand({ getParameter: 1, featureCompatibilityVersion: 1 })` to
       check the current feature compatibility.
    5. If the returned version is less than 4.0 update like this:
       `db.adminCommand({ setFeatureCompatibilityVersion: "4.2" })`
    6. You can now stop your app and update to Meteor 1.10.

    For more information about this, check out [MongoDB documentation](https://docs.mongodb.com/manual/release-notes/4.2-upgrade-standalone/).

### Changes

* The version of MongoDB used by Meteor in development has been updated
  from 4.0.6 to 4.2.1, and the `mongodb` driver package has been updated
  from 3.2.7 to 3.5.4, thanks to [@klaussner](https://github.com/klaussner).
  [Feature #361](https://github.com/meteor/meteor-feature-requests/issues/361)
  [PR #10723](https://github.com/meteor/meteor/pull/10723)

* The `npm` command-line tool used by the `meteor npm` command (and by
  Meteor internally) has been updated to version 6.14.0, and our
  [fork](https://github.com/meteor/pacote/tree/v9.5.12-meteor) of its
  `pacote` dependency has been updated to version 9.5.12.

* Cordova was updated from version 7 to 9
  * cordova-lib from 7.1.0 to 9.0.1 [release notes](https://github.com/apache/cordova-lib/blob/master/RELEASENOTES.md)
  * cordova-common from 2.1.1 to 3.2.1 [release notes](https://github.com/apache/cordova-common/blob/master/RELEASENOTES.md)
  * cordova-android from 7.1.4 to 8.1.0 [release notes](https://github.com/apache/cordova-android/blob/master/RELEASENOTES.md)
  * cordova-ios from 4.5.5 to 5.1.1 [release notes](https://github.com/apache/cordova-ios/blob/master/RELEASENOTES.md)
  * cordova-plugin-wkwebview-engine from 1.1.4 to 1.2.1 [release notes](https://github.com/apache/cordova-plugin-wkwebview-engine/blob/master/RELEASENOTES.md#121-jul-20-2019)
  * cordova-plugin-whitelist from 1.3.3 to 1.3.4 [release notes](https://github.com/apache/cordova-plugin-whitelist/blob/master/RELEASENOTES.md#134-jun-19-2019)
  * cordova-plugin-splashscreen (included by mobile-experience > launch-screen)
  from 4.1.0 to 5.0.3 [release notes](https://github.com/apache/cordova-plugin-splashscreen/blob/master/RELEASENOTES.md#503-may-09-2019)
  * cordova-plugin-statusbar (included by mobile-experience > mobile-status-bar)
  from 2.3.0 to 2.4.3 [release notes](https://github.com/apache/cordova-plugin-statusbar/blob/master/RELEASENOTES.md#243-jun-19-2019)
  * On iOS WKWebViewOnly is set by default now as true.
  * On iOS the Swift version is now set by default to `5` this change can make
  your app to produce some warnings if your plugins are using old Swift code.
  You can override the Swift version using
  `App.setPreference('SwiftVersion', 4.2);` but we don't recommend that.

* New command to ensure that Cordova dependencies are installed. Usage:
  `meteor ensure-cordova-dependencies`. Meteor handles this automatically but in
  some cases, like running in a CI, is useful to install them in advance.

* You can now pass an `--exclude-archs` option to the `meteor run` and
  `meteor test` commands to temporarily disable building certain web
  architectures. For example, `meteor run --exclude-archs web.browser.legacy`.
  Multiple architectures should be separated by commas. This option can be
  used to improve (re)build times if you're not actively testing the
  excluded architectures during development.
  [Feature #333](https://github.com/meteor/meteor-feature-requests/issues/333),
  [PR #10824](https://github.com/meteor/meteor/pull/10824)

* `meteor create --react app` and `--typescript` now use `useTracker` hook instead of
  `withTracker` HOC, it also uses `function` components instead of `classes`.

## v1.9.3, 2020-03-09

### Breaking changes
* The MongoDB `retryWrites` option now defaults to `true` (it previously defaulted to false). Users of database services that don't support retryWrites will experience a fatal error due to this.

### Migration Steps
* If you get the error `MongoError: This MongoDB deployment does not support retryable writes. Please add retryWrites=false to your connection string.`, append `retryWrites=false` to your MongoDB connection string.

### Changes
* `mongodb` driver package has been updated
  from 3.2.7 to 3.5.4 [#10961](https://github.com/meteor/meteor/pull/10961)

## v1.9.2, 2020-02-20

### Breaking changes
N/A

### Migration Steps
N/A

### Changes

* Node.js has been updated to version
  [12.16.1](https://nodejs.org/en/blog/release/v12.16.1/), fixing several unintended
  [regressions](https://github.com/nodejs/node/blob/master/doc/changelogs/CHANGELOG_V12.md#12.16.1)
  introduced in 12.16.0.

* The `meteor-babel` npm package has been updated to version 7.8.2.

* The `typescript` npm package has been updated to version 3.7.5.

## v1.9.1, 2020-02-18

### Breaking changes

N/A

### Migration Steps
N/A

### Changes

* Node.js has been updated to version
  12.16.0 from 12.14.0, which includes
  security updates and small changes:
  * [12.16.0](https://nodejs.org/en/blog/release/v12.16.0/)
    * Updated V8 to [release v7.8](https://v8.dev/blog/v8-release-78) which includes improvements in performance, for example, object destructuring now is as fast as the equivalent variable assignment.
  * [12.15.0](https://nodejs.org/en/blog/release/v12.15.0/)

* `cursor.observeChanges` now accepts a second options argument.
  If your observer functions do not mutate the passed arguments, you can specify
  `{ nonMutatingCallbacks: true }`, which improves performance by reducing
  the amount of data copies.

## v1.9, 2020-01-09

### Breaking changes

* Because Node.js 12 no longer supports 32-bit Linux, Meteor 1.9 has also
  dropped support for 32-bit Linux. In other words, Meteor 1.9 supports
  64-bit Mac, Windows, and Linux, as well as 32-bit Windows.

### Migration Steps
N/A

### Changes

* Node.js has been updated to version
  [12.14.0](https://nodejs.org/en/blog/release/v12.14.0/), which includes
  several major Node.js versions since 8.17.0 (used by Meteor 1.8.3):
  * [12.0.0](https://nodejs.org/en/blog/release/v12.0.0/)
  * [11.0.0](https://nodejs.org/en/blog/release/v10.0.0/)
  * [10.0.0](https://nodejs.org/en/blog/release/v10.0.0/)
  * [9.0.0](https://nodejs.org/en/blog/release/v9.0.0/)

* The `fibers` npm package has been updated to version 4.0.3, which
  includes [changes](https://github.com/laverdet/node-fibers/pull/429)
  that may drastically reduce garbage collection pressure resulting from
  heavy `Fiber` usage.

* The `pathwatcher` npm package has been updated to use a fork of version
  8.0.2, with [PR #128](https://github.com/atom/node-pathwatcher/pull/128)
  applied.

* The `sqlite3` npm package has been updated to version 4.1.0.

* The `node-gyp` npm package has been updated to version 6.0.1, and
  `node-pre-gyp` has been updated to version 0.14.0.

* The feature that restarts the application up to two times if it crashes
  on startup has been removed.
  [Feature #335](https://github.com/meteor/meteor-feature-requests/issues/335)
  [PR #10345](https://github.com/meteor/meteor/pull/10345)

* Facebook OAuth has been updated to call v5 API endpoints. [PR #10738](https://github.com/meteor/meteor/pull/10738)

### Changes

* `Meteor.user()`, `Meteor.findUserByEmail()` and `Meteor.findUserByUserName()` can take a new
  `options` parameter which can be used to limit the returned fields. Useful for minimizing
  DB bandwidth on the server and avoiding unnecessary reactive UI updates on the client.
  [Issue #10469](https://github.com/meteor/meteor/issues/10469)

* `Accounts.config()` has a new option `defaultFieldSelector` which will apply to all
  `Meteor.user()` and `Meteor.findUserBy...()` functions without explicit field selectors, and
  also to all `onLogin`, `onLogout` and `onLoginFailure` callbacks.  This is useful if you store
  large data on the user document (e.g. a growing list of transactions) which do no need to be
  retrieved from the DB whenever you or a package author call `Meteor.user()` without limiting the
  fields. [Issue #10469](https://github.com/meteor/meteor/issues/10469)

* Lots of internal calls to `Meteor.user()` without field specifiers in `accounts-base` and
  `accounts-password` packages have been optimized with explicit field selectors to only
  the fields needed by the functions they are in.
  [Issue #10469](https://github.com/meteor/meteor/issues/10469)

## v1.8.3, 2019-12-19

### Migration Steps

* If your application uses `blaze-html-templates`, the Meteor `jquery`
  package will be automatically installed in your `.meteor/packages` file
  when you update to Meteor 1.8.3. However, this new version of the Meteor
  `jquery` package no longer bundles its own copy of the `jquery` npm
  implementation, so you may need to install `jquery` from npm by running
  ```sh
  meteor npm i jquery
  ```
  in your application directory. Symptoms of not installing jquery include
  a blank browser window, with helpful error messages in the console.

### Changes

* Node has been updated to version
  [8.17.0](https://nodejs.org/en/blog/release/v8.17.0/).

* The `npm` npm package has been updated to version 6.13.4, and our
  [fork](https://github.com/meteor/pacote/tree/v9.5.11-meteor) of its
  `pacote` dependency has been updated to version 9.5.11, an important
  [security release](https://nodejs.org/en/blog/vulnerability/december-2019-security-releases/).

* Prior to Meteor 1.8.3, installing the `jquery` package from npm along
  with the Meteor `jquery` package could result in bundling jQuery twice.
  Thanks to [PR #10498](https://github.com/meteor/meteor/pull/10498), the
  Meteor `jquery` package will no longer provide its own copy of jQuery,
  but will simply display a warning in the console if the `jquery` npm
  package cannot be found in your `node_modules` directory. If you are
  using `blaze` in your application, updating to Meteor 1.8.3 will
  automatically add this new version of the Meteor `jquery` package to
  your application if you were not already using it (thanks to
  [PR #10801](https://github.com/meteor/meteor/pull/10801)), but you might
  need to run `meteor npm i jquery` manually, so that `blaze` can import
  `jquery` from your `node_modules` directory.

* The `meteor-babel` npm package has been updated to version 7.7.5.

* The `typescript` npm package has been updated to version 3.7.3.

## v1.8.2, 2019-11-14

### Breaking changes

* Module-level variable declarations named `require` or `exports` are no
  longer automatically renamed, so they may collide with module function
  parameters of the same name, leading to errors like
  `Uncaught SyntaxError: Identifier 'exports' has already been declared`.
  See [this comment](https://github.com/meteor/meteor/pull/10522#issuecomment-535535056)
  by [@SimonSimCity](https://github.com/SimonSimCity).

* `Plugin.fs` methods are now always sync and no longer accept a callback.

### Migration Steps

* Be sure to update the `@babel/runtime` npm package to its latest version
  (currently 7.7.2):
  ```sh
  meteor npm install @babel/runtime@latest
  ```

* New Meteor applications now depend on `meteor-node-stubs@1.0.0`, so it
  may be a good idea to update to the same major version:
  ```sh
  meteor npm install meteor-node-stubs@next
  ```

* If you are the author of any Meteor packages, and you encounter errors
  when using those packages in a Meteor 1.8.2 application (for example,
  `module.watch` being undefined), we recommend that you bump the minor
  version of your package and republish it using Meteor 1.8.2, so
  Meteor 1.8.2 applications will automatically use the new version of the
  package, as compiled by Meteor 1.8.2:
  ```sh
  cd path/to/your/package
  # Add api.versionsFrom("1.8.2") to Package.onUse in package.js...
  meteor --release 1.8.2 publish
  ```
  This may not be necessary for all packages, especially those that have
  been recently republished using Meteor 1.8.1, or local packages in the
  `packages/` directory (which are always recompiled from source).
  However, republishing packages is a general solution to a wide variety
  of package versioning and compilation problems, and package authors can
  make their users' lives easier by handling these issues proactively.

### Changes

* Node has been updated to version
  [8.16.2](https://nodejs.org/en/blog/release/v8.16.2/).

* The `npm` npm package has been updated to version 6.13.0, and our
  [fork](https://github.com/meteor/pacote/tree/v9.5.9-meteor) of its
  `pacote` dependency has been updated to version 9.5.9.

* New Meteor applications now include an official `typescript` package,
  supporting TypeScript compilation of `.ts` and `.tsx` modules, which can
  be added to existing apps by running `meteor add typescript`.

* New TypeScript-based Meteor applications can be created by running
  ```sh
  meteor create --typescript new-typescript-app
  ```
  This app skeleton contains a recommended tsconfig.json file, and should
  serve as a reference for how to make TypeScript and Meteor work together
  (to the best of our current knowledge).
  [PR #10695](https://github.com/meteor/meteor/pull/10695)

* When bundling modern client code, the Meteor module system now prefers
  the `"module"` field in `package.json` (if defined) over the `"main"`
  field, which should unlock various `import`/`export`-based optimizations
  such as tree shaking in future versions of Meteor. As before, server
  code uses only the `"main"` field, like Node.js, and legacy client code
  prefers `"browser"`, `"main"`, and then `"module"`.
  [PR #10541](https://github.com/meteor/meteor/pull/10541),
  [PR #10765](https://github.com/meteor/meteor/pull/10765).

* ECMAScript module syntax (`import`, `export`, and dynamic `import()`) is
  now supported by default everywhere, including in modules imported from
  `node_modules`, thanks to the [Reify](https://github.com/benjamn/reify)
  compiler.

* If you need to import code from `node_modules` that uses modern syntax
  beyond module syntax, it is now possible to enable recompilation for
  specific npm packages using the `meteor.nodeModules.recompile` option in
  your application's `package.json` file.
  See [PR #10603](https://github.com/meteor/meteor/pull/10603) for further
  explanation.

* The Meteor build process is now able to detect whether files changed in
  development were actually used by the server bundle, so that a full
  server restart can be avoided when no files used by the server bundle
  have changed. Client-only refreshes are typically much faster than
  server restarts. Run `meteor add autoupdate` to enable client refreshes,
  if you are not already using the `autoupdate` package.
  [Issue #10449](https://github.com/meteor/meteor/issues/10449)
  [PR #10686](https://github.com/meteor/meteor/pull/10686)

* The `mongodb` npm package used by the `npm-mongo` Meteor package has
  been updated to version 3.2.7.

* The `meteor-babel` npm package has been updated to version 7.7.0,
  enabling compilation of the `meteor/tools` codebase with TypeScript
  (specifically, version 3.7.2 of the `typescript` npm package).

* The `reify` npm package has been updated to version 0.20.12.

* The `core-js` npm package used by `ecmascript-runtime-client` and
  `ecmascript-runtime-server` has been updated to version 3.2.1.

* The `terser` npm package used by `minifier-js` (and indirectly by
  `standard-minifier-js`) has been updated to version 4.3.1.

* The `node-gyp` npm package has been updated to version 5.0.1, and
  `node-pre-gyp` has been updated to 0.13.0.

* The `optimism` npm package has been updated to version 0.11.3, which
  enables caching of thrown exceptions as well as ordinary results, in
  addition to performance improvements.

* The `pathwatcher` npm package has been updated to version 8.1.0.

* The `underscore` npm package installed in the Meteor dev bundle (for use
  by the `meteor/tools` codebase) has been updated from version 1.5.2 to
  version 1.9.1, and `@types/underscore` has been installed for better
  TypeScript support.

* In addition to the `.js` and `.jsx` file extensions, the `ecmascript`
  compiler plugin now automatically handles JavaScript modules with the
  `.mjs` file extension.

* Add `--cordova-server-port` option to override local port where Cordova will
  serve static resources, which is useful when multiple Cordova apps are built
  from the same application source code, since by default the port is generated
  using the ID from the application's `.meteor/.id` file.

* The `--test-app-path <directory>` option for `meteor test-packages` and
  `meteor test` now accepts relative paths as well as absolute paths.

## v1.8.1, 2019-04-03

### Breaking changes

* Although we are not aware of any specific backwards incompatibilities,
  the major upgrade of `cordova-android` from 6.4.0 to 7.1.4 likely
  deserves extra attention, if you use Cordova to build Android apps.

### Migration Steps
N/A

### Changes

* Node has been updated from version 8.11.4 to version
  [8.15.1](https://nodejs.org/en/blog/release/v8.15.1/), an important
  [security release](https://nodejs.org/en/blog/vulnerability/february-2019-security-releases/),
  which includes the changes from four other minor releases:
  * [8.15.0](https://nodejs.org/en/blog/release/v8.15.0/)
  * [8.14.0](https://nodejs.org/en/blog/release/v8.14.0/), an important
    [security release](https://nodejs.org/en/blog/vulnerability/november-2018-security-releases/)
  * [8.12.0](https://nodejs.org/en/blog/release/v8.12.0/)
  * [8.13.0](https://nodejs.org/en/blog/release/v8.13.0/)

  > Note: While Node 8.12.0 included changes that may improve the
  performance of Meteor apps, there have been reports of CPU usage spikes
  in production due to excessive garbage collection, so this version of
  Meteor should be considered experimental until those problems have been
  fixed. [Issue #10216](https://github.com/meteor/meteor/issues/10216)

* The `npm` tool has been upgraded to version
  [6.9.0](https://github.com/npm/cli/releases/tag/v6.9.0), and our
  [fork](https://github.com/meteor/pacote/tree/v9.5.0-meteor) of its
  `pacote` dependency has been updated to version 9.5.0.

* Mongo has been upgraded to version 4.0.6 for 64-bit systems (was 4.0.2),
  and 3.2.22 for 32-bit systems (was 3.2.19). The `mongodb` npm package
  used by `npm-mongo` has been updated to version 3.1.13 (was 3.1.6).

* The `fibers` npm package has been updated to version 3.1.1, a major
  update from version 2.0.0. Building this version of `fibers` requires a
  C++11 compiler, unlike previous versions. If you deploy your Meteor app
  manually (without using Galaxy), you may need to update the version of
  `g++` used when running `npm install` in the `bundle/programs/server`
  directory.

* The `meteor-babel` npm package has been updated to version 7.3.4.

* Cordova Hot Code Push mechanism is now switching versions explicitly with
  call to `WebAppLocalServer.switchToPendingVersion` instead of trying to
  switch every time a browser reload is detected. If you use any third
  party package or have your own HCP routines implemented be sure to call
  it before forcing a browser reload. If you use the automatic reload from
  the `Reload` meteor package you do not need to do anything.
  [cordova-plugin-meteor-webapp PR #62](https://github.com/meteor/cordova-plugin-meteor-webapp/pull/62)

* Multiple Cordova-related bugs have been fixed, including Xcode 10 build
  incompatibilities and hot code push errors due to duplicated
  images/assets. [PR #10339](https://github.com/meteor/meteor/pull/10339)

* The `cordova-android` and `cordova-ios` npm dependencies have been
  updated to 7.1.4 (from 6.4.0) and 4.5.5 (from 4.5.4), respectively.

* Build performance has improved (especially on Windows) thanks to
  additional caching implemented by [@zodern](https://github.com/zodern)
  in PRs [#10399](https://github.com/meteor/meteor/pull/10399),
  [#10452](https://github.com/meteor/meteor/pull/10452),
  [#10453](https://github.com/meteor/meteor/pull/10453), and
  [#10454](https://github.com/meteor/meteor/pull/10454).

* The `meteor mongo` command no longer uses the `--quiet` option, so the
  normal startup text will be displayed, albeit without the banner about
  Mongo's free monitoring service. See this
  [MongoDB Jira issue](https://jira.mongodb.org/browse/SERVER-38862)
  for more details.

* In Meteor packages, `client/` and `server/` directories no longer have
  any special meaning. In application code, `client/` directories are
  ignored during the server build, and `server/` directories are ignored
  during the client build, as before. This special behavior previously
  applied to packages as well, but has now been removed.
  [Issue #10393](https://github.com/meteor/meteor/issues/10393)
  [PR #10414](https://github.com/meteor/meteor/pull/10414)

* If your application is using Git for version control, the current Git
  commit hash will now be exposed via the `Meteor.gitCommitHash` property
  while the app is running (in both server and client code), and also via
  the `"gitCommitHash"` property in the `star.json` file located in the
  root directory of builds produced by `meteor build`, for consumption by
  deployment tools. If you are not using Git, neither property will be
  defined. [PR #10442](https://github.com/meteor/meteor/pull/10442)

* The Meteor Tool now uses a more reliable method (the MongoDB
  [`isMaster` command](https://docs.mongodb.com/manual/reference/command/isMaster/))
  to detect when the local development database has started and is ready to
  accept read and write operations.
  [PR #10500](https://github.com/meteor/meteor/pull/10500)

* Setting the `x-no-compression` request header will prevent the `webapp`
  package from compressing responses with `gzip`, which may be useful if
  your Meteor app is behind a proxy that compresses resources with another
  compression algorithm, such as [brotli](https://github.com/google/brotli).
  [PR #10378](https://github.com/meteor/meteor/pull/10378)

## v1.8.0.2, 2019-01-07

### Breaking changes
N/A

### Migration steps
N/A

### Changes

* The [React tutorial](https://www.meteor.com/tutorials/react/creating-an-app)
  has been updated to address a number of inaccuracies due to changes in
  recent Meteor releases that were not fully incorporated back into the
  tutorial. As a reminder, Meteor now supports a `meteor create --react`
  command that can be used to create a new React-based app quickly.

* Fixed a bug where modules named with `*.app-tests.js` (or `*.tests.js`)
  file extensions sometimes could not be imported by the
  `meteor.testModule` entry point when running the `meteor test` command
  (or `meteor test --full-app`).
  [PR #10402](https://github.com/meteor/meteor/pull/10402)

* The `meteor-promise` package has been updated to version 0.8.7, which
  includes a [commit](https://github.com/meteor/promise/commit/bbe4f0d20b70417950381aea112993c4cc8c1168)
  that should prevent memory leaks when excess fibers are discarded from
  the `Fiber` pool.

* The `meteor-babel` npm package has been updated to version 7.2.0,
  improving source maps for applications with custom `.babelrc` files.

## v1.8.0.1, 2018-11-23

### Breaking changes
N/A

### Migration steps
N/A

### Changes

* The `useragent` npm package used by `webapp` and (indirectly) by the
  `modern-browsers` package has been updated from 2.2.1 to 2.3.0. The
  `chromium` browser name has been aliased to use the same minimum modern
  version as `chrome`, and browser names are now processed
  case-insensitively by the `modern-browsers` package.
  [PR #10334](https://github.com/meteor/meteor/pull/10334)

* Fixed a module caching bug that allowed `findImportedModuleIdentifiers`
  to return the same identifiers for the modern and legacy versions of a
  given module, even if the set of imported modules is different (for
  example, because Babel injects fewer `@babel/runtime/...` imports into
  modern code). Now the caching is always based on the SHA-1 hash of the
  _generated_ code, rather than trusting the hash provided by compiler
  plugins. [PR #10330](https://github.com/meteor/meteor/pull/10330)

## v1.8, 2018-10-08

### Breaking changes
N/A

### Migration Steps

* Update the `@babel/runtime` npm package to version 7.0.0 or later:
  ```sh
  meteor npm install @babel/runtime@latest
  ```

### Changes

* Although Node 8.12.0 has been released, Meteor 1.8 still uses Node
  8.11.4, due to concerns about excessive garbage collection and CPU usage
  in production. To enable Galaxy customers to use Node 8.12.0, we are
  planning a quick follow-up Meteor 1.8.1 release, which can be obtained
  by running the command
  ```bash
  meteor update --release 1.8.1-beta.n
  ```
  where `-beta.n` is the latest beta release according to the
  [releases](https://github.com/meteor/meteor/releases) page (currently
  `-beta.6`).
  [Issue #10216](https://github.com/meteor/meteor/issues/10216)
  [PR #10248](https://github.com/meteor/meteor/pull/10248)

* Meteor 1.7 introduced a new client bundle called `web.browser.legacy` in
  addition to the `web.browser` (modern) and `web.cordova` bundles.
  Naturally, this extra bundle increased client (re)build times. Since
  developers spend most of their time testing the modern bundle in
  development, and the legacy bundle mostly provides a safe fallback in
  production, Meteor 1.8 cleverly postpones building the legacy bundle
  until just after the development server restarts, so that development
  can continue as soon as the modern bundle has finished building. Since
  the legacy build happens during a time when the build process would
  otherwise be completely idle, the impact of the legacy build on server
  performance is minimal. Nevertheless, the legacy bundle still gets
  rebuilt regularly, so any legacy build errors will be surfaced in a
  timely fashion, and legacy clients can test the new legacy bundle by
  waiting a bit longer than modern clients. Applications using the
  `autoupdate` or `hot-code-push` packages will reload modern and legacy
  clients independently, once each new bundle becomes available.
  [Issue #9948](https://github.com/meteor/meteor/issues/9948)
  [PR #10055](https://github.com/meteor/meteor/pull/10055)

* Compiler plugins that call `inputFile.addJavaScript` or
  `inputFile.addStylesheet` may now delay expensive compilation work by
  passing partial options (`{ path, hash }`) as the first argument,
  followed by a callback function as the second argument, which will be
  called by the build system once it knows the module will actually be
  included in the bundle. For example, here's the old implementation of
  `BabelCompiler#processFilesForTarget`:
  ```js
  processFilesForTarget(inputFiles) {
    inputFiles.forEach(inputFile => {
      var toBeAdded = this.processOneFileForTarget(inputFile);
      if (toBeAdded) {
        inputFile.addJavaScript(toBeAdded);
      }
    });
  }
  ```
  and here's the new version:
  ```js
  processFilesForTarget(inputFiles) {
    inputFiles.forEach(inputFile => {
      if (inputFile.supportsLazyCompilation) {
        inputFile.addJavaScript({
          path: inputFile.getPathInPackage(),
          hash: inputFile.getSourceHash(),
        }, function () {
          return this.processOneFileForTarget(inputFile);
        });
      } else {
        var toBeAdded = this.processOneFileForTarget(inputFile);
        if (toBeAdded) {
          inputFile.addJavaScript(toBeAdded);
        }
      }
    });
  }
  ```
  If you are an author of a compiler plugin, we strongly recommend using
  this new API, since unnecessary compilation of files that are not
  included in the bundle can be a major source of performance problems for
  compiler plugins. Although this new API is only available in Meteor 1.8,
  you can use `inputFile.supportsLazyCompilation` to determine dynamically
  whether the new API is available, so you can support older versions of
  Meteor without having to publish multiple versions of your package. [PR
  #9983](https://github.com/meteor/meteor/pull/9983)

* New [React](https://reactjs.org/)-based Meteor applications can now be
  created using the command
  ```bash
  meteor create --react new-react-app
  ```
  Though relatively simple, this application template reflects the ideas
  of many contributors, especially [@dmihal](https://github.com/dmihal)
  and [@alexsicart](https://github.com/alexsicart), and it will no doubt
  continue to evolve in future Meteor releases.
  [Feature #182](https://github.com/meteor/meteor-feature-requests/issues/182)
  [PR #10149](https://github.com/meteor/meteor/pull/10149)

* The `.meteor/packages` file supports a new syntax for overriding
  problematic version constraints from packages you do not control.

  If a package version constraint in `.meteor/packages` ends with a `!`
  character, any other (non-`!`) constraints on that package elsewhere in
  the application will be _weakened_ to allow any version greater than or
  equal to the constraint, even if the major/minor versions do not match.

  For example, using both CoffeeScript 2 and `practicalmeteor:mocha` used
  to be impossible (or at least very difficult) because of this
  [`api.versionsFrom("1.3")`](https://github.com/practicalmeteor/meteor-mocha/blob/3a2658070a920f8846df48bb8d8c7b678b8c6870/package.js#L28)
  statement, which unfortunately constrained the `coffeescript` package to
  version 1.x. In Meteor 1.8, if you want to update `coffeescript` to
  2.x, you can relax the `practicalmeteor:mocha` constraint by putting
  ```
  coffeescript@2.2.1_1! # note the !
  ```
  in your `.meteor/packages` file. The `coffeescript` version still needs
  to be at least 1.x, so that `practicalmeteor:mocha` can count on that
  minimum. However, `practicalmeteor:mocha` will no longer constrain the
  major version of `coffeescript`, so `coffeescript@2.2.1_1` will work.

  [Feature #208](https://github.com/meteor/meteor-feature-requests/issues/208)
  [Commit 4a70b12e](https://github.com/meteor/meteor/commit/4a70b12eddef00b6700f129e90018a6076cb1681)
  [Commit 9872a3a7](https://github.com/meteor/meteor/commit/9872a3a71df033e4cf6290b75fea28f44427c0c2)

* The `npm` package has been upgraded to version 6.4.1, and our
  [fork](https://github.com/meteor/pacote/tree/v8.1.6-meteor) of its
  `pacote` dependency has been rebased against version 8.1.6.

* The `node-gyp` npm package has been updated to version 3.7.0, and the
  `node-pre-gyp` npm package has been updated to version 0.10.3.

* Scripts run via `meteor npm ...` can now use the `meteor` command more
  safely, since the `PATH` environment variable will now be set so that
  `meteor` always refers to the same `meteor` used to run `meteor npm`.
  [PR #9941](https://github.com/meteor/meteor/pull/9941)

* Minimongo's behavior for sorting fields containing an array
  is now compatible with the behavior of [Mongo 3.6+](https://docs.mongodb.com/manual/release-notes/3.6-compatibility/#array-sort-behavior).
  Note that this means it is now incompatible with the behavior of earlier MongoDB versions.
  [PR #10214](https://github.com/meteor/meteor/pull/10214)

* Meteor's `self-test` has been updated to use "headless" Chrome rather
  than PhantomJS for browser tests. PhantomJS can still be forced by
  passing the `--phantom` flag to the `meteor self-test` command.
  [PR #9814](https://github.com/meteor/meteor/pull/9814)

* Importing a directory containing an `index.*` file now works for
  non-`.js` file extensions. As before, the list of possible extensions is
  defined by which compiler plugins you have enabled.
  [PR #10027](https://github.com/meteor/meteor/pull/10027)

* Any client (modern or legacy) may now request any static JS or CSS
  `web.browser` or `web.browser.legacy` resource, even if it was built for
  a different architecture, which greatly simplifies CDN setup if your CDN
  does not forward the `User-Agent` header to the origin.
  [Issue #9953](https://github.com/meteor/meteor/issues/9953)
  [PR #9965](https://github.com/meteor/meteor/pull/9965)

* Cross-origin dynamic `import()` requests will now succeed in more cases.
  [PR #9954](https://github.com/meteor/meteor/pull/9954)

* Dynamic CSS modules (which are compiled to JS and handled like any other
  JS module) will now be properly minified in production and source mapped
  in development. [PR #9998](https://github.com/meteor/meteor/pull/9998)

* While CSS is only minified in production, CSS files must be merged
  together into a single stylesheet in both development and production.
  This merging is [cached by `standard-minifier-css`](https://github.com/meteor/meteor/blob/183d5ff9500d908d537f58d35ce6cd6d780ab270/packages/standard-minifier-css/plugin/minify-css.js#L58-L62)
  so that it does not happen on every rebuild in development, but not all
  CSS minifier packages use the same caching techniques. Thanks to
  [1ed095c36d](https://github.com/meteor/meteor/pull/9942/commits/1ed095c36d7b2915872eb0c943dae0c4f870d7e4),
  this caching is now performed within the Meteor build tool, so it works
  the same way for all CSS minifier packages, which may eliminate a few
  seconds of rebuild time for projects with lots of CSS.

* The `meteor-babel` npm package used by `babel-compiler` has been updated
  to version 7.1.0. **Note:** This change _requires_ also updating the
  `@babel/runtime` npm package to version 7.0.0-beta.56 or later:
  ```sh
  meteor npm install @babel/runtime@latest
  ```
  [`meteor-babel` issue #22](https://github.com/meteor/babel/issues/22)

* The `@babel/preset-env` and `@babel/preset-react` presets will be
  ignored by Meteor if included in a `.babelrc` file, since Meteor already
  provides equivalent/superior functionality without them. However, you
  should feel free to leave these plugins in your `.babelrc` file if they
  are needed by external tools.

* The `install` npm package used by `modules-runtime` has been updated to
  version 0.12.0.

* The `reify` npm package has been updated to version 0.17.3, which
  introduces the `module.link(id, {...})` runtime method as a replacement
  for `module.watch(require(id), {...})`. Note: in future versions of
  `reify` and Meteor, the `module.watch` runtime API will be removed, but
  for now it still exists (and is used to implement `module.link`), so
  that existing code will continue to work without recompilation.

* The `uglify-es` npm package used by `minifier-js` has been replaced with
  [`terser@3.9.2`](https://www.npmjs.com/package/terser), a fork of
  `uglify-es` that appears to be (more actively) maintained.
  [Issue #10042](https://github.com/meteor/meteor/issues/10042)

* Mongo has been updated to version 4.0.2 and the `mongodb` npm package
  used by `npm-mongo` has been updated to version 3.1.6.
  [PR #10058](https://github.com/meteor/meteor/pull/10058)
  [Feature Request #269](https://github.com/meteor/meteor-feature-requests/issues/269)

* When a Meteor application uses a compiler plugin to process files with a
  particular file extension (other than `.js` or `.json`), those file
  extensions should be automatically appended to imports that do not
  resolve as written. However, this behavior was not previously enabled
  for modules inside `node_modules`. Thanks to
  [8b04c25390](https://github.com/meteor/meteor/pull/9942/commits/8b04c253900e4ca2a194d2fcaf6fc2ce9a9085e7),
  the same file extensions that are applied to modules outside the
  `node_modules` directory will now be applied to those within it, though
  `.js` and `.json` will always be tried first.

* As foreshadowed in this [talk](https://youtu.be/vpCotlPieIY?t=29m18s)
  about Meteor 1.7's modern/legacy bundling system
  ([slides](https://slides.com/benjamn/meteor-night-may-2018#/46)), Meteor
  now provides an isomorphic implementation of the [WHATWG `fetch()`
  API](https://fetch.spec.whatwg.org/), which can be installed by running
  ```sh
  meteor add fetch
  ```
  This package is a great demonstration of the modern/legacy bundling
  system, since it has very different implementations in modern
  browsers, legacy browsers, and Node.
  [PR #10029](https://github.com/meteor/meteor/pull/10029)

* The [`bundle-visualizer`
  package](https://github.com/meteor/meteor/tree/release-1.7.1/packages/non-core/bundle-visualizer)
  has received a number of UI improvements thanks to work by
  [@jamesmillerburgess](https://github.com/jamesmillerburgess) in
  [PR #10025](https://github.com/meteor/meteor/pull/10025).
  [Feature #310](https://github.com/meteor/meteor-feature-requests/issues/310)

* Sub-resource integrity hashes (sha512) can now be enabled for static CSS
  and JS assets by calling `WebAppInternals.enableSubresourceIntegrity()`.
  [PR #9933](https://github.com/meteor/meteor/pull/9933)
  [PR #10050](https://github.com/meteor/meteor/pull/10050)

* The environment variable `METEOR_PROFILE=milliseconds` now works for the
  build portion of the `meteor build` and `meteor deploy` commands.
  [Feature #239](https://github.com/meteor/meteor-feature-requests/issues/239)

* Babel compiler plugins will now receive a `caller` option of the
  following form:
  ```js
  { name: "meteor", arch }
  ```
  where `arch` is the target architecture, e.g. `os.*`, `web.browser`,
  `web.cordova`, or `web.browser.legacy`.
  [PR #10211](https://github.com/meteor/meteor/pull/10211)

## v1.7.0.5, 2018-08-16

### Breaking changes
N/A

### Migration Steps
N/A

### Changes

* Node has been updated to version
  [8.11.4](https://nodejs.org/en/blog/release/v8.11.4/), an important
  [security release](https://nodejs.org/en/blog/vulnerability/august-2018-security-releases/).

## v1.7.0.4, 2018-08-07

### Breaking changes
N/A

### Migration Steps
N/A

### Changes

* The npm package `@babel/runtime`, which is depended on by most Meteor
  apps, introduced a breaking change in version `7.0.0-beta.56` with the
  removal of the `@babel/runtime/helpers/builtin` directory. While this
  change has clear benefits in the long term, in the short term it has
  been disruptive for Meteor 1.7.0.x applications that accidentally
  updated to the latest version of `@babel/runtime`. Meteor 1.7.0.4 is a
  patch release that provides better warnings about this problem, and
  ensures newly created Meteor applications do not use `7.0.0-beta.56`.
  [PR #10134](https://github.com/meteor/meteor/pull/10134)

* The `npm` package has been upgraded to version 6.3.0, and our
  [fork](https://github.com/meteor/pacote/tree/v8.1.6-meteor) of its
  `pacote` dependency has been rebased against version 8.1.6.
  [Issue #9940](https://github.com/meteor/meteor/issues/9940)

* The `reify` npm package has been updated to version 0.16.4.

## v1.7.0.3, 2018-06-13

### Breaking changes
N/A

### Migration Steps
N/A

### Changes

* Fixed [Issue #9991](https://github.com/meteor/meteor/issues/9991),
  introduced in
  [Meteor 1.7.0.2](https://github.com/meteor/meteor/pull/9990)
  by [PR #9977](https://github.com/meteor/meteor/pull/9977).

## v1.7.0.2, 2018-06-13

### Breaking changes
N/A

### Migration Steps
N/A

### Changes

* Node has been updated to version
  [8.11.3](https://nodejs.org/en/blog/release/v8.11.3/), an important
  [security release](https://nodejs.org/en/blog/vulnerability/june-2018-security-releases/).

* The `meteor-babel` npm package has been updated to version
  [7.0.0-beta.51](https://github.com/babel/babel/releases/tag/v7.0.0-beta.51).

* Meteor apps created with `meteor create` or `meteor create --minimal`
  will now have a directory called `tests/` rather than `test/`, so that
  test code will not be eagerly loaded if you decide to remove the
  `meteor.mainModule` configuration from `package.json`, thanks to
  [PR #9977](https://github.com/meteor/meteor/pull/9977) by
  [@robfallows](https://github.com/robfallows).
  [Issue #9961](https://github.com/meteor/meteor/issues/9961)

## v1.7.0.1, 2018-05-29

### Breaking changes

* The `aggregate` method of raw Mongo collections now returns an
  `AggregationCursor` rather than returning the aggregation result
  directly. To obtain an array of aggregation results, you will need to
  call the `.toArray()` method of the cursor:
  ```js
  // With MongoDB 2.x, callback style:
  rawCollection.aggregate(
    pipeline,
    (error, results) => {...}
  );

  // With MongoDB 2.x, wrapAsync style:
  const results = Meteor.wrapAsync(
    rawCollection.aggregate,
    rawCollection
  )(pipeline);

  // With MongoDB 3.x, callback style:
  rawCollection.aggregate(
    pipeline,
    (error, aggregationCursor) => {
      ...
      const results = aggregationCursor.toArray();
      ...
    }
  );

  // With MongoDB 3.x, wrapAsync style:
  const results = Meteor.wrapAsync(
    rawCollection.aggregate,
    rawCollection
  )(pipeline).toArray();
  ```
  [Issue #9936](https://github.com/meteor/meteor/issues/9936)

### Migration Steps

* Update `@babel/runtime` (as well as other Babel-related packages) and
  `meteor-node-stubs` to their latest versions:
  ```sh
  meteor npm install @babel/runtime@latest meteor-node-stubs@latest
  ```

### Changes

* Reverted an [optimization](https://github.com/meteor/meteor/pull/9825)
  introduced in Meteor 1.7 to stop scanning `node_modules` for files that
  might be of interest to compiler plugins, since the intended workarounds
  (creating symlinks) did not satisfy all existing use cases. We will
  revisit this optimization in Meteor 1.8.
  [mozfet/meteor-autoform-materialize#43](https://github.com/mozfet/meteor-autoform-materialize/issues/43)

* After updating to Meteor 1.7 or 1.7.0.1, you should update the
  `@babel/runtime` npm package (as well as other Babel-related packages)
  to their latest versions, along with the `meteor-node-stubs` package,
  by running the following command:
  ```sh
  meteor npm install @babel/runtime@latest meteor-node-stubs@latest
  ```

## v1.7, 2018-05-28

### Breaking changes
N/A

### Migration Steps
N/A

### Changes

* More than 80% of internet users worldwide have access to a web browser
  that natively supports the latest ECMAScript features and keeps itself
  updated automatically, which means new features become available almost
  as soon as they ship. In other words, the future we envisioned when we
  first began [compiling code with
  Babel](https://blog.meteor.com/how-much-does-ecmascript-2015-cost-2ded41d70914)
  is finally here, yet most web frameworks and applications still compile
  a single client-side JavaScript bundle that must function simultaneously
  in the oldest and the newest browsers the application developer wishes
  to support.

  That choice is understandable, because the alternative is daunting: not
  only must you build multiple JavaScript and CSS bundles for different
  browsers, with different dependency graphs and compilation rules and
  webpack configurations, but your server must also be able to detect the
  capabilities of each visiting client, so that it can deliver the
  appropriate assets at runtime. Testing a matrix of different browsers
  and application versions gets cumbersome quickly, so it's no surprise
  that responsible web developers would rather ship a single, well-tested
  bundle, and forget about taking advantage of modern features until
  legacy browsers have disappeared completely.

  With Meteor 1.7, this awkward balancing act is no longer necessary,
  because Meteor now automatically builds two sets of client-side assets,
  one tailored to the capabilities of modern browsers, and the other
  designed to work in all supported browsers, thus keeping legacy browsers
  working exactly as they did before. Best of all, the entire Meteor
  community relies on the same system, so any bugs or differences in
  behavior can be identified and fixed quickly.

  In this system, a "modern" browser can be loosely defined as one with
  full native support for `async` functions and `await` expressions, which
  includes more than 80% of the world market, and 85% of the US market
  ([source](https://caniuse.com/#feat=async-functions)). This standard may
  seem extremely strict, since `async`/`await` was [just finalized in
  ECMAScript 2017](http://2ality.com/2016/10/async-function-tips.html),
  but the statistics clearly justify it. As another example, any modern
  browser can handle native `class` syntax, though newer syntax like class
  fields may still need to be compiled for now, whereas a legacy browser
  will need compilation for both advanced and basic `class` syntax. And of
  course you can safely assume that any modern browser has a native
  `Promise` implementation, because `async` functions must return
  `Promise`s. The list goes on and on.

  This boundary between modern and legacy browsers is designed to be tuned
  over time, not only by the Meteor framework itself but also by each
  individual Meteor application. For example, here's how the minimum
  versions for native ECMAScript `class` support might be expressed:

  ```js
  import { setMinimumBrowserVersions } from "meteor/modern-browsers";

  setMinimumBrowserVersions({
    chrome: 49,
    firefox: 45,
    edge: 12,
    ie: Infinity, // Sorry, IE11.
    mobile_safari: [9, 2], // 9.2.0+
    opera: 36,
    safari: 9,
    electron: 1,
  }, "classes");
  ```

  The minimum modern version for each browser is simply the maximum of all
  versions passed to `setMinimumBrowserVersions` for that browser. The
  Meteor development server decides which assets to deliver to each client
  based on the `User-Agent` string of the HTTP request. In production,
  different bundles are named with unique hashes, which prevents cache
  collisions, though Meteor also sets the `Vary: User-Agent` HTTP response
  header to let well-behaved clients know they should cache modern and
  legacy resources separately.

  For the most part, the modern/legacy system will transparently determine
  how your code is compiled, bundled, and delivered&mdash;and yes, it
  works with every existing part of Meteor, including dynamic `import()`
  and even [the old `appcache`
  package](https://github.com/meteor/meteor/pull/9776). However, if you're
  writing dynamic code that depends on modern features, you can use the
  boolean `Meteor.isModern` flag to detect the status of the current
  environment (Node 8 is modern, too, of course). If you're writing a
  Meteor package, you can call `api.addFiles(files, "legacy")` in your
  `package.js` configuration file to add extra files to the legacy bundle,
  or `api.addFiles(files, "client")` to add files to all client bundles,
  or `api.addFiles(files, "web.browser")` to add files only to the modern
  bundle, and the same rules apply to `api.mainModule`. Just be sure to
  call `setMinimumBrowserVersions` (in server startup code) to enforce
  your assumptions about ECMAScript feature support.

  We think this modern/legacy system is one of the most powerful features
  we've added since we first introduced the `ecmascript` package in Meteor
  1.2, and we look forward to other frameworks attempting to catch up.

  [PR #9439](https://github.com/meteor/meteor/pull/9439)

* Although Meteor does not recompile packages installed in `node_modules`
  by default, compilation of specific npm packages (for example, to
  support older browsers that the package author neglected) can now be
  enabled in one of two ways:

  * Clone the package repository into your application's `imports`
    directory, make any modifications necessary, then use `npm install` to
    link `the-package` into `node_modules`:
    ```sh
    meteor npm install imports/the-package
    ```
    Meteor will compile the contents of the package exposed via
    `imports/the-package`, and this compiled code will be used when you
    import `the-package` in any of the usual ways:
    ```js
    import stuff from "the-package"
    require("the-package") === require("/imports/the-package")
    import("the-package").then(...)
    ```
    This reuse of compiled code is the critical new feature that was added
    in Meteor 1.7.

  * Install the package normally with `meteor npm install the-package`,
    then create a symbolic link *to* the installed package elsewhere in
    your application, outside of `node_modules`:
    ```sh
    meteor npm install the-package
    cd imports
    ln -s ../node_modules/the-package .
    ```
    Again, Meteor will compile the contents of the package because they
    are exposed outside of `node_modules`, and the compiled code will be
    used whenever `the-package` is imported from `node_modules`.

    > Note: this technique also works if you create symbolic links to
      individual files, rather than linking the entire package directory.

  In both cases, Meteor will compile the exposed code as if it was part of
  your application, using whatever compiler plugins you have installed.
  You can influence this compilation using `.babelrc` files or any other
  techniques you would normally use to configure compilation of
  application code. [PR #9771](https://github.com/meteor/meteor/pull/9771)
  [Feature #6](https://github.com/meteor/meteor-feature-requests/issues/6)

  > ~Note: since compilation of npm packages can now be enabled using the
    techniques described above, Meteor will no longer automatically scan
    `node_modules` directories for modules that can be compiled by
    compiler plugins. If you have been using that functionality to import
    compiled-to-JS modules from `node_modules`, you should start using the
    symlinking strategy instead.~ **Follow-up note: this optimization was
    reverted in Meteor 1.7.0.1 (see [above](#v1701-2018-05-29)).**

* Node has been updated to version
  [8.11.2](https://nodejs.org/en/blog/release/v8.11.2/), officially fixing
  a [cause](https://github.com/nodejs/node/issues/19274) of frequent
  segmentation faults in Meteor applications that was introduced in Node
  8.10.0. Meteor 1.6.1.1 shipped with a custom build of Node that patched
  this problem, but that approach was never intended to be permanent.

* The `npm` package has been upgraded to version 5.10.0, and our
  [fork](https://github.com/meteor/pacote/tree/v7.6.1-meteor) of its
  `pacote` dependency has been rebased against version 7.6.1.

* Applications may now specify client and server entry point modules in a
  newly-supported `"meteor"` section of `package.json`:
  ```js
  "meteor": {
    "mainModule": {
      "client": "client/main.js",
      "server": "server/main.js"
    }
  }
  ```
  When specified, these entry points override Meteor's default module
  loading semantics, rendering `imports` directories unnecessary. If
  `mainModule` is left unspecified for either client or server, the
  default rules will apply for that architecture, as before. To disable
  eager loading of modules on a given architecture, simply provide a
  `mainModule` value of `false`:
  ```js
  "meteor": {
    "mainModule": {
      "client": false,
      "server": "server/main.js"
    }
  }
  ```
  [Feature #135](https://github.com/meteor/meteor-feature-requests/issues/135)
  [PR #9690](https://github.com/meteor/meteor/pull/9690)

* In addition to `meteor.mainModule`, the `"meteor"` section of
  `package.json` may also specify `meteor.testModule` to control which
  test modules are loaded by `meteor test` or `meteor test --full-app`:
  ```js
  "meteor": {
    "mainModule": {...},
    "testModule": "tests.js"
  }
  ```
  If your client and server test files are different, you can expand the
  `testModule` configuration using the same syntax as `mainModule`:
  ```js
  "meteor": {
    "testModule": {
      "client": "client/tests.js",
      "server": "server/tests.js"
    }
  }
  ```
  The same test module will be loaded whether or not you use the
  `--full-app` option. Any tests that need to detect `--full-app` should
  check `Meteor.isAppTest`. The module(s) specified by `meteor.testModule`
  can import other test modules at runtime, so you can still distribute
  test files across your codebase; just make sure you import the ones you
  want to run. [PR #9714](https://github.com/meteor/meteor/pull/9714)

* The `meteor create` command now supports a `--minimal` option, which
  creates an app with as few Meteor packages as possible, in order to
  minimize client bundle size while still demonstrating advanced features
  such as server-side rendering. This starter application is a solid
  foundation for any application that doesn't need Mongo or DDP.

* The `meteor-babel` npm package has been updated to version
  7.0.0-beta.49-1. Note: while Babel has recently implemented support for
  a new kind of `babel.config.js` configuration file (see [this
  PR](https://github.com/babel/babel/pull/7358)), and future versions of
  Meteor will no doubt embrace this functionality, Meteor 1.7 supports
  only `.babelrc` files as a means of customizing the default Babel
  configuration provided by Meteor. In other words, if your project
  contains a `babel.config.js` file, it will be ignored by Meteor 1.7.

* The `reify` npm package has been updated to version 0.16.2.

* The `meteor-node-stubs` package, which provides stub implementations for
  any Node built-in modules used by the client (such as `path` and
  `http`), has a new minor version (0.4.1) that may help with Windows
  installation problems. To install the new version, run
  ```sh
  meteor npm install meteor-node-stubs@latest
  ```

* The `optimism` npm package has been updated to version 0.6.3.

* The `minifier-js` package has been updated to use `uglify-es` 3.3.9.

* Individual Meteor `self-test`'s can now be skipped by adjusting their
  `define` call to be prefixed by `skip`. For example,
  `selftest.skip.define('some test', ...` will skip running "some test".
  [PR #9579](https://github.com/meteor/meteor/pull/9579)

* Mongo has been upgraded to version 3.6.4 for 64-bit systems, and 3.2.19
  for 32-bit systems. [PR #9632](https://github.com/meteor/meteor/pull/9632)

  **NOTE:** After upgrading an application to use Mongo 3.6.4, it has been
  observed ([#9591](https://github.com/meteor/meteor/issues/9591))
  that attempting to run that application with an older version of
  Meteor (via `meteor --release X`), that uses an older version of Mongo, can
  prevent the application from starting. This can be fixed by either
  running `meteor reset`, or by repairing the Mongo database. To repair the
  database, find the `mongod` binary on your system that lines up with the
  Meteor release you're jumping back to, and run
  `mongodb --dbpath your-apps-db --repair`. For example:
  ```sh
  ~/.meteor/packages/meteor-tool/1.6.0_1/mt-os.osx.x86_64/dev_bundle/mongodb/bin/mongod --dbpath /my-app/.meteor/local/db --repair
  ```
  [PR #9632](https://github.com/meteor/meteor/pull/9632)

* The `mongodb` driver package has been updated from version 2.2.34 to
  version 3.0.7. [PR #9790](https://github.com/meteor/meteor/pull/9790)
  [PR #9831](https://github.com/meteor/meteor/pull/9831)
  [Feature #268](https://github.com/meteor/meteor-feature-requests/issues/268)

* The `cordova-plugin-meteor-webapp` package depended on by the Meteor
  `webapp` package has been updated to version 1.6.0.
  [PR #9761](https://github.com/meteor/meteor/pull/9761)

* Any settings read from a JSON file passed with the `--settings` option
  during Cordova run/build/deploy will be exposed in `mobile-config.js`
  via the `App.settings` property, similar to `Meteor.settings`.
  [PR #9873](https://github.com/meteor/meteor/pull/9873)

* The `@babel/plugin-proposal-class-properties` plugin provided by
  `meteor-babel` now runs with the `loose:true` option, as required by
  other (optional) plugins like `@babel/plugin-proposal-decorators`.
  [Issue #9628](https://github.com/meteor/meteor/issues/9628)

* The `underscore` package has been removed as a dependency from `meteor-base`.
  This opens up the possibility of removing 14.4 kb from production bundles.
  Since this would be a breaking change for any apps that may have been
  using `_` without having any packages that depend on `underscore`
  besides `meteor-base`, we have added an upgrader that will automatically
  add `underscore` to the `.meteor/packages` file of any project which
  lists `meteor-base`, but not `underscore`. Apps which do not require this
  package can safely remove it using `meteor remove underscore`.
  [PR #9596](https://github.com/meteor/meteor/pull/9596)

* Meteor's `promise` package has been updated to support
  [`Promise.prototype.finally`](https://github.com/tc39/proposal-promise-finally).
  [Issue 9639](https://github.com/meteor/meteor/issues/9639)
  [PR #9663](https://github.com/meteor/meteor/pull/9663)

* Assets made available via symlinks in the `public` and `private` directories
  of an application are now copied into Meteor application bundles when
  using `meteor build`. This means npm package assets that need to be made
  available publicly can now be symlinked from their `node_modules` location,
  in the `public` directory, and remain available in production bundles.
  [Issue #7013](https://github.com/meteor/meteor/issues/7013)
  [PR #9666](https://github.com/meteor/meteor/pull/9666)

* The `facts` package has been split into `facts-base` and `facts-ui`. The
  original `facts` package has been deprecated.
  [PR #9629](https://github.com/meteor/meteor/pull/9629)

* If the new pseudo tag `<meteor-bundled-css />` is used anywhere in the
  `<head />` of an app, it will be replaced by the `link` to Meteor's bundled
  CSS. If the new tag isn't used, the bundle will be placed at the top of
  the `<head />` section as before (for backwards compatibility).
  [Feature #24](https://github.com/meteor/meteor-feature-requests/issues/24)
  [PR #9657](https://github.com/meteor/meteor/pull/9657)

## v1.6.1.4, 2018-08-16

### Breaking changes
N/A

### Migration Steps
N/A

### Changes

* Node has been updated to version
  [8.11.4](https://nodejs.org/en/blog/release/v8.11.4/), an important
  [security release](https://nodejs.org/en/blog/vulnerability/august-2018-security-releases/).

## v1.6.1.3, 2018-06-16

### Breaking changes
N/A

### Migration Steps
N/A

### Changes

* Node has been updated to version
  [8.11.3](https://nodejs.org/en/blog/release/v8.11.3/), an important
  [security release](https://nodejs.org/en/blog/vulnerability/june-2018-security-releases/).

## v1.6.1.2, 2018-05-28

### Breaking changes
N/A

### Migration Steps
N/A

### Changes

* Meteor 1.6.1.2 is a very small release intended to fix
  [#9863](https://github.com/meteor/meteor/issues/9863) by making
  [#9887](https://github.com/meteor/meteor/pull/9887) available to Windows
  users without forcing them to update to Meteor 1.7 (yet). Thanks very
  much to [@zodern](https://github.com/zodern) for identifying a solution
  to this problem. [PR #9910](https://github.com/meteor/meteor/pull/9910)

## v1.6.1.1, 2018-04-02

### Breaking changes
N/A

### Migration Steps
* Update `@babel/runtime` npm package and any custom Babel plugin enabled in
`.babelrc`
  ```sh
  meteor npm install @babel/runtime@latest
  ```

### Changes

* Node has been updated to version
  [8.11.1](https://nodejs.org/en/blog/release/v8.11.1/), an important
  [security release](https://nodejs.org/en/blog/vulnerability/march-2018-security-releases/),
  with a critical [patch](https://github.com/nodejs/node/pull/19477)
  [applied](https://github.com/meteor/node/commits/v8.11.1-meteor) to
  solve a segmentation fault
  [problem](https://github.com/nodejs/node/issues/19274) that was
  introduced in Node 8.10.0.

* The `meteor-babel` npm package has been updated to version
  7.0.0-beta.42, which may require updating any custom Babel plugins
  you've enabled in a `.babelrc` file, and/or running the following
  command to update `@babel/runtime`:
  ```sh
  meteor npm install @babel/runtime@latest
  ```

## v1.6.1, 2018-01-19

### Breaking changes

* Meteor's Node Mongo driver is now configured with the
  [`ignoreUndefined`](http://mongodb.github.io/node-mongodb-native/2.2/api/MongoClient.html#connect)
  connection option set to `true`, to make sure fields with `undefined`
  values are not first converted to `null`, when inserted/updated. `undefined`
  values are now removed from all Mongo queries and insert/update documents.

  This is a potentially breaking change if you are upgrading an existing app
  from an earlier version of Meteor.

  For example:
  ```js
  // return data pertaining to the current user
  db.privateUserData.find({
      userId: currentUser._id // undefined
  });
  ```
  Assuming there are no documents in the `privateUserData` collection with
  `userId: null`, in Meteor versions prior to 1.6.1 this query will return
  zero documents. From Meteor 1.6.1 onwards, this query will now return
  _every_ document in the collection. It is highly recommend you review all
  your existing queries to ensure that any potential usage of `undefined` in
  query objects won't lead to problems.

### Migration Steps
N/A

### Changes

* Node has been updated to version
  [8.9.4](https://nodejs.org/en/blog/release/v8.9.4/).

* The `meteor-babel` npm package (along with its Babel-related
  dependencies) has been updated to version 7.0.0-beta.38, a major
  update from Babel 6. Thanks to the strong abstraction of the
  `meteor-babel` package, the most noticeable consequence of the Babel 7
  upgrade is that the `babel-runtime` npm package has been replaced by
  `@babel/runtime`, which can be installed by running
  ```js
  meteor npm install @babel/runtime
  ```
  in your application directory. There's a good chance that the old
  `babel-runtime` package can be removed from your `package.json`
  dependencies, though there's no harm in leaving it there. Please see
  [this blog post](https://babeljs.io/blog/2017/09/12/planning-for-7.0)
  for general information about updating to Babel 7 (note especially any
  changes to plugins you've been using in any `.babelrc` files).
  [PR #9440](https://github.com/meteor/meteor/pull/9440)

* Because `babel-compiler@7.0.0` is a major version bump for a core
  package, any package that explicitly depends on `babel-compiler` with
  `api.use` or `api.imply` will need to be updated and republished in
  order to remain compatible with Meteor 1.6.1. One notable example is the
  `practicalmeteor:mocha` package. If you have been using this test-driver
  package, we strongly recommend switching to `meteortesting:mocha`
  instead. If you are the author of a package that depends on
  `babel-compiler`, we recommend publishing your updated version using a
  new major or minor version, so that you can continue releasing patch
  updates compatible with older versions of Meteor, if necessary.

* Meteor's Node Mongo driver is now configured with the
  [`ignoreUndefined`](http://mongodb.github.io/node-mongodb-native/2.2/api/MongoClient.html#connect)
  connection option set to `true`, to make sure fields with `undefined`
  values are not first converted to `null`, when inserted/updated. `undefined`
  values are now removed from all Mongo queries and insert/update documents.
  [Issue #6051](https://github.com/meteor/meteor/issues/6051)
  [PR #9444](https://github.com/meteor/meteor/pull/9444)

* The `server-render` package now supports passing a `Stream` object to
  `ServerSink` methods that previously expected a string, which enables
  [streaming server-side rendering with React
  16](https://hackernoon.com/whats-new-with-server-side-rendering-in-react-16-9b0d78585d67):
  ```js
  import React from "react";
  import { renderToNodeStream } from "react-dom/server";
  import { onPageLoad } from "meteor/server-render";
  import App from "/imports/Server.js";

  onPageLoad(sink => {
    sink.renderIntoElementById("app", renderToNodeStream(
      <App location={sink.request.url} />
    ));
  });
  ```
  [PR #9343](https://github.com/meteor/meteor/pull/9343)

* The [`cordova-lib`](https://github.com/apache/cordova-cli) package has
  been updated to version 7.1.0,
  [`cordova-android`](https://github.com/apache/cordova-android/) has been
  updated to version 6.4.0 (plus one additional
  [commit](https://github.com/meteor/cordova-android/commit/317db7df0f7a054444197bc6d28453cf4ab23280)),
  and [`cordova-ios`](https://github.com/apache/cordova-ios/) has been
  updated to version 4.5.4. The cordova plugins `cordova-plugin-console`,
  `cordova-plugin-device-motion`, and `cordova-plugin-device-orientation`
  have been [deprecated](https://cordova.apache.org/news/2017/09/22/plugins-release.html)
  and will likely be removed in a future Meteor release.
  [Feature Request #196](https://github.com/meteor/meteor-feature-requests/issues/196)
  [PR #9213](https://github.com/meteor/meteor/pull/9213)
  [Issue #9447](https://github.com/meteor/meteor/issues/9447)
  [PR #9448](https://github.com/meteor/meteor/pull/9448)

* The previously-served `/manifest.json` application metadata file is now
  served from `/__browser/manifest.json` for web browsers, to avoid
  confusion with other kinds of `manifest.json` files. Cordova clients
  will continue to load the manifest file from `/__cordova/manifest.json`,
  as before. [Issue #6674](https://github.com/meteor/meteor/issues/6674)
  [PR #9424](https://github.com/meteor/meteor/pull/9424)

* The bundled version of MongoDB used by `meteor run` in development
  on 64-bit architectures has been updated to 3.4.10. 32-bit architectures
  will continue to use MongoDB 3.2.x versions since MongoDB is no longer
  producing 32-bit versions of MongoDB for newer release tracks.
  [PR #9396](https://github.com/meteor/meteor/pull/9396)

* Meteor's internal `minifier-css` package has been updated to use `postcss`
  for CSS parsing and minifying, instead of the abandoned `css-parse` and
  `css-stringify` packages. Changes made to the `CssTools` API exposed by the
  `minifier-css` package are mostly backwards compatible (the
  `standard-minifier-css` package that uses it didn't have to change for
  example), but now that we're using `postcss` the AST accepted and returned
  from certain functions is different. This could impact developers who are
  tying into Meteor's internal `minifier-css` package directly. The AST based
  function changes are:

  * `CssTools.parseCss` now returns a PostCSS
    [`Root`](http://api.postcss.org/Root.html) object.
  * `CssTools.stringifyCss` expects a PostCSS `Root` object as its first
    parameter.
  * `CssTools.mergeCssAsts` expects an array of PostCSS `Root` objects as its
    first parameter.
  * `CssTools.rewriteCssUrls` expects a PostCSS `Root` object as its first
    parameter.

  [PR #9263](https://github.com/meteor/meteor/pull/9263)

* The `_` variable will once again remain bound to `underscore` (if
  installed) in `meteor shell`, fixing a regression introduced by Node 8.
  [PR #9406](https://github.com/meteor/meteor/pull/9406)

* Dynamically `import()`ed modules will now be fetched from the
  application server using an HTTP POST request, rather than a WebSocket
  message. This strategy has all the benefits of the previous strategy,
  except that it does not require establishing a WebSocket connection
  before fetching dynamic modules, in exchange for slightly higher latency
  per request. [PR #9384](https://github.com/meteor/meteor/pull/9384)

* To reduce the total number of HTTP requests for dynamic modules, rapid
  sequences of `import()` calls within the same tick of the event loop
  will now be automatically batched into a single HTTP request. In other
  words, the following code will result in only one HTTP request:
  ```js
  const [
    React,
    ReactDOM
  ] = await Promise.all([
    import("react"),
    import("react-dom")
  ]);
  ```

* Thanks to a feature request and pull request from
  [@CaptainN](https://github.com/CaptainN), all available dynamic modules
  will be automatically prefetched after page load and permanently cached
  in IndexedDB when the `appcache` package is in use, ensuring that
  dynamic `import()` will work for offline apps. Although the HTML5
  Application Cache was deliberately *not* used for this prefetching, the
  new behavior matches the spirit/intention of the `appcache` package.
  [Feature Request #236](https://github.com/meteor/meteor-feature-requests/issues/236)
  [PR #9482](https://github.com/meteor/meteor/pull/9482)
  [PR #9434](https://github.com/meteor/meteor/pull/9434)

* The `es5-shim` library is no longer included in the initial JavaScript
  bundle, but is instead injected using a `<script>` tag in older browsers
  that may be missing full support for ECMAScript 5. For the vast majority
  of modern browsers that do not need `es5-shim`, this change will reduce
  the bundle size by about 10KB (minified, pre-gzip). For testing
  purposes, the `<script>` tag injection can be triggered in any browser
  by appending `?force_es5_shim=1` to the application URL.
  [PR #9360](https://github.com/meteor/meteor/pull/9360)

* The `Tinytest.addAsync` API now accepts test functions that return
  `Promise` objects, making the `onComplete` callback unnecessary:
  ```js
  Tinytest.addAsync("some async stuff", async function (test) {
    test.equal(shouldReturnFoo(), "foo");
    const bar = await shouldReturnBarAsync();
    test.equal(bar, "bar");
  });
  ```
  [PR #9409](https://github.com/meteor/meteor/pull/9409)

* Line number comments are no longer added to bundled JavaScript files on
  the client or the server. Several years ago, before all major browsers
  supported source maps, we felt it was important to provide line number
  information in generated files using end-of-line comments like
  ```js
  some.code(1234); // 123
  more.code(5, 6); // 124
  ```
  Adding all these comments was always slower than leaving the code
  unmodified, but recently the comments have begun interacting badly with
  certain newer ECMAScript syntax, such as multi-line template strings.
  Since source maps are well supported in most browsers that developers
  are likely to be using for development, and the line number comments are
  now causing substantive problems beyond the performance cost, we
  concluded it was time to stop using them.
  [PR #9323](https://github.com/meteor/meteor/pull/9323)
  [Issue #9160](https://github.com/meteor/meteor/issues/9160)

* Since Meteor 1.3, Meteor has supported string-valued `"browser"` fields
  in `package.json` files, to enable alternate entry points for packages
  in client JavaScript bundles. In Meteor 1.6.1, we are expanding support
  to include object-valued `"browser"` fields, according to this
  unofficial and woefully incomplete (but widely-implemented) "[spec
  document](https://github.com/defunctzombie/package-browser-field-spec)."
  We are only supporting the "relative style" of browser replacements,
  however, and not the "package style" (as detailed in this
  [comment](https://github.com/meteor/meteor/issues/6890#issuecomment-339817703)),
  because supporting the package style would have imposed an unacceptable
  runtime cost on all imports (not just those overridden by a `"browser"`
  field).
  [PR #9311](https://github.com/meteor/meteor/pull/9311)
  [Issue #6890](https://github.com/meteor/meteor/issues/6890)

* The `Boilerplate#toHTML` method from the `boilerplate-generator` package
  has been deprecated in favor of `toHTMLAsync` (which returns a `Promise`
  that resolves to a string of HTML) or `toHTMLStream` (which returns a
  `Stream` of HTML). Although direct usage of `toHTML` is unlikely, please
  update any code that calls this method if you see deprecation warnings
  in development. [Issue #9521](https://github.com/meteor/meteor/issues/9521).

* The `npm` package has been upgraded to version 5.6.0, and our fork of
  its `pacote` dependency has been rebased against version 7.0.2.

* The `reify` npm package has been updated to version 0.13.7.

* The `minifier-js` package has been updated to use `uglify-es` 3.2.2.

* The `request` npm package used by both the `http` package and the
  `meteor` command-line tool has been upgraded to version 2.83.0.

* The `kexec` npm package has been updated to version 3.0.0.

* The `moment` npm package has been updated to version 2.20.1.

* The `rimraf` npm package has been updated to version 2.6.2.

* The `glob` npm package has been updated to version 7.1.2.

* The `ignore` npm package has been updated to version 3.3.7.

* The `escope` npm package has been updated to version 3.6.0.

* The `split2` npm package has been updated to version 2.2.0.

* The `multipipe` npm package has been updated to version 2.0.1.

* The `pathwatcher` npm package has been updated to version 7.1.1.

* The `lru-cache` npm package has been updated to version 4.1.1.

* The deprecated `Meteor.http` object has been removed. If your
  application is still using `Meteor.http`, you should now use `HTTP`
  instead:
  ```js
  import { HTTP } from "meteor/http";
  HTTP.call("GET", url, ...);
  ```

* The deprecated `Meteor.uuid` function has been removed. If your
  application is still using `Meteor.uuid`, you should run
  ```sh
  meteor npm install uuid
  ```
  to install the widely used [`uuid`](https://www.npmjs.com/package/uuid)
  package from npm. Example usage:
  ```js
  import uuid from "uuid";
  console.log(uuid());
  ```

* The log-suppressing flags on errors in `ddp-client` and `ddp-server` have been
  changed from `expected` to `_expectedByTest` in order to avoid inadvertently
  silencing errors in production.
  [Issue #6912](https://github.com/meteor/meteor/issues/6912)
  [PR #9515](https://github.com/meteor/meteor/pull/9515)

* Provide basic support for [iPhone X](https://developer.apple.com/ios/update-apps-for-iphone-x/)
  status bar and launch screens, which includes updates to
  [`cordova-plugin-statusbar@2.3.0`](https://github.com/apache/cordova-plugin-statusbar/blob/master/RELEASENOTES.md#230-nov-06-2017)
  and [`cordova-plugin-splashscreen@4.1.0`](https://github.com/apache/cordova-plugin-splashscreen/blob/master/RELEASENOTES.md#410-nov-06-2017).
  [Issue #9041](https://github.com/meteor/meteor/issues/9041)
  [PR #9375](https://github.com/meteor/meteor/pull/9375)

* Fixed an issue preventing the installation of scoped Cordova packages.
  For example,
  ```sh
  meteor add cordova:@somescope/some-cordova-plugin@1.0.0
  ```
  will now work properly.
  [Issue #7336](https://github.com/meteor/meteor/issues/7336)
  [PR #9334](https://github.com/meteor/meteor/pull/9334)

* iOS icons and launch screens have been updated to support iOS 11
  [Issue #9196](https://github.com/meteor/meteor/issues/9196)
  [PR #9198](https://github.com/meteor/meteor/pull/9198)

* Enables passing `false` to `cursor.count()` on the client to prevent skip
  and limit from having an effect on the result.
  [Issue #1201](https://github.com/meteor/meteor/issues/1201)
  [PR #9205](https://github.com/meteor/meteor/pull/9205)

* An `onExternalLogin` hook has been added to the accounts system, to allow
  the customization of OAuth user profile updates.
  [PR #9042](https://github.com/meteor/meteor/pull/9042)

* `Accounts.config` now supports a `bcryptRounds` option that
  overrides the default 10 rounds currently used to secure passwords.
  [PR #9044](https://github.com/meteor/meteor/pull/9044)

* Developers running Meteor from an interactive shell within Emacs should
  notice a substantial performance improvement thanks to automatic
  disabling of the progress spinner, which otherwise reacts slowly.
  [PR #9341](https://github.com/meteor/meteor/pull/9341)

* `Npm.depends` can now specify any `http` or `https` URL.
  [Issue #9236](https://github.com/meteor/meteor/issues/9236)
  [PR #9237](https://github.com/meteor/meteor/pull/9237)

* Byte order marks included in `--settings` files will no longer crash the
  Meteor Tool.
  [Issue #5180](https://github.com/meteor/meteor/issues/5180)
  [PR #9459](https://github.com/meteor/meteor/pull/9459)

* The `accounts-ui-unstyled` package has been updated to use `<form />` and
  `<button />` tags with its login/signup form, instead of `<div />`'s. This
  change helps browser's notice login/signup requests, allowing them to
  trigger their "remember your login/password" functionality.

  > **Note:** If your application is styling the login/signup form using a CSS
    path that includes the replaced `div` elements (e.g.
    `div.login-form { ...` or `div.login-button { ...`), your styles will
    break. You can either update your CSS to use `form.` / `button.` or
    adjust your CSS specificity by styling on `class` / `id` attributes
    only.

  [Issue #1746](https://github.com/meteor/meteor/issues/1746)
  [PR #9442](https://github.com/meteor/meteor/pull/9442)

* The `stylus` package has been deprecated and will no longer be
  supported/maintained.
  [PR #9445](https://github.com/meteor/meteor/pull/9445)

* Support for the `meteor admin get-machine` command has been removed, and
  the build farm has been discontinued. Ever since Meteor 1.4, packages
  with binary dependencies have been automatically (re)compiled when they
  are installed in an application, assuming the target machine has a basic
  compiler toolchain. To see the requirements for this compilation step,
  consult the [platform requirements for
  `node-gyp`](https://github.com/nodejs/node-gyp#installation).

* Client side `Accounts.onLogin` callbacks now receive a login details
  object, with the attempted login type (e.g. `{ type: password }` after a
  successful password based login, `{ type: resume }` after a DDP reconnect,
  etc.).
  [Issue #5127](https://github.com/meteor/meteor/issues/5127)
  [PR #9512](https://github.com/meteor/meteor/pull/9512)

## v1.6.0.1, 2017-12-08

* Node has been upgraded to version
  [8.9.3](https://nodejs.org/en/blog/release/v8.9.3/), an important
  [security release](https://nodejs.org/en/blog/vulnerability/december-2017-security-releases/).

* The `npm` package has been upgraded to version 5.5.1, which supports
  several new features, including two-factor authentication, as described
  in the [release notes](https://github.com/npm/npm/blob/latest/CHANGELOG.md#v551-2017-10-04).

## v1.6, 2017-10-30

* **Important note for package maintainers:**

  With the jump to Node 8, some packages published using Meteor 1.6 may no
  longer be compatible with older Meteor versions. In order to maintain
  compatibility with Meteor 1.5 apps when publishing your package, you can
  specify a release version with the meteor publish command:

  ```
  meteor --release 1.5.3 publish
  ```

  If you're interested in taking advantage of Meteor 1.6 while still
  supporting older Meteor versions, you can consider publishing for Meteor
  1.6 from a new branch, with your package's minor or major version bumped.
  You can then continue to publish for Meteor 1.5 from the original branch.
  Note that the 1.6 branch version bump is important so that you can continue
  publishing patch updates for Meteor 1.5 from the original branch.

  [Issue #9308](https://github.com/meteor/meteor/issues/9308)

* Node.js has been upgraded to version 8.8.1, which will be entering
  long-term support (LTS) coverage on 31 October 2017, lasting through
  December 2019 ([full schedule](https://github.com/nodejs/Release#nodejs-release-working-group)).
  This is a *major* upgrade from the previous version of Node.js used by
  Meteor, 4.8.4.

* The `npm` npm package has been upgraded to version 5.4.2, a major
  upgrade from 4.6.1. While this update should be backwards-compatible for
  existing Meteor apps and packages, if you are the maintainer of any
  Meteor packages, pay close attention to your `npm-shrinkwrap.json` files
  when first using this version of `npm`. For normal Meteor application
  development, this upgrade primarily affects the version of `npm` used by
  `meteor npm ...` commands. A functional installation of `git` may be
  required to support GitHub repository and/or tarball URLs.
  [Troubleshooting](https://docs.npmjs.com/troubleshooting/common-errors).
  [PR #8835](https://github.com/meteor/meteor/pull/8835)

* In addition to `meteor node` and `meteor npm`, which are convenient
  shorthands for `node` and `npm`, `meteor npx <command>` can be used to
  execute commands from a local `node_modules/.bin` directory or from the
  `npm` cache. Any packages necessary to run the command will be
  automatically downloaded. [Read](https://www.npmjs.com/package/npx)
  about it, or just try some commands:
  ```sh
  meteor npx cowsay mooooo
  meteor npx uuid
  meteor npx nyancat
  meteor npx yarn
  ```

* The `meteor debug` command has been superseded by the more flexible
  `--inspect` and `--inspect-brk` command-line flags, which work for any
  `run`, `test`, or `test-packages` command.

  The syntax of these flags is the same as the equivalent Node.js
  [flags](https://nodejs.org/en/docs/inspector/#command-line-options),
  with two notable differences:

  * The flags affect the server process spawned by the build process,
    rather than affecting the build process itself.

  * The `--inspect-brk` flag causes the server process to pause just after
    server code has loaded but before it begins to execute, giving the
    developer a chance to set breakpoints in server code.

  [Feature Request #194](https://github.com/meteor/meteor-feature-requests/issues/194)

* On Windows, Meteor can now be installed or reinstalled from scratch
  using the command `choco install meteor`, using the
  [Chocolatey](https://chocolatey.org/) package manager. This method of
  installation replaces the old `InstallMeteor.exe` installer, which had a
  number of shortcomings, and will no longer be supported.

* Fresh installs of Meteor 1.6 on 64-bit Windows machines will now use
  native 64-bit Node.js binaries, rather than a 32-bit version of Node.js.
  In addition to being faster, native 64-bit support will enable Windows
  developers to debug asynchronous stack traces more easily in the new
  Node.js inspector, which is only fully supported by native 64-bit
  architectures. Note that merely running `meteor update` from a 32-bit
  version of Meteor will still install a 32-bit version of Meteor 1.6, so
  you should use `choco install meteor` to get a fresh 64-bit version.
  [PR #9218](https://github.com/meteor/meteor/pull/9218)

* To support developers running on a 32-bit OS, Meteor now supports both 32-
  and 64-bit versions of Mongo. Mongo 3.2 is the last 32-bit version available
  from Mongo. Meteor running on a 32-bit OS will use a 32-bit version of Mongo
  3.2 and 64-bit platforms will receive newer Mongo versions in future releases.
  [PR #9173](https://github.com/meteor/meteor/pull/9173)

* After several reliability improvements, native file watching has been
  un-disabled on Windows. Though native file change notifications will
  probably never work with network or shared virtual file systems (e.g.,
  NTFS or Vagrant-mounted disks), Meteor uses an efficient prioritized
  polling system as a fallback for those file systems.

* Various optimizations have reduced the on-disk size of the `meteor-tool`
  package from 545MB (1.5.2.2) to 219MB.

* The `meteor-babel` package has been upgraded to version 0.24.6, to take
  better advantage of native language features in Node 8.

* The `reify` npm package has been upgraded to version 0.12.3.

* The `meteor-promise` package has been upgraded to version 0.8.6, to
  enable better handling of `UnhandledPromiseRejectionWarning`s.

* The `node-gyp` npm package has been upgraded to version 3.6.2.

* The `node-pre-gyp` npm package has been updated to version 0.6.36.

* The `fibers` npm package has been upgraded to version 2.0.0.

* The `pathwatcher` npm package has been upgraded to version 7.1.0.

* The `http-proxy` npm package has been upgraded to version 1.16.2.

* The `semver` npm package has been upgraded to version 5.4.1.

* When running Meteor tool tests (i.e. `./meteor self-test`) during the
  course of developing Meteor itself, it is no longer necessary to
  `./meteor npm install -g phantomjs-prebuilt browserstack-webdriver`.
  These will now be installed automatically upon their use.

* You can now run `meteor test --driver-package user:package` without
  first running `meteor add user:package`.

* iOS icons and launch screens have been updated to support iOS 11
  [Issue #9196](https://github.com/meteor/meteor/issues/9196)
  [PR #9198](https://github.com/meteor/meteor/pull/9198)

## v1.5.4.2, 2018-04-02

* Node has been upgraded to version
  [4.9.0](https://nodejs.org/en/blog/release/v4.9.0/), an important
  [security release](https://nodejs.org/en/blog/vulnerability/march-2018-security-releases/).

## v1.5.4.1, 2017-12-08

* Node has been upgraded to version
  [4.8.7](https://nodejs.org/en/blog/release/v4.8.7/), an important
  [security release](https://nodejs.org/en/blog/vulnerability/december-2017-security-releases/).

## v1.5.4, 2017-11-08

* Node has been updated to version 4.8.6. This release officially
  includes our fix of a faulty backport of garbage collection-related
  logic in V8 and ends Meteor's use of a custom Node with that patch.
  In addition, it includes small OpenSSL updates as announced on the
  Node blog: https://nodejs.org/en/blog/release/v4.8.6/.
  [Issue #8648](https://github.com/meteor/meteor/issues/8648)

## v1.5.3, 2017-11-04

* Node has been upgraded to version 4.8.5, a recommended security
  release: https://nodejs.org/en/blog/release/v4.8.5/. While it was
  expected that Node 4.8.5 would also include our fix of a faulty
  backport of garbage collection-related logic in V8, the timing
  of this security release has caused that to be delayed until 4.8.6.
  Therefore, this Node still includes our patch for this issue.
  [Issue #8648](https://github.com/meteor/meteor/issues/8648)

* Various backports from Meteor 1.6, as detailed in the
  [PR for Meteor 1.5.3](https://github.com/meteor/meteor/pull/9266).
  Briefly, these involve fixes for:
  * Child imports of dynamically imported modules within packages.
    [#9182](https://github.com/meteor/meteor/issues/9182)
  * Unresolved circular dependencies.
    [#9176](https://github.com/meteor/meteor/issues/9176)
  * Windows temporary directory handling.

## v1.5.2.2, 2017-10-02

* Fixes a regression in 1.5.2.1 which resulted in the macOS firewall
  repeatedly asking to "accept incoming network connections". While the
  `node` binary in 1.5.2.1 was functionally the same as 1.5.2, it had
  been recompiled on our build farm (which re-compiles all architectures
  at the same time) to ensure compatibility with older (but still
  supported) Linux distributions. Unfortunately, macOS took issue with
  the binary having a different 'signature' (but same 'identifier') as
  one it had already seen, and refused to permanently "allow" it in the
  firewall. Our macOS `node` binaries are now signed with a certificate,
  hopefully preventing this from occurring again.
  [Issue #9139](https://github.com/meteor/meteor/issues/9139)

* Fixes a regression in `accounts-base` caused by changes to the (now
  deprecated) `connection.onReconnect` function which caused users to be
  logged out shortly after logging in.
  [Issue #9140](https://github.com/meteor/meteor/issues/9140)
  [PR #](https://github.com/meteor/meteor/pull/9148)

* [`cordova-ios`](https://github.com/apache/cordova-ios) has been updated to
  version 4.5.1, to add in iOS 11 / Xcode 9 compatibility.
  [Issue #9098](https://github.com/meteor/meteor/issues/9098)
  [Issue #9126](https://github.com/meteor/meteor/issues/9126)
  [PR #9137](https://github.com/meteor/meteor/pull/9137)

* Includes a follow-up change to the (not commonly necessary)
  `Npm.require` which ensures built-in modules are loaded first, which
  was necessary after a change in 1.5.2.1 which reduced its scope.
  This resolves "Cannot find module crypto" and similar errors.
  [Issue #9136](https://github.com/meteor/meteor/issues/9136)

* A bug that prevented building some binary npm packages on Windows has
  been fixed. [Issue #9153](https://github.com/meteor/meteor/issues/9153)

## v1.5.2.1, 2017-09-26

* Updating to Meteor 1.5.2.1 will automatically patch a security
  vulnerability in the `allow-deny` package, since `meteor-tool@1.5.2_1`
  requires `allow-deny@1.0.9` or later. If for any reason you are not
  ready or able to update to Meteor 1.5.2.1 by running `meteor update`,
  please at least run
  ```sh
  meteor update allow-deny
  ```
  instead. More details about the security vulnerability can be found on
  the Meteor forums.

* The command-line `meteor` tool no longer invokes `node` with the
  `--expose-gc` flag. Although this flag allowed the build process to be
  more aggressive about collecting garbage, it was also a source of
  problems in Meteor 1.5.2 and Node 4.8.4, from increased segmentation
  faults during (the more frequent) garbage collections to occasional
  slowness in rebuilding local packages. The flag is likely to return in
  Meteor 1.6, where it has not exhibited any of the same problems.

* Meteor now supports `.meteorignore` files, which cause the build system
  to ignore certain files and directories using the same pattern syntax as
  [`.gitignore` files](https://git-scm.com/docs/gitignore). These files
  may appear in any directory of your app or package, specifying rules for
  the directory tree below them. Of course, `.meteorignore` files are also
  fully integrated with Meteor's file watching system, so they can be
  added, removed, or modified during development.
  [Feature request #5](https://github.com/meteor/meteor-feature-requests/issues/5)

* DDP's `connection.onReconnect = func` feature has been deprecated. This
  functionality was previously supported as a way to set a function to be
  called as the first step of reconnecting. This approach has proven to be
  inflexible as only one function can be defined to be called when
  reconnecting. Meteor's accounts system was already setting an
  `onReconnect` callback to be used internally, which means anyone setting
  their own `onReconnect` callback was inadvertently overwriting code used
  internally. Moving forward the `DDP.onReconnect(callback)` method should be
  used to register callbacks to call when a connection reconnects. The
  connection that is reconnecting is passed as the only argument to
  `callback`. This is used by the accounts system to re-login on reconnects
  without interfering with other code that uses `connection.onReconnect`.
  [Issue #5665](https://github.com/meteor/meteor/issues/5665)
  [PR #9092](https://github.com/meteor/meteor/pull/9092)

* `reactive-dict` now supports `destroy`. `destroy` will clear the `ReactiveDict`s
  data and unregister the `ReactiveDict` from data migration.
  i.e. When a `ReactiveDict` is instantiated with a name on the client and the
  `reload` package is present in the project.
  [Feature Request #76](https://github.com/meteor/meteor-feature-requests/issues/76)
  [PR #9063](https://github.com/meteor/meteor/pull/9063)

* The `webapp` package has been updated to support UNIX domain sockets. If a
  `UNIX_SOCKET_PATH` environment variable is set with a valid
  UNIX socket file path (e.g. `UNIX_SOCKET_PATH=/tmp/socktest.sock`), Meteor's
  HTTP server will use that socket file for inter-process communication,
  instead of TCP. This can be useful in cases like using Nginx to proxy
  requests back to an internal Meteor application. Leveraging UNIX domain
  sockets for inter-process communication reduces the sometimes unnecessary
  overhead required by TCP based communication.
  [Issue #7392](https://github.com/meteor/meteor/issues/7392)
  [PR #8702](https://github.com/meteor/meteor/pull/8702)

* The `fastclick` package (previously included by default in Cordova
  applications through the `mobile-experience` package) has been deprecated.
  This package is no longer maintained and has years of outstanding
  unresolved issues, some of which are impacting Meteor users. Most modern
  mobile web browsers have removed the 300ms tap delay that `fastclick` worked
  around, as long as the following `<head />` `meta` element is set (which
  is generally considered a mobile best practice regardless, and which the
  Meteor boilerplate generator already sets by default for Cordova apps):
  `<meta name="viewport" content="width=device-width">`
  If anyone is still interested in using `fastclick` with their application,
  it can be installed from npm directly (`meteor npm install --save fastclick`).
  Reference:
  [Mobile Chrome](https://developers.google.com/web/updates/2013/12/300ms-tap-delay-gone-away)
  [Mobile Safari](https://bugs.webkit.org/show_bug.cgi?id=150604)
  [PR #9039](https://github.com/meteor/meteor/pull/9039)

* Minimongo cursors are now JavaScript iterable objects and can now be iterated over
  using `for...of` loops, spread operator, `yield*`, and destructuring assignments.
  [PR #8888](https://github.com/meteor/meteor/pull/8888)

## v1.5.2, 2017-09-05

* Node 4.8.4 has been patched to include
  https://github.com/nodejs/node/pull/14829, an important PR implemented
  by our own @abernix (:tada:), which fixes a faulty backport of garbage
  collection-related logic in V8 that was causing occasional segmentation
  faults during Meteor development and testing, ever since Node 4.6.2
  (Meteor 1.4.2.3). When Node 4.8.5 is officially released with these
  changes, we will immediately publish a small follow-up release.
  [Issue #8648](https://github.com/meteor/meteor/issues/8648)

* When Meteor writes to watched files during the build process, it no
  longer relies on file watchers to detect the change and invalidate the
  optimistic file system cache, which should fix a number of problems
  related by the symptom of endless rebuilding.
  [Issue #8988](https://github.com/meteor/meteor/issues/8988)
  [Issue #8942](https://github.com/meteor/meteor/issues/8942)
  [PR #9007](https://github.com/meteor/meteor/pull/9007)

* The `cordova-lib` npm package has been updated to 7.0.1, along with
  cordova-android (6.2.3) and cordova-ios (4.4.0), and various plugins.
  [PR #8919](https://github.com/meteor/meteor/pull/8919) resolves the
  umbrella [issue #8686](https://github.com/meteor/meteor/issues/8686), as
  well as several Android build issues:
  [#8408](https://github.com/meteor/meteor/issues/8408),
  [#8424](https://github.com/meteor/meteor/issues/8424), and
  [#8464](https://github.com/meteor/meteor/issues/8464).

* The [`boilerplate-generator`](https://github.com/meteor/meteor/tree/release-1.5.2/packages/boilerplate-generator)
  package responsible for generating initial HTML documents for Meteor
  apps has been refactored by @stevenhao to avoid using the
  `spacebars`-related packages, which means it is now possible to remove
  Blaze as a dependency from the server as well as the client.
  [PR #8820](https://github.com/meteor/meteor/pull/8820)

* The `meteor-babel` package has been upgraded to version 0.23.1.

* The `reify` npm package has been upgraded to version 0.12.0, which
  includes a minor breaking
  [change](https://github.com/benjamn/reify/commit/8defc645e556429283e0b522fd3afababf6525ea)
  that correctly skips exports named `default` in `export * from "module"`
  declarations. If you have any wrapper modules that re-export another
  module's exports using `export * from "./wrapped/module"`, and the
  wrapped module has a `default` export that you want to be included, you
  should now explicitly re-export `default` using a second declaration:
  ```js
  export * from "./wrapped/module";
  export { default } "./wrapped/module";
  ```

* The `meteor-promise` package has been upgraded to version 0.8.5,
  and the `promise` polyfill package has been upgraded to 8.0.1.

* The `semver` npm package has been upgraded to version 5.3.0.
  [PR #8859](https://github.com/meteor/meteor/pull/8859)

* The `faye-websocket` npm package has been upgraded to version 0.11.1,
  and its dependency `websocket-driver` has been upgraded to a version
  containing [this fix](https://github.com/faye/websocket-driver-node/issues/21),
  thanks to [@sdarnell](https://github.com/sdarnell).
  [meteor-feature-requests#160](https://github.com/meteor/meteor-feature-requests/issues/160)

* The `uglify-js` npm package has been upgraded to version 3.0.28.

* Thanks to PRs [#8960](https://github.com/meteor/meteor/pull/8960) and
  [#9018](https://github.com/meteor/meteor/pull/9018) by @GeoffreyBooth, a
  [`coffeescript-compiler`](https://github.com/meteor/meteor/tree/release-1.5.2/packages/non-core/coffeescript-compiler)
  package has been extracted from the `coffeescript` package, similar to
  how the `babel-compiler` package is separate from the `ecmascript`
  package, so that other packages (such as
  [`vue-coffee`](https://github.com/meteor-vue/vue-meteor/tree/master/packages/vue-coffee))
  can make use of `coffeescript-compiler`. All `coffeescript`-related
  packages have been moved to
  [`packages/non-core`](https://github.com/meteor/meteor/tree/release-1.5.2/packages/non-core),
  so that they can be published independently from Meteor releases.

* `meteor list --tree` can now be used to list all transitive package
  dependencies (and versions) in an application. Weakly referenced dependencies
  can also be listed by using the `--weak` option. For more information, run
  `meteor help list`.
  [PR #8936](https://github.com/meteor/meteor/pull/8936)

* The `star.json` manifest created within the root of a `meteor build` bundle
  will now contain `nodeVersion` and `npmVersion` which will specify the exact
  versions of Node.js and npm (respectively) which the Meteor release was
  bundled with.  The `.node_version.txt` file will still be written into the
  root of the bundle, but it may be deprecated in a future version of Meteor.
  [PR #8956](https://github.com/meteor/meteor/pull/8956)

* A new package called `mongo-dev-server` has been created and wired into
  `mongo` as a dependency. As long as this package is included in a Meteor
  application (which it is by default since all new Meteor apps have `mongo`
  as a dependency), a local development MongoDB server is started alongside
  the application. This package was created to provide a way to disable the
  local development Mongo server, when `mongo` isn't needed (e.g. when using
  Meteor as a build system only). If an application has no dependency on
  `mongo`, the `mongo-dev-server` package is not added, which means no local
  development Mongo server is started.
  [Feature Request #31](https://github.com/meteor/meteor-feature-requests/issues/31)
  [PR #8853](https://github.com/meteor/meteor/pull/8853)

* `Accounts.config` no longer mistakenly allows tokens to expire when
  the `loginExpirationInDays` option is set to `null`.
  [Issue #5121](https://github.com/meteor/meteor/issues/5121)
  [PR #8917](https://github.com/meteor/meteor/pull/8917)

* The `"env"` field is now supported in `.babelrc` files.
  [PR #8963](https://github.com/meteor/meteor/pull/8963)

* Files contained by `client/compatibility/` directories or added with
  `api.addFiles(files, ..., { bare: true })` are now evaluated before
  importing modules with `require`, which may be a breaking change if you
  depend on the interleaving of `bare` files with eager module evaluation.
  [PR #8972](https://github.com/meteor/meteor/pull/8972)

* When `meteor test-packages` runs in a browser, uncaught exceptions will
  now be displayed above the test results, along with the usual summary of
  test failures, in case those uncaught errors have something to do with
  later test failures.
  [Issue #4979](https://github.com/meteor/meteor/issues/4979)
  [PR #9034](https://github.com/meteor/meteor/pull/9034)

## v1.5.1, 2017-07-12

* Node has been upgraded to version 4.8.4.

* A new core Meteor package called `server-render` provides generic
  support for server-side rendering of HTML, as described in the package's
  [`README.md`](https://github.com/meteor/meteor/blob/release-1.5.1/packages/server-render/README.md).
  [PR #8841](https://github.com/meteor/meteor/pull/8841)

* To reduce the total number of file descriptors held open by the Meteor
  build system, native file watchers will now be started only for files
  that have changed at least once. This new policy means you may have to
  [wait up to 5000ms](https://github.com/meteor/meteor/blob/6bde360b9c075f1c78c3850eadbdfa7fe271f396/tools/fs/safe-watcher.js#L20-L21)
  for changes to be detected when you first edit a file, but thereafter
  changes will be detected instantaneously. In return for that small
  initial waiting time, the number of open file descriptors will now be
  bounded roughly by the number of files you are actively editing, rather
  than the number of files involved in the build (often thousands), which
  should help with issues like
  [#8648](https://github.com/meteor/meteor/issues/8648). If you need to
  disable the new behavior for any reason, simply set the
  `METEOR_WATCH_PRIORITIZE_CHANGED` environment variable to `"false"`, as
  explained in [PR #8866](https://github.com/meteor/meteor/pull/8866).

* All `observe` and `observeChanges` callbacks are now bound using
  `Meteor.bindEnvironment`.  The same `EnvironmentVariable`s that were
  present when `observe` or `observeChanges` was called are now available
  inside the callbacks. [PR #8734](https://github.com/meteor/meteor/pull/8734)

* A subscription's `onReady` is now fired again during a re-subscription, even
  if the subscription has the same arguments.  Previously, when subscribing
  to a publication the `onReady` would have only been called if the arguments
  were different, creating a confusing difference in functionality.  This may be
  breaking behavior if an app uses the firing of `onReady` as an assumption
  that the data was just received from the server.  If such functionality is
  still necessary, consider using
  [`observe`](https://docs.meteor.com/api/collections.html#Mongo-Cursor-observe)
  or
  [`observeChanges`](https://docs.meteor.com/api/collections.html#Mongo-Cursor-observeChanges)
  [PR #8754](https://github.com/meteor/meteor/pull/8754)
  [Issue #1173](https://github.com/meteor/meteor/issues/1173)

* The `minimongo` and `mongo` packages are now compliant with the upsert behavior
  of MongoDB 2.6 and higher. **As a result support for MongoDB 2.4 has been dropped.**
  This mainly changes the effect of the selector on newly inserted documents.
  [PR #8815](https://github.com/meteor/meteor/pull/8815)

* `reactive-dict` now supports setting initial data when defining a named
  `ReactiveDict`. No longer run migration logic when used on the server,
  this is to prevent duplicate name error on reloads. Initial data is now
  properly serialized.

* `accounts-password` now uses `example.com` as a default "from" address instead
  of `meteor.com`. This change could break account-related e-mail notifications
  (forgot password, activation, etc.) for applications which do not properly
  configure a "from" domain since e-mail providers will often reject mail sent
  from `example.com`. Ensure that `Accounts.emailTemplates.from` is set to a
  proper domain in all applications.
  [PR #8760](https://github.com/meteor/meteor/issues/8760)

* The `accounts-facebook` and `facebook-oauth` packages have been updated to
  use the v2.9 of the Facebook Graph API for the Login Dialog since the v2.2
  version will be deprecated by Facebook in July.  There shouldn't be a problem
  regardless since Facebook simply rolls over to the next active version
  (v2.3, in this case) however this should assist in avoiding deprecation
  warnings and should enable any new functionality which has become available.
  [PR #8858](https://github.com/meteor/meteor/pull/8858)

* Add `DDP._CurrentPublicationInvocation` and `DDP._CurrentMethodInvocation`.
  `DDP._CurrentInvocation` remains for backwards-compatibility. This change
  allows method calls from publications to inherit the `connection` from the
  the publication which called the method.
  [PR #8629](https://github.com/meteor/meteor/pull/8629)

  > Note: If you're calling methods from publications that are using `this.connection`
  > to see if the method was called from server code or not. These checks will now
  > be more restrictive because `this.connection` will now be available when a
  > method is called from a publication.

* Fix issue with publications temporarily having `DDP._CurrentInvocation` set on
  re-run after a user logged in.  This is now provided through
  `DDP._CurrentPublicationInvocation` at all times inside a publication,
  as described above.
  [PR #8031](https://github.com/meteor/meteor/pull/8031)
  [PR #8629](https://github.com/meteor/meteor/pull/8629)

* `Meteor.userId()` and `Meteor.user()` can now be used in both method calls and
  publications.
  [PR #8629](https://github.com/meteor/meteor/pull/8629)

* `this.onStop` callbacks in publications are now run with the publication's
  context and with its `EnvironmentVariable`s bound.
  [PR #8629](https://github.com/meteor/meteor/pull/8629)

* The `minifier-js` package will now replace `process.env.NODE_ENV` with
  its string value (or `"development"` if unspecified).

* The `meteor-babel` npm package has been upgraded to version 0.22.0.

* The `reify` npm package has been upgraded to version 0.11.24.

* The `uglify-js` npm package has been upgraded to version 3.0.18.

* Illegal characters in paths written in build output directories will now
  be replaced with `_`s rather than removed, so that file and directory
  names consisting of only illegal characters do not become empty
  strings. [PR #8765](https://github.com/meteor/meteor/pull/8765).

* Additional "extra" packages (packages that aren't saved in `.meteor/packages`)
  can be included temporarily using the `--extra-packages`
  option.  For example: `meteor run --extra-packages bundle-visualizer`.
  Both `meteor test` and `meteor test-packages` also support the
  `--extra-packages` option and commas separate multiple package names.
  [PR #8769](https://github.com/meteor/meteor/pull/8769)

  > Note: Packages specified using the `--extra-packages` option override
  > version constraints from `.meteor/packages`.

* The `coffeescript` package has been updated to use CoffeeScript version
  1.12.6. [PR #8777](https://github.com/meteor/meteor/pull/8777)

* It's now possible to pipe a series of statements to `meteor shell`,
  whereas previously the input had to be an expression; for example:
  ```sh
  > echo 'import pkg from "babel-runtime/package.json";
  quote> pkg.version' |
  pipe> meteor shell
  "6.23.0"
  ```
  [Issue #8823](https://github.com/meteor/meteor/issues/8823)
  [PR #8833](https://github.com/meteor/meteor/pull/8833)

* Any `Error` thrown by a DDP method with the `error.isClientSafe`
  property set to `true` will now be serialized and displayed to the
  client, whereas previously only `Meteor.Error` objects were considered
  client-safe. [PR #8756](https://github.com/meteor/meteor/pull/8756)

## v1.5, 2017-05-30

* The `meteor-base` package implies a new `dynamic-import` package, which
  provides runtime support for [the proposed ECMAScript dynamic
  `import(...)` syntax](https://github.com/tc39/proposal-dynamic-import),
  enabling asynchronous module fetching or "code splitting." If your app
  does not use the `meteor-base` package, you can use the package by
  simply running `meteor add dynamic-import`. See this [blog
  post](https://blog.meteor.com/meteor-1-5-react-loadable-f029a320e59c)
  and [PR #8327](https://github.com/meteor/meteor/pull/8327) for more
  information about how dynamic `import(...)` works in Meteor, and how to
  use it in your applications.

* The `ecmascript-runtime` package, which provides polyfills for various
  new ECMAScript runtime APIs and language features, has been split into
  `ecmascript-runtime-client` and `ecmascript-runtime-server`, to reflect
  the different needs of browsers versus Node 4. The client runtime now
  relies on the `core-js` library found in the `node_modules` directory of
  the application, rather than a private duplicate installed via
  `Npm.depends`. This is unlikely to be a disruptive change for most
  developers, since the `babel-runtime` npm package is expected to be
  installed, and `core-js` is a dependency of `babel-runtime`, so
  `node_modules/core-js` should already be present. If that's not the
  case, just run `meteor npm install --save core-js` to install it.

* The `npm` npm package has been upgraded to version 4.6.1.

* The `meteor-babel` npm package has been upgraded to version 0.21.4,
  enabling the latest Reify compiler and the transform-class-properties
  plugin, among other improvements.

* The `reify` npm package has been upgraded to version 0.11.21, fixing
  [issue #8595](https://github.com/meteor/meteor/issues/8595) and
  improving compilation and runtime performance.

> Note: With this version of Reify, `import` declarations are compiled to
  `module.watch(require(id), ...)` instead of `module.importSync(id, ...)`
  or the older `module.import(id, ...)`. The behavior of the compiled code
  should be the same as before, but the details seemed different enough to
  warrant a note.

* The `install` npm package has been upgraded to version 0.10.1.

* The `meteor-promise` npm package has been upgraded to version 0.8.4.

* The `uglify-js` npm package has been upgraded to version 3.0.13, fixing
  [#8704](https://github.com/meteor/meteor/issues/8704).

* If you're using the `standard-minifier-js` Meteor package, as most
  Meteor developers do, it will now produce a detailed analysis of package
  and module sizes within your production `.js` bundle whenever you run
  `meteor build` or `meteor run --production`. These data are served by
  the application web server at the same URL as the minified `.js` bundle,
  except with a `.stats.json` file extension instead of `.js`. If you're
  using a different minifier plugin, and would like to support similar
  functionality, refer to
  [these](https://github.com/meteor/meteor/pull/8327/commits/084801237a8c288d99ec82b0fbc1c76bdf1aab16)
  [commits](https://github.com/meteor/meteor/pull/8327/commits/1c8bc7353e9a8d526880634a58c506b423c4a55e)
  for inspiration.

* To visualize the bundle size data produced by `standard-minifier-js`,
  run `meteor add bundle-visualizer` and then start your development
  server in production mode with `meteor run --production`. Be sure to
  remove the `bundle-visualizer` package before actually deploying your
  app, or the visualization will be displayed to your users.

* If you've been developing an app with multiple versions of Meteor, or
  testing with beta versions, and you haven't recently run `meteor reset`,
  your `.meteor/local/bundler-cache` directory may have become quite
  large. This is just a friendly reminder that this directory is perfectly
  safe to delete, and Meteor will repopulate it with only the most recent
  cached bundles.

* Apps created with `meteor create --bare` now use the `static-html`
  package for processing `.html` files instead of `blaze-html-templates`,
  to avoid large unnecessary dependencies like the `jquery` package.

* Babel plugins now receive file paths without leading `/` characters,
  which should prevent confusion about whether the path should be treated
  as absolute. [PR #8610](https://github.com/meteor/meteor/pull/8610)

* It is now possible to override the Cordova iOS and/or Android
  compatibility version by setting the `METEOR_CORDOVA_COMPAT_VERSION_IOS`
  and/or `METEOR_CORDOVA_COMPAT_VERSION_ANDROID` environment variables.
  [PR #8581](https://github.com/meteor/meteor/pull/8581)

* Modules in `node_modules` directories will no longer automatically have
  access to the `Buffer` polyfill on the client, since that polyfill
  contributed more than 22KB of minified JavaScript to the client bundle,
  and was rarely used. If you really need the Buffer API on the client,
  you should now obtain it explicitly with `require("buffer").Buffer`.
  [Issue #8645](https://github.com/meteor/meteor/issues/8645).

* Packages in `node_modules` directories are now considered non-portable
  (and thus may be automatically rebuilt for the current architecture), if
  their `package.json` files contain any of the following install hooks:
  `install`, `preinstall`, or `postinstall`. Previously, a package was
  considered non-portable only if it contained any `.node` binary modules.
  [Issue #8225](https://github.com/meteor/meteor/issues/8225)

## v1.4.4.6, 2018-04-02

* Node has been upgraded to version
  [4.9.0](https://nodejs.org/en/blog/release/v4.9.0/), an important
  [security release](https://nodejs.org/en/blog/vulnerability/march-2018-security-releases/).
  The Node v4.x release line will exit the Node.js Foundation's
  [long-term support (LTS) status](https://github.com/nodejs/LTS) on April 30,
  2018. We strongly advise updating to a version of Meteor using a newer
  version of Node which is still under LTS status, such as Meteor 1.6.x
  which uses Node 8.x.

* The `npm` package has been upgraded to version
  [4.6.1](https://github.com/npm/npm/releases/tag/v4.6.1).

## v1.4.4.5, 2017-12-08

* Node has been upgraded to version
  [4.8.7](https://nodejs.org/en/blog/release/v4.8.7/), an important
  [security release](https://nodejs.org/en/blog/vulnerability/december-2017-security-releases/).

## v1.4.4.4, 2017-09-26

* Updating to Meteor 1.4.4.4 will automatically patch a security
  vulnerability in the `allow-deny` package, since `meteor-tool@1.4.4_4`
  requires `allow-deny@1.0.9` or later. If for any reason you are not
  ready or able to update to Meteor 1.4.4.4 by running `meteor update`,
  please at least run
  ```sh
  meteor update allow-deny
  ```
  instead. More details about the security vulnerability can be found on
  the Meteor forums.

## v1.4.4.3, 2017-05-22

* Node has been upgraded to version 4.8.3.

* A bug in checking body lengths of HTTP responses that was affecting
  Galaxy deploys has been fixed.
  [PR #8709](https://github.com/meteor/meteor/pull/8709).

## v1.4.4.2, 2017-05-02

* Node has been upgraded to version 4.8.2.

* The `npm` npm package has been upgraded to version 4.5.0.
  Note that when using npm `scripts` there has been a change regarding
  what happens when `SIGINT` (Ctrl-C) is received.  Read more
  [here](https://github.com/npm/npm/releases/tag/v4.5.0).

* Fix a regression which prevented us from displaying a helpful banner when
  running `meteor debug` because of a change in Node.js.

* Update `node-inspector` npm to 1.1.1, fixing a problem encountered when trying
  to press "Enter" in the inspector console.
  [Issue #8469](https://github.com/meteor/meteor/issues/8469)

* The `email` package has had its `mailcomposer` npm package swapped with
  a Node 4 fork of `nodemailer` due to its ability to support connection pooling
  in a similar fashion as the original `mailcomposer`.
  [Issue #8591](https://github.com/meteor/meteor/issues/8591)
  [PR #8605](https://github.com/meteor/meteor/pull/8605)

    > Note: The `MAIL_URL` should be configured with a scheme which matches the
    > protocol desired by your e-mail vendor/mail-transport agent.  For
    > encrypted connections (typically listening on port 465), this means
    > using `smtps://`.  Unencrypted connections or those secured through
    > a `STARTTLS` connection upgrade (typically using port 587 and sometimes
    > port 25) should continue to use `smtp://`.  TLS/SSL will be automatically
    > enabled if the mail provider supports it.

* A new `Tracker.inFlush()` has been added to provide a global Tracker
  "flushing" state.
  [PR #8565](https://github.com/meteor/meteor/pull/8565).

* The `meteor-babel` npm package has been upgraded to version 0.20.1, and
  the `reify` npm package has been upgraded to version 0.7.4, fixing
  [issue #8595](https://github.com/meteor/meteor/issues/8595).
  (This was fixed between full Meteor releases, but is being mentioned here.)

## v1.4.4.1, 2017-04-07

* A change in Meteor 1.4.4 to remove "garbage" directories asynchronously
  in `files.renameDirAlmostAtomically` had unintended consequences for
  rebuilding some npm packages, so that change was reverted, and those
  directories are now removed before `files.renameDirAlmostAtomically`
  returns. [PR #8574](https://github.com/meteor/meteor/pull/8574)

## v1.4.4, 2017-04-07

* Node has been upgraded to version 4.8.1.

* The `npm` npm package has been upgraded to version 4.4.4.
  It should be noted that this version reduces extra noise
  previously included in some npm errors.

* The `node-gyp` npm package has been upgraded to 3.6.0 which
  adds support for VS2017 on Windows.

* The `node-pre-gyp` npm package has been updated to 0.6.34.

* Thanks to the outstanding efforts of @sethmurphy18, the `minifier-js`
  package now uses [Babili](https://github.com/babel/babili) instead of
  [UglifyJS](https://github.com/mishoo/UglifyJS2), resolving numerous
  long-standing bugs due to UglifyJS's poor support for ES2015+ syntax.
  [Issue #8378](https://github.com/meteor/meteor/issues/8378)
  [PR #8397](https://github.com/meteor/meteor/pull/8397)

* The `meteor-babel` npm package has been upgraded to version 0.19.1, and
  `reify` has been upgraded to version 0.6.6, fixing several subtle bugs
  introduced by Meteor 1.4.3 (see below), including
  [issue #8461](https://github.com/meteor/meteor/issues/8461).

* The Reify module compiler is now a Babel plugin, making it possible for
  other custom Babel plugins configured in `.babelrc` or `package.json`
  files to run before Reify, fixing bugs that resulted from running Reify
  before other plugins in Meteor 1.4.3.
  [Issue #8399](https://github.com/meteor/meteor/issues/8399)
  [Issue #8422](https://github.com/meteor/meteor/issues/8422)
  [`meteor-babel` issue #13](https://github.com/meteor/babel/issues/13)

* Two new `export ... from ...` syntax extensions are now supported:
  ```js
  export * as namespace from "./module"
  export def from "./module"
  ```
  Read the ECMA262 proposals here:
  * https://github.com/leebyron/ecmascript-export-ns-from
  * https://github.com/leebyron/ecmascript-export-default-from

* When `Meteor.call` is used on the server to invoke a method that
  returns a `Promise` object, the result will no longer be the `Promise`
  object, but the resolved value of the `Promise`.
  [Issue #8367](https://github.com/meteor/meteor/issues/8367)

> Note: if you actually want a `Promise` when calling `Meteor.call` or
  `Meteor.apply` on the server, use `Meteor.callAsync` and/or
  `Meteor.applyAsync` instead.
  [Issue #8367](https://github.com/meteor/meteor/issues/8367),
  https://github.com/meteor/meteor/commit/0cbd25111d1249a61ca7adce23fad5215408c821

* The `mailcomposer` and `smtp-connection` npms have been updated to resolve an
  issue with the encoding of long header lines.
  [Issue #8425](https://github.com/meteor/meteor/issues/8425)
  [PR #8495](https://github.com/meteor/meteor/pull/8495)

* `Accounts.config` now supports an `ambiguousErrorMessages` option which
  enabled generalization of messages produced by the `accounts-*` packages.
  [PR #8520](https://github.com/meteor/meteor/pull/8520)

* A bug which caused account enrollment tokens to be deleted too soon was fixed.
  [Issue #8218](https://github.com/meteor/meteor/issues/8218)
  [PR #8474](https://github.com/meteor/meteor/pull/8474)

* On Windows, bundles built during `meteor build` or `meteor deploy` will
  maintain the executable bit for commands installed in the
  `node_modules\.bin` directory.
  [PR #8503](https://github.com/meteor/meteor/pull/8503)

* On Windows, the upgrades to Node.js, `npm` and `mongodb` are now in-sync with
  other archs again after being mistakenly overlooked in 1.4.3.2.  An admin
  script enhancement has been applied to prevent this from happening again.
  [PR #8505](https://github.com/meteor/meteor/pull/8505)

## v1.4.3.2, 2017-03-14

* Node has been upgraded to version 4.8.0.

* The `npm` npm package has been upgraded to version 4.3.0.

* The `node-gyp` npm package has been upgraded to 3.5.0.

* The `node-pre-gyp` npm package has been updated to 0.6.33.

* The bundled version of MongoDB used by `meteor run` in development
  has been upgraded to 3.2.12.

* The `mongodb` npm package used by the `npm-mongo` Meteor package has
  been updated to version 2.2.24.
  [PR #8453](https://github.com/meteor/meteor/pull/8453)
  [Issue #8449](https://github.com/meteor/meteor/issues/8449)

* The `check` package has had its copy of `jQuery.isPlainObject`
  updated to a newer implementation to resolve an issue where the
  `nodeType` property of an object couldn't be checked, fixing
  [#7354](https://github.com/meteor/meteor/issues/7354).

* The `standard-minifier-js` and `minifier-js` packages now have improved
  error capturing to provide more information on otherwise unhelpful errors
  thrown when UglifyJS encounters ECMAScript grammar it is not familiar with.
  [#8414](https://github.com/meteor/meteor/pull/8414)

* Similar in behavior to `Meteor.loggingIn()`, `accounts-base` now offers a
  reactive `Meteor.loggingOut()` method (and related Blaze helpers,
  `loggingOut` and `loggingInOrOut`).
  [PR #8271](https://github.com/meteor/meteor/pull/8271)
  [Issue #1331](https://github.com/meteor/meteor/issues/1331)
  [Issue #769](https://github.com/meteor/meteor/issues/769)

* Using `length` as a selector field name and with a `Number` as a value
  in a `Mongo.Collection` transformation will no longer cause odd results.
  [#8329](https://github.com/meteor/meteor/issues/8329).

* `observe-sequence` (and thus Blaze) now properly supports `Array`s which were
  created in a vm or across frame boundaries, even if they were sub-classed.
  [Issue #8160](https://github.com/meteor/meteor/issues/8160)
  [PR #8401](https://github.com/meteor/meteor/pull/8401)

* Minimongo now supports `$bitsAllClear`, `$bitsAllSet`, `$bitsAnySet` and
  `$bitsAnyClear`.
  [#8350](https://github.com/meteor/meteor/pull/8350)

* A new [Development.md](DEVELOPMENT.md) document has been created to provide
  an easier path for developers looking to make contributions to Meteor Core
  (that is, the `meteor` tool itself) along with plenty of helpful reminders
  for those that have already done so!
  [#8267](https://github.com/meteor/meteor/pull/8267)

* The suggestion to add a `{oauth-service}-config-ui` package will no longer be
  made on the console if `service-configuration` package is already installed.
  [Issue #8366](https://github.com/meteor/meteor/issues/8366)
  [PR #8429](https://github.com/meteor/meteor/pull/8429)

* `Meteor.apply`'s `throwStubExceptions` option is now properly documented in
  the documentation whereas it was previously only mentioned in the Guide.
  [Issue #8435](https://github.com/meteor/meteor/issues/8435)
  [PR #8443](https://github.com/meteor/meteor/pull/8443)

* `DDPRateLimiter.addRule` now accepts a callback which will be executed after
  a rule is executed, allowing additional actions to be taken if necessary.
  [Issue #5541](https://github.com/meteor/meteor/issues/5541)
  [PR #8237](https://github.com/meteor/meteor/pull/8237)

* `jquery` is no longer a dependency of the `http` package.
  [#8389](https://github.com/meteor/meteor/pull/8389)

* `jquery` is no longer in the default package list after running
  `meteor create`, however is still available thanks to `blaze-html-templates`.
  If you still require jQuery, the recommended approach is to install it from
  npm with `meteor npm install --save jquery` and then `import`-ing it into your
  application.
  [#8388](https://github.com/meteor/meteor/pull/8388)

* The `shell-server` package (i.e. `meteor shell`) has been updated to more
  gracefully handle recoverable errors (such as `SyntaxError`s) in the same
  fashion as the Node REPL.
  [Issue #8290](https://github.com/meteor/meteor/issues/8290)
  [PR #8446](https://github.com/meteor/meteor/pull/8446)

* The `webapp` package now reveals a `WebApp.connectApp` to make it easier to
  provide custom error middleware.
  [#8403](https://github.com/meteor/meteor/pull/8403)

* The `meteor update --all-packages` command has been properly documented in
  command-line help (i.e. `meteor update --help`).
  [PR #8431](https://github.com/meteor/meteor/pull/8431)
  [Issue #8154](https://github.com/meteor/meteor/issues/8154)

* Syntax errors encountered while scanning `package.json` files for binary
  dependencies are now safely and silently ignored.
  [Issue #8427](https://github.com/meteor/meteor/issues/8427)
  [PR #8468](https://github.com/meteor/meteor/pull/8468)

## v1.4.3.1, 2017-02-14

* The `meteor-babel` npm package has been upgraded to version 0.14.4,
  fixing [#8349](https://github.com/meteor/meteor/issues/8349).

* The `reify` npm package has been upgraded to version 0.4.9.

* Partial `npm-shrinkwrap.json` files are now disregarded when
  (re)installing npm dependencies of Meteor packages, fixing
  [#8349](https://github.com/meteor/meteor/issues/8349). Further
  discussion of the new `npm` behavior can be found
  [here](https://github.com/npm/npm/blob/latest/CHANGELOG.md#no-more-partial-shrinkwraps-breaking).

## v1.4.3, 2017-02-13

* Versions of Meteor [core
  packages](https://github.com/meteor/meteor/tree/release-1.4.3/packages)
  are once again constrained by the current Meteor release.

> Before Meteor 1.4, the current release dictated the exact version of
  every installed core package, which meant newer core packages could not
  be installed without publishing a new Meteor release. In order to
  support incremental development of core packages, Meteor 1.4 removed all
  release-based constraints on core package versions
  ([#7084](https://github.com/meteor/meteor/pull/7084)). Now, in Meteor
  1.4.3, core package versions must remain patch-compatible with the
  versions they had when the Meteor release was published. This middle
  ground restores meaning to Meteor releases, yet still permits patch
  updates to core packages.

* The `cordova-lib` npm package has been updated to 6.4.0, along with
  cordova-android (6.1.1) and cordova-ios (4.3.0), and various plugins.
  [#8239](https://github.com/meteor/meteor/pull/8239)

* The `coffeescript` Meteor package has been moved from
  `packages/coffeescript` to `packages/non-core/coffeescript`, so that it
  will not be subject to the constraints described above.

* CoffeeScript source maps should be now be working properly in development.
  [#8298](https://github.com/meteor/meteor/pull/8298)

* The individual account "service" packages (`facebook`, `google`, `twitter`,
  `github`, `meteor-developer`, `meetup` and `weibo`) have been split into:
  - `<service>-oauth` (which interfaces with the `<service>` directly) and
  - `<service>-config-ui` (the Blaze configuration templates for `accounts-ui`)

  This means you can now use `accounts-<service>` without needing Blaze.

  If you are using `accounts-ui` and `accounts-<service>`, you will probably
  need to install the `<service>-config-ui` package if you want to configure it
  using the Accounts UI.

  - [Issue #7715](https://github.com/meteor/meteor/issues/7715)
  - [PR(`facebook`) #7728](https://github.com/meteor/meteor/pull/7728)
  - [PR(`google`) #8275](https://github.com/meteor/meteor/pull/8275)
  - [PR(`twitter`) #8283](https://github.com/meteor/meteor/pull/8283)
  - [PR(`github`) #8303](https://github.com/meteor/meteor/pull/8303)
  - [PR(`meteor-developer`) #8305](https://github.com/meteor/meteor/pull/8305)
  - [PR(`meetup`) #8321](https://github.com/meteor/meteor/pull/8321)
  - [PR(`weibo`) #8302](https://github.com/meteor/meteor/pull/8302)

* The `url` and `http` packages now encode to a less error-prone
  format which more closely resembles that used by PHP, Ruby, `jQuery.param`
  and others. `Object`s and `Array`s can now be encoded, however, if you have
  previously relied on `Array`s passed as `params` being simply `join`-ed with
  commas, you may need to adjust your `HTTP.call` implementations.
  [#8261](https://github.com/meteor/meteor/pull/8261) and
  [#8342](https://github.com/meteor/meteor/pull/8342).

* The `npm` npm package is still at version 4.1.2 (as it was when Meteor
  1.4.3 was originally published), even though `npm` was downgraded to
  3.10.9 in Meteor 1.4.2.7.

* The `meteor-babel` npm package has been upgraded to version 0.14.3,
  fixing [#8021](https://github.com/meteor/meteor/issues/8021) and
  [#7662](https://github.com/meteor/meteor/issues/7662).

* The `reify` npm package has been upgraded to 0.4.7.

* Added support for frame-ancestors CSP option in browser-policy.
  [#7970](https://github.com/meteor/meteor/pull/7970)

* You can now use autoprefixer with stylus files added via packages.
  [#7727](https://github.com/meteor/meteor/pull/7727)

* Restored [#8213](https://github.com/meteor/meteor/pull/8213)
  after those changes were reverted in
  [v1.4.2.5](https://github.com/meteor/meteor/blob/devel/History.md#v1425).

* npm dependencies of Meteor packages will now be automatically rebuilt if
  the npm package's `package.json` file has "scripts" section containing a
  `preinstall`, `install`, or `postinstall` command, as well as when the
  npm package contains any `.node` files. Discussion
  [here](https://github.com/meteor/meteor/issues/8225#issuecomment-275044900).

* The `meteor create` command now runs `meteor npm install` automatically
  to install dependencies specified in the default `package.json` file.
  [#8108](https://github.com/meteor/meteor/pull/8108)

## v1.4.2.7, 2017-02-13

* The `npm` npm package has been *downgraded* from version 4.1.2 back to
  version 3.10.9, reverting the upgrade in Meteor 1.4.2.4.

## v1.4.2.6, 2017-02-08

* Fixed a critical [bug](https://github.com/meteor/meteor/issues/8325)
  that was introduced by the fix for
  [Issue #8136](https://github.com/meteor/meteor/issues/8136), which
  caused some npm packages in nested `node_modules` directories to be
  omitted from bundles produced by `meteor build` and `meteor deploy`.

## v1.4.2.5, 2017-02-03

* Reverted [#8213](https://github.com/meteor/meteor/pull/8213) as the
  change was deemed too significant for this release.

> Note: The decision to revert the above change was made late in the
  Meteor 1.4.2.4 release process, before it was ever recommended but too
  late in the process to avoid the additional increment of the version number.
  See [#8311](https://github.com/meteor/meteor/pull/8311) for additional
  information. This change will still be released in an upcoming version
  of Meteor with a more seamless upgrade.

## v1.4.2.4, 2017-02-02

* Node has been upgraded to version 4.7.3.

* The `npm` npm package has been upgraded from version 3.10.9 to 4.1.2.

> Note: This change was later deemed too substantial for a point release
  and was reverted in Meteor 1.4.2.7.

* Fix for [Issue #8136](https://github.com/meteor/meteor/issues/8136).

* Fix for [Issue #8222](https://github.com/meteor/meteor/issues/8222).

* Fix for [Issue #7849](https://github.com/meteor/meteor/issues/7849).

* The version of 7-zip included in the Windows dev bundle has been
  upgraded from 1602 to 1604 in an attempt to mitigate
  [Issue #7688](https://github.com/meteor/meteor/issues/7688).

* The `"main"` field of `package.json` modules will no longer be
  overwritten with the value of the optional `"browser"` field, now that
  the `install` npm package can make sense of the `"browser"` field at
  runtime. If you experience module resolution failures on the client
  after updating Meteor, make sure you've updated the `modules-runtime`
  Meteor package to at least version 0.7.8.
  [#8213](https://github.com/meteor/meteor/pull/8213)

## v1.4.2.3, 2016-11-17

* Style improvements for `meteor create --full`.
  [#8045](https://github.com/meteor/meteor/pull/8045)

> Note: Meteor 1.4.2.2 was finalized before
  [#8045](https://github.com/meteor/meteor/pull/8045) was merged, but
  those changes were [deemed important
  enough](https://github.com/meteor/meteor/pull/8044#issuecomment-260913739)
  to skip recommending 1.4.2.2 and instead immediately release 1.4.2.3.

## v1.4.2.2, 2016-11-15

* Node has been upgraded to version 4.6.2.

* `meteor create` now has a new `--full` option, which generates an larger app,
  demonstrating development techniques highlighted in the
  [Meteor Guide](http://guide.meteor.com)

  [Issue #6974](https://github.com/meteor/meteor/issues/6974)
  [PR #7807](https://github.com/meteor/meteor/pull/7807)

* Minimongo now supports `$min`, `$max` and partially supports `$currentDate`.

  [Issue #7857](https://github.com/meteor/meteor/issues/7857)
  [PR #7858](https://github.com/meteor/meteor/pull/7858)

* Fix for [Issue #5676](https://github.com/meteor/meteor/issues/5676)
  [PR #7968](https://github.com/meteor/meteor/pull/7968)

* It is now possible for packages to specify a *lazy* main module:
  ```js
  Package.onUse(function (api) {
    api.mainModule("client.js", "client", { lazy: true });
  });
  ```
  This means the `client.js` module will not be evaluated during app
  startup unless/until another module imports it, and will not even be
  included in the client bundle if no importing code is found. **Note 1:**
  packages with lazy main modules cannot use `api.export` to export global
  symbols to other packages/apps. **Note 2:** packages with lazy main
  modules should be restricted to Meteor 1.4.2.2 or later via
  `api.versionsFrom("1.4.2.2")`, since older versions of Meteor cannot
  import lazy main modules using `import "meteor/<package name>"` but must
  explicitly name the module: `import "meteor/<package name>/client.js"`.

## v1.4.2.1, 2016-11-08

* Installing the `babel-runtime` npm package in your application
  `node_modules` directory is now required for most Babel-transformed code
  to work, as the Meteor `babel-runtime` package no longer attempts to
  provide custom implementations of Babel helper functions. To install
  the `babel-runtime` package, simply run the command
  ```sh
  meteor npm install --save babel-runtime
  ```
  in any Meteor application directory. The Meteor `babel-runtime` package
  version has been bumped to 1.0.0 to reflect this major change.
  [#7995](https://github.com/meteor/meteor/pull/7995)

* File system operations performed by the command-line tool no longer use
  fibers unless the `METEOR_DISABLE_FS_FIBERS` environment variable is
  explicitly set to a falsy value. For larger apps, this change results in
  significant build performance improvements due to the creation of fewer
  fibers and the avoidance of unnecessary asyncronous delays.
  https://github.com/meteor/meteor/pull/7975/commits/ca4baed90ae0675e55c93976411d4ed91f12dd63

* Running Meteor as `root` is still discouraged, and results in a fatal
  error by default, but the `--allow-superuser` flag now works as claimed.
  [#7959](https://github.com/meteor/meteor/issues/7959)

* The `dev_bundle\python\python.exe` executable has been restored to the
  Windows dev bundle, which may help with `meteor npm rebuild` commands.
  [#7960](https://github.com/meteor/meteor/issues/7960)

* Changes within linked npm packages now trigger a partial rebuild,
  whereas previously (in 1.4.2) they were ignored.
  [#7978](https://github.com/meteor/meteor/issues/7978)

* Miscellaneous fixed bugs:
  [#2876](https://github.com/meteor/meteor/issues/2876)
  [#7154](https://github.com/meteor/meteor/issues/7154)
  [#7956](https://github.com/meteor/meteor/issues/7956)
  [#7974](https://github.com/meteor/meteor/issues/7974)
  [#7999](https://github.com/meteor/meteor/issues/7999)
  [#8005](https://github.com/meteor/meteor/issues/8005)
  [#8007](https://github.com/meteor/meteor/issues/8007)

## v1.4.2, 2016-10-25

* This release implements a number of rebuild performance optimizations.
  As you edit files in development, the server should restart and rebuild
  much more quickly, especially if you have many `node_modules` files.
  See https://github.com/meteor/meteor/pull/7668 for more details.

> Note: the `METEOR_PROFILE` environment variable now provides data for
  server startup time as well as build time, which should make it easier
  to tell which of your packages are responsible for slow startup times.
  Please include the output of `METEOR_PROFILE=10 meteor run` with any
  GitHub issue about rebuild performance.

* `npm` has been upgraded to version 3.10.9.

* The `cordova-lib` npm package has been updated to 6.3.1, along with
  cordova-android (5.2.2) and cordova-ios (4.2.1), and various plugins.

* The `node-pre-gyp` npm package has been updated to 0.6.30.

* The `lru-cache` npm package has been updated to 4.0.1.

* The `meteor-promise` npm package has been updated to 0.8.0 for better
  asynchronous stack traces.

* The `meteor` tool is now prevented from running as `root` as this is
  not recommended and can cause issues with permissions.  In some environments,
  (e.g. Docker), it may still be desired to run as `root` and this can be
  permitted by passing `--unsafe-perm` to the `meteor` command.
  [#7821](https://github.com/meteor/meteor/pull/7821)

* Blaze-related packages have been extracted to
  [`meteor/blaze`](https://github.com/meteor/blaze), and the main
  [`meteor/meteor`](https://github.com/meteor/meteor) repository now
  refers to them via git submodules (see
  [#7633](https://github.com/meteor/meteor/pull/7633)).
  When running `meteor` from a checkout, you must now update these
  submodules by running
  ```sh
  git submodule update --init --recursive
  ```
  in the root directory of your `meteor` checkout.

* Accounts.forgotPassword and .verifyEmail no longer throw errors if callback is provided. [Issue #5664](https://github.com/meteor/meteor/issues/5664) [Origin PR #5681](https://github.com/meteor/meteor/pull/5681) [Merged PR](https://github.com/meteor/meteor/pull/7117)

* The default content security policy (CSP) for Cordova now includes `ws:`
  and `wss:` WebSocket protocols.
  [#7774](https://github.com/meteor/meteor/pull/7774)

* `meteor npm` commands are now configured to use `dev_bundle/.npm` as the
  npm cache directory by default, which should make npm commands less
  sensitive to non-reproducible factors in the external environment.
  https://github.com/meteor/meteor/pull/7668/commits/3313180a6ff33ee63602f7592a9506012029e919

* The `meteor test` command now supports the `--no-release-check` flag.
  https://github.com/meteor/meteor/pull/7668/commits/7097f78926f331fb9e70a06300ce1711adae2850

* JavaScript module bundles on the server no longer include transitive
  `node_modules` dependencies, since those dependencies can be evaluated
  directly by Node. This optimization should improve server rebuild times
  for apps and packages with large `node_modules` directories.
  https://github.com/meteor/meteor/pull/7668/commits/03c5346873849151cecc3e00606c6e5aa13b3bbc

* The `standard-minifier-css` package now does basic caching for the
  expensive `mergeCss` function.
  https://github.com/meteor/meteor/pull/7668/commits/bfa67337dda1e90610830611fd99dcb1bd44846a

* The `coffeescript` package now natively supports `import` and `export`
  declarations. [#7818](https://github.com/meteor/meteor/pull/7818)

* Due to changes in how Cordova generates version numbers for iOS and Android
  apps, you may experience issues with apps updating on user devices.  To avoid
  this, consider managing the `buildNumber` manually using
  `App.info('buildNumber', 'XXX');` in `mobile-config.js`. There are additional
  considerations if you have been setting `android:versionCode` or
  `ios-CFBundleVersion`.  See
  [#7205](https://github.com/meteor/meteor/issues/7205) and
  [#6978](https://github.com/meteor/meteor/issues/6978) for more information.

## v1.4.1.3, 2016-10-21

* Node has been updated to version 4.6.1:
  https://nodejs.org/en/blog/release/v4.6.1/

* The `mongodb` npm package used by the `npm-mongo` Meteor package has
  been updated to version 2.2.11.
  [#7780](https://github.com/meteor/meteor/pull/7780)

* The `fibers` npm package has been upgraded to version 1.0.15.

* Running Meteor with a different `--port` will now automatically
  reconfigure the Mongo replica set when using the WiredTiger storage
  engine, instead of failing to start Mongo.
  [#7840](https://github.com/meteor/meteor/pull/7840).

* When the Meteor development server shuts down, it now attempts to kill
  the `mongod` process it spawned, in addition to killing any running
  `mongod` processes when the server first starts up.
  https://github.com/meteor/meteor/pull/7668/commits/295d3d5678228f06ee0ab6c0d60139849a0ea192

* The `meteor <command> ...` syntax will now work for any command
  installed in `dev_bundle/bin`, except for Meteor's own commands.

* Incomplete package downloads will now fail (and be retried several
  times) instead of silently succeeding, which was the cause of the
  dreaded `Error: ENOENT: no such file or directory, open... os.json`
  error. [#7806](https://github.com/meteor/meteor/issues/7806)

## v1.4.1.2, 2016-10-04

* Node has been upgraded to version 4.6.0, a recommended security release:
  https://nodejs.org/en/blog/release/v4.6.0/

* `npm` has been upgraded to version 3.10.8.

## v1.4.1.1, 2016-08-24

* Update the version of our Node MongoDB driver to 2.2.8 to fix a bug in
  reconnection logic, leading to some `update` and `remove` commands being
  treated as `insert`s. [#7594](https://github.com/meteor/meteor/issues/7594)

## v1.4.1, 2016-08-18

* Node has been upgraded to 4.5.0.

* `npm` has been upgraded to 3.10.6.

* The `meteor publish-for-arch` command is no longer necessary when
  publishing Meteor packages with binary npm dependencies. Instead, binary
  dependencies will be rebuilt automatically on the installation side.
  Meteor package authors are not responsible for failures due to compiler
  toolchain misconfiguration, and any compilation problems with the
  underlying npm packages should be taken up with the authors of those
  packages. That said, if a Meteor package author really needs or wants to
  continue using `meteor publish-for-arch`, she should publish her package
  using an older release: e.g. `meteor --release 1.4 publish`.
  [#7608](https://github.com/meteor/meteor/pull/7608)

* The `.meteor-last-rebuild-version.json` files that determine if a binary
  npm package needs to be rebuilt now include more information from the
  `process` object, namely `process.{platform,arch,versions}` instead of
  just `process.versions`. Note also that the comparison of versions now
  ignores differences in patch versions, to avoid needless rebuilds.

* The `npm-bcrypt` package now uses a pure-JavaScript implementation by
  default, but will prefer the native `bcrypt` implementation if it is
  installed in the application's `node_modules` directory. In other words,
  run `meteor install --save bcrypt` in your application if you need or
  want to use the native implementation of `bcrypt`.
  [#7595](https://github.com/meteor/meteor/pull/7595)

* After Meteor packages are downloaded from Atmosphere, they will now be
  extracted using native `tar` or `7z.exe` on Windows, instead of the
  https://www.npmjs.com/package/tar library, for a significant performance
  improvement. [#7457](https://github.com/meteor/meteor/pull/7457)

* The npm `tar` package has been upgraded to 2.2.1, though it is now only
  used as a fallback after native `tar` and/or `7z.exe`.

* The progress indicator now distinguishes between downloading,
  extracting, and loading newly-installed Meteor packages, instead of
  lumping all of that work into a "downloading" status message.

* Background Meteor updates will no longer modify the `~/.meteor/meteor`
  symbolic link (or `AppData\Local\.meteor\meteor.bat` on Windows).
  Instead, developers must explicitly type `meteor update` to begin using
  a new version of the `meteor` script.

* Password Reset tokens now expire (after 3 days by default -- can be modified via `Accounts.config({ passwordResetTokenExpirationInDays: ...}`). [PR #7534](https://github.com/meteor/meteor/pull/7534)

* The `google` package now uses the `email` scope as a mandatory field instead
  of the `profile` scope. The `profile` scope is still added by default if the
  `requestPermissions` option is not specified to maintain backward
  compatibility, but it is now possible to pass an empty array to
  `requestPermissions` in order to only request the `email` scope, which
  reduces the amount of permissions requested from the user in the Google
  popup. [PR #6975](https://github.com/meteor/meteor/pull/6975)

* Added `Facebook.handleAuthFromAccessToken` in the case where you get the FB
  accessToken in some out-of-band way. [PR #7550](https://github.com/meteor/meteor/pull/7550)

* `Accounts.onLogout` gets `{ user, connection }` context in a similar fashion
  to `Accounts.onLogin`. [Issue #7397](https://github.com/meteor/meteor/issues/7397) [PR #7433](https://github.com/meteor/meteor/pull/7433)

* The `node-gyp` and `node-pre-gyp` tools will now be installed in
  `bundle/programs/server/node_modules`, to assist with rebuilding binary
  npm packages when deploying an app to Galaxy or elsewhere.
  [#7571](https://github.com/meteor/meteor/pull/7571)

* The `standard-minifier-{js,css}` packages no longer minify .js or .css
  files on the server. [#7572](https://github.com/meteor/meteor/pull/7572)

* Multi-line input to `meteor shell`, which was broken by changes to the
  `repl` module in Node 4, works again.
  [#7562](https://github.com/meteor/meteor/pull/7562)

* The implementation of the command-line `meteor` tool now forbids
  misbehaving polyfill libraries from overwriting `global.Promise`.
  [#7569](https://github.com/meteor/meteor/pull/7569)

* The `oauth-encryption` package no longer depends on the
  `npm-node-aes-gcm` package (or any special npm packages), because the
  Node 4 `crypto` library natively supports the `aes-128-gcm` algorithm.
  [#7548](https://github.com/meteor/meteor/pull/7548)

* The server-side component of the `meteor shell` command has been moved
  into a Meteor package, so that it can be developed independently from
  the Meteor release process, thanks to version unpinning.
  [#7624](https://github.com/meteor/meteor/pull/7624)

* The `meteor shell` command now works when running `meteor test`.

* The `meteor debug` command no longer pauses at the first statement
  in the Node process, yet still reliably stops at custom breakpoints
  it encounters later.

* The `meteor-babel` package has been upgraded to 0.12.0.

* The `meteor-ecmascript-runtime` package has been upgraded to 0.2.9, to
  support several additional [stage 4
  proposals](https://github.com/meteor/ecmascript-runtime/pull/4).

* A bug that prevented @-scoped npm packages from getting bundled for
  deployed apps has been fixed.
  [#7609](https://github.com/meteor/meteor/pull/7609).

* The `meteor update` command now supports an `--all-packages` flag to
  update all packages (including indirect dependencies) to their latest
  compatible versions, similar to passing the names of all your packages
  to the `meteor update` command.
  [#7653](https://github.com/meteor/meteor/pull/7653)

* Background release updates can now be disabled by invoking either
  `meteor --no-release-check` or `METEOR_NO_RELEASE_CHECK=1 meteor`.
  [#7445](https://github.com/meteor/meteor/pull/7445)

## v1.4.0.1, 2016-07-29

* Fix issue with the 1.4 tool springboarding to older releases (see [Issue #7491](https://github.com/meteor/meteor/issues/7491))

* Fix issue with running in development on Linux 32bit [Issue #7511](https://github.com/meteor/meteor/issues/7511)

## v1.4, 2016-07-25

* Node has been upgraded to 4.4.7.

* The `meteor-babel` npm package has been upgraded to 0.11.7.

* The `reify` npm package has been upgraded to 0.3.6.

* The `bcrypt` npm package has been upgraded to 0.8.7.

* Nested `import` declarations are now enabled for package code as well as
  application code. 699cf1f38e9b2a074169515d23983f74148c7223

* Meteor has been upgraded to support Mongo 3.2 by default (the bundled version
  used by `meteor run` has been upgraded). Internally it now uses the 2.2.4
  version of the `mongodb` npm driver, and has been tested against at Mongo 3.2
  server. [Issue #6957](https://github.com/meteor/meteor/issues/6957)

  Mongo 3.2 defaults to the new WiredTiger storage engine. You can update your
  database following the instructions here:
  https://docs.mongodb.com/v3.0/release-notes/3.0-upgrade/.
  In development, you can also just use `meteor reset` to remove your old
  database, and Meteor will create a new WiredTiger database for you. The Mongo
  driver will continue to work with the old MMAPv1 storage engine however.

  The new version of the Mongo driver has been tested with MongoDB versions from
  2.6 up. Mongo 2.4 has now reached end-of-life
  (https://www.mongodb.com/support-policy), and is no longer supported.

  If you are setting `MONGO_OPLOG_URL`, especially in production, ensure you are
  passing in the `replicaSet` argument (see [#7450]
    (https://github.com/meteor/meteor/issues/7450))

* Custom Mongo options can now be specified using the
  `Mongo.setConnectionOptions(options)` API.
  [#7277](https://github.com/meteor/meteor/pull/7277)

* On the server, cursor.count() now takes a single argument `applySkipLimit`
  (see the corresponding [Mongo documentation]
    (http://mongodb.github.io/node-mongodb-native/2.1/api/Cursor.html#count))

* Fix for regression caused by #5837 which incorrectly rewrote
  network-path references (e.g. `//domain.com/image.gif`) in CSS URLs.
  [#7416](https://github.com/meteor/meteor/issues/7416)
* Added Angular2 boilerplate example [#7364](https://github.com/meteor/meteor/pull/7363)

## v1.3.5.1, 2016-07-18

* This release fixed a small bug in 1.3.5 that prevented updating apps
  whose `.meteor/release` files refer to releases no longer installed in
  `~/.meteor/packages/meteor-tool`. [576468eae8d8dd7c1fe2fa381ac51dee5cb792cd](https://github.com/meteor/meteor/commit/576468eae8d8dd7c1fe2fa381ac51dee5cb792cd)

## v1.3.5, 2016-07-16

* Failed Meteor package downloads are now automatically resumed from the
  point of failure, up to ten times, with a five-second delay between
  attempts. [#7399](https://github.com/meteor/meteor/pull/7399)

* If an app has no `package.json` file, all packages in `node_modules`
  will be built into the production bundle. In other words, make sure you
  have a `package.json` file if you want to benefit from `devDependencies`
  pruning. [7b2193188fc9e297eefc841ce6035825164f0684](https://github.com/meteor/meteor/commit/7b2193188fc9e297eefc841ce6035825164f0684)

* Binary npm dependencies of compiler plugins are now automatically
  rebuilt when Node/V8 versions change.
  [#7297](https://github.com/meteor/meteor/issues/7297)

* Because `.meteor/local` is where purely local information should be
  stored, the `.meteor/dev_bundle` link has been renamed to
  `.meteor/local/dev_bundle`.

* The `.meteor/local/dev_bundle` link now corresponds exactly to
  `.meteor/release` even when an app is using an older version of
  Meteor. d732c2e649794f350238d515153f7fb71969c526

* When recompiling binary npm packages, the `npm rebuild` command now
  receives the flags `--update-binary` and `--no-bin-links`, in addition
  to respecting the `$METEOR_NPM_REBUILD_FLAGS` environment variable.
  [#7401](https://github.com/meteor/meteor/issues/7401)

* The last solution found by the package version constraint solver is now
  stored in `.meteor/local/resolver-result-cache.json` so that it need not
  be recomputed every time Meteor starts up.

* If the `$GYP_MSVS_VERSION` environment variable is not explicitly
  provided to `meteor {node,npm}`, the `node-gyp` tool will infer the
  appropriate version (though it still defaults to "2015").

## v1.3.4.4, 2016-07-10

* Fixed [#7374](https://github.com/meteor/meteor/issues/7374).

* The default loglevel for internal `npm` commands (e.g., those related to
  `Npm.depends`) has been set to "error" instead of "warn". Note that this
  change does not affect `meteor npm ...` commands, which can be easily
  configured using `.npmrc` files or command-line flags.
  [0689cae25a3e0da3615a402cdd0bec94ce8455c8](https://github.com/meteor/meteor/commit/0689cae25a3e0da3615a402cdd0bec94ce8455c8)

## v1.3.4.3, 2016-07-08

* Node has been upgraded to 0.10.46.

* `npm` has been upgraded to 3.10.5.

* The `node-gyp` npm package has been upgraded to 3.4.0.

* The `node-pre-gyp` npm package has been upgraded to 0.6.29.

* The `~/.meteor/meteor` symlink (or `AppData\Local\.meteor\meteor.bat` on
  Windows) will now be updated properly after `meteor update` succeeds. This was
  promised in [v1.3.4.2](https://github.com/meteor/meteor/blob/devel/History.md#v1342)
  but [not fully delivered](https://github.com/meteor/meteor/pull/7369#issue-164569763).

* The `.meteor/dev_bundle` symbolic link introduced in
  [v1.3.4.2](https://github.com/meteor/meteor/blob/devel/History.md#v1342)
  is now updated whenever `.meteor/release` is read.

* The `.meteor/dev_bundle` symbolic link is now ignored by
  `.meteor/.gitignore`.

## v1.3.4.2, 2016-07-07

* The `meteor node` and `meteor npm` commands now respect
  `.meteor/release` when resolving which versions of `node` and `npm` to
  invoke. Note that you must `meteor update` to 1.3.4.2 before this logic
  will take effect, but it will work in all app directories after
  updating, even those pinned to older versions.
  [#7338](https://github.com/meteor/meteor/issues/7338)

* The Meteor installer now has the ability to resume downloads, so
  installing Meteor on a spotty internet connection should be more
  reliable. [#7348](https://github.com/meteor/meteor/pull/7348)

* When running `meteor test`, shared directories are symlinked (or
  junction-linked on Windows) into the temporary test directory, not
  copied, leading to much faster test start times after the initial build.
  The directories: `.meteor/local/{bundler-cache,isopacks,plugin-cache}`

* `App.appendToConfig` allows adding custom tags to config.xml.
  [#7307](https://github.com/meteor/meteor/pull/7307)

* When using `ROOT_URL` with a path, relative CSS URLs are rewriten
  accordingly. [#5837](https://github.com/meteor/meteor/issues/5837)

* Fixed bugs:
  [#7149](https://github.com/meteor/meteor/issues/7149)
  [#7296](https://github.com/meteor/meteor/issues/7296)
  [#7309](https://github.com/meteor/meteor/issues/7309)
  [#7312](https://github.com/meteor/meteor/issues/7312)

## v1.3.4.1, 2016-06-23

* Increased the default HTTP timeout for requests made by the `meteor`
  command-line tool to 60 seconds (previously 30), and [disabled the
  timeout completely for Galaxy
  deploys](https://forums.meteor.com/t/1-3-4-breaks-galaxy-deployment-etimedout/25383/).

* Minor bug fixes: [#7281](https://github.com/meteor/meteor/pull/7281)
  [#7276](https://github.com/meteor/meteor/pull/7276)

## v1.3.4, 2016-06-22

* The version of `npm` used by `meteor npm` and when installing
  `Npm.depends` dependencies of Meteor packages has been upgraded from
  2.15.1 to **3.9.6**, which should lead to much flatter node_modules
  dependency trees.

* The `meteor-babel` npm package has been upgraded to 0.11.6, and is now
  installed using `npm@3.9.6`, fixing bugs arising from Windows path
  limits, such as [#7247](https://github.com/meteor/meteor/issues/7247).

* The `reify` npm package has been upgraded to 0.3.4, fixing
  [#7250](https://github.com/meteor/meteor/issues/7250).

* Thanks to caching improvements for the
  `files.{stat,lstat,readdir,realpath}` methods and
  `PackageSource#_findSources`, development server restart times are no
  longer proportional to the number of files in `node_modules`
  directories. [#7253](https://github.com/meteor/meteor/issues/7253)
  [#7008](https://github.com/meteor/meteor/issues/7008)

* When installed via `InstallMeteor.exe` on Windows, Meteor can now be
  easily uninstalled through the "Programs and Features" control panel.

* HTTP requests made by the `meteor` command-line tool now have a timeout
  of 30 seconds, which can be adjusted by the `$TIMEOUT_SCALE_FACTOR`
  environment variable. [#7143](https://github.com/meteor/meteor/pull/7143)

* The `request` npm dependency of the `http` package has been upgraded
  from 2.53.0 to 2.72.0.

* The `--headless` option is now supported by `meteor test` and
  `meteor test-packages`, in addition to `meteor self-test`.
  [#7245](https://github.com/meteor/meteor/pull/7245)

* Miscellaneous fixed bugs:
  [#7255](https://github.com/meteor/meteor/pull/7255)
  [#7239](https://github.com/meteor/meteor/pull/7239)

## v1.3.3.1, 2016-06-17

* Fixed bugs:
  [#7226](https://github.com/meteor/meteor/pull/7226)
  [#7181](https://github.com/meteor/meteor/pull/7181)
  [#7221](https://github.com/meteor/meteor/pull/7221)
  [#7215](https://github.com/meteor/meteor/pull/7215)
  [#7217](https://github.com/meteor/meteor/pull/7217)

* The `node-aes-gcm` npm package used by `oauth-encryption` has been
  upgraded to 0.1.5. [#7217](https://github.com/meteor/meteor/issues/7217)

* The `reify` module compiler has been upgraded to 0.3.3.

* The `meteor-babel` package has been upgraded to 0.11.4.

* The `pathwatcher` npm package has been upgraded to 6.7.0.

* In CoffeeScript files with raw JavaScript enclosed by backticks, the
  compiled JS will no longer contain `require` calls inserted by Babel.
  [#7226](https://github.com/meteor/meteor/issues/7226)

* Code related to the Velocity testing system has been removed.
  [#7235](https://github.com/meteor/meteor/pull/7235)

* Allow smtps:// in MAIL_URL [#7043](https://github.com/meteor/meteor/pull/7043)

* Adds `Accounts.onLogout()` a hook directly analogous to `Accounts.onLogin()`. [PR #6889](https://github.com/meteor/meteor/pull/6889)

## v1.3.3, 2016-06-10

* Node has been upgraded from 0.10.43 to 0.10.45.

* `npm` has been upgraded from 2.14.22 to 2.15.1.

* The `fibers` package has been upgraded to 1.0.13.

* The `meteor-babel` package has been upgraded to 0.10.9.

* The `meteor-promise` package has been upgraded to 0.7.1, a breaking
  change for code that uses `Promise.denodeify`, `Promise.nodeify`,
  `Function.prototype.async`, or `Function.prototype.asyncApply`, since
  those APIs have been removed.

* Meteor packages with binary npm dependencies are now automatically
  rebuilt using `npm rebuild` whenever the version of Node or V8 changes,
  making it much simpler to use Meteor with different versions of Node.
  5dc51d39ecc9e8e342884f3b4f8a489f734b4352

* `*.min.js` files are no longer minified during the build process.
  [PR #6986](https://github.com/meteor/meteor/pull/6986) [Issue #5363](https://github.com/meteor/meteor/issues/5363)

* You can now pick where the `.meteor/local` directory is created by setting the `METEOR_LOCAL_DIR` environment variable. This lets you run multiple instances of the same Meteor app.
  [PR #6760](https://github.com/meteor/meteor/pull/6760) [Issue #6532](https://github.com/meteor/meteor/issues/6532)

* Allow using authType in Facebook login [PR #5694](https://github.com/meteor/meteor/pull/5694)

* Adds flush() method to Tracker to force recomputation [PR #4710](https://github.com/meteor/meteor/pull/4710)

* Adds `defineMutationMethods` option (default: true) to `new Mongo.Collection` to override default behavior that sets up mutation methods (/collection/[insert|update...]) [PR #5778](https://github.com/meteor/meteor/pull/5778)

* Allow overridding the default warehouse url by specifying `METEOR_WAREHOUSE_URLBASE` [PR #7054](https://github.com/meteor/meteor/pull/7054)

* Allow `_id` in `$setOnInsert` in Minimongo: https://github.com/meteor/meteor/pull/7066

* Added support for `$eq` to Minimongo: https://github.com/meteor/meteor/pull/4235

* Insert a `Date` header into emails by default: https://github.com/meteor/meteor/pull/6916/files

* `meteor test` now supports setting the bind address using `--port IP:PORT` the same as `meteor run` [PR #6964](https://github.com/meteor/meteor/pull/6964) [Issue #6961](https://github.com/meteor/meteor/issues/6961)

* `Meteor.apply` now takes a `noRetry` option to opt-out of automatically retrying non-idempotent methods on connection blips: [PR #6180](https://github.com/meteor/meteor/pull/6180)

* DDP callbacks are now batched on the client side. This means that after a DDP message arrives, the local DDP client will batch changes for a minimum of 5ms (configurable via `bufferedWritesInterval`) and a maximum of 500ms (configurable via `bufferedWritesMaxAge`) before calling any callbacks (such as cursor observe callbacks).

* PhantomJS is no longer included in the Meteor dev bundle (#6905). If you
  previously relied on PhantomJS for local testing, the `spiderable`
  package, Velocity tests, or testing Meteor from a checkout, you should
  now install PhantomJS yourself, by running the following commmand:
  `meteor npm install -g phantomjs-prebuilt`

* The `babel-compiler` package now looks for `.babelrc` files and
  `package.json` files with a "babel" section. If found, these files may
  contribute additional Babel transforms that run before the usual
  `babel-preset-meteor` set of transforms. In other words, if you don't
  like the way `babel-preset-meteor` handles a particular kind of syntax,
  you can add your preferred transform plugins to the "presets" or
  "plugins" section of your `.babelrc` or `package.json` file. #6351

* When `BabelCompiler` cannot resolve a Babel plugin or preset package in
  `.babelrc` or `package.json`, it now merely warns instead of
  crashing. #7179

* Compiler plugins can now import npm packages that are visible to their
  input files using `inputFile.require(id)`. b16e8d50194b37d3511889b316345f31d689b020

* `import` statements in application modules now declare normal variables
  for the symbols that are imported, making it significantly easier to
  inspect imported variables when debugging in the browser console or in
  `meteor shell`.

* `import` statements in application modules are no longer restricted to
  the top level, and may now appear inside conditional statements
  (e.g. `if (Meteor.isServer) { import ... }`) or in nested scopes.

* `import` statements now work as expected in `meteor shell`. #6271

* Commands installed in `dev_bundle/lib/node_modules/.bin` (such as
  `node-gyp` and `node-pre-gyp`) are now available to scripts run by
  `meteor npm`. e95dfe410e1b43e8131bc2df9d2c29decdd1eaf6

* When building an application using `meteor build`, "devDependencies"
  listed in `package.json` are no longer copied into the bundle. #6750

* Packages tested with `meteor test-packages` now have access to local
  `node_modules` directories installed in the parent application or in the
  package directory itself. #6827

* You no longer need to specify `DEPLOY_HOSTNAME=galaxy.meteor.com` to run
  `meteor deploy` (and similar commands) against Galaxy. The AWS us-east-1
  Galaxy is now the default for `DEPLOY_HOSTNAME`. If your app's DNS points to
  another Galaxy region, `meteor deploy` will detect that automatically as
  well. #7055

* The `coffeescript` plugin now passes raw JavaScript code enclosed by
  back-ticks to `BabelCompiler`, enabling all ECMAScript features
  (including `import` and `export`) within CoffeeScript. #6000 #6691

* The `coffeescript` package now implies the same runtime environment as
  `ecmascript` (`ecmascript-runtime`, `babel-runtime`, and `promise`, but
  not `modules`). #7184

* When Meteor packages install `npm` dependencies, the
  `process.env.NPM_CONFIG_REGISTRY` environment variable is now
  respected. #7162

* `files.rename` now always executes synchronously. 9856d1d418a4d19c0adf22ec9a92f7ce81a23b05

* "Bare" files contained by `client/compatibility/` directories or added
  with `api.addFiles(path, ..., { bare: true })` are no longer compiled by
  Babel. https://github.com/meteor/meteor/pull/7033#issuecomment-225126778

* Miscellaneous fixed bugs: #6877 #6843 #6881

## v1.3.2.4, 2016-04-20

> Meteor 1.3.2.4 was published because publishing 1.3.2.3 failed in an
unrecoverable way. Meteor 1.3.2.4 contains no additional changes beyond
the changes in 1.3.2.3.

## v1.3.2.3, 2016-04-20

* Reverted accidental changes included in 1.3.2.1 and 1.3.2.2 that
  improved DDP performance by batching updates, but broke some packages
  that relied on private methods of the DDP client Connection class. See
  https://github.com/meteor/meteor/pull/5680 for more details. These
  changes will be reinstated in 1.3.3.

## v1.3.2.2, 2016-04-18

* Fixed bugs #6819 and #6831.

## v1.3.2.1, 2016-04-15

* Fixed faulty comparison of `.sourcePath` and `.targetPath` properties of
  files scanned by the `ImportScanner`, which caused problems for apps
  using the `tap:i18n` package. 6e792a7cf25847b8cd5d5664a0ff45c9fffd9e57

## v1.3.2, 2016-04-15

* The `meteor/meteor` repository now includes a `Roadmap.md` file:
  https://github.com/meteor/meteor/blob/devel/Roadmap.md

* Running `npm install` in `bundle/programs/server` when deploying an app
  also rebuilds any binary npm dependencies, fixing #6537. Set
  METEOR_SKIP_NPM_REBUILD=1 to disable this behavior if necessary.

* Non-.js(on) files in `node_modules` (such as `.less` and `.scss`) are
  now processed by compiler plugins and may be imported by JS. #6037

* The `jquery` package can now be completely removed from any app (#6563),
  and uses `<app>/node_modules/jquery` if available (#6626).

* Source maps are once again generated for all bundled JS files, even if
  they are merely identity mappings, so that the files appear distinct in
  the browser, and stack traces make more sense. #6639

* All application files in `imports` directories are now considered lazy,
  regardless of whether the app is using the `modules` package. This could
  be a breaking change for 1.3.2 apps that do not use `modules` or
  `ecmascript` but contain `imports` directories. Workaround: move files
  out of `imports`, or rename `imports` to something else.

* The `npm-bcrypt` package has been upgraded to use the latest version
  (0.8.5) of the `bcrypt` npm package.

* Compiler plugins can call `addJavaScript({ path })` multiple times with
  different paths for the same source file, and `module.id` will reflect
  this `path` instead of the source path, if they are different. #6806

* Fixed bugs: https://github.com/meteor/meteor/milestones/Release%201.3.2

* Fixed unintended change to `Match.Optional` which caused it to behave the same as the new `Match.Maybe` and incorrectly matching `null` where it previously would not have allowed it. #6735

## v1.3.1, 2016-04-03

* Long isopacket node_modules paths have been shortened, fixing upgrade
  problems on Windows. #6609

* Version 1.3.1 of Meteor can now publish packages for earlier versions of
  Meteor, provided those packages do not rely on modules. #6484 #6618

* The meteor-babel npm package used by babel-compiler has been upgraded to
  version 0.8.4. c8d12aed4e725217efbe86fa35de5d5e56d73c83

* The `meteor node` and `meteor npm` commands now return the same exit
  codes as their child processes. #6673 #6675

* Missing module warnings are no longer printed for Meteor packages, or
  for `require` calls when `require` is not a free variable, fixing
  https://github.com/practicalmeteor/meteor-mocha/issues/19.

* Cordova iOS builds are no longer built by Meteor, but merely prepared
  for building. 88d43a0f16a484a5716050cb7de8066b126c7b28

* Compiler plugin errors were formerly silenced for files not explicitly
  added in package.js. Now those errors are reported when/if the files are
  imported by the ImportScanner. be986fd70926c9dd8eff6d8866205f236c8562c4

## v1.3, 2016-03-27

### ES2015/Modules

* Enable ES2015 and CommonJS modules in Meteor apps and packages, on
  both client and server. Also let you install modules in apps and
  package by running `npm install`. See: https://github.com/meteor/meteor/blob/master/packages/modules/README.md

* Enable ES2015 generators and ES2016 async/await in the `ecmascript`
  package.

* Inherit static getters and setters in subclasses, when using the
  `ecmascript` package. #5624

* Report full file paths on compiler errors when using the
  `ecmascript` package. #5551

* Now possible to `import` or `require` files with a `.json` file
  extension. #5810

* `process.env.NODE_ENV` is now defined on both client and server as
  either `development` or `production`, which also determines the boolean
  flags `Meteor.isDevelopment` and `Meteor.isProduction`.

* Absolute identifiers for app modules no longer have the `/app/` prefix,
  and absolute identifiers for Meteor packages now have the prefix
  `/node_modules/meteor/` instead of just `/node_modules/`, meaning you
  should `import {Blaze} from "meteor/blaze"` instead of `from "blaze"`.

* Package variables imported by application code are once again exposed
  globally, allowing them to be accessed from the browser console or from
  `meteor shell`. #5868

* Fixed global variable assignment analysis during linking. #5870 #5819

* Changes to files in node_modules will now trigger a restart of the
  development server, just like any other file changes. #5815

* The meteor package now exports a `global` variable (a la Node) that
  provides a reliable reference to the global object for all Meteor code.

* Packages in local node_modules directories now take precedence over
  Meteor packages of the same name. #5933

* Upgraded `babel-compiler` to Babel 6, with the following set of plugins:
  https://github.com/meteor/babel-preset-meteor/blob/master/index.js

* Lazy CSS modules may now be imported by JS: 12c946ee651a93725f243f790c7919de3d445a19

* Packages in the top-level node_modules directory of an app can now be
  imported by Meteor packages: c631d3ac35f5ca418b93c454f521989855b8ec72

* Added support for wildcard import and export statements. #5872 #5897

* Client-side stubs for built-in Node modules are now provided
  automatically if the `meteor-node-stubs` npm package is installed. #6056

* Imported file extensions are now optional for file types handled by
  compiler plugins. #6151

* Upgraded Babel packages to ~6.5.0: 292824da3f8449afd1cd39fcd71acd415c809c0f
  Note: .babelrc files are now ignored (#6016), but may be reenabled (#6351).

* Polyfills now provided for `process.nextTick` and `process.platform`. #6167 #6198 #6055 efe53de492da6df785f1cbef2799d1d2b492a939

* The `meteor test-app` command is now `meteor test [--full-app]`:
  ab5ab15768136d55c76d51072e746d80b45ec181

* New apps now include a `package.json` file.
  c51b8cf7ffd8e7c9ca93768a2df93e4b552c199c

* `require.resolve` is now supported.
  https://github.com/benjamn/install/commit/ff6b25d6b5511d8a92930da41db73b93eb1d6cf8

* JSX now enabled in `.js` files processed by the `ecmascript` compiler
  plugin. #6151

* On the server, modules contained within `node_modules` directories are
  now loaded using the native Node `require` function. #6398

* All `<script>` tag(s) for application and package code now appear at the
  end of the `<body>` rather than in the `<head>`. #6375

* The client-side version of `process.env.NODE_ENV` (and other environment
  variables) now matches the corresponding server-side values. #6399

### Performance

* Don't reload package catalog from disk on rebuilds unless package
  dependencies changed. #5747

* Improve minimongo performance on updating documents when there are
  many active observes. #5627

### Platform

* Upgrade to Node v0.10.41.

* Allow all types of URLs that npm supports in `Npm.depends`
  declarations.

* Split up `standard-minifiers` in separate CSS
  (`standard-minifiers-css`) and JS minifiers
  (`standard-minifiers-js`). `standard-minifiers` now acts as an
  umbrella package for these 2 minifiers.

* Allow piping commands to `meteor shell` via STDIN. #5575

* Let users set the CAFILE environment variable to override the SSL
  root certificate list. #4757 #5523

* `force-ssl` is now marked production only.

### Cordova

* Cordova dependencies have been upgraded to the latest versions
  (`cordova-lib` 6.0.0, `cordova-ios` 4.0.1, and `cordova-android` 5.1.0).

* iOS apps now require iOS 8 or higher, and building for iOS requires Xcode 7.2
  to be installed.

* Building for Android now requires Android SDK 23 to be installed. You may also
  need to create a new AVD for the emulator.

* Building Cordova Android apps on Windows is now supported. #4155

* The Crosswalk plugin has been updated to 1.4.0.

* Cordova core plugins are now pinned to minimal versions known to be compatible
  with the included platforms. A warning is printed asking people to upgrade
  their dependencies if they specify an older version, but we'll always use
  the pinned version regardless.

* The plugin used for file serving and hot code push has been completely
  rewritten. Among many other improvements, it downloads updates incrementally,
  can recover from downloading faulty JavaScript code, and is much more
  reliable and performant.
  See [`cordova-plugin-meteor-webapp`](https://github.com/meteor/cordova-plugin-meteor-webapp)
  for more a more detailed description of the new design.

* If the callbacks added with `Meteor.startup()` do not complete within a set
  time, we consider a downloaded version faulty and will fallback to the last
  known good version. The default timeout is 20 seconds, but this can be
  configured by setting `App.setPreference("WebAppStartupTimeout", "10000");`
  (in milliseconds) in `mobile-config.js`.

* We now use `WKWebView` on iOS by default, even on iOS 8 (which works because
  we do not use `file://` URLs).

* We now use `localhost` instead of `meteor.local` to serve files from. Since
  `localhost` is considered a secure origin, this means the web view won't
  disable web platform features that it otherwise would.

* The local server port now lies between 12000-13000 and is chosen based on
  the `appId`, to both be consistent and lessen the chance of collisions between
  multiple Meteor Cordova apps installed on the same device.

* The plugin now allows for local file access on both iOS and Android, using a
  special URL prefix (`http://localhost:<port>/local-filesystem/<path>`).

* App icon and launch image sizes have been updated. Low resolution sizes for
  now unsupported devices have been deprecated, and higher resolution versions
  have been added.

* We now support the modern Cordova whitelist mechanism. `App.accessRule` has
  been updated with new options.

* `meteor build` now supports a `--server-only` option to avoid building
  the mobile apps when `ios` or `android` platforms have been added. It still
  builds the `web.cordova` architecture in the server bundle however, so it can
  be served for hot code pushes.

* `meteor run` now always tries to use an autodetected IP address as the
  mobile `ROOT_URL`, even if we're not running on a device. This avoids a situation
  where an app already installed on a device connects to a restarted development
  server and receives a `localhost` `ROOT_URL`. #5973

* Fixed a discrepancy between the way we calculated client hashes during a mobile
  build and on the server, which meant a Cordova app would always download a
  new version the first time it started up.

* In Cordova apps, `Meteor.startup()` now correctly waits for the
  device to be ready before firing the callback.

### Accounts

* Make `Accounts.forgotPassword` treat emails as case insensitive, as
  the rest of the accounts system does.

### Blaze

* Don't throw in certain cases when calling a template helper with an
  empty data context. #5411 #5736

* Improve automatic blocking of URLs in attribute values to also
  include `vbscript:` URLs.

### Check

* Introduced new matcher `Match.Maybe(type)` which will also match (permit) `null` in addition to `undefined`.  This is a suggested replacement (where appropriate) for `Match.Optional` which did not permit `null`.  This prevents the need to use `Match.OneOf(null, undefined, type)`. #6220

### Testing

* Packages can now be marked as `testOnly` to only run as part of app
  testing with `meteor test`. This is achieved by setting
  `testOnly: true` to `Package.describe`.


### Uncategorized

* Remove warning in the `simple-todos-react` example app. #5716

* Fix interaction between `browser-policy` and `oauth` packages. #5628

* Add README.md to the `tinytest` package. #5750

* Don't crash when calling `ReactiveDict.prototype.clear` if a
  property with a value wasn't previously accessed. #5530 #5602

* Move `DDPRateLimiter` to the server only, since it won't work if it
  is called from the client. It will now error if referenced from the
  client at all.

* Don't call function more than once when passing a `Match.Where`
  argument to `check`. #5630 #5651

* Fix empty object argument check in `this.subscribe` in
  templates. #5620

* Make `HTTP.call` not crash on undefined content. #5565 #5601

* Return observe handle from
  `Mongo.Collection.prototype._publishCursor`. #4983 #5615

* Add 'Did you mean?' reminders for some CLI commands to help Rails
  developers. #5593

* Make internal shell scripts compatible with other Unix-like
  systems. #5585

* Add a `_pollingInterval` option to `coll.find()` that can be used in
  conjunction with `_disableOplog: true`. #5586

* Expose Tinytest internals which can be used to extend it. #3541

* Improve error message from `check` when passing in null. #5545

* Split up `standard-minifiers` in separate CSS (`standard-minifier-css`) and JS
  minifiers(`standard-minifier-js`). `standard-minifiers` now acts as an umbrella package for these
  2 minifiers.

* Detect new Facebook user-agent in the `spiderable` package. #5516

* `Match.ObjectIncluding` now really requires plain objects. #6140

* Allow `git+` URL schemes for npm dependencies. #844

* Expose options `disableOplog`, `pollingIntervalMs`, and
  `pollingThrottleMs` to `Cursor.find` for tuning observe parameters
  on the server.

* Expose `dynamicHead` and `dynamicBody` hooks in boilerplate generation allowing code to inject content into the body and head tags from the server. #3860

* Add methods of the form `BrowserPolicy.content.allow<ContentType>BlobUrl()` to BrowserPolicy #5141

* Move `<script>` tags to end of `<body>` to enable 'loading' UI to be inserted into the boilerplate #6375

* Adds WebAppInternals.setBundledJsCssUrlRewriteHook allowing apps to supply a hook function that can create a dynamic bundledJsCssPrefix at runtime. This is useful if you're using a CDN by giving you a way to ensure the CDN won't cache broken js/css resources during an app upgrade.

Patches contributed by GitHub users vereed, mitar, nathan-muir,
robfallows, skishore, okland, Primigenus, zimme, welelay, rgoomar,
bySabi, mbrookes, TomFreudenberg, TechPlexEngineer, zacharydenton,
AlexeyMK, gwendall, dandv, devgrok, brianlukoff.


## v.1.2.1, 2015-10-26

* `coll.insert()` now uses a faster (but cryptographically insecure)
  algorithm to generate document IDs when called outside of a method
  and an `_id` field is not explicitly passed. With this change, there
  are no longer two algorithms used to generate document
  IDs. `Random.id()` can still be used to generate cryptographically
  secure document IDs. [#5161](https://github.com/meteor/meteor/issues/5161)

* The `ecmascript-collections` package has been renamed to
  `ecmascript-runtime` and now includes a more complete selection of
  ES2015 polyfills and shims from [`core-js`](https://www.npmjs.com/package/core-js).
  The complete list can be found
  [here](https://github.com/meteor/ecmascript-runtime/blob/master/server.js).

* Check type of `onException` argument to `bindEnvironment`. [#5271](https://github.com/meteor/meteor/issues/5271)

* WebApp's `PORT` environment variable can now be a named pipe to better support
  deployment on IIS on Windows. [4413](https://github.com/meteor/meteor/issues/4413)

* `Template.dynamic` can be now used as a block helper:
  `{{#Template.dynamic}} ... {{/Template.dynamic}}` [#4756](https://github.com/meteor/meteor/issues/4756)

* `Collection#allow/deny` now throw errors when passed falsy values. [#5442](https://github.com/meteor/meteor/pull/5442)

* `source-map` has been updated to a newer patch version, which fixes major bugs
  in particular around loading bundles generated by Webpack. [#5411](https://github.com/meteor/meteor/pull/5411)

* `check` now returns instead of throwing errors internally, which should make
  it much faster. `check` is used in many core Meteor packages, so this should
  result in small performance improvements across the framework. [#4584](https://github.com/meteor/meteor/pull/4584)

* The `userEmail` option to `Meteor.loginWithMeteorDeveloperAccount` has been
  renamed to `loginHint`, and now supports Google accounts as well. The old
  option still works for backwards compatibility. [#2422](https://github.com/meteor/meteor/issues/2422) [#5313](https://github.com/meteor/meteor/pull/5313)

* The old `addFiles` API for adding package assets no longer throws an error,
  making it easier to share packages between pre- and post-1.2 versions of
  Meteor. [#5458](https://github.com/meteor/meteor/issues/5458)

* Normally, you can't deploy to free meteor.com hosting or Galaxy from a
  non-Linux machine if you have *local* non-published packages with binary
  dependencies, nor can you run `meteor build --architecture SomeOtherArch`. As
  a temporary workaround, if you set the `METEOR_BINARY_DEP_WORKAROUND`
  variable, you will be able to deploy to Galaxy (but not free meteor.com
  hosting), and tarballs built with `meteor build` will contain a
  `programs/server/setup.sh` shell script which should be run on the server to
  install those packages.

## v1.2.0.2, 2015-09-28

* Update Crosswalk plugin for Cordova to 1.3.1. [#5267](https://github.com/meteor/meteor/issues/5267)

* Fix `meteor add` for a Cordova plugin using a Git URL with SHA.

* Upgraded the `promise` package to use `meteor-promise@0.5.0`, which uses
  the global `Promise` constructor in browsers that define it natively.

* Fix error in assigning attributes to `<body>` tag when using Blaze templates
  or `static-html`. [#5232](https://github.com/meteor/meteor/issues/5232)

## v1.2.0.1, 2015-09-22

* Fix incorrect publishing of packages with exports but no source. [#5228](https://github.com/meteor/meteor/issues/5228)

## v1.2, 2015-09-21

There are quite a lot of changes in Meteor 1.2. See the
[Wiki](https://github.com/meteor/meteor/wiki/Breaking-changes-in-Meteor-1.2) for
a shorter list of breaking changes you should be aware of when upgrading.

### Core Packages

* `meteor-platform` has been deprecated in favor of the smaller `meteor-base`,
  with apps listing their other dependencies explicitly.  The v1.2 upgrader
  will rewrite `meteor-platform` in existing apps.  `meteor-base` puts fewer
  symbols in the global namepsace, so it's no longer true that all apps
  have symbols like `Random` and `EJSON` in the global namespace.

* New packages: `ecmascript`, `es5-shim`, `ecmascript-collections`, `promise`,
  `static-html`, `jshint`, `babel-compiler`

* No longer include the `json` package by default, which contains code for
  `JSON.parse` and `JSON.stringify`.  (The last browser to not support JSON
  natively was Internet Explorer 7.)

* `autoupdate` has been renamed `hot-code-push`

### Meteor Accounts

* Login attempts are now rate-limited by default.  This can be turned off
  using `Accounts.removeDefaultRateLimit()`.

* `loginWithPassword` now matches username or email in a case insensitive
  manner. If there are multiple users with a username or email only differing
  in case, a case sensitive match is required. [#550](https://github.com/meteor/meteor/issues/550)

* `loginWithGithub` now requests `user:email` scope by default, and attempts
  to fetch the user's emails. If no public email has been set, we use the
  primary email instead. We also store the complete list of emails. [#4545](https://github.com/meteor/meteor/issues/4545)

* When an account's email address is verified, deactivate other verification
  tokens.  [#4626](https://github.com/meteor/meteor/issues/4626)

* Fix bug where blank page is shown when an expired login token is
  present. [#4825](https://github.com/meteor/meteor/issues/4825)

* Fix `OAuth1Binding.prototype.call` when making requests to Twitter
  with a large parameter set.

* Directions for setting up Google OAuth in accounts-ui have been updated to
  match Google's new requirements.

* Add `Accounts.oauth.unregisterService` method, and ensure that users can only
  log in with currently registered services.  [#4014](https://github.com/meteor/meteor/issues/4014)

* The `accounts-base` now defines reusable `AccountsClient` and
  `AccountsServer` constructors, so that users can create multiple
  independent instances of the `Accounts` namespace.  [#4233](https://github.com/meteor/meteor/issues/4233)

* Create an index for `Meteor.users` on
  `services.email.verificationTokens.token` (instead of
  `emails.validationTokens.token`, which never was used for anything).  [#4482](https://github.com/meteor/meteor/issues/4482)

* Remove an IE7-specific workaround from accounts-ui.  [#4485](https://github.com/meteor/meteor/issues/4485)

### Livequery

* Improved server performance by reducing overhead of processing oplog after
  database writes. Improvements are most noticeable in case when a method is
  doing a lot of writes on collections with plenty of active observers.  [#4694](https://github.com/meteor/meteor/issues/4694)

### Mobile

* The included Cordova tools have been updated to the latest version 5.2.0.
  This includes Cordova Android 4.1 and Cordova iOS 3.9. These updates may
  require you to make changes to your app. For details, see the [Cordova release
  notes] (https://cordova.apache.org/#news) for for the different versions.

* Thanks to Cordova Android's support for pluggable web views, it is now
  possible to install the [Crosswalk plugin]
  (https://crosswalk-project.org/documentation/cordova/cordova_4.html), which
  offers a hugely improved web view on older Android versions.
  You can add the plugin to your app with `meteor add crosswalk`.

* The bundled Android tools have been removed and a system-wide install of the
  Android SDK is now required. This should make it easier to keep the
  development toolchain up to date and helps avoid some difficult to diagnose
  failures. If you don't have your own Android tools installed already, you can
  find more information about installing the Android SDK for [Mac] (https://github.com/meteor/meteor/wiki/Mobile-Dev-Install:-Android-on-Mac)
  or [Linux]
  (https://github.com/meteor/meteor/wiki/Mobile-Dev-Install:-Android-on-Linux).

* As part of moving to npm, many Cordova plugins have been renamed. Meteor
  should perform conversions automatically, but you may want to be aware of this
  to avoid surprises. See [here]
  (https://cordova.apache.org/announcements/2015/04/21/plugins-release-and-move-to-npm.html)
  for more information.

* Installing plugins from the local filesystem is now supported using `file://`
  URLs, which should make developing your own plugins more convenient. It is
  also needed as a temporary workaround for using the Facebook plugin.
  Relative references are interpreted relative to the Meteor project directory.
  (As an example,
  `meteor add cordova:phonegap-facebook-plugin@file://../phonegap-facebook-plugin`
  would attempt to install the plugin from the same directory you Meteor project
  directory is located in.)

* Meteor no longer supports installing Cordova plugins from tarball URLs, but
  does support Git URLs with a SHA reference (like
  `https://github.com/apache/cordova-plugin-file#c452f1a67f41cb1165c92555f0e721fbb07329cc`).
  Existing GitHub tarball URLs are converted automatically.

* Allow specifying a `buildNumber` in `App.info`, which is used to set the
  `android-versionCode` and `ios-CFBundleVersion` in the `config.xml` of the
  Cordova project. The build number is used to differentiate between
  different versions of the app, and should be incremented before distributing
  a built app to stores or testing services. [#4048](https://github.com/meteor/meteor/issues/4048)

* Other changes include performance enhancements when building and running,
  and improved requirements checking and error reporting.

* Known issue: we do not currently show logging output when running on the
  iOS Simulator. As a workaround, you can `meteor run ios-device` to open the
  project in Xcode and watch the output there.

### Templates/Blaze

* New syntax: Handlebars sub-expressions are now supported -- as in,
  `{{helper (anotherHelper arg1 arg2)}}` -- as well as new block helper forms
  `#each .. in ..` and `#let x=y`.  See
  https://github.com/meteor/meteor/tree/devel/packages/spacebars

* Add a special case for the new `react-template-helper` package -- don't let
  templates use {{> React}} with siblings since `React.render` assumes it's
  being rendered into an empty container element. (This lets us throw the error
  when compiling templates rather than when the app runs.)

* Improve parsing of `<script>` and `<style>` tags.  [#3797](https://github.com/meteor/meteor/issues/3797)

* Fix a bug in `observe-sequence`. The bug was causing unnecessary rerenderings
  in an instance of `#each` block helper followed by false "duplicate ids"
  warnings. [#4049](https://github.com/meteor/meteor/issues/4049)

* `TemplateInstance#subscribe` now has a new `connection` option, which
  specifies which connection should be used when making the subscription. The
  default is `Meteor.connection`, which is the connection used when calling
  `Meteor.subscribe`.

* Fix external `<script>` tags in body or templates.  [#4415](https://github.com/meteor/meteor/issues/4415)

* Fix memory leak.  [#4289](https://github.com/meteor/meteor/issues/4289)

* Avoid recursion when materializing DOM elements, to avoid stack overflow
  errors in certain browsers. [#3028](https://github.com/meteor/meteor/issues/3028)

* Blaze and Meteor's built-in templating are now removable using
  `meteor remove blaze-html-templates`. You can add back support for static
  `head` and `body` tags in `.html` files by using the `static-html` package.

### DDP

* Websockets now support the
  [`permessage-deflate`](https://tools.ietf.org/id/draft-ietf-hybi-permessage-compression-19.txt)
  extension, which compresses data on the wire. It is enabled by default on the
  server. To disable it, set `$SERVER_WEBSOCKET_COMPRESSION` to `0`. To configure
  compression options, set `$SERVER_WEBSOCKET_COMPRESSION` to a JSON object that
  will be used as an argument to
  [`deflate.configure`](https://github.com/faye/permessage-deflate-node/blob/master/README.md).
  Compression is supported on the client side by Meteor's Node DDP client and by
  browsers including Chrome, Safari, and Firefox 37.

* The `ddp` package has been split into `ddp-client` and `ddp-server` packages;
  using `ddp` is equivalent to using both. This allows you to use the Node DDP
  client without adding the DDP server to your app.  [#4191](https://github.com/meteor/meteor/issues/4191) [#3452](https://github.com/meteor/meteor/issues/3452)

* On the client, `Meteor.call` now takes a `throwStubExceptions` option; if set,
  exceptions thrown by method stubs will be thrown instead of logged, and the
  method will not be invoked on the server.  [#4202](https://github.com/meteor/meteor/issues/4202)

* `sub.ready()` should return true inside that subscription's `onReady`
  callback.  [#4614](https://github.com/meteor/meteor/issues/4614)

* Fix method calls causing broken state when socket is reconnecting.  [#5104](https://github.com/meteor/meteor/issues/5104)

### Isobuild

* Build plugins will no longer process files whose names match the extension
  exactly (with no extra dot). If your build plugin needs to match filenames
  exactly, you should use the new build plugin API in this release which
  supplies a special `filenames` option. [#3985](https://github.com/meteor/meteor/issues/3985)

* Adding the same file twice in the same package is now an error. Previously,
  this could either lead to the file being included multiple times, or to a
  build time crash.

* You may now specify the `bare` option for JavaScript files on the server.
  Previous versions only allowed this on the client. [#3681](https://github.com/meteor/meteor/issues/3681)

* Ignore `node_modules` directories in apps instead of processing them as Meteor
  source code.  [#4457](https://github.com/meteor/meteor/issues/4457) [#4452](https://github.com/meteor/meteor/issues/4452)

* Backwards-incompatible change for package authors: Static assets in package.js files must now be
  explicitly declared by using `addAssets` instead of `addFiles`. Previously,
  any file that didn't have a source handler was automatically registered as a
  server-side asset. The `isAsset` option to `addFiles` is also deprecated in
  favor of `addAssets`.

* Built files are now always annotated with line number comments, to improve the
  debugging experience in browsers that don't support source maps.

* There is a completely new API for defining build plugins that cache their
  output. There are now special APIs for defining linters and minifiers in
  addition to compilers. The core Meteor packages for `less`, `coffee`, `stylus`
  and `html` files have been updated to use this new API. Read more on the
  [Wiki page](https://github.com/meteor/meteor/wiki/Build-Plugins-API).

### CSS

* LESS and Stylus now support cross-package imports.

* CSS concatenation and minification is delegated to the `standard-minifiers`
  package, which is present by default (and added to existing apps by the v1.2
  upgrader).

* CSS output is now split into multiple stylesheets to avoid hitting limits on
  rules per stylesheet in certain versions of Internet Explorer. [#1876](https://github.com/meteor/meteor/issues/1876)

### Mongo

* The oplog observe driver now properly updates queries when you drop a
  database.  [#3847](https://github.com/meteor/meteor/issues/3847)

* MongoID logic has been moved out of `minimongo` into a new package called
  `mongo-id`.

* Fix Mongo upserts with dotted keys in selector.  [#4522](https://github.com/meteor/meteor/issues/4522)


### `meteor` command-line tool

* You can now create three new example apps with the command line tool. These
  are the apps from the official tutorials at http://meteor.com/tutorials, which
  demonstrate building the same app with Blaze, Angular, and React. Try these
  apps with:

  ```sh
  meteor create --example simple-todos
  meteor create --example simple-todos-react
  meteor create --example simple-todos-angular
  ```

* `meteor shell` no longer crashes when piped from another command.

* Avoid a race condition in `meteor --test` and work with newer versions of the
  Velocity package.  [#3957](https://github.com/meteor/meteor/issues/3957)

* Improve error handling when publishing packages.  [#3977](https://github.com/meteor/meteor/issues/3977)

* Improve messaging around publishing binary packages.  [#3961](https://github.com/meteor/meteor/issues/3961)

* Preserve the value of `_` in `meteor shell`.  [#4010](https://github.com/meteor/meteor/issues/4010)

* `meteor mongo` now works on OS X when certain non-ASCII characters are in the
  pathname, as long as the `pgrep` utility is installed (it ships standard with
  OS X 10.8 and newer).  [#3999](https://github.com/meteor/meteor/issues/3999)

* `meteor run` no longer ignores (and often reverts) external changes to
  `.meteor/versions` which occur while the process is running.  [#3582](https://github.com/meteor/meteor/issues/3582)

* Fix crash when downloading two builds of the same package version
  simultaneously.  [#4163](https://github.com/meteor/meteor/issues/4163)

* Improve messages printed by `meteor update`, displaying list of packages
  that are not at the latest version available.

* When determining file load order, split file paths on path separator
  before comparing path components alphabetically.  [#4300](https://github.com/meteor/meteor/issues/4300)

* Fix inability to run `mongod` due to lack of locale configuration on some
  platforms, and improve error message if the failure still occurs.  [#4019](https://github.com/meteor/meteor/issues/4019)

* New `meteor lint` command.

### Minimongo

* The `$push` query modifier now supports a `$position` argument.  [#4312](https://github.com/meteor/meteor/issues/4312)

* `c.update(selector, replacementDoc)` no longer shares mutable state between
  replacementDoc and Minimongo internals. [#4377](https://github.com/meteor/meteor/issues/4377)

### Email

* `Email.send` now has a new option, `attachments`, in the same style as
  `mailcomposer`.
  [Details here.](https://github.com/andris9/mailcomposer#add-attachments)

### Tracker

* New `Tracker.Computation#onStop` method.  [#3915](https://github.com/meteor/meteor/issues/3915)

* `ReactiveDict` has two new methods, `clear` and `all`. `clear` resets
  the dictionary as if no items had been added, meaning all calls to `get` will
  return `undefined`. `all` converts the dictionary into a regular JavaScript
  object with a snapshot of the keys and values. Inside an autorun, `all`
  registers a dependency on any changes to the dictionary. [#3135](https://github.com/meteor/meteor/issues/3135)

### Utilities

* New `beforeSend` option to `HTTP.call` on the client allows you to directly
  access the `XMLHttpRequest` object and abort the call.  [#4419](https://github.com/meteor/meteor/issues/4419) [#3243](https://github.com/meteor/meteor/issues/3243) [#3266](https://github.com/meteor/meteor/issues/3266)

* Parse `application/javascript` and `application/x-javascript` HTTP replies as
  JSON too.  [#4595](https://github.com/meteor/meteor/issues/4595)

* `Match.test` from the `check` package now properly compares boolean literals,
  just like it does with Numbers and Strings. This applies to the `check`
  function as well.

* Provide direct access to the `mailcomposer` npm module used by the `email`
  package on `EmailInternals.NpmModules`. Allow specifying a `MailComposer`
  object to `Email.send` instead of individual options.  [#4209](https://github.com/meteor/meteor/issues/4209)

* Expose `Spiderable.requestTimeoutMs` from `spiderable` package to
  allow apps to set the timeout for running phantomjs.

* The `spiderable` package now reports the URL it's trying to fetch on failure.


### Other bug fixes and improvements

* Upgraded dependencies:

  - Node: 0.10.40 (from 0.10.36)
  - uglify-js: 2.4.20 (from 2.4.17)
  - http-proxy: 1.11.1 (from 1.6.0)

* `Meteor.loginWithGoogle` now supports `prompt`. Choose a prompt to always be
  displayed on Google login.

* Upgraded `coffeescript` package to depend on NPM packages
  coffeescript@1.9.2 and source-map@0.4.2. [#4302](https://github.com/meteor/meteor/issues/4302)

* Upgraded `fastclick` to 1.0.6 to fix an issue in iOS Safari. [#4393](https://github.com/meteor/meteor/issues/4393)

* Fix `Error: Can't render headers after they are sent to the client`.  [#4253](https://github.com/meteor/meteor/issues/4253) [#4750](https://github.com/meteor/meteor/issues/4750)

* `Meteor.settings.public` is always available on client and server,
  and modifications made on the server (for example, during app initialization)
  affect the value seen by connecting clients. [#4704](https://github.com/meteor/meteor/issues/4704)

### Windows

* Increase the buffer size for `netstat` when looking for running Mongo servers. [#4125](https://github.com/meteor/meteor/issues/4125)

* The Windows installer now always fetches the latest available version of
  Meteor at runtime, so that it doesn't need to be recompiled for every release.

* Fix crash in `meteor mongo` on Windows.  [#4711](https://github.com/meteor/meteor/issues/4711)


## v1.1.0.3, 2015-08-03

### Accounts

* When using Facebook API version 2.4, properly fetch `email` and other fields.
  Facebook recently forced all new apps to use version 2.4 of their API.  [#4743](https://github.com/meteor/meteor/issues/4743)


## v1.1.0.2, 2015-04-06

### `meteor` command-line tool

* Revert a change in 1.1.0.1 that caused `meteor mongo` to fail on some Linux
  systems. [#4115](https://github.com/meteor/meteor/issues/4115), [#4124](https://github.com/meteor/meteor/issues/4124), [#4134](https://github.com/meteor/meteor/issues/4134)


## v1.1.0.1, 2015-04-02

### Blaze

* Fix a regression in 1.1 in Blaze Templates: an error happening when View is
  invalidated immediately, causing a client-side crash (accessing
  `destroyMembers` of `undefined`). [#4097](https://github.com/meteor/meteor/issues/4097)

## v1.1, 2015-03-31

### Windows Support

* The Meteor command line tool now officially supports Windows 7, Windows 8.1,
  Windows Server 2008, and Windows Server 2012. It can run from PowerShell or
  Command Prompt.

* There is a native Windows installer that will be available for download from
  <https://www.meteor.com/install> starting with this release.

* In this release, Meteor on Windows supports all features available on Linux
  and Mac except building mobile apps with PhoneGap/Cordova.

* The `meteor admin get-machine` command now supports an additional
  architecture, `os.windows.x86_32`, which can be used to build binary packages
  for Windows.

### Version Solver

* The code that selects compatible package versions for `meteor update`
  and resolves conflicts on `meteor add` has been rewritten from the ground up.
  The core solver algorithm is now based on MiniSat, an open-source SAT solver,
  improving performance and maintainability.

* Refresh the catalog instead of downgrading packages when the versions in
  `.meteor/versions` aren't in the cache.  [#3653](https://github.com/meteor/meteor/issues/3653)

* Don't downgrade packages listed in `.meteor/packages`, or upgrade to a new
  major version, unless the new flag `--allow-incompatible-update` is passed
  as an override.

* Error messages are more detailed when constraints are unsatisfiable.

* Prefer "patched" versions of new indirect dependencies, and take patches
  to them on `meteor update` (for example, `1.0.1` or `1.0.0_1` over `1.0.0`).

* Version Solver is instrumented for profiling (`METEOR_PROFILE=1` in the
  environment).

* Setting the `METEOR_PRINT_CONSTRAINT_SOLVER_INPUT` environment variable
  prints information useful for diagnosing constraint solver bugs.

### Tracker

* Schedule the flush cycle using a better technique than `setTimeout` when
  available.  [#3889](https://github.com/meteor/meteor/issues/3889)

* Yield to the event loop during the flush cycle, unless we're executing a
  synchronous `Tracker.flush()`.  [#3901](https://github.com/meteor/meteor/issues/3901)

* Fix error reporting not being source-mapped properly. [#3655](https://github.com/meteor/meteor/issues/3655)

* Introduce a new option for `Tracker.autorun` - `onError`. This callback can be
  used to handle errors caught in the reactive computations. [#3822](https://github.com/meteor/meteor/issues/3822)

### Blaze

* Fix stack overflow from nested templates and helpers by avoiding recursion
  during rendering.  [#3028](https://github.com/meteor/meteor/issues/3028)

### `meteor` command-line tool

* Don't fail if `npm` prints more than 200K.  [#3887](https://github.com/meteor/meteor/issues/3887)


### Other bug fixes and improvements

* Upgraded dependencies:

  - uglify-js: 2.4.17 (from 2.4.13)

Patches contributed by GitHub users hwillson, mitar, murillo128, Primigenus,
rjakobsson, and tmeasday.


## v1.0.5, 2015-03-25

* This version of Meteor now uses version 2.2 of the Facebook API for
  authentication, instead of 1.0. If you use additional Facebook API methods
  beyond login, you may need to request new permissions.

  Facebook will automatically switch all apps to API version 2.0 on April
  30th, 2015. Please make sure to update your application's permissions and API
  calls by that date.

  For more details, see
  https://github.com/meteor/meteor/wiki/Facebook-Graph-API-Upgrade


## v1.0.4.2, 2015-03-20

* Fix regression in 1.0.4 where using Cordova for the first time in a project
  with hyphens in its directory name would fail.  [#3950](https://github.com/meteor/meteor/issues/3950)


## v1.0.4.1, 2015-03-18

* Fix regression in 1.0.4 where `meteor publish-for-arch` only worked for
  packages without colons in their name.  [#3951](https://github.com/meteor/meteor/issues/3951)

## v1.0.4, 2015-03-17

### Mongo Driver

* Meteor is now tested against MongoDB 2.6 by default (and the bundled version
  used by `meteor run` has been upgraded). It should still work fine with
  MongoDB 2.4.  Previous versions of Meteor mostly worked with MongoDB 2.6, with
  a few caveats:

    - Some upsert invocations did not work with MongoDB in previous versions of
      Meteor.
    - Previous versions of Meteor required setting up a special "user-defined
      role" with access to the `system.replset` table to use the oplog observe
      driver with MongoDB 2.6.  These extra permissions are not required with
      this version of Meteor.

  The MongoDB command needed to set up user permissions for the oplog observe
  driver is slightly different in MongoDB 2.6; see
  https://github.com/meteor/meteor/wiki/Oplog-Observe-Driver for details.

  We have also tested Meteor against the recently-released MongoDB 3.0.0.
  While we are not shipping MongoDB 3.0 with Meteor in this release (preferring
  to wait until its deployment is more widespread), we believe that Meteor
  1.0.4 apps will work fine when used with MongoDB 3.0.0 servers.

* Fix 0.8.1 regression where failure to connect to Mongo at startup would log a
  message but otherwise be ignored. Now it crashes the process, as it did before
  0.8.1.  [#3038](https://github.com/meteor/meteor/issues/3038)

* Use correct transform for allow/deny rules in `update` when different rules
  have different transforms.  [#3108](https://github.com/meteor/meteor/issues/3108)

* Provide direct access to the collection and database objects from the npm
  Mongo driver via new `rawCollection` and `rawDatabase` methods on
  `Mongo.Collection`.  [#3640](https://github.com/meteor/meteor/issues/3640)

* Observing or publishing an invalid query now throws an error instead of
  effectively hanging the server.  [#2534](https://github.com/meteor/meteor/issues/2534)


### Livequery

* If the oplog observe driver gets too far behind in processing the oplog, skip
  entries and re-poll queries instead of trying to keep up.  [#2668](https://github.com/meteor/meteor/issues/2668)

* Optimize common cases faced by the "crossbar" data structure (used by oplog
  tailing and DDP method write tracking).  [#3697](https://github.com/meteor/meteor/issues/3697)

* The oplog observe driver recovers from failed attempts to apply the modifier
  from the oplog (eg, because of empty field names).


### Minimongo

* When acting as an insert, `c.upsert({_id: 'x'}, {foo: 1})` now uses the `_id`
  of `'x'` rather than a random `_id` in the Minimongo implementation of
  `upsert`, just like it does for `c.upsert({_id: 'x'}, {$set: {foo: 1}})`.
  (The previous behavior matched a bug in the MongoDB 2.4 implementation of
  upsert that is fixed in MongoDB 2.6.)  [#2278](https://github.com/meteor/meteor/issues/2278)

* Avoid unnecessary work while paused in minimongo.

* Fix bugs related to observing queries with field filters: `changed` callbacks
  should not trigger unless a field in the filter has changed, and `changed`
  callbacks need to trigger when a parent of an included field is
  unset.  [#2254](https://github.com/meteor/meteor/issues/2254) [#3571](https://github.com/meteor/meteor/issues/3571)

* Disallow setting fields with empty names in minimongo, to match MongoDB 2.6
  semantics.


### DDP

* Subscription handles returned from `Meteor.subscribe` and
  `TemplateInstance#subscribe` now have a `subscriptionId` property to identify
  which subscription the handle is for.

* The `onError` callback to `Meteor.subscribe` has been replaced with a more
  general `onStop` callback that has an error as an optional first argument.
  The `onStop` callback is called when the subscription is terminated for
  any reason.  `onError` is still supported for backwards compatibility. [#1461](https://github.com/meteor/meteor/issues/1461)

* The return value from a server-side `Meteor.call` or `Meteor.apply` is now a
  clone of what the function returned rather than sharing mutable state.  [#3201](https://github.com/meteor/meteor/issues/3201)

* Make it easier to use the Node DDP client implementation without running a web
  server too.  [#3452](https://github.com/meteor/meteor/issues/3452)


### Blaze

* Template instances now have a `subscribe` method that functions exactly like
  `Meteor.subscribe`, but stops the subscription when the template is destroyed.
  There is a new method on Template instances called `subscriptionsReady()`
  which is a reactive function that returns true when all of the subscriptions
  made with `TemplateInstance#subscribe` are ready. There is also a built-in
  helper that returns the same thing and can be accessed with
  `Template.subscriptionsReady` inside any template.

* Add `onRendered`, `onCreated`, and `onDestroyed` methods to
  `Template`. Assignments to `Template.foo.rendered` and so forth are deprecated
  but are still supported for backwards compatibility.

* Fix bug where, when a helper or event handler was called from inside a custom
  block helper,  `Template.instance()` returned the `Template.contentBlock`
  template instead of the actual user-defined template, making it difficult to
  use `Template.instance()` for local template state.

* `Template.instance()` now works inside `Template.body`.  [#3631](https://github.com/meteor/meteor/issues/3631)

* Allow specifying attributes on `<body>` tags in templates.

* Improve performance of rendering large arrays.  [#3596](https://github.com/meteor/meteor/issues/3596)


### Isobuild

* Support `Npm.require('foo/bar')`.  [#3505](https://github.com/meteor/meteor/issues/3505) [#3526](https://github.com/meteor/meteor/issues/3526)

* In `package.js` files, `Npm.require` can only require built-in Node modules
  (and dev bundle modules, though you shouldn't depend on that), not the modules
  from its own `Npm.depends`. Previously, such code would work but only on the
  second time a `package.js` was executed.

* Ignore vim swap files in the `public` and `private` directories.  [#3322](https://github.com/meteor/meteor/issues/3322)

* Fix regression in 1.0.2 where packages might not be rebuilt when the compiler
  version changes.


### Meteor Accounts

* The `accounts-password` `Accounts.emailTemplates` can now specify arbitrary
  email `headers`.  The `from` address can now be set separately on the
  individual templates, and is a function there rather than a static
  string. [#2858](https://github.com/meteor/meteor/issues/2858) [#2854](https://github.com/meteor/meteor/issues/2854)

* Add login hooks on the client: `Accounts.onLogin` and
  `Accounts.onLoginFailure`. [#3572](https://github.com/meteor/meteor/issues/3572)

* Add a unique index to the collection that stores OAuth login configuration to
  ensure that only one configuration exists per service.  [#3514](https://github.com/meteor/meteor/issues/3514)

* On the server, a new option
  `Accounts.setPassword(user, password, { logout: false })` overrides the
  default behavior of logging out all logged-in connections for the user.  [#3846](https://github.com/meteor/meteor/issues/3846)


### Webapp

* `spiderable` now supports escaped `#!` fragments.  [#2938](https://github.com/meteor/meteor/issues/2938)

* Disable `appcache` on Firefox by default.  [#3248](https://github.com/meteor/meteor/issues/3248)

* Don't overly escape `Meteor.settings.public` and other parts of
  `__meteor_runtime_config__`.  [#3730](https://github.com/meteor/meteor/issues/3730)

* Reload the client program on `SIGHUP` or Node-specific IPC messages, not
  `SIGUSR2`.


### `meteor` command-line tool

* Enable tab-completion of global variables in `meteor shell`.  [#3227](https://github.com/meteor/meteor/issues/3227)

* Improve the stability of `meteor shell`.  [#3437](https://github.com/meteor/meteor/issues/3437) [#3595](https://github.com/meteor/meteor/issues/3595) [#3591](https://github.com/meteor/meteor/issues/3591)

* `meteor login --email` no longer takes an ignored argument.  [#3532](https://github.com/meteor/meteor/issues/3532)

* Fix regression in 1.0.2 where `meteor run --settings s` would ignore errors
  reading or parsing the settings file.  [#3757](https://github.com/meteor/meteor/issues/3757)

* Fix crash in `meteor publish` in some cases when the package is inside an
  app. [#3676](https://github.com/meteor/meteor/issues/3676)

* Fix crashes in `meteor search --show-all` and `meteor search --maintainer`.
  \#3636

* Kill PhantomJS processes after `meteor --test`, and only run the app
  once. [#3205](https://github.com/meteor/meteor/issues/3205) [#3793](https://github.com/meteor/meteor/issues/3793)

* Give a better error when Mongo fails to start up due to a full disk.  [#2378](https://github.com/meteor/meteor/issues/2378)

* After killing existing `mongod` servers, also clear the `mongod.lock` file.

* Stricter validation for package names: they cannot begin with a hyphen, end
  with a dot, contain two consecutive dots, or start or end with a colon.  (No
  packages on Atmosphere fail this validation.)  Additionally, `meteor create
  --package` applies the same validation as `meteor publish` and disallows
  packages with multiple colons.  (Packages with multiple colons like
  `local-test:iron:router` are used internally by `meteor test-packages` so that
  is not a strict validation rule.)

* `meteor create --package` now no longer creates a directory with the full
  name of the package, since Windows file systems cannot have colon characters
  in file paths. Instead, the command now creates a directory named the same
  as the second part of the package name after the colon (without the username
  prefix).


### Meteor Mobile

* Upgrade the Cordova CLI dependency from 3.5.1 to 4.2.0. See the release notes
  for the 4.x series of the Cordova CLI [on Apache
  Cordova](http://cordova.apache.org/announcements/2014/10/16/cordova-4.html).

* Related to the recently discovered [attack
  vectors](http://cordova.apache.org/announcements/2014/08/04/android-351.html)
  in Android Cordova apps, Meteor Cordova apps no longer allow access to all
  domains by default. If your app access external resources over XHR, you need
  to add them to the whitelist of allowed domains with the newly added
  [`App.accessRule`
  method](https://docs.meteor.com/#/full/App-accessRule) in your
  `mobile-config.js` file.

* Upgrade Cordova Plugins dependencies in Meteor Core packages:
  - `org.apache.cordova.file`: from 1.3.0 to 1.3.3
  - `org.apache.cordova.file-transfer`: from 0.4.4 to 0.5.0
  - `org.apache.cordova.splashscreen`: from 0.3.3 to 1.0.0
  - `org.apache.cordova.console`: from 0.2.10 to 0.2.13
  - `org.apache.cordova.device`: from 0.2.11 to 0.3.0
  - `org.apache.cordova.statusbar`: from 0.1.7 to 0.1.10
  - `org.apache.cordova.inappbrowser`: from 0.5.1 to 0.6.0
  - `org.apache.cordova.inappbrowser`: from 0.5.1 to 0.6.0

* Use the newer `ios-sim` binary, compiled with Xcode 6 on OS X Mavericks.


### Tracker

* Use `Session.set({k1: v1, k2: v2})` to set multiple values at once.


### Utilities

* Provide direct access to all options supported by the `request` npm module via
  the new server-only `npmRequestOptions` option to `HTTP.call`.  [#1703](https://github.com/meteor/meteor/issues/1703)


### Other bug fixes and improvements

* Many internal refactorings towards supporting Meteor on Windows are in this
  release.

* Remove some packages used internally to support legacy MDG systems
  (`application-configuration`, `ctl`, `ctl-helper`, `follower-livedata`,
  `dev-bundle-fetcher`, and `star-translate`).

* Provide direct access to some npm modules used by core packages on the
  `NpmModules` field of `WebAppInternals`, `MongoInternals`, and
  `HTTPInternals`.

* Upgraded dependencies:

  - node: 0.10.36 (from 0.10.33)
  - Fibers: 1.0.5 (from 1.0.1)
  - MongoDB: 2.6.7 (from 2.4.12)
  - openssl in mongo: 1.0.2 (from 1.0.1j)
  - MongoDB driver: 1.4.32 (from 1.4.1)
  - bson: 0.2.18 (from 0.2.7)
  - request: 2.53.0 (from 2.47.0)


Patches contributed by GitHub users 0a-, awatson1978, awwx, bwhitty,
christianbundy, d4nyll, dandv, DanielDent, DenisGorbachev, fay-jai, gsuess,
hwillson, jakozaur, meonkeys, mitar, netanelgilad, queso, rbabayoff, RobertLowe,
romanzolotarev, Siilwyn, and tmeasday.


## v.1.0.3.2, 2015-02-25

* Fix regression in 1.0.3 where the `meteor` tool could crash when downloading
  the second build of a given package version; for example, when running `meteor
  deploy` on an OSX or 32-bit Linux system for an app containing a binary
  package.  [#3761](https://github.com/meteor/meteor/issues/3761)


## v.1.0.3.1, 2015-01-20

* Rewrite `meteor show` and `meteor search` to show package information for
  local packages and to show if the package is installed for non-local
  packages. Introduce the `--show-all` flag, and deprecate the
  `--show-unmigrated` and `--show-old flags`.  Introduce the `--ejson` flag to
  output an EJSON object.

* Support README.md files in`meteor publish`. Take in the documentation file in
  `package.js` (set to `README.md` by default) and upload it to the server at
  publication time. Excerpt the first non-header Markdown section for use in
  `meteor show`.

* Support updates of package version metadata after that version has been
  published by running `meteor publish --update` from the package directory.

* Add `meteor test-packages --velocity` (similar to `meteor run --test`).  [#3330](https://github.com/meteor/meteor/issues/3330)

* Fix `meteor update <packageName>` to update `<packageName>` even if it's an
  indirect dependency of your app.  [#3282](https://github.com/meteor/meteor/issues/3282)

* Fix stack trace when a browser tries to use the server like a proxy.  [#1212](https://github.com/meteor/meteor/issues/1212)

* Fix inaccurate session statistics and possible multiple invocation of
  Connection.onClose callbacks.

* Switch CLI tool filesystem calls from synchronous to yielding (pro: more
  concurrency, more responsive to signals; con: could introduce concurrency
  bugs)

* Don't apply CDN prefix on Cordova. [#3278](https://github.com/meteor/meteor/issues/3278) [#3311](https://github.com/meteor/meteor/issues/3311)

* Don't try to refresh client app in the runner unless the app actually has the
  autoupdate package. [#3365](https://github.com/meteor/meteor/issues/3365)

* Fix custom release banner logic. [#3353](https://github.com/meteor/meteor/issues/3353)

* Apply HTTP followRedirects option to non-GET requests.  [#2808](https://github.com/meteor/meteor/issues/2808)

* Clean up temporary directories used by package downloads sooner.  [#3324](https://github.com/meteor/meteor/issues/3324)

* If the tool knows about the requested release but doesn't know about the build
  of its tool for the platform, refresh the catalog rather than failing
  immediately.  [#3317](https://github.com/meteor/meteor/issues/3317)

* Fix `meteor --get-ready` to not add packages to your app.

* Fix some corner cases in cleaning up app processes in the runner. Drop
  undocumented `--keepalive` support. [#3315](https://github.com/meteor/meteor/issues/3315)

* Fix CSS autoupdate when `$ROOT_URL` has a non-trivial path.  [#3111](https://github.com/meteor/meteor/issues/3111)

* Save Google OAuth idToken to the User service info object.

* Add git info to `meteor --version`.

* Correctly catch a case of illegal `Tracker.flush` during `Tracker.autorun`.  [#3037](https://github.com/meteor/meteor/issues/3037)

* Upgraded dependencies:

  - jquery: 1.11.2 (from 1.11.0)

Patches by GitHub users DanielDent, DanielDornhardt, PooMaster, Primigenus,
Tarang, TomFreudenberg, adnissen, dandv, fay-jai, knownasilya, mquandalle,
ogourment, restebanez, rissem, smallhelm and tmeasday.

## v1.0.2.1, 2014-12-22

* Fix crash in file change watcher.  [#3336](https://github.com/meteor/meteor/issues/3336)

* Allow `meteor test-packages packages/*` even if not all package directories
  have tests.  [#3334](https://github.com/meteor/meteor/issues/3334)

* Fix typo in `meteor shell` output. [#3326](https://github.com/meteor/meteor/issues/3326)


## v1.0.2, 2014-12-19

### Improvements to the `meteor` command-line tool

* A new command called `meteor shell` attaches an interactive terminal to
  an already-running server process, enabling inspection and execution of
  server-side data and code, with dynamic tab completion of variable names
  and properties. To see `meteor shell` in action, type `meteor run` in an
  app directory, then (in another terminal) type `meteor shell` in the
  same app directory. You do not have to wait for the app to start before
  typing `meteor shell`, as it will automatically connect when the server
  is ready. Note that `meteor shell` currently works for local development
  only, and is not yet supported for apps running on remote hosts.

* We've done a major internal overhaul of the `meteor` command-line tool with an
  eye to correctness, maintainability, and performance.  Some details include:
  * Refresh the package catalog for build commands only when an error
    occurs that could be fixed by a refresh, not for every build command.
  * Never run the constraint solver to select package versions more than once
    per build.
  * Built packages ("isopacks") are now cached inside individual app directories
    instead of inside their source directories.
  * `meteor run` starts Mongo in parallel with building the application.
  * The constraint solver no longer leaves a `versions.json` file in your
    packages source directories; when publishing a package that is not inside an
    app, it will leave a `.versions` file (with the same format as
    `.meteor/versions`) which you should check into source control.
  * The constraint solver's model has been simplified so that plugins must use
    the same version of packages as their surrounding package when built from
    local source.

* Using `meteor debug` no longer requires manually continuing the debugger when
  your app restarts, and it no longer overwrites the symbol `_` inside your app.

* Output from the command-line tool is now word-wrapped to the width of your
  terminal.

* Remove support for the undocumented earliestCompatibleVersion feature of the
  package system.

* Reduce CPU usage and disk I/O bandwidth by using kernel file-system change
  notification events where possible. On file systems that do not support these
  events (NFS, Vagrant Virtualbox shared folders, etc), file changes will only
  be detected every 5 seconds; to detect changes more often in these cases (but
  use more CPU), set the `METEOR_WATCH_FORCE_POLLING` environment
  variable. [#2135](https://github.com/meteor/meteor/issues/2135)

* Reduce CPU usage by fixing a check for a parent process in `meteor
  run` that was happening constantly instead of every few seconds. [#3252](https://github.com/meteor/meteor/issues/3252)

* Fix crash when two plugins defined source handlers for the same
  extension. [#3015](https://github.com/meteor/meteor/issues/3015) [#3180](https://github.com/meteor/meteor/issues/3180)

* Fix bug (introduced in 0.9.3) where the warning about using experimental
  versions of packages was printed too often.

* Fix bug (introduced in 1.0) where `meteor update --patch` crashed.

* Fix bug (introduced in 0.9.4) where banners about new releases could be
  printed too many times.

* Fix crash when a package version contained a dot-separated pre-release part
  with both digits and non-digits. [#3147](https://github.com/meteor/meteor/issues/3147)

* Corporate HTTP proxy support is now implemented using our websocket library's
  new built-in implementation instead of a custom implementation. [#2515](https://github.com/meteor/meteor/issues/2515)

### Blaze

* Add default behavior for `Template.parentData` with no arguments. This
  selects the first parent. [#2861](https://github.com/meteor/meteor/issues/2861)

* Fix `Blaze.remove` on a template's view to correctly remove the DOM
  elements when the template was inserted using
  `Blaze.renderWithData`. [#3130](https://github.com/meteor/meteor/issues/3130)

* Allow curly braces to be escaped in Spacebars. Use the special
  sequences `{{|` and `{{{|` to insert a literal `{{` or `{{{`.

### Meteor Accounts

* Allow integration with OAuth1 servers that require additional query
  parameters to be passed with the access token. [#2894](https://github.com/meteor/meteor/issues/2894)

* Expire a user's password reset and login tokens in all circumstances when
  their password is changed.

### Other bug fixes and improvements

* Some packages are no longer released as part of the core release process:
  amplify, backbone, bootstrap, d3, jquery-history, and jquery-layout. This
  means that new versions of these packages can be published outside of the full
  Meteor release cycle.

* Require plain objects as the update parameter when doing replacements
  in server-side collections.

* Fix audit-argument-checks spurious failure when an argument is NaN. [#2914](https://github.com/meteor/meteor/issues/2914)

### Upgraded dependencies

  - node: 0.10.33 (from 0.10.29)
  - source-map-support: 0.2.8 (from 0.2.5)
  - semver: 4.1.0 (from 2.2.1)
  - request: 2.47.0 (from 2.33.0)
  - tar: 1.0.2 (from 1.0.1)
  - source-map: 0.1.40 (from 0.1.32)
  - sqlite3: 3.0.2 (from 3.0.0)
  - phantomjs npm module: 1.9.12 (from 1.8.1-1)
  - http-proxy: 1.6.0 (from a fork of 1.0.2)
  - esprima: 1.2.2 (from an unreleased 1.1-era commit)
  - escope: 1.0.1 (from 1.0.0)
  - openssl in mongo: 1.0.1j (from 1.0.1g)
  - faye-websocket: 0.8.1 (from using websocket-driver instead)
  - MongoDB: 2.4.12 (from 2.4.9)


Patches by GitHub users andylash, anstarovoyt, benweissmann, chrisbridgett,
colllin, dandv, ecwyne, graemian, JamesLefrere, kevinchiu, LyuGGang, matteodem,
mitar, mquandalle, musically-ut, ograycode, pcjpcj2, physiocoder, rgoomar,
timhaines, trusktr, Urigo, and zol.


## v1.0.1, 2014-12-09

* Fix a security issue in allow/deny rules that could result in data
  loss. If your app uses allow/deny rules, or uses packages that use
  allow/deny rules, we recommend that you update immediately.


## v1.0, 2014-10-28

### New Features

* Add the `meteor admin get-machine` command to make it easier to
  publish packages with binary dependencies for all
  architectures. `meteor publish` no longer publishes builds
  automatically if your package has binary NPM dependencies.

* New `localmarket` example, highlighting Meteor's support for mobile
  app development.

* Restyle the `leaderboard` example, and optimize it for both desktop
  and mobile.

### Performance

* Reduce unnecessary syncs with the package server, which speeds up
  startup times for many commands.

* Speed up `meteor deploy` by not bundling unnecessary files and
  programs.

* To make Meteor easier to use on slow or unreliable network
  connections, increase timeouts for DDP connections that the Meteor
  tool uses to communicate with the package server. [#2777](https://github.com/meteor/meteor/issues/2777), [#2789](https://github.com/meteor/meteor/issues/2789).

### Mobile App Support

* Implemented reasonable default behavior for launch screens on mobile
  apps.

* Don't build for Android when only the iOS build is required, and
  vice versa.

* Fix bug that could cause mobile apps to stop being able to receive hot
  code push updates.

* Fix bug where Cordova clients connected to http://example.com instead
  of https://example.com when https:// was specified in the
  --mobile-server option. [#2880](https://github.com/meteor/meteor/issues/2880)

* Fix stack traces when attempting to build or run iOS apps on Linux.

* Print a warning when building an app with mobile platforms and
  outputting the build into the source tree. Outputting a build into the
  source tree can cause subsequent builds to fail because they will
  treat the build output as source files.

* Exit from `meteor run` when new Cordova plugins or platforms are
  added, since we don't support hot code push for new plugins or
  platforms.

* Fix quoting of arguments to Cordova plugins.

* The `accounts-twitter` package now works in Cordova apps in local
  development. For workarounds for other login providers in local
  development mode, see
  https://github.com/meteor/meteor/wiki/OAuth-for-mobile-Meteor-clients.

### Packaging

* `meteor publish-for-arch` can publish packages built with different Meteor
  releases.

* Fix default `api.versionsFrom` field in packages created with `meteor
  create --package`.

* Fix bug where changes in an app's .meteor/versions file would not
  cause the app to be rebuilt.

### Other bug fixes and improvements

* Use TLSv1 in the `spiderable` package, for compatibility with servers
  that have disabled SSLv3 in response to the POODLE bug.

* Work around the `meteor run` proxy occasionally running out of sockets.

* Fix bug with regular expressions in minimongo. [#2817](https://github.com/meteor/meteor/issues/2817)

* Add READMEs for several core packages.

* Include protocols in URLs printed by `meteor deploy`.

* Improve error message for limited ordered observe. [#1643](https://github.com/meteor/meteor/issues/1643)

* Fix missing dependency on `random` in the `autoupdate` package. [#2892](https://github.com/meteor/meteor/issues/2892)

* Fix bug where all CSS would be removed from connected clients if a
  CSS-only change is made between local development server restarts or
  when deploying with `meteor deploy`.

* Increase height of the Google OAuth popup to the Google-recommended
  value.

* Fix the layout of the OAuth configuration dialog when used with
  Bootstrap.

* Allow build plugins to override the 'bare' option on added source
  files. [#2834](https://github.com/meteor/meteor/issues/2834)

Patches by GitHub users DenisGorbachev, ecwyne, mitar, mquandalle,
Primigenus, svda, yauh, and zol.


## v0.9.4.1, 2014-12-09 (backport)

* Fix a security issue in allow/deny rules that could result in data
  loss. If your app uses allow/deny rules, or uses packages that use
  allow/deny rules, we recommend that you update immediately.
  Backport from 1.0.1.


## v0.9.4, 2014-10-13

### New Features

* The new `meteor debug` command and `--debug-port` command line option
  to `meteor run` allow you to easily use node-inspector to debug your
  server-side code. Add a `debugger` statement to your code to create a
  breakpoint.

* Add new a `meteor run --test` command that runs
  [Velocity](https://github.com/meteor-velocity/velocity) tests in your
  app .

* Add new callbacks `Accounts.onResetPasswordLink`,
  `Accounts.onEnrollmentLink`, and `Accounts.onEmailVerificationLink`
  that make it easier to build custom user interfaces on top of the
  accounts system. These callbacks should be registered before
  `Meteor.startup` fires, and will be called if the URL matches a link
  in an email sent by `Accounts.resetPassword`, etc. See
  https://docs.meteor.com/#Accounts-onResetPasswordLink.

* A new configuration file for mobile apps,
  `<APP>/mobile-config.js`. This allows you to set app metadata, icons,
  splash screens, preferences, and PhoneGap/Cordova plugin settings
  without needing a `cordova_build_override` directory. See
  https://docs.meteor.com/#mobileconfigjs.


### API Changes

* Rename `{{> UI.dynamic}}` to `{{> Template.dynamic}}`, and likewise
  with `UI.contentBlock` and `UI.elseBlock`. The UI namespace is no
  longer used anywhere except for backwards compatibility.

* Deprecate the `Template.someTemplate.myHelper = ...` syntax in favor
  of `Template.someTemplate.helpers(...)`.  Using the older syntax still
  works, but prints a deprecation warning to the console.

* `Package.registerBuildPlugin` its associated functions have been added
  to the public API, cleaned up, and documented. The new function is
  identical to the earlier _transitional_registerBuildPlugin except for
  minor backwards-compatible API changes. See
  https://docs.meteor.com/#Package-registerBuildPlugin

* Rename the `showdown` package to `markdown`.

* Deprecate the `amplify`, `backbone`, `bootstrap`, and `d3` integration
  packages in favor of community alternatives.  These packages will no
  longer be maintained by MDG.


### Tool Changes

* Improved output from `meteor build` to make it easier to publish
  mobile apps to the App Store and Play Store. See the wiki pages for
  instructions on how to publish your
  [iOS](https://github.com/meteor/meteor/wiki/How-to-submit-your-iOS-app-to-App-Store)
  and
  [Android](https://github.com/meteor/meteor/wiki/How-to-submit-your-Android-app-to-Play-Store)
  apps.

* Packages can now be marked as debug-mode only by adding `debugOnly:
  true` to `Package.describe`. Debug-only packages are not included in
  the app when it is bundled for production (`meteor build` or `meteor
  run --production`). This allows package authors to build packages
  specifically for testing and debugging without increasing the size of
  the resulting app bundle or causing apps to ship with debug
  functionality built in.

* Rework the process for installing mobile development SDKs. There is
  now a `meteor install-sdk` command that automatically install what
  software it can and points to documentation for the parts that
  require manual installation.

* The `.meteor/cordova-platforms` file has been renamed to
  `.meteor/platforms` and now includes the default `server` and
  `browser` platforms. The default platforms can't currently be removed
  from a project, though this will be possible in the future. The old
  file will be automatically migrated to the new one when the app is run
  with Meteor 0.9.4 or above.

* The `unipackage.json` file inside downloaded packages has been renamed
  to `isopack.json` and has an improved forwards-compatible format. To
  maintain backwards compatibility with previous releases, packages will
  be built with both files.

* The local package metadata cache now uses SQLite, which is much faster
  than the previous implementation. This improves `meteor` command line
  tool startup time.

* The constraint solver used by the client to find compatible versions
  of packages is now much faster.

* The `--port` option to `meteor run` now requires a numeric port
  (e.g. `meteor run --port example.com` is no longer valid).

* The `--mobile-port` option `meteor run` has been reworked. The option
  is now `--mobile-server` in `meteor run` and `--server` in `meteor
  build`. `--server` is required for `meteor build` in apps with mobile
  platforms installed. `--mobile-server` defaults to an automatically
  detected IP address on port 3000, and `--server` requires a hostname
  but defaults to port 80 if a port is not specified.

* Operations that take longer than a few seconds (e.g. downloading
  packages, installing the Android SDK, etc) now show a progress bar.

* Complete support for using an HTTP proxy in the `meteor` command line
  tool. Now all DDP connections can work through a proxy.  Use the standard
  `http_proxy` environment variable to specify your proxy endpoint.  [#2515](https://github.com/meteor/meteor/issues/2515)


### Bug Fixes

* Fix behavior of ROOT_URL with path ending in `/`.

* Fix source maps when using a ROOT_URL with a path. [#2627](https://github.com/meteor/meteor/issues/2627)

* Change the mechanism that the Meteor tool uses to clean up app server
  processes. The new mechanism is more resilient to slow app bundles and
  other CPU-intensive tasks. [#2536](https://github.com/meteor/meteor/issues/2536), [#2588](https://github.com/meteor/meteor/issues/2588).


Patches by GitHub users cryptoquick, Gaelan, jperl, meonkeys, mitar,
mquandalle, prapicault, pscanf, richguan, rick-golden-healthagen,
rissem, rosh93, rzymek, and timoabend


## v0.9.3.1, 2014-09-30

* Don't crash when failing to contact the package server. [#2713](https://github.com/meteor/meteor/issues/2713)

* Allow more than one dash in package versions. [#2715](https://github.com/meteor/meteor/issues/2715)


## v0.9.3, 2014-09-25

### More Package Version Number Flexibility

* Packages now support relying on multiple major versions of their
  dependencies (eg `blaze@1.0.0 || 2.0.0`). Additionally, you can now
  call `api.versionsFrom(<release>)` multiple times, or with an array
  (eg `api.versionsFrom([<release1>, <release2>])`. Meteor will
  interpret this to mean that the package will work with packages from
  all the listed releases.

* Support for "wrapped package" version numbers. There is now a `_` field
  in version numbers. The `_` field must be an integer, and versions with
  the `_` are sorted after versions without. This allows using the
  upstream version number as the Meteor package version number and being
  able to publish multiple version of the Meteor package (e.g.
  `jquery@1.11.1_2`).

Note: packages using the `||` operator or the `_` symbol in their
versions or dependencies will be invisible to pre-0.9.3 users. Meteor
versions 0.9.2 and before do not understand the new version formats and
will not be able to use versions of packages that use the new features.


### Other Command-line Tool Improvements

* More detailed constraint solver output. Meteor now tells you which
  constraints prevent upgrading or adding new packages. This will make
  it much easier to update your app to new versions.

* Better handling of pre-release versions (e.g. versions with
  `-`). Pre-release packages will now be included in an app if and only
  if there is no way to meet the app's constraints without using a
  pre-release package.

* Add `meteor admin set-unmigrated` to allow maintainers to hide
  pre-0.9.0 packages in `meteor search` and `meteor show`. This will not
  stop users from continuing to use the package, but it helps prevent
  new users from finding old non-functional packages.

* Progress bars for time-intensive operations, like downloading large
  packages.


### Other Changes

* Offically support `Meteor.wrapAsync` (renamed from
  `Meteor._wrapAsync`). Additionally, `Meteor.wrapAsync` now lets you
  pass an object to bind as `this` in the wrapped call. See
  https://docs.meteor.com/#meteor_wrapasync.

* The `reactive-dict` package now allows an optional name argument to
  enable data persistence during hot code push.


Patches by GitHub users evliu, meonkeys, mitar, mizzao, mquandalle,
prapicault, waitingkuo, wulfmeister.



## v0.9.2.2, 2014-09-17

* Fix regression in 0.9.2 that prevented some users from accessing the
  Meteor development server in their browser. Specifically, 0.9.2
  unintentionally changed the development mode server's default bind
  host to localhost instead of 0.0.0.0. [#2596](https://github.com/meteor/meteor/issues/2596)


## v0.9.2.1, 2014-09-15

* Fix versions of packages that were published with `-cordova` versions
  in 0.9.2 (appcache, fastclick, htmljs, logging, mobile-status-bar,
  routepolicy, webapp-hashing).


## v0.9.2, 2014-09-15

This release contains our first support for building mobile apps in
Meteor, for both iOS and Android. This support comes via an
integration with Apache's Cordova/PhoneGap project.

  * You can use Cordova/PhoneGap packages in your application or inside
    a Meteor package to access a device's native functions directly from
    JavaScript code.
  * The `meteor add-platform` and `meteor run` commands now let you
    launch the app in the iOS or Android simulator or run it on an
    attached hardware device.
  * This release extends hot code push to support live updates into
    installed native apps.
  * The `meteor bundle` command has been renamed to `meteor build` and
    now outputs build projects for the mobile version of the targeted
    app.
  * See
    https://github.com/meteor/meteor/wiki/Meteor-Cordova-Phonegap-integration
    for more information about how to get started building mobile apps
    with Meteor.

* Better mobile support for OAuth login: you can now use a
  redirect-based flow inside UIWebViews, and the existing popup-based
  flow has been adapted to work in Cordova/PhoneGap apps.

#### Bug fixes and minor improvements

* Fix sorting on non-trivial keys in Minimongo. [#2439](https://github.com/meteor/meteor/issues/2439)

* Bug fixes and performance improvements for the package system's
  constraint solver.

* Improved error reporting for misbehaving oplog observe driver. [#2033](https://github.com/meteor/meteor/issues/2033) [#2244](https://github.com/meteor/meteor/issues/2244)

* Drop deprecated source map linking format used for older versions of
  Firefox.  [#2385](https://github.com/meteor/meteor/issues/2385)

* Allow Meteor tool to run from a symlink. [#2462](https://github.com/meteor/meteor/issues/2462)

* Assets added via a plugin are no longer considered source files. [#2488](https://github.com/meteor/meteor/issues/2488)

* Remove support for long deprecated `SERVER_ID` environment
  variable. Use `AUTOUPDATE_VERSION` instead.

* Fix bug in reload-safetybelt package that resulted in reload loops in
  Chrome with cookies disabled.

* Change the paths for static assets served from packages. The `:`
  character is replaced with the `_` character in package names so as to
  allow serving on mobile devices and ease operation on Windows. For
  example, assets from the `abc:bootstrap` package are now served at
  `/packages/abc_bootstrap` instead of `/packages/abc:bootstrap`.

* Also change the paths within a bundled Meteor app to allow for
  different client architectures (eg mobile). For example,
  `bundle/programs/client` is now `bundle/programs/web.browser`.


Patches by GitHub users awwx, mizzao, and mquandalle.



## v0.9.1.1, 2014-09-06

* Fix backwards compatibility for packages that had weak dependencies
  on packages renamed in 0.9.1 (`ui`, `deps`, `livedata`). [#2521](https://github.com/meteor/meteor/issues/2521)

* Fix error when using the `reactive-dict` package without the `mongo`
  package.


## v0.9.1, 2014-09-04

#### Organizations in Meteor developer accounts

Meteor 0.9.1 ships with organizations support in Meteor developer
accounts. Organizations are teams of users that make it easy to
collaborate on apps and packages.

Create an organization at
https://www.meteor.com/account-settings/organizations. Run the `meteor
authorized` command in your terminal to give an organization
permissions to your apps. To add an organization as a maintainer of
your packages, use the `meteor admin maintainers` command. You can
also publish packages with an organization's name in the package name
prefix instead of your own username.


#### One backwards incompatible change for templates

* Templates can no longer be named "body" or "instance".

#### Backwards compatible Blaze API changes

* New public and documented APIs:
  * `Blaze.toHTMLWithData()`
  * `Template.currentData()`
  * `Blaze.getView()`
  * `Template.parentData()` (previously `UI._parentData()`)
  * `Template.instance()` (previously `UI._templateInstance()`)
  * `Template.body` (previously `UI.body`)
  * `new Template` (previously `Template.__create__`)
  * `Blaze.getData()` (previously `UI.getElementData`, or `Blaze.getCurrentData` with no arguments)

* Deprecate the `ui` package. Instead, use the `blaze` package. The
  `UI` and `Blaze` symbols are now the same.

* Deprecate `UI.insert`. `UI.render` and `UI.renderWithData` now
  render a template and place it in the DOM.

* Add an underscore to some undocumented Blaze APIs to make them
  internal. Notably: `Blaze._materializeView`, `Blaze._createView`,
  `Blaze._toText`, `Blaze._destroyView`, `Blaze._destroyNode`,
  `Blaze._withCurrentView`, `Blaze._DOMBackend`,
  `Blaze._TemplateWith`

* Document Views. Views are the machinery powering DOM updates in
  Blaze.

* Expose `view` property on template instances.

#### Backwards compatible renames

* Package renames
  * `livedata` -> `ddp`
  * `mongo-livedata` -> `mongo`
  * `standard-app-packages` -> `meteor-platform`
* Symbol renames
  * `Meteor.Collection` -> `Mongo.Collection`
  * `Meteor.Collection.Cursor` -> `Mongo.Cursor`
  * `Meteor.Collection.ObjectID` -> `Mongo.ObjectID`
  * `Deps` -> `Tracker`

#### Other

* Add `reactive-var` package. Lets you define a single reactive
  variable, like a single key in `Session`.

* Don't throw an exception in Chrome when cookies and local storage
  are blocked.

* Bump DDP version to "1". Clients connecting with version "pre1" or
  "pre2" should still work.

* Allow query parameters in OAuth1 URLs. [#2404](https://github.com/meteor/meteor/issues/2404)

* Fix `meteor list` if not all packages on server. Fixes [#2468](https://github.com/meteor/meteor/issues/2468)

Patch by GitHub user mitar.


## v0.9.0.1, 2014-08-27

* Fix issues preventing hot code reload from automatically reloading webapps in
  two cases: when the old app was a pre-0.9.0 app, and when the app used
  appcache. (In both cases, an explicit reload still worked.)

* Fix publishing packages containing a plugin with platform-specific code but
  no platform-specific code in the main package.

* Fix `meteor add package@version` when the package was already added with a
  different version constraint.

* Improve treatment of pre-release packages (packages with a dash in their
  version). Guarantee that they will not be chosen by the constraint solver
  unless explicitly requested.  `meteor list` won't suggest that you update to
  them.

* Fix slow spiderable executions.

* Fix dev-mode client-only restart when client files changed very soon after
  server restart.

* Fix stack trace on `meteor add` constraint solver failure.

* Fix "access-denied" stack trace when publishing packages.


## v0.9.0, 2014-08-26

Meteor 0.9.0 introduces the Meteor Package Server. Incorporating lessons from
our community's Meteorite tool, Meteor 0.9.0 allows users to develop and publish
Meteor packages to a central repository. The `meteor publish` command is used to
publish packages. Non-core packages can now be added with `meteor add`, and you
can specify version constraints on the packages you use. Binary packages can be
published for additional architectures with `meteor publish-for-arch`, which
allows cross-platform deploys and bundling.  You can search for packages with
`meteor search` and display information on them with `meteor show`, or you can
use the Atmosphere web interface developed by Percolate Studio at
https://atmospherejs.com/

See https://docs.meteor.com/#writingpackages and
https://docs.meteor.com/#packagejs for more details.

Other packaging-related changes:

* `meteor list` now lists the packages your app is using, which was formerly the
  behavior of `meteor list --using`. To search for packages you are not
  currently using, use `meteor search`.  The concept of an "internal" package
  (which did not show up in `meteor list`) no longer exists.

* To prepare a bundle created with `meteor bundle` for execution on a
  server, you now run `npm install` with no arguments instead of having
  to specify a few specific npm modules and their versions
  explicitly. See the README in the generated bundle for more details.

* All `under_score`-style `package.js` APIs (`Package.on_use`, `api.add_files`,
  etc) have been replaced with `camelCase` names (`Package.onUse`,
  `api.addFiles`, etc).  The old names continue to work for now.

* There's a new `archMatching` option to `Plugin.registerSourceHandler`, which
  should be used by any plugin whose output is only for the client or only for
  the server (eg, CSS and HTML templating packages); this allows Meteor to avoid
  restarting the server when files processed by these plugins change.

Other changes:

* When running your app with the local development server, changes that only
  affect the client no longer require restarting the server.  Changes that only
  affect CSS no longer require the browser to refresh the page, both in local
  development and in some production environments.  [#490](https://github.com/meteor/meteor/issues/490)

* When a call to `match` fails in a method or subscription, log the
  failure on the server. (This matches the behavior described in our docs)

* The `appcache` package now defaults to functioning on all browsers
  that support the AppCache API, rather than a whitelist of browsers.
  The main effect of this change is that `appcache` is now enabled by
  default on Firefox, because Firefox no longer makes a confusing
  popup. You can still disable individual browsers with
  `AppCache.config`.  [#2241](https://github.com/meteor/meteor/issues/2241)

* The `forceApprovalPrompt` option can now be specified in `Accounts.ui.config`
  in addition to `Meteor.loginWithGoogle`.  [#2149](https://github.com/meteor/meteor/issues/2149)

* Don't leak websocket clients in server-to-server DDP in some cases (and fix
  "Got open from inactive client"
  error). https://github.com/faye/websocket-driver-node/pull/8

* Updated OAuth url for login with Meetup.

* Allow minimongo `changed` callbacks to mutate their `oldDocument`
  argument. [#2231](https://github.com/meteor/meteor/issues/2231)

* Fix upsert called from client with no callback.  [#2413](https://github.com/meteor/meteor/issues/2413)

* Avoid a few harmless exceptions in OplogObserveDriver.

* Refactor `observe-sequence` package.

* Fix `spiderable` race condition.

* Re-apply our fix of NPM bug https://github.com/npm/npm/issues/3265 which got
  accidentally reverted upstream.

* Workaround for a crash in recent Safari
  versions. https://github.com/meteor/meteor/commit/e897539adb

* Upgraded dependencies:
  - less: 1.7.4 (from 1.7.1)
  - tar: 1.0.1 (from 0.1.19)
  - fstream: 1.0.2 (from 0.1.25)

Patches by GitHub users Cangit, dandv, ImtiazMajeed, MaximDubrovin, mitar,
mquandalle, rcy, RichardLitt, thatneat, and twhy.


## v0.8.3.1, 2014-12-09 (backport)

* Fix a security issue in allow/deny rules that could result in data
  loss. If your app uses allow/deny rules, or uses packages that use
  allow/deny rules, we recommend that you update immediately.
  Backport from 1.0.1.


## v0.8.3, 2014-07-29

#### Blaze

* Refactor Blaze to simplify internals while preserving the public
  API. `UI.Component` has been replaced with `Blaze.View.`

* Fix performance issues and memory leaks concerning event handlers.

* Add `UI.remove`, which removes a template after `UI.render`/`UI.insert`.

* Add `this.autorun` to the template instance, which is like `Deps.autorun`
  but is automatically stopped when the template is destroyed.

* Create `<a>` tags as SVG elements when they have `xlink:href`
  attributes. (Previously, `<a>` tags inside SVGs were never created as
  SVG elements.)  [#2178](https://github.com/meteor/meteor/issues/2178)

* Throw an error in `{{foo bar}}` if `foo` is missing or not a function.

* Cursors returned from template helpers for #each should implement
  the `observeChanges` method and don't have to be Minimongo cursors
  (allowing new custom data stores for Blaze like Miniredis).

* Remove warnings when {{#each}} iterates over a list of strings,
  numbers, or other items that contains duplicates.  [#1980](https://github.com/meteor/meteor/issues/1980)

#### Meteor Accounts

* Fix regression in 0.8.2 where an exception would be thrown if
  `Meteor.loginWithPassword` didn't have a callback. Callbacks to
  `Meteor.loginWithPassword` are now optional again.  [#2255](https://github.com/meteor/meteor/issues/2255)

* Fix OAuth popup flow in mobile apps that don't support
  `window.opener`.  [#2302](https://github.com/meteor/meteor/issues/2302)

* Fix "Email already exists" error with MongoDB 2.6.  [#2238](https://github.com/meteor/meteor/issues/2238)


#### mongo-livedata and minimongo

* Fix performance issue where a large batch of oplog updates could block
  the node event loop for long periods.  [#2299](https://github.com/meteor/meteor/issues/2299).

* Fix oplog bug resulting in error message "Buffer inexplicably empty".  [#2274](https://github.com/meteor/meteor/issues/2274)

* Fix regression from 0.8.2 that caused collections to appear empty in
  reactive `findOne()` or `fetch` queries that run before a mutator
  returns.  [#2275](https://github.com/meteor/meteor/issues/2275)


#### Miscellaneous

* Stop including code by default that automatically refreshes the page
  if JavaScript and CSS don't load correctly. While this code is useful
  in some multi-server deployments, it can cause infinite refresh loops
  if there are errors on the page. Add the `reload-safetybelt` package
  to your app if you want to include this code.

* On the server, `Meteor.startup(c)` now calls `c` immediately if the
  server has already started up, matching the client behavior.  [#2239](https://github.com/meteor/meteor/issues/2239)

* Add support for server-side source maps when debugging with
  `node-inspector`.

* Add `WebAppInternals.addStaticJs()` for adding static JavaScript code
  to be served in the app, inline if allowed by `browser-policy`.

* Make the `tinytest/run` method return immediately, so that `wait`
  method calls from client tests don't block on server tests completing.

* Log errors from method invocations on the client if there is no
  callback provided.

* Upgraded dependencies:
  - node: 0.10.29 (from 0.10.28)
  - less: 1.7.1 (from 1.6.1)

Patches contributed by GitHub users Cangit, cmather, duckspeaker, zol.


## v0.8.2, 2014-06-23

#### Meteor Accounts

* Switch `accounts-password` to use bcrypt to store passwords on the
  server. (Previous versions of Meteor used a protocol called SRP.)
  Users will be transparently transitioned when they log in. This
  transition is one-way, so you cannot downgrade a production app once
  you upgrade to 0.8.2. If you are maintaining an authenticating DDP
  client:
     - Clients that use the plaintext password login handler (i.e. call
       the `login` method with argument `{ password: <plaintext
       password> }`) will continue to work, but users will not be
       transitioned from SRP to bcrypt when logging in with this login
       handler.
     - Clients that use SRP will no longer work. These clients should
       instead directly call the `login` method, as in
       `Meteor.loginWithPassword`. The argument to the `login` method
       can be either:
         - `{ password: <plaintext password> }`, or
         - `{ password: { digest: <password hash>, algorithm: "sha-256" } }`,
           where the password hash is the hex-encoded SHA256 hash of the
           plaintext password.

* Show the display name of the currently logged-in user after following
  an email verification link or a password reset link in `accounts-ui`.

* Add a `userEmail` option to `Meteor.loginWithMeteorDeveloperAccount`
  to pre-fill the user's email address in the OAuth popup.

* Ensure that the user object has updated token information before
  it is passed to email template functions. [#2210](https://github.com/meteor/meteor/issues/2210)

* Export the function that serves the HTTP response at the end of an
  OAuth flow as `OAuth._endOfLoginResponse`. This function can be
  overridden to make the OAuth popup flow work in certain mobile
  environments where `window.opener` is not supported.

* Remove support for OAuth redirect URLs with a `redirect` query
  parameter. This OAuth flow was never documented and never fully
  worked.


#### Blaze

* Blaze now tracks individual CSS rules in `style` attributes and won't
  overwrite changes to them made by other JavaScript libraries.

* Add `{{> UI.dynamic}}` to make it easier to dynamically render a
  template with a data context.

* Add `UI._templateInstance()` for accessing the current template
  instance from within a block helper.

* Add `UI._parentData(n)` for accessing parent data contexts from
  within a block helper.

* Add preliminary API for registering hooks to run when Blaze intends to
  insert, move, or remove DOM elements. For example, you can use these
  hooks to animate nodes as they are inserted, moved, or removed. To use
  them, you can set the `_uihooks` property on a container DOM
  element. `_uihooks` is an object that can have any subset of the
  following three properties:

    - `insertElement: function (node, next)`: called when Blaze intends
      to insert the DOM element `node` before the element `next`
    - `moveElement: function (node, next)`: called when Blaze intends to
      move the DOM element `node` before the element `next`
    - `removeElement: function (node)`: called when Blaze intends to
      remove the DOM element `node`

    Note that when you set one of these functions on a container
    element, Blaze will not do the actual operation; it's your
    responsibility to actually insert, move, or remove the node (by
    calling `$(node).remove()`, for example).

* The `findAll` method on template instances now returns a vanilla
  array, not a jQuery object. The `$` method continues to
  return a jQuery object. [#2039](https://github.com/meteor/meteor/issues/2039)

* Fix a Blaze memory leak by cleaning up event handlers when a template
  instance is destroyed. [#1997](https://github.com/meteor/meteor/issues/1997)

* Fix a bug where helpers used by {{#with}} were still re-running when
  their reactive data sources changed after they had been removed from
  the DOM.

* Stop not updating form controls if they're focused. If a field is
  edited by one user while another user is focused on it, it will just
  lose its value but maintain its focus. [#1965](https://github.com/meteor/meteor/issues/1965)

* Add `_nestInCurrentComputation` option to `UI.render`, fixing a bug in
  {{#each}} when an item is added inside a computation that subsequently
  gets invalidated. [#2156](https://github.com/meteor/meteor/issues/2156)

* Fix bug where "=" was not allowed in helper arguments. [#2157](https://github.com/meteor/meteor/issues/2157)

* Fix bug when a template tag immediately follows a Spacebars block
  comment. [#2175](https://github.com/meteor/meteor/issues/2175)


#### Command-line tool

* Add --directory flag to `meteor bundle`. Setting this flag outputs a
  directory rather than a tarball.

* Speed up updates of NPM modules by upgrading Node to include our fix for
  https://github.com/npm/npm/issues/3265 instead of passing `--force` to
  `npm install`.

* Always rebuild on changes to npm-shrinkwrap.json files.  [#1648](https://github.com/meteor/meteor/issues/1648)

* Fix uninformative error message when deploying to long hostnames. [#1208](https://github.com/meteor/meteor/issues/1208)

* Increase a buffer size to avoid failing when running MongoDB due to a
  large number of processes running on the machine, and fix the error
  message when the failure does occur. [#2158](https://github.com/meteor/meteor/issues/2158)

* Clarify a `meteor mongo` error message when using the MONGO_URL
  environment variable. [#1256](https://github.com/meteor/meteor/issues/1256)


#### Testing

* Run server tests from multiple clients serially instead of in
  parallel. This allows testing features that modify global server
  state.  [#2088](https://github.com/meteor/meteor/issues/2088)


#### Security

* Add Content-Type headers on JavaScript and CSS resources.

* Add `X-Content-Type-Options: nosniff` header to
  `browser-policy-content`'s default policy. If you are using
  `browser-policy-content` and you don't want your app to send this
  header, then call `BrowserPolicy.content.allowContentTypeSniffing()`.

* Use `Meteor.absoluteUrl()` to compute the redirect URL in the `force-ssl`
  package (instead of the host header).


#### Miscellaneous

* Allow `check` to work on the server outside of a Fiber. [#2136](https://github.com/meteor/meteor/issues/2136)

* EJSON custom type conversion functions should not be permitted to yield. [#2136](https://github.com/meteor/meteor/issues/2136)

* The legacy polling observe driver handles errors communicating with MongoDB
  better and no longer gets "stuck" in some circumstances.

* Automatically rewind cursors before calls to `fetch`, `forEach`, or `map`. On
  the client, don't cache the return value of `cursor.count()` (consistently
  with the server behavior). `cursor.rewind()` is now a no-op. [#2114](https://github.com/meteor/meteor/issues/2114)

* Remove an obsolete hack in reporting line numbers for LESS errors. [#2216](https://github.com/meteor/meteor/issues/2216)

* Avoid exceptions when accessing localStorage in certain Internet
  Explorer configurations. [#1291](https://github.com/meteor/meteor/issues/1291), [#1688](https://github.com/meteor/meteor/issues/1688).

* Make `handle.ready()` reactively stop, where `handle` is a
  subscription handle.

* Fix an error message from `audit-argument-checks` after login.

* Make the DDP server send an error if the client sends a connect
  message with a missing or malformed `support` field. [#2125](https://github.com/meteor/meteor/issues/2125)

* Fix missing `jquery` dependency in the `amplify` package. [#2113](https://github.com/meteor/meteor/issues/2113)

* Ban inserting EJSON custom types as documents. [#2095](https://github.com/meteor/meteor/issues/2095)

* Fix incorrect URL rewrites in stylesheets. [#2106](https://github.com/meteor/meteor/issues/2106)

* Upgraded dependencies:
  - node: 0.10.28 (from 0.10.26)
  - uglify-js: 2.4.13 (from 2.4.7)
  - sockjs server: 0.3.9 (from 0.3.8)
  - websocket-driver: 0.3.4 (from 0.3.2)
  - stylus: 0.46.3 (from 0.42.3)

Patches contributed by GitHub users awwx, babenzele, Cangit, dandv,
ducdigital, emgee3, felixrabe, FredericoC, jbruni, kentonv, mizzao,
mquandalle, subhog, tbjers, tmeasday.


## v0.8.1.3, 2014-05-22

* Fix a security issue in the `spiderable` package. `spiderable` now
  uses the ROOT_URL environment variable instead of the Host header to
  determine which page to snapshot.

* Fix hardcoded Twitter URL in `oauth1` package. This fixes a regression
  in 0.8.0.1 that broke Atmosphere packages that do OAuth1
  logins. [#2154](https://github.com/meteor/meteor/issues/2154).

* Add `credentialSecret` argument to `Google.retrieveCredential`, which
  was forgotten in a previous release.

* Remove nonexistent `-a` and `-r` aliases for `--add` and `--remove` in
  `meteor help authorized`. [#2155](https://github.com/meteor/meteor/issues/2155)

* Add missing `underscore` dependency in the `oauth-encryption` package. [#2165](https://github.com/meteor/meteor/issues/2165)

* Work around IE8 bug that caused some apps to fail to render when
  minified. [#2037](https://github.com/meteor/meteor/issues/2037).


## v0.8.1.2, 2014-05-12

* Fix memory leak (introduced in 0.8.1) by making sure to unregister
  sessions at the server when they are closed due to heartbeat timeout.

* Add `credentialSecret` argument to `Google.retrieveCredential`,
  `Facebook.retrieveCredential`, etc., which is needed to use them as of
  0.8.1. [#2118](https://github.com/meteor/meteor/issues/2118)

* Fix 0.8.1 regression that broke apps using a `ROOT_URL` with a path
  prefix. [#2109](https://github.com/meteor/meteor/issues/2109)


## v0.8.1.1, 2014-05-01

* Fix 0.8.1 regression preventing clients from specifying `_id` on insert. [#2097](https://github.com/meteor/meteor/issues/2097)

* Fix handling of malformed URLs when merging CSS files. [#2103](https://github.com/meteor/meteor/issues/2103), [#2093](https://github.com/meteor/meteor/issues/2093)

* Loosen the checks on the `options` argument to `Collection.find` to
  allow undefined values.


## v0.8.1, 2014-04-30

#### Meteor Accounts

* Fix a security flaw in OAuth1 and OAuth2 implementations. If you are
  using any OAuth accounts packages (such as `accounts-google` or
  `accounts-twitter`), we recommend that you update immediately and log
  out your users' current sessions with the following MongoDB command:

    $ db.users.update({}, { $set: { 'services.resume.loginTokens': [] } }, { multi: true });

* OAuth redirect URLs are now required to be on the same origin as your app.

* Log out a user's other sessions when they change their password.

* Store pending OAuth login results in the database instead of
  in-memory, so that an OAuth flow succeeds even if different requests
  go to different server processes.

* When validateLoginAttempt callbacks return false, don't override a more
  specific error message.

* Add `Random.secret()` for generating security-critical secrets like
  login tokens.

* `Meteor.logoutOtherClients` now calls the user callback when other
  login tokens have actually been removed from the database, not when
  they have been marked for eventual removal.  [#1915](https://github.com/meteor/meteor/issues/1915)

* Rename `Oauth` to `OAuth`.  `Oauth` is now an alias for backwards
  compatibility.

* Add `oauth-encryption` package for encrypting sensitive account
  credentials in the database.

* A validate login hook can now override the exception thrown from
  `beginPasswordExchange` like it can for other login methods.

* Remove an expensive observe over all users in the `accounts-base`
  package.


#### Blaze

* Disallow `javascript:` URLs in URL attribute values by default, to
  help prevent cross-site scripting bugs. Call
  `UI._allowJavascriptUrls()` to allow them.

* Fix `UI.toHTML` on templates containing `{{#with}}`.

* Fix `{{#with}}` over a data context that is mutated.  [#2046](https://github.com/meteor/meteor/issues/2046)

* Clean up autoruns when calling `UI.toHTML`.

* Properly clean up event listeners when removing templates.

* Add support for `{{!-- block comments --}}` in Spacebars. Block comments may
  contain `}}`, so they are more useful than `{{! normal comments}}` for
  commenting out sections of Spacebars templates.

* Don't dynamically insert `<tbody>` tags in reactive tables

* When handling a custom jQuery event, additional arguments are
  no longer lost -- they now come after the template instance
  argument.  [#1988](https://github.com/meteor/meteor/issues/1988)


#### DDP and MongoDB

* Extend latency compensation to support an arbitrary sequence of
  inserts in methods.  Previously, documents created inside a method
  stub on the client would eventually be replaced by new documents
  from the server, causing the screen to flicker.  Calling `insert`
  inside a method body now generates the same ID on the client (inside
  the method stub) and on the server.  A sequence of inserts also
  generates the same sequence of IDs.  Code that wants a random stream
  that is consistent between method stub and real method execution can
  get one with `DDP.randomStream`.
  https://trello.com/c/moiiS2rP/57-pattern-for-creating-multiple-database-records-from-a-method

* The document passed to the `insert` callback of `allow` and `deny` now only
  has a `_id` field if the client explicitly specified one; this allows you to
  use `allow`/`deny` rules to prevent clients from specifying their own
  `_id`. As an exception, `allow`/`deny` rules with a `transform` always have an
  `_id`.

* DDP now has an implementation of bidirectional heartbeats which is consistent
  across SockJS and websocket transports. This enables connection keepalive and
  allows servers and clients to more consistently and efficiently detect
  disconnection.

* The DDP protocol version number has been incremented to "pre2" (adding
  randomSeed and heartbeats).

* The oplog observe driver handles errors communicating with MongoDB
  better and knows to re-poll all queries after a MongoDB failover.

* Fix bugs involving mutating DDP method arguments.


#### meteor command-line tool

* Move boilerplate HTML from tools to webapp.  Change internal
  `Webapp.addHtmlAttributeHook` API.

* Add `meteor list-sites` command for listing the sites that you have
  deployed to meteor.com with your Meteor developer account.

* Third-party template languages can request that their generated source loads
  before other JavaScript files, just like *.html files, by passing the
  isTemplate option to Plugin.registerSourceHandler.

* You can specify a particular interface for the dev mode runner to bind to with
  `meteor -p host:port`.

* Don't include proprietary tar tags in bundle tarballs.

* Convert relative URLs to absolute URLs when merging CSS files.


#### Upgraded dependencies

* Node.js from 0.10.25 to 0.10.26.
* MongoDB driver from 1.3.19 to 1.4.1
* stylus: 0.42.3 (from 0.42.2)
* showdown: 0.3.1
* css-parse: an unreleased version (from 1.7.0)
* css-stringify: an unreleased version (from 1.4.1)


Patches contributed by GitHub users aldeed, apendua, arbesfeld, awwx, dandv,
davegonzalez, emgee3, justinsb, mquandalle, Neftedollar, Pent, sdarnell,
and timhaines.


## v0.8.0.1, 2014-04-21

* Fix security flaw in OAuth1 implementation. Clients can no longer
  choose the callback_url for OAuth1 logins.


## v0.8.0, 2014-03-27

Meteor 0.8.0 introduces Blaze, a total rewrite of our live templating engine,
replacing Spark. Advantages of Blaze include:

  * Better interoperability with jQuery plugins and other techniques which
    directly manipulate the DOM
  * More fine-grained updates: only the specific elements or attributes that
    change are touched rather than the entire template
  * A fully documented templating language
  * No need for the confusing `{{#constant}}`, `{{#isolate}}`, and `preserve`
    directives
  * Uses standard jQuery delegation (`.on`) instead of our custom implementation
  * Blaze supports live SVG templates that work just like HTML templates

See
[the Using Blaze wiki page](https://github.com/meteor/meteor/wiki/Using-Blaze)
for full details on upgrading your app to 0.8.0.  This includes:

* The `Template.foo.rendered` callback is now only called once when the template
  is rendered, rather than repeatedly as it is "re-rendered", because templates
  now directly update changed data instead of fully re-rendering.

* The `accounts-ui` login buttons are now invoked as a `{{> loginButtons}}`
  rather than as `{{loginButtons}}`.

* Previous versions of Meteor used a heavily modified version of the Handlebars
  templating language. In 0.8.0, we've given it its own name: Spacebars!
  Spacebars has an
  [explicit specification](https://github.com/meteor/meteor/blob/devel/packages/spacebars/README.md)
  instead of being defined as a series of changes to Handlebars. There are some
  incompatibilities with our previous Handlebars fork, such as a
  [different way of specifying dynamic element attributes](https://github.com/meteor/meteor/blob/devel/packages/spacebars/README.md#in-attribute-values)
  and a
  [new way of defining custom block helpers](https://github.com/meteor/meteor/blob/devel/packages/spacebars/README.md#custom-block-helpers).

* Your template files must consist of
  [well-formed HTML](https://github.com/meteor/meteor/blob/devel/packages/spacebars/README.md#html-dialect). Invalid
  HTML is now a compilation failure.  (There is a current limitation in our HTML
  parser such that it does not support
  [omitting end tags](http://www.w3.org/TR/html5/syntax.html#syntax-tag-omission)
  on elements such as `<P>` and `<LI>`.)

* `Template.foo` is no longer a function. It is instead a
  "component". Components render to an intermediate representation of an HTML
  tree, not a string, so there is no longer an easy way to render a component to
  a static HTML string.

* `Meteor.render` and `Spark.render` have been removed. Use `UI.render` and
  `UI.insert` instead.

* The `<body>` tag now defines a template just like the `<template>` tag, which
  can have helpers and event handlers.  Define them directly on the object
  `UI.body`.

* Previous versions of Meteor shipped with a synthesized `tap` event,
  implementing a zero-delay click event on mobile browsers. Unfortunately, this
  event never worked very well. We're eliminating it. Instead, use one of the
  excellent third party solutions.

* The `madewith` package (which supported adding a badge to your website
  displaying its score from http://madewith.meteor.com/) has been removed, as it
  is not compatible with the new version of that site.

* The internal `spark`, `liverange`, `universal-events`, and `domutils` packages
  have been removed.

* The `Handlebars` namespace has been deprecated.  `Handlebars.SafeString` is
  now `Spacebars.SafeString`, and `Handlebars.registerHelper` is now
  `UI.registerHelper`.

Patches contributed by GitHub users cmather and mart-jansink.


## v0.7.2.3, 2014-12-09 (backport)

* Fix a security issue in allow/deny rules that could result in data
  loss. If your app uses allow/deny rules, or uses packages that use
  allow/deny rules, we recommend that you update immediately.
  Backport from 1.0.1.

## v0.7.2.2, 2014-04-21 (backport)

* Fix a security flaw in OAuth1 and OAuth2 implementations.
  Backport from 0.8.1; see its entry for recommended actions to take.

## v0.7.2.1, 2014-04-30 (backport)

* Fix security flaw in OAuth1 implementation. Clients can no longer
  choose the callback_url for OAuth1 logins.
  Backport from 0.8.0.1.

## v0.7.2, 2014-03-18

* Support oplog tailing on queries with the `limit` option. All queries
  except those containing `$near` or `$where` selectors or the `skip`
  option can now be used with the oplog driver.

* Add hooks to login process: `Accounts.onLogin`,
  `Accounts.onLoginFailure`, and `Accounts.validateLoginAttempt`. These
  functions allow for rate limiting login attempts, logging an audit
  trail, account lockout flags, and more. See:
  http://docs.meteor.com/#accounts_validateloginattempt [#1815](https://github.com/meteor/meteor/issues/1815)

* Change the `Accounts.registerLoginHandler` API for custom login
  methods. Login handlers now require a name and no longer have to deal
  with generating resume tokens. See
  https://github.com/meteor/meteor/blob/devel/packages/accounts-base/accounts_server.js
  for details. OAuth based login handlers using the
  `Oauth.registerService` packages are not affected.

* Add support for HTML email in `Accounts.emailTemplates`.  [#1785](https://github.com/meteor/meteor/issues/1785)

* minimongo: Support `{a: {$elemMatch: {x: 1, $or: [{a: 1}, {b: 1}]}}}`  [#1875](https://github.com/meteor/meteor/issues/1875)

* minimongo: Support `{a: {$regex: '', $options: 'i'}}`  [#1874](https://github.com/meteor/meteor/issues/1874)

* minimongo: Fix sort implementation with multiple sort fields which each look
  inside an array. eg, ensure that with sort key `{'a.x': 1, 'a.y': 1}`, the
  document `{a: [{x: 0, y: 4}]}` sorts before
  `{a: [{x: 0, y: 5}, {x: 1, y: 3}]}`, because the 3 should not be used as a
  tie-breaker because it is not "next to" the tied 0s.

* minimongo: Fix sort implementation when selector and sort key share a field,
  that field matches an array in the document, and only some values of the array
  match the selector. eg, ensure that with sort key `{a: 1}` and selector
  `{a: {$gt: 3}}`, the document `{a: [4, 6]}` sorts before `{a: [1, 5]}`,
  because the 1 should not be used as a sort key because it does not match the
  selector. (We only approximate the MongoDB behavior here by only supporting
  relatively selectors.)

* Use `faye-websocket` (0.7.2) npm module instead of `websocket` (1.0.8) for
  server-to-server DDP.

* Update Google OAuth package to use new `profile` and `email` scopes
  instead of deprecated URL-based scopes.  [#1887](https://github.com/meteor/meteor/issues/1887)

* Add `_throwFirstError` option to `Deps.flush`.

* Make `facts` package data available on the server as
  `Facts._factsByPackage`.

* Fix issue where `LESS` compilation error could crash the `meteor run`
  process.  [#1877](https://github.com/meteor/meteor/issues/1877)

* Fix crash caused by empty HTTP host header in `meteor run` development
  server.  [#1871](https://github.com/meteor/meteor/issues/1871)

* Fix hot code reload in private browsing mode in Safari.

* Fix appcache size calculation to avoid erronious warnings. [#1847](https://github.com/meteor/meteor/issues/1847)

* Remove unused `Deps._makeNonReactive` wrapper function. Call
  `Deps.nonreactive` directly instead.

* Avoid setting the `oplogReplay` on non-oplog collections. Doing so
  caused mongod to crash.

* Add startup message to `test-in-console` to ease automation. [#1884](https://github.com/meteor/meteor/issues/1884)

* Upgraded dependencies
  - amplify: 1.1.2 (from 1.1.0)

Patches contributed by GitHub users awwx, dandv, queso, rgould, timhaines, zol


## v0.7.1.2, 2014-02-27

* Fix bug in tool error handling that caused `meteor` to crash on Mac
  OSX when no computer name is set.

* Work around a bug that caused MongoDB to fail an assertion when using
  tailable cursors on non-oplog collections.


## v0.7.1.1, 2014-02-24

* Integrate with Meteor developer accounts, a new way of managing your
  meteor.com deployed sites. When you use `meteor deploy`, you will be
  prompted to create a developer account.
    - Once you've created a developer account, you can log in and out
      from the command line with `meteor login` and `meteor logout`.
    - You can claim legacy sites with `meteor claim`. This command will
      prompt you for your site password if you are claiming a
      password-protected site; after claiming it, you will not need to
      enter the site password again.
    - You can add or remove authorized users, and view the list of
      authorized users, for a site with `meteor authorized`.
    - You can view your current username with `meteor whoami`.
    - This release also includes the `accounts-meteor-developer` package
      for building Meteor apps that allow users to log in with their own
      developer accounts.

* Improve the oplog tailing implementation for getting real-time database
  updates from MongoDB.
    - Add support for all operators except `$where` and `$near`. Limit and
      skip are not supported yet.
    - Add optimizations to avoid needless data fetches from MongoDB.
    - Fix an error ("Cannot call method 'has' of null") in an oplog
      callback. [#1767](https://github.com/meteor/meteor/issues/1767)

* Add and improve support for minimongo operators.
  - Support `$comment`.
  - Support `obj` name in `$where`.
  - `$regex` matches actual regexps properly.
  - Improve support for `$nin`, `$ne`, `$not`.
  - Support using `{ $in: [/foo/, /bar/] }`. [#1707](https://github.com/meteor/meteor/issues/1707)
  - Support `{$exists: false}`.
  - Improve type-checking for selectors.
  - Support `{x: {$elemMatch: {$gt: 5}}}`.
  - Match Mongo's behavior better when there are arrays in the document.
  - Support `$near` with sort.
  - Implement updates with `{ $set: { 'a.$.b': 5 } }`.
  - Support `{$type: 4}` queries.
  - Optimize `remove({})` when observers are paused.
  - Make update-by-id constant time.
  - Allow `{$set: {'x._id': 1}}`.  [#1794](https://github.com/meteor/meteor/issues/1794)

* Upgraded dependencies
  - node: 0.10.25 (from 0.10.22). The workaround for specific Node
    versions from 0.7.0 is now removed; 0.10.25+ is supported.
  - jquery: 1.11.0 (from 1.8.2). See
    http://jquery.com/upgrade-guide/1.9/ for upgrade instructions.
  - jquery-waypoints: 2.0.4 (from 1.1.7). Contains
    backwards-incompatible changes.
  - source-map: 0.3.2 (from 0.3.30) [#1782](https://github.com/meteor/meteor/issues/1782)
  - websocket-driver: 0.3.2 (from 0.3.1)
  - http-proxy: 1.0.2 (from a pre-release fork of 1.0)
  - semver: 2.2.1 (from 2.1.0)
  - request: 2.33.0 (from 2.27.0)
  - fstream: 0.1.25 (from 0.1.24)
  - tar: 0.1.19 (from 0.1.18)
  - eachline: a fork of 2.4.0 (from 2.3.3)
  - source-map: 0.1.31 (from 0.1.30)
  - source-map-support: 0.2.5 (from 0.2.3)
  - mongo: 2.4.9 (from 2.4.8)
  - openssl in mongo: 1.0.1f (from 1.0.1e)
  - kexec: 0.2.0 (from 0.1.1)
  - less: 1.6.1 (from 1.3.3)
  - stylus: 0.42.2 (from 0.37.0)
  - nib: 1.0.2 (from 1.0.0)
  - coffeescript: 1.7.1 (from 1.6.3)

* CSS preprocessing and sourcemaps:
  - Add sourcemap support for CSS stylesheet preprocessors. Use
    sourcemaps for stylesheets compiled with LESS.
  - Improve CSS minification to deal with `@import` statements correctly.
  - Lint CSS files for invalid `@` directives.
  - Change the recommended suffix for imported LESS files from
    `.lessimport` to `.import.less`. Add `.import.styl` to allow
    `stylus` imports. `.lessimport` continues to work but is deprecated.

* Add `clientAddress` and `httpHeaders` to `this.connection` in method
  calls and publish functions.

* Hash login tokens before storing them in the database. Legacy unhashed
  tokens are upgraded to hashed tokens in the database as they are used
  in login requests.

* Change default accounts-ui styling and add more CSS classes.

* Refactor command-line tool. Add test harness and better tests. Run
  `meteor self-test --help` for info on running the tools test suite.

* Speed up application re-build in development mode by re-using file
  hash computation between file change watching code and application
  build code..

* Fix issues with documents containing a key named `length` with a
  numeric value. Underscore treated these as arrays instead of objects,
  leading to exceptions when . Patch Underscore to not treat plain
  objects (`x.constructor === Object`) with numeric `length` fields as
  arrays. [#594](https://github.com/meteor/meteor/issues/594) [#1737](https://github.com/meteor/meteor/issues/1737)

* Deprecate `Accounts.loginServiceConfiguration` in favor of
  `ServiceConfiguration.configurations`, exported by the
  `service-configuration` package. `Accounts.loginServiceConfiguration`
  is maintained for backwards-compatibility, but it is defined in a
  `Meteor.startup` block and so cannot be used from top-level code.

* Cursors with a field specifier containing `{_id: 0}` can no longer be
  used with `observeChanges` or `observe`. This includes the implicit
  calls to these functions that are done when returning a cursor from a
  publish function or using `{{#each}}`.

* Transform functions must return objects and may not change the `_id`
  field, though they may leave it out.

* Remove broken IE7 support from the `localstorage` package. Meteor
  accounts logins no longer persist in IE7.

* Fix the `localstorage` package when used with Safari in private
  browsing mode. This fixes a problem with login token storage and
  account login. [#1291](https://github.com/meteor/meteor/issues/1291)

* Types added with `EJSON.addType` now have default `clone` and `equals`
  implementations. Users may still specify `clone` or `equals` functions
  to override the default behavior.  [#1745](https://github.com/meteor/meteor/issues/1745)

* Add `frame-src` to `browser-policy-content` and account for
  cross-browser CSP disparities.

* Deprecate `Oauth.initiateLogin` in favor of `Oauth.showPopup`.

* Add `WebApp.rawConnectHandlers` for adding connect handlers that run
  before any other Meteor handlers, except `connect.compress()`. Raw
  connect handlers see the URL's full path (even if ROOT_URL contains a
  non-empty path) and they run before static assets are served.

* Add `Accounts.connection` to allow using Meteor accounts packages with
  a non-default DDP connection.

* Detect and reload if minified CSS files fail to load at startup. This
  prevents the application from running unstyled if the page load occurs
  while the server is switching versions.

* Allow Npm.depends to specify any http or https URL containing a full
  40-hex-digit SHA.  [#1686](https://github.com/meteor/meteor/issues/1686)

* Add `retry` package for connection retry with exponential backoff.

* Pass `update` and `remove` return values correctly when using
  collections validated with `allow` and `deny` rules. [#1759](https://github.com/meteor/meteor/issues/1759)

* If you're using Deps on the server, computations and invalidation
  functions are not allowed to yield. Throw an error instead of behaving
  unpredictably.

* Fix namespacing in coffeescript files added to a package with the
  `bare: true` option. [#1668](https://github.com/meteor/meteor/issues/1668)

* Fix races when calling login and/or logoutOtherClients from multiple
  tabs. [#1616](https://github.com/meteor/meteor/issues/1616)

* Include oauth_verifier as a header rather than a parameter in
  the `oauth1` package. [#1825](https://github.com/meteor/meteor/issues/1825)

* Fix `force-ssl` to allow local development with `meteor run` in IPv6
  environments. [#1751](https://github.com/meteor/meteor/issues/1751)`

* Allow cursors on named local collections to be returned from a publish
  function in an array.  [#1820](https://github.com/meteor/meteor/issues/1820)

* Fix build failure caused by a directory in `programs/` without a
  package.js file.

* Do a better job of handling shrinkwrap files when an npm module
  depends on something that isn't a semver. [#1684](https://github.com/meteor/meteor/issues/1684)

* Fix failures updating npm dependencies when a node_modules directory
  exists above the project directory.  [#1761](https://github.com/meteor/meteor/issues/1761)

* Preserve permissions (eg, executable bit) on npm files.  [#1808](https://github.com/meteor/meteor/issues/1808)

* SockJS tweak to support relative base URLs.

* Don't leak sockets on error in dev-mode proxy.

* Clone arguments to `added` and `changed` methods in publish
  functions. This allows callers to reuse objects and prevents already
  published data from changing after the fact.  [#1750](https://github.com/meteor/meteor/issues/1750)

* Ensure springboarding to a different meteor tools version always uses
  `exec` to run the old version. This simplifies process management for
  wrapper scripts.

Patches contributed by GitHub users DenisGorbachev, EOT, OyoKooN, awwx,
dandv, icellan, jfhamlin, marcandre, michaelbishop, mitar, mizzao,
mquandalle, paulswartz, rdickert, rzymek, timhaines, and yeputons.


## v0.7.0.1, 2013-12-20

* Two fixes to `meteor run` Mongo startup bugs that could lead to hangs with the
  message "Initializing mongo database... this may take a moment.".  [#1696](https://github.com/meteor/meteor/issues/1696)

* Apply the Node patch to 0.10.24 as well (see the 0.7.0 section for details).

* Fix gratuitous IE7 incompatibility.  [#1690](https://github.com/meteor/meteor/issues/1690)


## v0.7.0, 2013-12-17

This version of Meteor contains a patch for a bug in Node 0.10 which
most commonly affects websockets. The patch is against Node version
0.10.22 and 0.10.23. We strongly recommend using one of these precise
versions of Node in production so that the patch will be applied. If you
use a newer version of Node with this version of Meteor, Meteor will not
apply the patch and will instead disable websockets.

* Rework how Meteor gets realtime database updates from MongoDB. Meteor
  now reads the MongoDB "oplog" -- a special collection that records all
  the write operations as they are applied to your database. This means
  changes to the database are instantly noticed and reflected in Meteor,
  whether they originated from Meteor or from an external database
  client. Oplog tailing is automatically enabled in development mode
  with `meteor run`, and can be enabled in production with the
  `MONGO_OPLOG_URL` environment variable. Currently the only supported
  selectors are equality checks; `$`-operators, `limit` and `skip`
  queries fall back to the original poll-and-diff algorithm. See
  https://github.com/meteor/meteor/wiki/Oplog-Observe-Driver
  for details.

* Add `Meteor.onConnection` and add `this.connection` to method
  invocations and publish functions. These can be used to store data
  associated with individual clients between subscriptions and method
  calls. See http://docs.meteor.com/#meteor_onconnection for details. [#1611](https://github.com/meteor/meteor/issues/1611)

* Bundler failures cause non-zero exit code in `meteor run`.  [#1515](https://github.com/meteor/meteor/issues/1515)

* Fix error when publish function callbacks are called during session shutdown.

* Rework hot code push. The new `autoupdate` package drives automatic
  reloads on update using standard DDP messages instead of a hardcoded
  message at DDP startup. Now the hot code push only triggers when
  client code changes; server-only code changes will not cause the page
  to reload.

* New `facts` package publishes internal statistics about Meteor.

* Add an explicit check that publish functions return a cursor, an array
  of cursors, or a falsey value. This is a safety check to to prevent
  users from accidentally returning Collection.findOne() or some other
  value and expecting it to be published.

* Implement `$each`, `$sort`, and `$slice` options for minimongo's `$push`
  modifier.  [#1492](https://github.com/meteor/meteor/issues/1492)

* Introduce `--raw-logs` option to `meteor run` to disable log
  coloring and timestamps.

* Add `WebAppInternals.setBundledJsCssPrefix()` to control where the
  client loads bundled JavaScript and CSS files. This allows serving
  files from a CDN to decrease page load times and reduce server load.

* Attempt to exit cleanly on `SIGHUP`. Stop accepting incoming
  connections, kill DDP connections, and finish all outstanding requests
  for static assets.

* In the HTTP server, only keep sockets with no active HTTP requests alive for 5
  seconds.

* Fix handling of `fields` option in minimongo when only `_id` is present. [#1651](https://github.com/meteor/meteor/issues/1651)

* Fix issue where setting `process.env.MAIL_URL` in app code would not
  alter where mail was sent. This was a regression in 0.6.6 from 0.6.5. [#1649](https://github.com/meteor/meteor/issues/1649)

* Use stderr instead of stdout (for easier automation in shell scripts) when
  prompting for passwords and when downloading the dev bundle. [#1600](https://github.com/meteor/meteor/issues/1600)

* Ensure more downtime during file watching.  [#1506](https://github.com/meteor/meteor/issues/1506)

* Fix `meteor run` with settings files containing non-ASCII characters.  [#1497](https://github.com/meteor/meteor/issues/1497)

* Support `EJSON.clone` for `Meteor.Error`. As a result, they are properly
  stringified in DDP even if thrown through a `Future`.  [#1482](https://github.com/meteor/meteor/issues/1482)

* Fix passing `transform: null` option to `collection.allow()` to disable
  transformation in validators.  [#1659](https://github.com/meteor/meteor/issues/1659)

* Fix livedata error on `this.removed` during session shutdown. [#1540](https://github.com/meteor/meteor/issues/1540) [#1553](https://github.com/meteor/meteor/issues/1553)

* Fix incompatibility with Phusion Passenger by removing an unused line. [#1613](https://github.com/meteor/meteor/issues/1613)

* Ensure install script creates /usr/local on machines where it does not
  exist (eg. fresh install of OSX Mavericks).

* Set x-forwarded-* headers in `meteor run`.

* Clean up package dirs containing only ".build".

* Check for matching hostname before doing end-of-oauth redirect.

* Only count files that actually go in the cache towards the `appcache`
  size check. [#1653](https://github.com/meteor/meteor/issues/1653).

* Increase the maximum size spiderable will return for a page from 200kB
  to 5MB.

* Upgraded dependencies:
  * SockJS server from 0.3.7 to 0.3.8, including new faye-websocket module.
  * Node from 0.10.21 to 0.10.22
  * MongoDB from 2.4.6 to 2.4.8
  * clean-css from 1.1.2 to 2.0.2
  * uglify-js from a fork of 2.4.0 to 2.4.7
  * handlebars npm module no longer available outside of handlebars package

Patches contributed by GitHub users AlexeyMK, awwx, dandv, DenisGorbachev,
emgee3, FooBarWidget, mitar, mcbain, rzymek, and sdarnell.


## v0.6.6.3, 2013-11-04

* Fix error when publish function callbacks are called during session
  shutdown.  [#1540](https://github.com/meteor/meteor/issues/1540) [#1553](https://github.com/meteor/meteor/issues/1553)

* Improve `meteor run` CPU usage in projects with many
  directories.  [#1506](https://github.com/meteor/meteor/issues/1506)


## v0.6.6.2, 2013-10-21

* Upgrade Node from 0.10.20 to 0.10.21 (security update).


## v0.6.6.1, 2013-10-12

* Fix file watching on OSX. Work around Node issue [#6251](https://github.com/meteor/meteor/issues/6251) by not using
  fs.watch. [#1483](https://github.com/meteor/meteor/issues/1483)


## v0.6.6, 2013-10-10


#### Security

* Add `browser-policy` package for configuring and sending
  Content-Security-Policy and X-Frame-Options HTTP headers.
  [See the docs](http://docs.meteor.com/#browserpolicy) for more.

* Use cryptographically strong pseudorandom number generators when available.

#### MongoDB

* Add upsert support. `Collection.update` now supports the `{upsert:
  true}` option. Additionally, add a `Collection.upsert` method which
  returns the newly inserted object id if applicable.

* `update` and `remove` now return the number of documents affected.  [#1046](https://github.com/meteor/meteor/issues/1046)

* `$near` operator for `2d` and `2dsphere` indices.

* The `fields` option to the collection methods `find` and `findOne` now works
  on the client as well.  (Operators such as `$elemMatch` and `$` are not yet
  supported in `fields` projections.) [#1287](https://github.com/meteor/meteor/issues/1287)

* Pass an index and the cursor itself to the callbacks in `cursor.forEach` and
  `cursor.map`, just like the corresponding `Array` methods.  [#63](https://github.com/meteor/meteor/issues/63)

* Support `c.find(query, {limit: N}).count()` on the client.  [#654](https://github.com/meteor/meteor/issues/654)

* Improve behavior of `$ne`, `$nin`, and `$not` selectors with objects containing
  arrays.  [#1451](https://github.com/meteor/meteor/issues/1451)

* Fix various bugs if you had two documents with the same _id field in
  String and ObjectID form.

#### Accounts

* [Behavior Change] Expire login tokens periodically. Defaults to 90
  days. Use `Accounts.config({loginExpirationInDays: null})` to disable
  token expiration.

* [Behavior Change] Write dates generated by Meteor Accounts to Mongo as
  Date instead of number; existing data can be converted by passing it
  through `new Date()`. [#1228](https://github.com/meteor/meteor/issues/1228)

* Log out and close connections for users if they are deleted from the
  database.

* Add Meteor.logoutOtherClients() for logging out other connections
  logged in as the current user.

* `restrictCreationByEmailDomain` option in `Accounts.config` to restrict new
  users to emails of specific domain (eg. only users with @meteor.com emails) or
  a custom validator. [#1332](https://github.com/meteor/meteor/issues/1332)

* Support OAuth1 services that require request token secrets as well as
  authentication token secrets.  [#1253](https://github.com/meteor/meteor/issues/1253)

* Warn if `Accounts.config` is only called on the client.  [#828](https://github.com/meteor/meteor/issues/828)

* Fix bug where callbacks to login functions could be called multiple
  times when the client reconnects.

#### DDP

* Fix infinite loop if a client disconnects while a long yielding method is
  running.

* Unfinished code to support DDP session resumption has been removed. Meteor
  servers now stop processing messages from clients and reclaim memory
  associated with them as soon as they are disconnected instead of a few minutes
  later.

#### Tools

* The pre-0.6.5 `Package.register_extension` API has been removed. Use
  `Package._transitional_registerBuildPlugin` instead, which was introduced in
  0.6.5. (A bug prevented the 0.6.5 reimplementation of `register_extension`
  from working properly anyway.)

* Support using an HTTP proxy in the `meteor` command line tool. This
  allows the `update`, `deploy`, `logs`, and `mongo` commands to work
  behind a proxy. Use the standard `http_proxy` environment variable to
  specify your proxy endpoint.  [#429](https://github.com/meteor/meteor/issues/429), [#689](https://github.com/meteor/meteor/issues/689), [#1338](https://github.com/meteor/meteor/issues/1338)

* Build Linux binaries on an older Linux machine. Meteor now supports
  running on Linux machines with glibc 2.9 or newer (Ubuntu 10.04+, RHEL
  and CentOS 6+, Fedora 10+, Debian 6+). Improve error message when running
  on Linux with unsupported glibc, and include Mongo stderr if it fails
  to start.

* Install NPM modules with `--force` to avoid corrupted local caches.

* Rebuild NPM modules in packages when upgrading to a version of Meteor that
  uses a different version of Node.

* Disable the Mongo http interface. This lets you run meteor on two ports
  differing by 1000 at the same time.

#### Misc

* [Known issue] Breaks support for pre-release OSX 10.9 'Mavericks'.
  Will be addressed shortly. See issues:
  https://github.com/joyent/node/issues/6251
  https://github.com/joyent/node/issues/6296

* `EJSON.stringify` now takes options:
  - `canonical` causes objects keys to be stringified in sorted order
  - `indent` allows formatting control over the EJSON stringification

* EJSON now supports `Infinity`, `-Infinity` and `NaN`.

* Check that the argument to `EJSON.parse` is a string.  [#1401](https://github.com/meteor/meteor/issues/1401)

* Better error from functions that use `Meteor._wrapAsync` (eg collection write
  methods and `HTTP` methods) and in DDP server message processing.  [#1387](https://github.com/meteor/meteor/issues/1387)

* Support `appcache` on Chrome for iOS.

* Support literate CoffeeScript files with the extension `.coffee.md` (in
  addition to the already-supported `.litcoffee` extension). [#1407](https://github.com/meteor/meteor/issues/1407)

* Make `madewith` package work again (broken in 0.6.5).  [#1448](https://github.com/meteor/meteor/issues/1448)

* Better error when passing a string to `{{#each}}`. [#722](https://github.com/meteor/meteor/issues/722)

* Add support for JSESSIONID cookies for sticky sessions. Set the
  `USE_JSESSIONID` environment variable to enable placing a JSESSIONID
  cookie on sockjs requests.

* Simplify the static analysis used to detect package-scope variables.

* Upgraded dependencies:
  * Node from 0.8.24 to 0.10.20
  * MongoDB from 2.4.4 to 2.4.6
  * MongoDB driver from 1.3.17 to 1.3.19
  * http-proxy from 0.10.1 to a pre-release of 1.0.0
  * stylus from 0.30.1 to 0.37.0
  * nib from 0.8.2 to 1.0.0
  * optimist from 0.3.5 to 0.6.0
  * semver from 1.1.0 to 2.1.0
  * request from 2.12.0 to 2.27.0
  * keypress from 0.1.0 to 0.2.1
  * underscore from 1.5.1 to 1.5.2
  * fstream from 0.1.21 to 0.1.24
  * tar from 0.1.14 to 0.1.18
  * source-map from 0.1.26 to 0.1.30
  * source-map-support from a fork of 0.1.8 to 0.2.3
  * escope from a fork of 0.0.15 to 1.0.0
  * estraverse from 1.1.2-1 to 1.3.1
  * simplesmtp from 0.1.25 to 0.3.10
  * stream-buffers from 0.2.3 to 0.2.5
  * websocket from 1.0.7 to 1.0.8
  * cli-color from 0.2.2 to 0.2.3
  * clean-css from 1.0.11 to 1.1.2
  * UglifyJS2 from a fork of 2.3.6 to a different fork of 2.4.0
  * connect from 2.7.10 to 2.9.0
  * send from 0.1.0 to 0.1.4
  * useragent from 2.0.1 to 2.0.7
  * replaced byline with eachline 2.3.3

Patches contributed by GitHub users ansman, awwx, codeinthehole, jacott,
Maxhodges, meawoppl, mitar, mizzao, mquandalle, nathan-muir, RobertLowe, ryw,
sdarnell, and timhaines.


## v0.6.5.3, 2014-12-09 (backport)

* Fix a security issue in allow/deny rules that could result in data
  loss. If your app uses allow/deny rules, or uses packages that use
  allow/deny rules, we recommend that you update immediately.
  Backport from 1.0.1.


## v0.6.5.2, 2013-10-21

* Upgrade Node from 0.8.24 to 0.8.26 (security patch)


## v0.6.5.1, 2013-08-28

* Fix syntax errors on lines that end with a backslash. [#1326](https://github.com/meteor/meteor/issues/1326)

* Fix serving static files with special characters in their name. [#1339](https://github.com/meteor/meteor/issues/1339)

* Upgrade `esprima` JavaScript parser to fix bug parsing complex regexps.

* Export `Spiderable` from `spiderable` package to allow users to set
  `Spiderable.userAgentRegExps` to control what user agents are treated
  as spiders.

* Add EJSON to standard-app-packages. [#1343](https://github.com/meteor/meteor/issues/1343)

* Fix bug in d3 tab character parsing.

* Fix regression when using Mongo ObjectIDs in Spark templates.


## v0.6.5, 2013-08-14

* New package system with package compiler and linker:

  * Each package now has it own namespace for variable
    declarations. Global variables used in a package are limited to
    package scope.

  * Packages must explicitly declare which symbols they export with
    `api.export` in `package.js`.

  * Apps and packages only see the exported symbols from packages they
    explicitly use. For example, if your app uses package A which in
    turn depends on package B, only package A's symbols will be
    available in the app.

  * Package names can only contain alphanumeric characters, dashes, and
    dots. Packages with spaces and underscores must be renamed.

  * Remove hardcoded list of required packages. New default
    `standard-app-packages` package adds dependencies on the core Meteor
    stack. This package can be removed to make an app with only parts of
    the Meteor stack. `standard-app-packages` will be automatically
    added to a project when it is updated to Meteor 0.6.5.

  * Custom app packages in the `packages` directory are no longer
    automatically used. They must be explicitly added to the app with
    `meteor add <packagename>`. To help with the transition, all
    packages in the `packages` directory will be automatically added to
    the project when it is updated to Meteor 0.6.5.

  * New "unipackage" on-disk format for built packages. Compiled packages are
    cached and rebuilt only when their source or dependencies change.

  * Add "unordered" and "weak" package dependency modes to allow
    circular package dependencies and conditional code inclusion.

  * New API (`_transitional_registerBuildPlugin`) for declaring
    compilers, preprocessors, and file extension handlers. These new
    build plugins are full compilation targets in their own right, and
    have their own namespace, source files, NPM requirements, and package
    dependencies. The old `register_extension` API is deprecated. Please
    note that the `package.js` format and especially
    `_transitional_registerBuildPlugin` are not frozen interfaces and
    are subject to change in future releases.

  * Add `api.imply`, which allows one package to "imply" another. If
    package A implies package B, then anything that depends on package
    A automatically depends on package B as well (and receives package
    B's imports). This is useful for creating umbrella packages
    (`standard-app-packages`) or sometimes for factoring common code
    out of related packages (`accounts-base`).

* Move HTTP serving out of the server bootstrap and into the `webapp`
  package. This allows building Meteor apps that are not web servers
  (eg. command line tools, DDP clients, etc.). Connect middlewares can
  now be registered on the new `WebApp.connectHandlers` instead of the
  old `__meteor_bootstrap__.app`.

* The entire Meteor build process now has first-class source map
  support. A source map is maintained for every source file as it
  passes through the build pipeline. Currently, the source maps are
  only served in development mode. Not all web browsers support source
  maps yet and for those that do, you may have to turn on an option to
  enable them. Source maps will always be used when reporting
  exceptions on the server.

* Update the `coffeescript` package to generate source maps.

* Add new `Assets` API and `private` subdirectory for including and
  accessing static assets on the server. http://docs.meteor.com/#assets

* Add `Meteor.disconnect`. Call this to disconnect from the
  server and stop all live data updates. [#1151](https://github.com/meteor/meteor/issues/1151)

* Add `Match.Integer` to `check` for 32-bit signed integers.

* `Meteor.connect` has been renamed to `DDP.connect` and is now fully
  supported on the server. Server-to-server DDP connections use
  websockets, and can be used for both method calls and subscriptions.

* Rename `Meteor.default_connection` to `Meteor.connection` and
  `Meteor.default_server` to `Meteor.server`.

* Rename `Meteor.http` to `HTTP`.

* `ROOT_URL` may now have a path part. This allows serving multiple
  Meteor apps on the same domain.

* Support creating named unmanaged collections with
  `new Meteor.Collection("name", {connection: null})`.

* New `Log` function in the `logging` package which prints with
  timestamps, color, filenames and linenumbers.

* Include http response in errors from oauth providers. [#1246](https://github.com/meteor/meteor/issues/1246)

* The `observe` callback `movedTo` now has a fourth argument `before`.

* Move NPM control files for packages from `.npm` to
  `.npm/package`. This is to allow build plugins such as `coffeescript`
  to depend on NPM packages. Also, when removing the last NPM
  dependency, clean up the `.npm` dir.

* Remove deprecated `Meteor.is_client` and `Meteor.is_server` variables.

* Implement "meteor bundle --debug" [#748](https://github.com/meteor/meteor/issues/748)

* Add `forceApprovalPrompt` option to `Meteor.loginWithGoogle`. [#1226](https://github.com/meteor/meteor/issues/1226)

* Make server-side Mongo `insert`s, `update`s, and `remove`s run
  asynchronously when a callback is passed.

* Improve memory usage when calling `findOne()` on the server.

* Delete login tokens from server when user logs out.

* Rename package compatibility mode option to `add_files` from `raw` to
  `bare`.

* Fix Mongo selectors of the form: {$regex: /foo/}.

* Fix Spark memory leak.  [#1157](https://github.com/meteor/meteor/issues/1157)

* Fix EPIPEs during dev mode hot code reload.

* Fix bug where we would never quiesce if we tried to revive subs that errored
  out (5e7138d)

* Fix bug where `this.fieldname` in handlebars template might refer to a
  helper instead of a property of the current data context. [#1143](https://github.com/meteor/meteor/issues/1143)

* Fix submit events on IE8. [#1191](https://github.com/meteor/meteor/issues/1191)

* Handle `Meteor.loginWithX` being called with a callback but no options. [#1181](https://github.com/meteor/meteor/issues/1181)

* Work around a Chrome bug where hitting reload could cause a tab to
  lose the DDP connection and never recover. [#1244](https://github.com/meteor/meteor/issues/1244)

* Upgraded dependencies:
  * Node from 0.8.18 to 0.8.24
  * MongoDB from 2.4.3 to 2.4.4, now with SSL support
  * CleanCSS from 0.8.3 to 1.0.11
  * Underscore from 1.4.4 to 1.5.1
  * Fibers from 1.0.0 to 1.0.1
  * MongoDB Driver from 1.3.7 to 1.3.17

Patches contributed by GitHub users btipling, mizzao, timhaines and zol.


## v0.6.4.1, 2013-07-19

* Update mongodb driver to use version 0.2.1 of the bson module.


## v0.6.4, 2013-06-10

* Separate OAuth flow logic from Accounts into separate packages. The
  `facebook`, `github`, `google`, `meetup`, `twitter`, and `weibo`
  packages can be used to perform an OAuth exchange without creating an
  account and logging in.  [#1024](https://github.com/meteor/meteor/issues/1024)

* If you set the `DISABLE_WEBSOCKETS` environment variable, browsers will not
  attempt to connect to your app using Websockets. Use this if you know your
  server environment does not properly proxy Websockets to reduce connection
  startup time.

* Make `Meteor.defer` work in an inactive tab in iOS.  [#1023](https://github.com/meteor/meteor/issues/1023)

* Allow new `Random` instances to be constructed with specified seed. This
  can be used to create repeatable test cases for code that picks random
  values.  [#1033](https://github.com/meteor/meteor/issues/1033)

* Fix CoffeeScript error reporting to include source file and line
  number again.  [#1052](https://github.com/meteor/meteor/issues/1052)

* Fix Mongo queries which nested JavaScript RegExp objects inside `$or`.  [#1089](https://github.com/meteor/meteor/issues/1089)

* Upgraded dependencies:
  * Underscore from 1.4.2 to 1.4.4  [#776](https://github.com/meteor/meteor/issues/776)
  * http-proxy from 0.8.5 to 0.10.1  [#513](https://github.com/meteor/meteor/issues/513)
  * connect from 1.9.2 to 2.7.10
  * Node mongodb client from 1.2.13 to 1.3.7  [#1060](https://github.com/meteor/meteor/issues/1060)

Patches contributed by GitHub users awwx, johnston, and timhaines.


## v0.6.3, 2013-05-15

* Add new `check` package for ensuring that a value matches a required
  type and structure. This is used to validate untrusted input from the
  client. See http://docs.meteor.com/#match for details.

* Use Websockets by default on supported browsers. This reduces latency
  and eliminates the constant network spinner on iOS devices.

* With `autopublish` on, publish many useful fields on `Meteor.users`.

* Files in the `client/compatibility/` subdirectory of a Meteor app do
  not get wrapped in a new variable scope. This is useful for
  third-party libraries which expect `var` statements at the outermost
  level to be global.

* Add synthetic `tap` event for use on touch enabled devices. This is a
  replacement for `click` that fires immediately.

* When using the `http` package synchronously on the server, errors
  are thrown rather than passed in `result.error`

* The `manager` option to the `Meteor.Collection` constructor is now called
  `connection`. The old name still works for now.  [#987](https://github.com/meteor/meteor/issues/987)

* The `localstorage-polyfill` smart package has been replaced by a
  `localstorage` package, which defines a `Meteor._localStorage` API instead of
  trying to replace the DOM `window.localStorage` facility. (Now, apps can use
  the existence of `window.localStorage` to detect if the full localStorage API
  is supported.)  [#979](https://github.com/meteor/meteor/issues/979)

* Upgrade MongoDB from 2.2.1 to 2.4.3.

* Upgrade CoffeeScript from 1.5.0 to 1.6.2.  [#972](https://github.com/meteor/meteor/issues/972)

* Faster reconnects when regaining connectivity.  [#696](https://github.com/meteor/meteor/issues/696)

* `Email.send` has a new `headers` option to set arbitrary headers.  [#963](https://github.com/meteor/meteor/issues/963)

* Cursor transform functions on the server no longer are required to return
  objects with correct `_id` fields.  [#974](https://github.com/meteor/meteor/issues/974)

* Rework `observe()` callback ordering in minimongo to improve fiber
  safety on the server. This makes subscriptions on server to server DDP
  more usable.

* Use binary search in minimongo when updating ordered queries.  [#969](https://github.com/meteor/meteor/issues/969)

* Fix EJSON base64 decoding bug.  [#1001](https://github.com/meteor/meteor/issues/1001)

* Support `appcache` on Chromium.  [#958](https://github.com/meteor/meteor/issues/958)

Patches contributed by GitHub users awwx, jagill, spang, and timhaines.


## v0.6.2.1, 2013-04-24

* When authenticating with GitHub, include a user agent string. This
  unbreaks "Sign in with GitHub"

Patch contributed by GitHub user pmark.


## v0.6.2, 2013-04-16

* Better error reporting:
  * Capture real stack traces for `Meteor.Error`.
  * Report better errors with misconfigured OAuth services.

* Add per-package upgrade notices to `meteor update`.

* Experimental server-to-server DDP support: `Meteor.connect` on the
  server will connect to a remote DDP endpoint via WebSockets. Method
  calls should work fine, but subscriptions and minimongo on the server
  are still a work in progress.

* Upgrade d3 from 2.x to 3.1.4. See
  https://github.com/mbostock/d3/wiki/Upgrading-to-3.0 for compatibility notes.

* Allow CoffeeScript to set global variables when using `use strict`. [#933](https://github.com/meteor/meteor/issues/933)

* Return the inserted documented ID from `LocalCollection.insert`. [#908](https://github.com/meteor/meteor/issues/908)

* Add Weibo token expiration time to `services.weibo.expiresAt`.

* `Spiderable.userAgentRegExps` can now be modified to change what user agents
  are treated as spiders by the `spiderable` package.

* Prevent observe callbacks from affecting the arguments to identical
  observes. [#855](https://github.com/meteor/meteor/issues/855)

* Fix meteor command line tool when run from a home directory with
  spaces in its name. If you previously installed meteor release 0.6.0
  or 0.6.1 you'll need to uninstall and reinstall meteor to support
  users with spaces in their usernames (see
  https://github.com/meteor/meteor/blob/master/README.md#uninstalling-meteor)

Patches contributed by GitHub users andreas-karlsson, awwx, jacott,
joshuaconner, and timhaines.


## v0.6.1, 2013-04-08

* Correct NPM behavior in packages in case there is a `node_modules` directory
  somewhere above the app directory. [#927](https://github.com/meteor/meteor/issues/927)

* Small bug fix in the low-level `routepolicy` package.

Patches contributed by GitHub users andreas-karlsson and awwx.


## v0.6.0, 2013-04-04

* Meteor has a brand new distribution system! In this new system, code-named
  Engine, packages are downloaded individually and on demand. All of the
  packages in each official Meteor release are prefetched and cached so you can
  still use Meteor while offline. You can have multiple releases of Meteor
  installed simultaneously; apps are pinned to specific Meteor releases.
  All `meteor` commands accept a `--release` argument to specify which release
  to use; `meteor update` changes what release the app is pinned to.
  Inside an app, the name of the release is available at `Meteor.release`.
  When running Meteor directly from a git checkout, the release is ignored.

* Variables declared with `var` at the outermost level of a JavaScript
  source file are now private to that file. Remove the `var` to share
  a value between files.

* Meteor now supports any x86 (32- or 64-bit) Linux system, not just those which
  use Debian or RedHat package management.

* Apps may contain packages inside a top-level directory named `packages`.

* Packages may depend on [NPM modules](https://npmjs.org), using the new
  `Npm.depends` directive in their `package.js` file. (Note: if the NPM module
  has architecture-specific binary components, bundles built with `meteor
  bundle` or `meteor deploy` will contain the components as built for the
  developer's platform and may not run on other platforms.)

* Meteor's internal package tests (as well as tests you add to your app's
  packages with the unsupported `Tinytest` framework) are now run with the new
  command `meteor test-packages`.

* `{{#each}}` helper can now iterate over falsey values without throwing an
  exception. [#815](https://github.com/meteor/meteor/issues/815), [#801](https://github.com/meteor/meteor/issues/801)

* `{{#with}}` helper now only includes its block if its argument is not falsey,
  and runs an `{{else}}` block if provided if the argument is falsey. [#770](https://github.com/meteor/meteor/issues/770), [#866](https://github.com/meteor/meteor/issues/866)

* Twitter login now stores `profile_image_url` and `profile_image_url_https`
  attributes in the `user.services.twitter` namespace. [#788](https://github.com/meteor/meteor/issues/788)

* Allow packages to register file extensions with dots in the filename.

* When calling `this.changed` in a publish function, it is no longer an error to
  clear a field which was never set. [#850](https://github.com/meteor/meteor/issues/850)

* Deps API
  * Add `dep.depend()`, deprecate `Deps.depend(dep)` and
    `dep.addDependent()`.
  * If first run of `Deps.autorun` throws an exception, stop it and don't
    rerun.  This prevents a Spark exception when template rendering fails
    ("Can't call 'firstNode' of undefined").
  * If an exception is thrown during `Deps.flush` with no stack, the
    message is logged instead. [#822](https://github.com/meteor/meteor/issues/822)

* When connecting to MongoDB, use the JavaScript BSON parser unless specifically
  requested in `MONGO_URL`; the native BSON parser sometimes segfaults. (Meteor
  only started using the native parser in 0.5.8.)

* Calls to the `update` collection function in untrusted code may only use a
  whitelisted list of modifier operators.

Patches contributed by GitHub users awwx, blackcoat, cmather, estark37,
mquandalle, Primigenus, raix, reustle, and timhaines.


## v0.5.9, 2013-03-14

* Fix regression in 0.5.8 that prevented users from editing their own
  profile. [#809](https://github.com/meteor/meteor/issues/809)

* Fix regression in 0.5.8 where `Meteor.loggingIn()` would not update
  reactively. [#811](https://github.com/meteor/meteor/issues/811)


## v0.5.8, 2013-03-13

* Calls to the `update` and `remove` collection functions in untrusted code may
  no longer use arbitrary selectors. You must specify a single document ID when
  invoking these functions from the client (other than in a method stub).

  You may still use other selectors when calling `update` and `remove` on the
  server and from client method stubs, so you can replace calls that are no
  longer supported (eg, in event handlers) with custom method calls.

  The corresponding `update` and `remove` callbacks passed to `allow` and `deny`
  now take a single document instead of an array.

* Add new `appcache` package. Add this package to your project to speed
  up page load and make hot code reload smoother using the HTML5
  AppCache API. See http://docs.meteor.com/#appcache for details.

* Rewrite reactivity library. `Meteor.deps` is now `Deps` and has a new
  API. `Meteor.autorun` and `Meteor.flush` are now called `Deps.autorun` and
  `Deps.flush` (the old names still work for now). The other names under
  `Meteor.deps` such as `Context` no longer exist. The new API is documented at
  http://docs.meteor.com/#deps

* You can now provide a `transform` option to collections, which is a
  function that documents coming out of that collection are passed
  through. `find`, `findOne`, `allow`, and `deny` now take `transform` options,
  which may override the Collection's `transform`.  Specifying a `transform`
  of `null` causes you to receive the documents unmodified.

* Publish functions may now return an array of cursors to publish. Currently,
  the cursors must all be from different collections. [#716](https://github.com/meteor/meteor/issues/716)

* User documents have id's when `onCreateUser` and `validateNewUser` hooks run.

* Encode and store custom EJSON types in MongoDB.

* Support literate CoffeeScript files with the extension `.litcoffee`. [#766](https://github.com/meteor/meteor/issues/766)

* Add new login service provider for Meetup.com in `accounts-meetup` package.

* If you call `observe` or `observeChanges` on a cursor created with the
  `reactive: false` option, it now only calls initial add callbacks and
  does not continue watching the query. [#771](https://github.com/meteor/meteor/issues/771)

* In an event handler, if the data context is falsey, default it to `{}`
  rather than to the global object. [#777](https://github.com/meteor/meteor/issues/777)

* Allow specifying multiple event handlers for the same selector. [#753](https://github.com/meteor/meteor/issues/753)

* Revert caching header change from 0.5.5. This fixes image flicker on redraw.

* Stop making `Session` available on the server; it's not useful there. [#751](https://github.com/meteor/meteor/issues/751)

* Force URLs in stack traces in browser consoles to be hyperlinks. [#725](https://github.com/meteor/meteor/issues/725)

* Suppress spurious `changed` callbacks with empty `fields` from
  `Cursor.observeChanges`.

* Fix logic bug in template branch matching. [#724](https://github.com/meteor/meteor/issues/724)

* Make `spiderable` user-agent test case insensitive. [#721](https://github.com/meteor/meteor/issues/721)

* Fix several bugs in EJSON type support:
  * Fix `{$type: 5}` selectors for binary values on browsers that do
    not support `Uint8Array`.
  * Fix EJSON equality on falsey values.
  * Fix for returning a scalar EJSON type from a method. [#731](https://github.com/meteor/meteor/issues/731)

* Upgraded dependencies:
  * mongodb driver to version 1.2.13 (from 0.1.11)
  * mime module removed (it was unused)


Patches contributed by GitHub users awwx, cmather, graemian, jagill,
jmhredsox, kevinxucs, krizka, mitar, raix, and rasmuserik.


## v0.5.7, 2013-02-21

* The DDP wire protocol has been redesigned.

  * The handshake message is now versioned. This breaks backwards
    compatibility between sites with `Meteor.connect()`. Older meteor
    apps can not talk to new apps and vice versa. This includes the
    `madewith` package, apps using `madewith` must upgrade.

  * New [EJSON](http://docs.meteor.com/#ejson) package allows you to use
    Dates, Mongo ObjectIDs, and binary data in your collections and
    Session variables.  You can also add your own custom datatypes.

  * Meteor now correctly represents empty documents in Collections.

  * There is an informal specification in `packages/livedata/DDP.md`.


* Breaking API changes

  * Changed the API for `observe`.  Observing with `added`, `changed`
    and `removed` callbacks is now unordered; for ordering information
    use `addedAt`, `changedAt`, `removedAt`, and `movedTo`. Full
    documentation is in the [`observe` docs](http://docs.meteor.com/#observe).
    All callers of `observe` need to be updated.

  * Changed the API for publish functions that do not return a cursor
    (ie functions that call `this.set` and `this.unset`). See the
    [`publish` docs](http://docs.meteor.com/#meteor_publish) for the new
    API.


* New Features

  * Added new [`observeChanges`](http://docs.meteor.com/#observe_changes)
    API for keeping track of the contents of a cursor more efficiently.

  * There is a new reactive function on subscription handles: `ready()`
    returns true when the subscription has received all of its initial
    documents.

  * Added `Session.setDefault(key, value)` so you can easily provide
    initial values for session variables that will not be clobbered on
    hot code push.

  * You can specify that a collection should use MongoDB ObjectIDs as
    its `_id` fields for inserts instead of strings. This allows you to
    use Meteor with existing MongoDB databases that have ObjectID
    `_id`s. If you do this, you must use `EJSON.equals()` for comparing
    equality instead of `===`. See http://docs.meteor.com/#meteor_collection.

  * New [`random` package](http://docs.meteor.com/#random) provides
    several functions for generating random values. The new
    `Random.id()` function is used to provide shorter string IDs for
    MongoDB documents. `Meteor.uuid()` is deprecated.

  * `Meteor.status()` can return the status `failed` if DDP version
    negotiation fails.


* Major Performance Enhancements

  * Rewrote subscription duplication detection logic to use a more
    efficient algorithm. This significantly reduces CPU usage on the
    server during initial page load and when dealing with large amounts
    of data.

  * Reduced unnecessary MongoDB re-polling of live queries. Meteor no
    longer polls for changes on queries that specify `_id` when
    updates for a different specific `_id` are processed. This
    drastically improves performance when dealing with many
    subscriptions and updates to individual objects, such as those
    generated by the `accounts-base` package on the `Meteor.users`
    collection.


* Upgraded UglifyJS2 to version 2.2.5


Patches contributed by GitHub users awwx and michaelglenadams.


## v0.5.6, 2013-02-15

* Fix 0.5.5 regression: Minimongo selectors matching subdocuments under arrays
  did not work correctly.

* Some Bootstrap icons should have appeared white.

Patches contributed by GitHub user benjaminchelli.

## v0.5.5, 2013-02-13

* Deprecate `Meteor.autosubscribe`. `Meteor.subscribe` now works within
  `Meteor.autorun`.

* Allow access to `Meteor.settings.public` on the client. If the JSON
  file you gave to `meteor --settings` includes a field called `public`,
  that field will be available on the client as well as the server.

* `@import` works in `less`. Use the `.lessimport` file extension to
  make a less file that is ignored by preprocessor so as to avoid double
  processing. [#203](https://github.com/meteor/meteor/issues/203)

* Upgrade Fibers to version 1.0.0. The `Fiber` and `Future` symbols are
  no longer exposed globally. To use fibers directly you can use:
   `var Fiber = __meteor_bootstrap__.require('fibers');` and
   `var Future = __meteor_bootstrap__.require('fibers/future');`

* Call version 1.1 of the Twitter API when authenticating with
  OAuth. `accounts-twitter` users have until March 5th, 2013 to
  upgrade before Twitter disables the old API. [#527](https://github.com/meteor/meteor/issues/527)

* Treat Twitter ids as strings, not numbers, as recommended by
  Twitter. [#629](https://github.com/meteor/meteor/issues/629)

* You can now specify the `_id` field of a document passed to `insert`.
  Meteor still auto-generates `_id` if it is not present.

* Expose an `invalidated` flag on `Meteor.deps.Context`.

* Populate user record with additional data from Facebook and Google. [#664](https://github.com/meteor/meteor/issues/664)

* Add Facebook token expiration time to `services.facebook.expiresAt`. [#576](https://github.com/meteor/meteor/issues/576)

* Allow piping a password to `meteor deploy` on `stdin`. [#623](https://github.com/meteor/meteor/issues/623)

* Correctly type cast arguments to handlebars helper. [#617](https://github.com/meteor/meteor/issues/617)

* Fix leaked global `userId` symbol.

* Terminate `phantomjs` properly on error when using the `spiderable`
  package. [#571](https://github.com/meteor/meteor/issues/571)

* Stop serving non-cachable files with caching headers. [#631](https://github.com/meteor/meteor/issues/631)

* Fix race condition if server restarted between page load and initial
  DDP connection. [#653](https://github.com/meteor/meteor/issues/653)

* Resolve issue where login methods sometimes blocked future methods. [#555](https://github.com/meteor/meteor/issues/555)

* Fix `Meteor.http` parsing of JSON responses on Firefox. [#553](https://github.com/meteor/meteor/issues/553)

* Minimongo no longer uses `eval`. [#480](https://github.com/meteor/meteor/issues/480)

* Serve 404 for `/app.manifest`. This allows experimenting with the
  upcoming `appcache` smart package. [#628](https://github.com/meteor/meteor/issues/628)

* Upgraded many dependencies, including:
  * node.js to version 0.8.18
  * jquery-layout to version 1.3.0RC
  * Twitter Bootstrap to version 2.3.0
  * Less to version 1.3.3
  * Uglify to version 2.2.3
  * useragent to version 2.0.1

Patches contributed by GitHub users awwx, bminer, bramp, crunchie84,
danawoodman, dbimmler, Ed-von-Schleck, geoffd123, jperl, kevee,
milesmatthias, Primigenus, raix, timhaines, and xenolf.


## v0.5.4, 2013-01-08

* Fix 0.5.3 regression: `meteor run` could fail on OSX 10.8 if environment
  variables such as `DYLD_LIBRARY_PATH` are set.


## v0.5.3, 2013-01-07

* Add `--settings` argument to `meteor deploy` and `meteor run`. This
  allows you to specify deployment-specific information made available
  to server code in the variable `Meteor.settings`.

* Support unlimited open tabs in a single browser. Work around the
  browser per-hostname connection limit by using randomized hostnames
  for deployed apps. [#131](https://github.com/meteor/meteor/issues/131)

* minimongo improvements:
  * Allow observing cursors with `skip` or `limit`.  [#528](https://github.com/meteor/meteor/issues/528)
  * Allow sorting on `dotted.sub.keys`.  [#533](https://github.com/meteor/meteor/issues/533)
  * Allow querying specific array elements (`foo.1.bar`).
  * `$and`, `$or`, and `$nor` no longer accept empty arrays (for consistency
    with Mongo)

* Re-rendering a template with Spark no longer reverts changes made by
  users to a `preserve`d form element. Instead, the newly rendered value
  is only applied if it is different from the previously rendered value.
  Additionally, `<INPUT>` elements with type other than TEXT can now have
  reactive values (eg, the labels on submit buttons can now be
  reactive).  [#510](https://github.com/meteor/meteor/issues/510) [#514](https://github.com/meteor/meteor/issues/514) [#523](https://github.com/meteor/meteor/issues/523) [#537](https://github.com/meteor/meteor/issues/537) [#558](https://github.com/meteor/meteor/issues/558)

* Support JavaScript RegExp objects in selectors in Collection write
  methods on the client, eg `myCollection.remove({foo: /bar/})`.  [#346](https://github.com/meteor/meteor/issues/346)

* `meteor` command-line improvements:
  * Improve error message when mongod fails to start.
  * The `NODE_OPTIONS` environment variable can be used to pass command-line
    flags to node (eg, `--debug` or `--debug-brk` to enable the debugger).
  * Die with error if an app name is mistakenly passed to `meteor reset`.

* Add support for "offline" access tokens with Google login. [#464](https://github.com/meteor/meteor/issues/464) [#525](https://github.com/meteor/meteor/issues/525)

* Don't remove `serviceData` fields from previous logins when logging in
  with an external service.

* Improve `OAuth1Binding` to allow making authenticated API calls to
  OAuth1 providers (eg Twitter).  [#539](https://github.com/meteor/meteor/issues/539)

* New login providers automatically work with `{{loginButtons}}` without
  needing to edit the `accounts-ui-unstyled` package.  [#572](https://github.com/meteor/meteor/issues/572)

* Use `Content-Type: application/json` by default when sending JSON data
  with `Meteor.http`.

* Improvements to `jsparse`: hex literals, keywords as property names, ES5 line
  continuations, trailing commas in object literals, line numbers in error
  messages, decimal literals starting with `.`, regex character classes with
  slashes.

* Spark improvements:
  * Improve rendering of `<SELECT>` elements on IE.  [#496](https://github.com/meteor/meteor/issues/496)
  * Don't lose nested data contexts in IE9/10 after two seconds.  [#458](https://github.com/meteor/meteor/issues/458)
  * Don't print a stack trace if DOM nodes are manually removed
    from the document without calling `Spark.finalize`.  [#392](https://github.com/meteor/meteor/issues/392)

* Always use the `autoReconnect` flag when connecting to Mongo.  [#425](https://github.com/meteor/meteor/issues/425)

* Fix server-side `observe` with no `added` callback.  [#589](https://github.com/meteor/meteor/issues/589)

* Fix re-sending method calls on reconnect.  [#538](https://github.com/meteor/meteor/issues/538)

* Remove deprecated `/sockjs` URL support from `Meteor.connect`.

* Avoid losing a few bits of randomness in UUID v4 creation.  [#519](https://github.com/meteor/meteor/issues/519)

* Update clean-css package from 0.8.2 to 0.8.3, fixing minification of `0%`
  values in `hsl` colors.  [#515](https://github.com/meteor/meteor/issues/515)

Patches contributed by GitHub users Ed-von-Schleck, egtann, jwulf, lvbreda,
martin-naumann, meawoppl, nwmartin, timhaines, and zealoushacker.


## v0.5.2, 2012-11-27

* Fix 0.5.1 regression: Cursor `observe` works during server startup.  [#507](https://github.com/meteor/meteor/issues/507)

## v0.5.1, 2012-11-20

* Speed up server-side subscription handling by avoiding redundant work
  when the same Mongo query is observed multiple times concurrently (eg,
  by multiple users subscribing to the same subscription), and by using
  a simpler "unordered" algorithm.

* Meteor now waits to invoke method callbacks until all the data written by the
  method is available in the local cache. This way, method callbacks can see the
  full effects of their writes. This includes the callbacks passed to
  `Meteor.call` and `Meteor.apply`, as well as to the `Meteor.Collection`
  `insert`/`update`/`remove` methods.

  If you want to process the method's result as soon as it arrives from the
  server, even if the method's writes are not available yet, you can now specify
  an `onResultReceived` callback to `Meteor.apply`.

* Rework latency compensation to show server data changes sooner. Previously, as
  long as any method calls were in progress, Meteor would buffer all data
  changes sent from the server until all methods finished. Meteor now only
  buffers writes to documents written by client stubs, and applies the writes as
  soon as all methods that wrote that document have finished.

* `Meteor.userLoaded()` and `{{currentUserLoaded}}` have been removed.
  Previously, during the login process on the client, `Meteor.userId()` could be
  set but the document at `Meteor.user()` could be incomplete. Meteor provided
  the function `Meteor.userLoaded()` to differentiate between these states. Now,
  this in-between state does not occur: when a user logs in, `Meteor.userId()`
  only is set once `Meteor.user()` is fully loaded.

* New reactive function `Meteor.loggingIn()` and template helper
  `{{loggingIn}}`; they are true whenever some login method is in progress.
  `accounts-ui` now uses this to show an animation during login.

* The `sass` CSS preprocessor package has been removed. It was based on an
  unmaintained NPM module which did not implement recent versions of the Sass
  language and had no error handling.  Consider using the `less` or `stylus`
  packages instead.  [#143](https://github.com/meteor/meteor/issues/143)

* `Meteor.setPassword` is now called `Accounts.setPassword`, matching the
  documentation and original intention.  [#454](https://github.com/meteor/meteor/issues/454)

* Passing the `wait` option to `Meteor.apply` now waits for all in-progress
  method calls to finish before sending the method, instead of only guaranteeing
  that its callback occurs after the callbacks of in-progress methods.

* New function `Accounts.callLoginMethod` which should be used to call custom
  login handlers (such as those registered with
  `Accounts.registerLoginHandler`).

* The callbacks for `Meteor.loginWithToken` and `Accounts.createUser` now match
  the other login callbacks: they are called with error on error or with no
  arguments on success.

* Fix bug where method calls could be dropped during a brief disconnection. [#339](https://github.com/meteor/meteor/issues/339)

* Prevent running the `meteor` command-line tool and server on unsupported Node
  versions.

* Fix Minimongo query bug with nested objects.  [#455](https://github.com/meteor/meteor/issues/455)

* In `accounts-ui`, stop page layout from changing during login.

* Use `path.join` instead of `/` in paths (helpful for the unofficial Windows
  port) [#303](https://github.com/meteor/meteor/issues/303)

* The `spiderable` package serves pages to
  [`facebookexternalhit`](https://www.facebook.com/externalhit_uatext.php) [#411](https://github.com/meteor/meteor/issues/411)

* Fix error on Firefox with DOM Storage disabled.

* Avoid invalidating listeners if setUserId is called with current value.

* Upgrade many dependencies, including:
  * MongoDB 2.2.1 (from 2.2.0)
  * underscore 1.4.2 (from 1.3.3)
  * bootstrap 2.2.1 (from 2.1.1)
  * jQuery 1.8.2 (from 1.7.2)
  * less 1.3.1 (from 1.3.0)
  * stylus 0.30.1 (from 0.29.0)
  * coffee-script 1.4.0 (from 1.3.3)

Patches contributed by GitHub users ayal, dandv, possibilities, TomWij,
tmeasday, and workmad3.

## v0.5.0, 2012-10-17

* This release introduces Meteor Accounts, a full-featured auth system that supports
  - fine-grained user-based control over database reads and writes
  - federated login with any OAuth provider (with built-in support for
    Facebook, GitHub, Google, Twitter, and Weibo)
  - secure password login
  - email validation and password recovery
  - an optional set of UI widgets implementing standard login/signup/password
    change/logout flows

  When you upgrade to Meteor 0.5.0, existing apps will lose the ability to write
  to the database from the client. To restore this, either:
  - configure each of your collections with
    [`collection.allow`](http://docs.meteor.com/#allow) and
    [`collection.deny`](http://docs.meteor.com/#deny) calls to specify which
    users can perform which write operations, or
  - add the `insecure` smart package (which is included in new apps by default)
    to restore the old behavior where anyone can write to any collection which
    has not been configured with `allow` or `deny`

  For more information on Meteor Accounts, see
  http://docs.meteor.com/#dataandsecurity and
  http://docs.meteor.com/#accounts_api

* The new function `Meteor.autorun` allows you run any code in a reactive
  context. See http://docs.meteor.com/#meteor_autorun

* Arrays and objects can now be stored in the `Session`; mutating the value you
  retrieve with `Session.get` does not affect the value in the session.

* On the client, `Meteor.apply` takes a new `wait` option, which ensures that no
  further method calls are sent to the server until this method is finished; it
  is used for login and logout methods in order to keep the user ID
  well-defined. You can also specifiy an `onReconnect` handler which is run when
  re-establishing a connection; Meteor Accounts uses this to log back in on
  reconnect.

* Meteor now provides a compatible replacement for the DOM `localStorage`
  facility that works in IE7, in the `localstorage-polyfill` smart package.

* Meteor now packages the D3 library for manipulating documents based on data in
  a smart package called `d3`.

* `Meteor.Collection` now takes its optional `manager` argument (used to
  associate a collection with a server you've connected to with
  `Meteor.connect`) as a named option. (The old call syntax continues to work
  for now.)

* Fix a bug where trying to immediately resubscribe to a record set after
  unsubscribing could fail silently.

* Better error handling for failed Mongo writes from inside methods; previously,
  errors here could cause clients to stop processing data from the server.


Patches contributed by GitHub users bradens, dandv, dybskiy, possibilities,
zhangcheng, and 75lb.


## v0.4.2, 2012-10-02

* Fix connection failure on iOS6. SockJS 0.3.3 includes this fix.

* The new `preserve-inputs` package, included by default in new Meteor apps,
  restores the pre-v0.4.0 behavior of "preserving" all form input elements by ID
  and name during re-rendering; users who want more precise control over
  preservation can still use the APIs added in v0.4.0.

* A few changes to the `Meteor.absoluteUrl` function:
  - Added a `replaceLocalhost` option.
  - The `ROOT_URL` environment variable is respected by `meteor run`.
  - It is now included in all apps via the `meteor` package. Apps that
    explicitly added the now-deprecated `absolute-url` smart package will log a
    deprecation warning.

* Upgrade Node from 0.8.8 to 0.8.11.

* If a Handlebars helper function `foo` returns null, you can now run do
  `{{foo.bar}}` without error, just like when `foo` is a non-existent property.

* If you pass a non-scalar object to `Session.set`, an error will now be thrown
  (matching the behavior of `Session.equals`). [#215](https://github.com/meteor/meteor/issues/215)

* HTML pages are now served with a `charset=utf-8` Content-Type header. [#264](https://github.com/meteor/meteor/issues/264)

* The contents of `<select>` tags can now be reactive even in IE 7 and 8.

* The `meteor` tool no longer gets confused if a parent directory of your
  project is named `public`. [#352](https://github.com/meteor/meteor/issues/352)

* Fix a race condition in the `spiderable` package which could include garbage
  in the spidered page.

* The REPL run by `admin/node.sh` no longer crashes Emacs M-x shell on exit.

* Refactor internal `reload` API.

* New internal `jsparse` smart package. Not yet exposed publicly.


Patch contributed by GitHub user yanivoliver.


## v0.4.1, 2012-09-24

* New `email` smart package, with [`Email.send`](http://docs.meteor.com/#email)
  API.

* Upgrade Node from 0.6.17 to 0.8.8, as well as many Node modules in the dev
  bundle; those that are user-exposed are:
  * coffee-script: 1.3.3 (from 1.3.1)
  * stylus: 0.29.0 (from 0.28.1)
  * nib: 0.8.2 (from 0.7.0)

* All publicly documented APIs now use `camelCase` rather than
  `under_scores`. The old spellings continue to work for now. New names are:
  - `Meteor.isClient`/`isServer`
  - `this.isSimulation` inside a method invocation
  - `Meteor.deps.Context.onInvalidate`
  - `Meteor.status().retryCount`/`retryTime`

* Spark improvements
  * Optimize selector matching for event maps.
  * Fix `Spark._currentRenderer` behavior in timer callbacks.
  * Fix bug caused by interaction between `Template.foo.preserve` and
    `{{#constant}}`. [#323](https://github.com/meteor/meteor/issues/323)
  * Allow `{{#each}}` over a collection of objects without `_id`. [#281](https://github.com/meteor/meteor/issues/281)
  * Spark now supports Firefox 3.6.
  * Added a script to build a standalone spark.js that does not depend on
    Meteor (it depends on jQuery or Sizzle if you need IE7 support,
    and otherwise is fully standalone).

* Database writes from within `Meteor.setTimeout`/`setInterval`/`defer` will be
  batched with other writes from the current method invocation if they start
  before the method completes.

* Make `Meteor.Cursor.forEach` fully synchronous even if the user's callback
  yields. [#321](https://github.com/meteor/meteor/issues/321).

* Recover from exceptions thrown in `Meteor.publish` handlers.

* Upgrade bootstrap to version 2.1.1. [#336](https://github.com/meteor/meteor/issues/336), [#337](https://github.com/meteor/meteor/issues/337), [#288](https://github.com/meteor/meteor/issues/288), [#293](https://github.com/meteor/meteor/issues/293)

* Change the implementation of the `meteor deploy` password prompt to not crash
  Emacs M-x shell.

* Optimize `LocalCollection.remove(id)` to be O(1) rather than O(n).

* Optimize client-side database performance when receiving updated data from the
  server outside of method calls.

* Better error reporting when a package in `.meteor/packages` does not exist.

* Better error reporting for coffeescript. [#331](https://github.com/meteor/meteor/issues/331)

* Better error handling in `Handlebars.Exception`.


Patches contributed by GitHub users fivethirty, tmeasday, and xenolf.


## v0.4.0, 2012-08-30

* Merge Spark, a new live page update engine
  * Breaking API changes
     * Input elements no longer preserved based on `id` and `name`
       attributes. Use [`preserve`](http://docs.meteor.com/#template_preserve)
       instead.
     * All `Meteor.ui` functions removed. Use `Meteor.render`,
       `Meteor.renderList`, and
       [Spark](https://github.com/meteor/meteor/wiki/Spark) functions instead.
     * New template functions (eg. `created`, `rendered`, etc) may collide with
       existing helpers. Use `Template.foo.helpers()` to avoid conflicts.
     * New syntax for declaring event maps. Use
       `Template.foo.events({...})`. For backwards compatibility, both syntaxes
       are allowed for now.
  * New Template features
     * Allow embedding non-Meteor widgets (eg. Google Maps) using
       [`{{#constant}}`](http://docs.meteor.com/#constant)
     * Callbacks when templates are rendered. See
       http://docs.meteor.com/#template_rendered
     * Explicit control of which nodes are preserved during re-rendering. See
       http://docs.meteor.com/#template_preserve
     * Easily find nodes within a template in event handlers and callbacks. See
       http://docs.meteor.com/#template_find
     * Allow parts of a template to be independently reactive with the
       [`{{#isolate}}`](http://docs.meteor.com/#isolate) block helper.

* Use PACKAGE_DIRS environment variable to override package location. [#227](https://github.com/meteor/meteor/issues/227)

* Add `absolute-url` package to construct URLs pointing to the application.

* Allow modifying documents returned by `observe` callbacks. [#209](https://github.com/meteor/meteor/issues/209)

* Fix periodic crash after client disconnect. [#212](https://github.com/meteor/meteor/issues/212)

* Fix minimingo crash on dotted queries with undefined keys. [#126](https://github.com/meteor/meteor/issues/126)


## v0.3.9, 2012-08-07

* Add `spiderable` package to allow web crawlers to index Meteor apps.

* `meteor deploy` uses SSL to protect application deployment.

* Fix `stopImmediatePropagation()`. [#205](https://github.com/meteor/meteor/issues/205)


## v0.3.8, 2012-07-12

* HTTPS support
  * Add `force-ssl` package to require site to load over HTTPS.
  * Use HTTPS for install script and `meteor update`.
  * Allow runtime configuration of default DDP endpoint.

* Handlebars improvements
  * Implement dotted path traversal for helpers and methods.
  * Allow functions in helper arguments.
  * Change helper nesting rules to allow functions as arguments.
  * Fix `{{this.foo}}` to never invoke helper `foo`.
  * Make event handler `this` reflect the node that matched the selector instead
    of the event target node.
  * Fix keyword arguments to helpers.

* Add `nib` support to stylus package. [#175](https://github.com/meteor/meteor/issues/175)

* Upgrade bootstrap to version 2.0.4. [#173](https://github.com/meteor/meteor/issues/173)

* Print changelog after `meteor update`.

* Fix mouseenter and mouseleave events. [#224](https://github.com/meteor/meteor/issues/224)

* Fix issue with spurious heartbeat failures on busy connections.

* Fix exception in minimongo when matching non-arrays using `$all`. [#183](https://github.com/meteor/meteor/issues/183)

* Fix serving an empty file when no cacheable assets exist. [#179](https://github.com/meteor/meteor/issues/179)


## v0.3.7, 2012-06-06

* Better parsing of `.html` template files
  * Allow HTML comments (`<!-- -->`) at top level
  * Allow whitespace anywhere in open/close tag
  * Provide names and line numbers on error
  * More helpful error messages

* Form control improvements
  * Fix reactive radio buttons in Internet Explorer.
  * Fix reactive textareas to update consistently across browsers, matching text
    field behavior.

* `http` package bug fixes:
  * Send correct Content-Type when POSTing `params` from the server. [#172](https://github.com/meteor/meteor/issues/172)
  * Correctly detect JSON response Content-Type when a charset is present.

* Support `Handlebars.SafeString`. [#160](https://github.com/meteor/meteor/issues/160)

* Fix intermittent "Cursor is closed" mongo error.

* Fix "Cannot read property 'nextSibling' of null" error in certain nested
  templates. [#142](https://github.com/meteor/meteor/issues/142)

* Add heartbeat timer on the client to notice when the server silently goes
  away.


## v0.3.6, 2012-05-16

* Rewrite event handling. `this` in event handlers now refers to the data
  context of the element that generated the event, *not* the top-level data
  context of the template where the event is declared.

* Add /websocket endpoint for raw websockets. Pass websockets through
  development mode proxy.

* Simplified API for Meteor.connect, which now receives a URL to a Meteor app
  rather than to a sockjs endpoint.

* Fix livedata to support subscriptions with overlapping documents.

* Update node.js to 0.6.17 to fix potential security issue.


## v0.3.5, 2012-04-28

* Fix 0.3.4 regression: Call event map handlers on bubbled events. [#107](https://github.com/meteor/meteor/issues/107)


## v0.3.4, 2012-04-27

* Add Twitter `bootstrap` package. [#84](https://github.com/meteor/meteor/issues/84)

* Add packages for `sass` and `stylus` CSS pre-processors. [#40](https://github.com/meteor/meteor/issues/40), [#50](https://github.com/meteor/meteor/issues/50)

* Bind events correctly on top level elements in a template.

* Fix dotted path selectors in minimongo. [#88](https://github.com/meteor/meteor/issues/88)

* Make `backbone` package also run on the server.

* Add `bare` option to coffee-script compilation so variables can be shared
  between multiple coffee-script file. [#85](https://github.com/meteor/meteor/issues/85)

* Upgrade many dependency versions. User visible highlights:
 * node.js 0.6.15
 * coffee-script 1.3.1
 * less 1.3.0
 * sockjs 0.3.1
 * underscore 1.3.3
 * backbone 0.9.2

* Several documentation fixes and test coverage improvements.


## v0.3.3, 2012-04-20

* Add `http` package for making HTTP requests to remote servers.

* Add `madewith` package to put a live-updating Made with Meteor badge on apps.

* Reduce size of mongo database on disk (--smallfiles).

* Prevent unnecessary hot-code pushes on deployed apps during server migration.

* Fix issue with spaces in directory names. [#39](https://github.com/meteor/meteor/issues/39)

* Workaround browser caching issues in development mode by using query
  parameters on all JavaScript and CSS requests.

* Many documentation and test fixups.


## v0.3.2, 2012-04-10

* Initial public launch<|MERGE_RESOLUTION|>--- conflicted
+++ resolved
@@ -10,14 +10,10 @@
 
 ### Changes
 
-<<<<<<< HEAD
-## v1.12, 2020-12-04
-=======
 * `meteor-babel@7.10.6`
   - Allows to disable sourceMap generation [#36](https://github.com/meteor/babel/pull/36)
 
-## v1.12, 2020-04-12
->>>>>>> de4fb16a
+## v1.12, 2020-12-04
 
 ### Breaking changes
 
@@ -49,13 +45,8 @@
   - adds new options for `meteor list` command (TODO pending link to updated doc). [#11165](https://github.com/meteor/meteor/pull/11165)
   - supports Cordova add plugin command working again with plugin id or plugin name in the git URL as it was before Meteor 1.11. [#11202](https://github.com/meteor/meteor/pull/11202)
   - avoids MiTM by downloading through https. [#11188](https://github.com/meteor/meteor/pull/11188)
-<<<<<<< HEAD
-
-* `meteor-babel@7.10.7`
-=======
   
 * `meteor-babel@7.10.5`
->>>>>>> de4fb16a
   - updates TypeScript to 4.1.2 and enables decorators and metadata reflection. [#11225](https://github.com/meteor/meteor/pull/11225) and [#11255](https://github.com/meteor/meteor/pull/11255)
 
 * `minimongo@1.6.1`
