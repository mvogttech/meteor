--- conflicted
+++ resolved
@@ -65,16 +65,14 @@
   npm package contains any `.node` files. Discussion
   [here](https://github.com/meteor/meteor/issues/8225#issuecomment-275044900).
 
-<<<<<<< HEAD
 * The `meteor create` command now runs `meteor npm install` automatically
   to install dependencies specified in the default `package.json` file.
   [#8108](https://github.com/meteor/meteor/pull/8108)
-=======
+
 ## v1.4.2.7, 2017-02-13
 
 * The `npm` npm package has been *downgraded* from version 4.1.2 back to
   version 3.10.9, reverting the upgrade in Meteor 1.4.2.4.
->>>>>>> 888c6359
 
 ## v1.4.2.6, 2017-02-08
 
