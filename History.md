## v.NEXT

* Applications may now specify client and server entry point modules in a
  newly-supported `"meteor"` section of `package.json`:
  ```js
  "meteor": {
    "mainModule": {
      "client": "client/main.js",
      "server": "server/main.js"
    }
  }
  ```
  When specified, these entry points override Meteor's default module
  loading semantics, rendering `imports` directories unnecessary. If
  `mainModule` is left unspecified for either client or server, the
  default rules will apply for that architecture, as before. To disable
  eager loading of modules on a given architecture, simply provide a
  `mainModule` value of `false`:
  ```js
  "meteor": {
    "mainModule": {
      "client": false,
      "server": "server/main.js"
    }
  }
  ```
  [Feature #135](https://github.com/meteor/meteor-feature-requests/issues/135)
  [PR #9690](https://github.com/meteor/meteor/pull/9690)

* In addition to `meteor.mainModule`, the `"meteor"` section of
  `package.json` may also specify `meteor.testModule` to control which
  test modules are loaded by `meteor test` or `meteor test --full-app`:
  ```js
  "meteor": {
    "mainModule": {...},
    "testModule": "tests.js"
  }
  ```
  If your client and server test files are different, you can expand the
  `testModule` configuration using the same syntax as `mainModule`:
  ```js
  "meteor": {
    "testModule": {
      "client": "client/tests.js",
      "server": "server/tests.js"
    }
  }
  ```
  The same test module will be loaded whether or not you use the
  `--full-app` option. Any tests that need to detect `--full-app` should
  check `Meteor.isAppTest`. The module(s) specified by `meteor.testModule`
  can import other test modules at runtime, so you can still distribute
  test files across your codebase; just make sure you import the ones you
  want to run. [PR #9714](https://github.com/meteor/meteor/pull/9714)

* The `reify` npm package has been updated to version 0.14.2.

* The `meteor-babel` npm package has been updated to version
  7.0.0-beta.42, which may require updating any custom Babel plugins
  you've enabled in a `.babelrc` file.

* The `optimism` npm package has been updated to version 0.4.0.

* The `minifier-js` package has been updated to use `uglify-es` 3.3.10.

* Individual Meteor `self-test`'s can now be skipped by adjusting their
  `define` call to be prefixed by `skip`. For example,
  `selftest.skip.define('some test', ...` will skip running "some test".
  [PR #9579](https://github.com/meteor/meteor/pull/9579)

* Mongo has been upgraded to version 3.6.3 for 64-bit OS', and 3.2.19 for
  32-bit OS'.
  [PR #9632](https://github.com/meteor/meteor/pull/9632)

  **NOTE:** After upgrading an application to use Mongo 3.6.2, it has been
  observed ([#9591](https://github.com/meteor/meteor/issues/9591))
  that attempting to run that application with an older version of
  Meteor (via `meteor --release X`), that uses an older version of Mongo, can
  prevent the application from starting. This can be fixed by either
  running `meteor reset`, or by repairing the Mongo database. To repair the
  database, find the `mongod` binary on your system that lines up with the
  Meteor release you're jumping back to, and run
  `mongodb --dbpath your-apps-db --repair`. For example:

  ```
  /my-home/.meteor/packages/meteor-tool/1.6.0_1/mt-os.osx.x86_64/dev_bundle/mongodb/bin/mongod --dbpath /my-app/.meteor/local/db --repair
  ```

  [PR #9632](https://github.com/meteor/meteor/pull/9632)

* The `@babel/plugin-proposal-class-properties` plugin provided by
  `meteor-babel` now runs with the `loose:true` option, as required by
  other (optional) plugins like `@babel/plugin-proposal-decorators`.
  [Issue #9628](https://github.com/meteor/meteor/issues/9628)
  
* The `underscore` package has been removed as a dependency from `meteor-base`.
  This opens up the possibility of removing 14.4 kb from production bundles.
  Since this would be a breaking change for any apps that may have been 
  using `_` without having any packages that depend on `underscore` 
  besides `meteor-base`, we have added an upgrader that will automatically 
  add `underscore` to the `.meteor/packages` file of any project which 
  lists `meteor-base`, but not `underscore`. Apps which do not require this 
  package can safely remove it using `meteor remove underscore`.
  [PR #9596](https://github.com/meteor/meteor/pull/9596)

* Meteor's `promise` package has been updated to support
  [`Promise.prototype.finally`](https://github.com/tc39/proposal-promise-finally).
  [Issue 9639](https://github.com/meteor/meteor/issues/9639)
  [PR #9663](https://github.com/meteor/meteor/pull/9663)

* Assets made available via symlinks in the `public` and `private` directories
  of an application are now copied into Meteor application bundles when
  using `meteor build`. This means npm package assets that need to be made
  available publicly can now be symlinked from their `node_modules` location,
  in the `public` directory, and remain available in production bundles.
  [Issue #7013](https://github.com/meteor/meteor/issues/7013)
  [PR #9666](https://github.com/meteor/meteor/pull/9666)

* The `facts` package has been split into `facts-base` and `facts-ui`. The
  original `facts` package has been deprecated.
  [PR #9629](https://github.com/meteor/meteor/pull/9629)

* If the new pseudo tag `<meteor-bundled-css />` is used anywhere in the
  `<head />` of an app, it will be replaced by the `link` to Meteor's bundled
  CSS. If the new tag isn't used, the bundle will be placed at the top of
  the `<head />` section as before (for backwards compatibility).
  [Feature #24](https://github.com/meteor/meteor-feature-requests/issues/24)
  [PR #9657](https://github.com/meteor/meteor/pull/9657)

<<<<<<< HEAD
* The `meteor create` command now supports a `--minimal` option, which
  creates an empty app (like `--bare`) with as few Meteor packages as
  possible, to minimize client-side application size.
=======
* Mongo has been upgraded to version 3.6.2 for 64-bit OS', and 3.2.18 for
  32-bit OS'.
  [PR #9632](https://github.com/meteor/meteor/pull/9632)
>>>>>>> b7ea6178

## v1.6.1, 2018-01-19

* Node has been updated to version
  [8.9.4](https://nodejs.org/en/blog/release/v8.9.4/).

* The `meteor-babel` npm package (along with its Babel-related
  dependencies) has been updated to version 7.0.0-beta.38, a major
  update from Babel 6. Thanks to the strong abstraction of the
  `meteor-babel` package, the most noticeable consequence of the Babel 7
  upgrade is that the `babel-runtime` npm package has been replaced by
  `@babel/runtime`, which can be installed by running
  ```js
  meteor npm install @babel/runtime
  ```
  in your application directory. There's a good chance that the old
  `babel-runtime` package can be removed from your `package.json`
  dependencies, though there's no harm in leaving it there. Please see
  [this blog post](https://babeljs.io/blog/2017/09/12/planning-for-7.0)
  for general information about updating to Babel 7 (note especially any
  changes to plugins you've been using in any `.babelrc` files).
  [PR #9440](https://github.com/meteor/meteor/pull/9440)

* Because `babel-compiler@7.0.0` is a major version bump for a core
  package, any package that explicitly depends on `babel-compiler` with
  `api.use` or `api.imply` will need to be updated and republished in
  order to remain compatible with Meteor 1.6.1. One notable example is the
  `practicalmeteor:mocha` package. If you have been using this test-driver
  package, we strongly recommend switching to `meteortesting:mocha`
  instead. If you are the author of a package that depends on
  `babel-compiler`, we recommend publishing your updated version using a
  new major or minor version, so that you can continue releasing patch
  updates compatible with older versions of Meteor, if necessary.

* The `server-render` package now supports passing a `Stream` object to
  `ServerSink` methods that previously expected a string, which enables
  [streaming server-side rendering with React
  16](https://hackernoon.com/whats-new-with-server-side-rendering-in-react-16-9b0d78585d67):
  ```js
  import React from "react";
  import { renderToNodeStream } from "react-dom/server";
  import { onPageLoad } from "meteor/server-render";
  import App from "/imports/Server.js";

  onPageLoad(sink => {
    sink.renderIntoElementById("app", renderToNodeStream(
      <App location={sink.request.url} />
    ));
  });
  ```
  [PR #9343](https://github.com/meteor/meteor/pull/9343)

* The [`cordova-lib`](https://github.com/apache/cordova-cli) package has
  been updated to version 7.1.0,
  [`cordova-android`](https://github.com/apache/cordova-android/) has been
  updated to version 6.4.0 (plus one additional
  [commit](https://github.com/meteor/cordova-android/commit/317db7df0f7a054444197bc6d28453cf4ab23280)),
  and [`cordova-ios`](https://github.com/apache/cordova-ios/) has been
  updated to version 4.5.4. The cordova plugins `cordova-plugin-console`,
  `cordova-plugin-device-motion`, and `cordova-plugin-device-orientation`
  have been [deprecated](https://cordova.apache.org/news/2017/09/22/plugins-release.html)
  and will likely be removed in a future Meteor release.
  [Feature Request #196](https://github.com/meteor/meteor-feature-requests/issues/196)
  [PR #9213](https://github.com/meteor/meteor/pull/9213)
  [Issue #9447](https://github.com/meteor/meteor/issues/9447)
  [PR #9448](https://github.com/meteor/meteor/pull/9448)

* The previously-served `/manifest.json` application metadata file is now
  served from `/__browser/manifest.json` for web browsers, to avoid
  confusion with other kinds of `manifest.json` files. Cordova clients
  will continue to load the manifest file from `/__cordova/manifest.json`,
  as before. [Issue #6674](https://github.com/meteor/meteor/issues/6674)
  [PR #9424](https://github.com/meteor/meteor/pull/9424)

* The bundled version of MongoDB used by `meteor run` in development
  on 64-bit architectures has been updated to 3.4.10. 32-bit architectures
  will continue to use MongoDB 3.2.x versions since MongoDB is no longer
  producing 32-bit versions of MongoDB for newer release tracks.
  [PR #9396](https://github.com/meteor/meteor/pull/9396)

* Meteor's internal `minifier-css` package has been updated to use `postcss`
  for CSS parsing and minifying, instead of the abandoned `css-parse` and
  `css-stringify` packages. Changes made to the `CssTools` API exposed by the
  `minifier-css` package are mostly backwards compatible (the
  `standard-minifier-css` package that uses it didn't have to change for
  example), but now that we're using `postcss` the AST accepted and returned
  from certain functions is different. This could impact developers who are
  tying into Meteor's internal `minifier-css` package directly. The AST based
  function changes are:

  * `CssTools.parseCss` now returns a PostCSS
    [`Root`](http://api.postcss.org/Root.html) object.    
  * `CssTools.stringifyCss` expects a PostCSS `Root` object as its first
    parameter.    
  * `CssTools.mergeCssAsts` expects an array of PostCSS `Root` objects as its
    first parameter.    
  * `CssTools.rewriteCssUrls` expects a PostCSS `Root` object as its first
    parameter.

  [PR #9263](https://github.com/meteor/meteor/pull/9263)

* The `_` variable will once again remain bound to `underscore` (if
  installed) in `meteor shell`, fixing a regression introduced by Node 8.
  [PR #9406](https://github.com/meteor/meteor/pull/9406)

* Dynamically `import()`ed modules will now be fetched from the
  application server using an HTTP POST request, rather than a WebSocket
  message. This strategy has all the benefits of the previous strategy,
  except that it does not require establishing a WebSocket connection
  before fetching dynamic modules, in exchange for slightly higher latency
  per request. [PR #9384](https://github.com/meteor/meteor/pull/9384)

* To reduce the total number of HTTP requests for dynamic modules, rapid
  sequences of `import()` calls within the same tick of the event loop
  will now be automatically batched into a single HTTP request. In other
  words, the following code will result in only one HTTP request:
  ```js
  const [
    React,
    ReactDOM
  ] = await Promise.all([
    import("react"),
    import("react-dom")
  ]);
  ```

* Thanks to a feature request and pull request from
  [@CaptainN](https://github.com/CaptainN), all available dynamic modules
  will be automatically prefetched after page load and permanently cached
  in IndexedDB when the `appcache` package is in use, ensuring that
  dynamic `import()` will work for offline apps. Although the HTML5
  Application Cache was deliberately *not* used for this prefetching, the
  new behavior matches the spirit/intention of the `appcache` package.
  [Feature Request #236](https://github.com/meteor/meteor-feature-requests/issues/236)
  [PR #9482](https://github.com/meteor/meteor/pull/9482)
  [PR #9434](https://github.com/meteor/meteor/pull/9434)

* The `es5-shim` library is no longer included in the initial JavaScript
  bundle, but is instead injected using a `<script>` tag in older browsers
  that may be missing full support for ECMAScript 5. For the vast majority
  of modern browsers that do not need `es5-shim`, this change will reduce
  the bundle size by about 10KB (minified, pre-gzip). For testing
  purposes, the `<script>` tag injection can be triggered in any browser
  by appending `?force_es5_shim=1` to the application URL.
  [PR #9360](https://github.com/meteor/meteor/pull/9360)

* The `Tinytest.addAsync` API now accepts test functions that return
  `Promise` objects, making the `onComplete` callback unnecessary:
  ```js
  Tinytest.addAsync("some async stuff", async function (test) {
    test.equal(shouldReturnFoo(), "foo");
    const bar = await shouldReturnBarAsync();
    test.equal(bar, "bar");
  });
  ```
  [PR #9409](https://github.com/meteor/meteor/pull/9409)

* Line number comments are no longer added to bundled JavaScript files on
  the client or the server. Several years ago, before all major browsers
  supported source maps, we felt it was important to provide line number
  information in generated files using end-of-line comments like
  ```js
  some.code(1234); // 123
  more.code(5, 6); // 124
  ```
  Adding all these comments was always slower than leaving the code
  unmodified, but recently the comments have begun interacting badly with
  certain newer ECMAScript syntax, such as multi-line template strings.
  Since source maps are well supported in most browsers that developers
  are likely to be using for development, and the line number comments are
  now causing substantive problems beyond the performance cost, we
  concluded it was time to stop using them.
  [PR #9323](https://github.com/meteor/meteor/pull/9323)
  [Issue #9160](https://github.com/meteor/meteor/issues/9160)

* Since Meteor 1.3, Meteor has supported string-valued `"browser"` fields
  in `package.json` files, to enable alternate entry points for packages
  in client JavaScript bundles. In Meteor 1.6.1, we are expanding support
  to include object-valued `"browser"` fields, according to this
  unofficial and woefully incomplete (but widely-implemented) "[spec
  document](https://github.com/defunctzombie/package-browser-field-spec)."
  We are only supporting the "relative style" of browser replacements,
  however, and not the "package style" (as detailed in this
  [comment](https://github.com/meteor/meteor/issues/6890#issuecomment-339817703)),
  because supporting the package style would have imposed an unacceptable
  runtime cost on all imports (not just those overridden by a `"browser"`
  field).
  [PR #9311](https://github.com/meteor/meteor/pull/9311)
  [Issue #6890](https://github.com/meteor/meteor/issues/6890)

* The `Boilerplate#toHTML` method from the `boilerplate-generator` package
  has been deprecated in favor of `toHTMLAsync` (which returns a `Promise`
  that resolves to a string of HTML) or `toHTMLStream` (which returns a
  `Stream` of HTML). Although direct usage of `toHTML` is unlikely, please
  update any code that calls this method if you see deprecation warnings
  in development. [Issue #9521](https://github.com/meteor/meteor/issues/9521).

* The `npm` package has been upgraded to version 5.6.0, and our fork of
  its `pacote` dependency has been rebased against version 7.0.2.

* The `reify` npm package has been updated to version 0.13.7.

* The `minifier-js` package has been updated to use `uglify-es` 3.2.2.

* The `request` npm package used by both the `http` package and the
  `meteor` command-line tool has been upgraded to version 2.83.0.

* The `kexec` npm package has been updated to version 3.0.0.

* The `moment` npm package has been updated to version 2.20.1.

* The `rimraf` npm package has been updated to version 2.6.2.

* The `glob` npm package has been updated to version 7.1.2.

* The `ignore` npm package has been updated to version 3.3.7.

* The `escope` npm package has been updated to version 3.6.0.

* The `split2` npm package has been updated to version 2.2.0.

* The `multipipe` npm package has been updated to version 2.0.1.

* The `pathwatcher` npm package has been updated to version 7.1.1.

* The `lru-cache` npm package has been updated to version 4.1.1.

* The deprecated `Meteor.http` object has been removed. If your
  application is still using `Meteor.http`, you should now use `HTTP`
  instead:
  ```js
  import { HTTP } from "meteor/http";
  HTTP.call("GET", url, ...);
  ```

* The deprecated `Meteor.uuid` function has been removed. If your
  application is still using `Meteor.uuid`, you should run
  ```sh
  meteor npm install uuid
  ```
  to install the widely used [`uuid`](https://www.npmjs.com/package/uuid)
  package from npm. Example usage:
  ```js
  import uuid from "uuid";
  console.log(uuid());
  ```

* The log-suppressing flags on errors in `ddp-client` and `ddp-server` have been
  changed from `expected` to `_expectedByTest` in order to avoid inadvertently
  silencing errors in production.
  [Issue #6912](https://github.com/meteor/meteor/issues/6912)
  [PR #9515](https://github.com/meteor/meteor/pull/9515)

* Provide basic support for [iPhone X](https://developer.apple.com/ios/update-apps-for-iphone-x/)
  status bar and launch screens, which includes updates to
  [`cordova-plugin-statusbar@2.3.0`](https://github.com/apache/cordova-plugin-statusbar/blob/master/RELEASENOTES.md#230-nov-06-2017)
  and [`cordova-plugin-splashscreen@4.1.0`](https://github.com/apache/cordova-plugin-splashscreen/blob/master/RELEASENOTES.md#410-nov-06-2017).
  [Issue #9041](https://github.com/meteor/meteor/issues/9041)
  [PR #9375](https://github.com/meteor/meteor/pull/9375)

* Fixed an issue preventing the installation of scoped Cordova packages.
  For example,
  ```sh
  meteor add cordova:@somescope/some-cordova-plugin@1.0.0
  ```
  will now work properly.
  [Issue #7336](https://github.com/meteor/meteor/issues/7336)
  [PR #9334](https://github.com/meteor/meteor/pull/9334)

* iOS icons and launch screens have been updated to support iOS 11
  [Issue #9196](https://github.com/meteor/meteor/issues/9196)
  [PR #9198](https://github.com/meteor/meteor/pull/9198)

* Enables passing `false` to `cursor.count()` on the client to prevent skip
  and limit from having an effect on the result.
  [Issue #1201](https://github.com/meteor/meteor/issues/1201)
  [PR #9205](https://github.com/meteor/meteor/pull/9205)

* An `onExternalLogin` hook has been added to the accounts system, to allow
  the customization of OAuth user profile updates.
  [PR #9042](https://github.com/meteor/meteor/pull/9042)

* `Accounts.config` now supports a `bcryptRounds` option that
  overrides the default 10 rounds currently used to secure passwords.
  [PR #9044](https://github.com/meteor/meteor/pull/9044)

* Developers running Meteor from an interactive shell within Emacs should
  notice a substantial performance improvement thanks to automatic
  disabling of the progress spinner, which otherwise reacts slowly.
  [PR #9341](https://github.com/meteor/meteor/pull/9341)

* `Npm.depends` can now specify any `http` or `https` URL.
  [Issue #9236](https://github.com/meteor/meteor/issues/9236)
  [PR #9237](https://github.com/meteor/meteor/pull/9237)

* Byte order marks included in `--settings` files will no longer crash the
  Meteor Tool.
  [Issue #5180](https://github.com/meteor/meteor/issues/5180)
  [PR #9459](https://github.com/meteor/meteor/pull/9459)

* Meteor's Node Mongo driver is now configured with the
  [`ignoreUndefined`](http://mongodb.github.io/node-mongodb-native/2.2/api/MongoClient.html#connect)
  connection option set to `true`, to make sure fields with `undefined`
  values are not first converted to `null`, when inserted/updated. Fields
  with `undefined` values are now ignored when inserting/updating.
  [Issue #6051](https://github.com/meteor/meteor/issues/6051)
  [PR #9444](https://github.com/meteor/meteor/pull/9444)

* The `accounts-ui-unstyled` package has been updated to use `<form />` and
  `<button />` tags with its login/signup form, instead of `<div />`'s. This
  change helps browser's notice login/signup requests, allowing them to
  trigger their "remember your login/password" functionality.

  > **Note:** If your application is styling the login/signup form using a CSS
    path that includes the replaced `div` elements (e.g.
    `div.login-form { ...` or `div.login-button { ...`), your styles will
    break. You can either update your CSS to use `form.` / `button.` or
    adjust your CSS specificity by styling on `class` / `id` attributes
    only.

  [Issue #1746](https://github.com/meteor/meteor/issues/1746)
  [PR #9442](https://github.com/meteor/meteor/pull/9442)

* The `stylus` package has been deprecated and will no longer be
  supported/maintained.
  [PR #9445](https://github.com/meteor/meteor/pull/9445)

* Support for the `meteor admin get-machine` command has been removed, and
  the build farm has been discontinued. Ever since Meteor 1.4, packages
  with binary dependencies have been automatically (re)compiled when they
  are installed in an application, assuming the target machine has a basic
  compiler toolchain. To see the requirements for this compilation step,
  consult the [platform requirements for
  `node-gyp`](https://github.com/nodejs/node-gyp#installation).

* Client side `Accounts.onLogin` callbacks now receive a login details
  object, with the attempted login type (e.g. `{ type: password }` after a
  successful password based login, `{ type: resume }` after a DDP reconnect,
  etc.).
  [Issue #5127](https://github.com/meteor/meteor/issues/5127)
  [PR #9512](https://github.com/meteor/meteor/pull/9512)

## v1.6.0.1, 2017-12-08

* Node has been upgraded to version
  [8.9.3](https://nodejs.org/en/blog/release/v8.9.3/), an important
  [security release](https://nodejs.org/en/blog/vulnerability/december-2017-security-releases/).

* The `npm` package has been upgraded to version 5.5.1, which supports
  several new features, including two-factor authentication, as described
  in the [release notes](https://github.com/npm/npm/blob/latest/CHANGELOG.md#v551-2017-10-04).

## v1.6, 2017-10-30

* **Important note for package maintainers:**

  With the jump to Node 8, some packages published using Meteor 1.6 may no
  longer be compatible with older Meteor versions. In order to maintain
  compatibility with Meteor 1.5 apps when publishing your package, you can
  specify a release version with the meteor publish command:

  ```
  meteor --release 1.5.3 publish
  ```

  If you're interested in taking advantage of Meteor 1.6 while still
  supporting older Meteor versions, you can consider publishing for Meteor
  1.6 from a new branch, with your package's minor or major version bumped.
  You can then continue to publish for Meteor 1.5 from the original branch.
  Note that the 1.6 branch version bump is important so that you can continue
  publishing patch updates for Meteor 1.5 from the original branch.

  [Issue #9308](https://github.com/meteor/meteor/issues/9308)

* Node.js has been upgraded to version 8.8.1, which will be entering
  long-term support (LTS) coverage on 31 October 2017, lasting through
  December 2019 ([full schedule](https://github.com/nodejs/Release#nodejs-release-working-group)).
  This is a *major* upgrade from the previous version of Node.js used by
  Meteor, 4.8.4.

* The `npm` npm package has been upgraded to version 5.4.2, a major
  upgrade from 4.6.1. While this update should be backwards-compatible for
  existing Meteor apps and packages, if you are the maintainer of any
  Meteor packages, pay close attention to your `npm-shrinkwrap.json` files
  when first using this version of `npm`. For normal Meteor application
  development, this upgrade primarily affects the version of `npm` used by
  `meteor npm ...` commands. A functional installation of `git` may be
  required to support GitHub repository and/or tarball URLs.
  [Troubleshooting](https://docs.npmjs.com/troubleshooting/common-errors).
  [PR #8835](https://github.com/meteor/meteor/pull/8835)

* In addition to `meteor node` and `meteor npm`, which are convenient
  shorthands for `node` and `npm`, `meteor npx <command>` can be used to
  execute commands from a local `node_modules/.bin` directory or from the
  `npm` cache. Any packages necessary to run the command will be
  automatically downloaded. [Read](https://www.npmjs.com/package/npx)
  about it, or just try some commands:
  ```sh
  meteor npx cowsay mooooo
  meteor npx uuid
  meteor npx nyancat
  meteor npx yarn
  ```

* The `meteor debug` command has been superseded by the more flexible
  `--inspect` and `--inspect-brk` command-line flags, which work for any
  `run`, `test`, or `test-packages` command.

  The syntax of these flags is the same as the equivalent Node.js
  [flags](https://nodejs.org/en/docs/inspector/#command-line-options),
  with two notable differences:

  * The flags affect the server process spawned by the build process,
    rather than affecting the build process itself.

  * The `--inspect-brk` flag causes the server process to pause just after
    server code has loaded but before it begins to execute, giving the
    developer a chance to set breakpoints in server code.

  [Feature Request #194](https://github.com/meteor/meteor-feature-requests/issues/194)

* On Windows, Meteor can now be installed or reinstalled from scratch
  using the command `choco install meteor`, using the
  [Chocolatey](https://chocolatey.org/) package manager. This method of
  installation replaces the old `InstallMeteor.exe` installer, which had a
  number of shortcomings, and will no longer be supported.

* Fresh installs of Meteor 1.6 on 64-bit Windows machines will now use
  native 64-bit Node.js binaries, rather than a 32-bit version of Node.js.
  In addition to being faster, native 64-bit support will enable Windows
  developers to debug asynchronous stack traces more easily in the new
  Node.js inspector, which is only fully supported by native 64-bit
  architectures. Note that merely running `meteor update` from a 32-bit
  version of Meteor will still install a 32-bit version of Meteor 1.6, so
  you should use `choco install meteor` to get a fresh 64-bit version.
  [PR #9218](https://github.com/meteor/meteor/pull/9218)

* To support developers running on a 32-bit OS, Meteor now supports both 32-
  and 64-bit versions of Mongo. Mongo 3.2 is the last 32-bit version available
  from Mongo. Meteor running on a 32-bit OS will use a 32-bit version of Mongo
  3.2 and 64-bit platforms will receive newer Mongo versions in future releases.
  [PR #9173](https://github.com/meteor/meteor/pull/9173)

* After several reliability improvements, native file watching has been
  un-disabled on Windows. Though native file change notifications will
  probably never work with network or shared virtual file systems (e.g.,
  NTFS or Vagrant-mounted disks), Meteor uses an efficient prioritized
  polling system as a fallback for those file systems.

* Various optimizations have reduced the on-disk size of the `meteor-tool`
  package from 545MB (1.5.2.2) to 219MB.

* The `meteor-babel` package has been upgraded to version 0.24.6, to take
  better advantage of native language features in Node 8.

* The `reify` npm package has been upgraded to version 0.12.3.

* The `meteor-promise` package has been upgraded to version 0.8.6, to
  enable better handling of `UnhandledPromiseRejectionWarning`s.

* The `node-gyp` npm package has been upgraded to version 3.6.2.

* The `node-pre-gyp` npm package has been updated to version 0.6.36.

* The `fibers` npm package has been upgraded to version 2.0.0.

* The `pathwatcher` npm package has been upgraded to version 7.1.0.

* The `http-proxy` npm package has been upgraded to version 1.16.2.

* The `semver` npm package has been upgraded to version 5.4.1.

* When running Meteor tool tests (i.e. `./meteor self-test`) during the
  course of developing Meteor itself, it is no longer necessary to
  `./meteor npm install -g phantomjs-prebuilt browserstack-webdriver`.
  These will now be installed automatically upon their use.

* You can now run `meteor test --driver-package user:package` without
  first running `meteor add user:package`.

* iOS icons and launch screens have been updated to support iOS 11
  [Issue #9196](https://github.com/meteor/meteor/issues/9196)
  [PR #9198](https://github.com/meteor/meteor/pull/9198)

## v1.5.4.1, 2017-12-08

* Node has been upgraded to version
  [4.8.7](https://nodejs.org/en/blog/release/v4.8.7/), an important
  [security release](https://nodejs.org/en/blog/vulnerability/december-2017-security-releases/).

## v1.5.4, 2017-11-08

* Node has been updated to version 4.8.6. This release officially
  includes our fix of a faulty backport of garbage collection-related
  logic in V8 and ends Meteor's use of a custom Node with that patch.
  In addition, it includes small OpenSSL updates as announced on the
  Node blog: https://nodejs.org/en/blog/release/v4.8.6/.
  [Issue #8648](https://github.com/meteor/meteor/issues/8648)

## v1.5.3, 2017-11-04

* Node has been upgraded to version 4.8.5, a recommended security
  release: https://nodejs.org/en/blog/release/v4.8.5/. While it was
  expected that Node 4.8.5 would also include our fix of a faulty
  backport of garbage collection-related logic in V8, the timing
  of this security release has caused that to be delayed until 4.8.6.
  Therefore, this Node still includes our patch for this issue.
  [Issue #8648](https://github.com/meteor/meteor/issues/8648)

* Various backports from Meteor 1.6, as detailed in the
  [PR for Meteor 1.5.3](https://github.com/meteor/meteor/pull/9266).
  Briefly, these involve fixes for:
  * Child imports of dynamically imported modules within packages.
    [#9182](https://github.com/meteor/meteor/issues/9182)
  * Unresolved circular dependencies.
    [#9176](https://github.com/meteor/meteor/issues/9176)
  * Windows temporary directory handling.

## v1.5.2.2, 2017-10-02

* Fixes a regression in 1.5.2.1 which resulted in the macOS firewall
  repeatedly asking to "accept incoming network connections". While the
  `node` binary in 1.5.2.1 was functionally the same as 1.5.2, it had
  been recompiled on our build farm (which re-compiles all architectures
  at the same time) to ensure compatibility with older (but still
  supported) Linux distributions. Unfortunately, macOS took issue with
  the binary having a different 'signature' (but same 'identifier') as
  one it had already seen, and refused to permanently "allow" it in the
  firewall. Our macOS `node` binaries are now signed with a certificate,
  hopefully preventing this from occurring again.
  [Issue #9139](https://github.com/meteor/meteor/issues/9139)

* Fixes a regression in `accounts-base` caused by changes to the (now
  deprecated) `connection.onReconnect` function which caused users to be
  logged out shortly after logging in.
  [Issue #9140](https://github.com/meteor/meteor/issues/9140)
  [PR #](https://github.com/meteor/meteor/pull/9148)

* [`cordova-ios`](https://github.com/apache/cordova-ios) has been updated to
  version 4.5.1, to add in iOS 11 / Xcode 9 compatibility.
  [Issue #9098](https://github.com/meteor/meteor/issues/9098)
  [Issue #9126](https://github.com/meteor/meteor/issues/9126)
  [PR #9137](https://github.com/meteor/meteor/pull/9137)

* Includes a follow-up change to the (not commonly necessary)
  `Npm.require` which ensures built-in modules are loaded first, which
  was necessary after a change in 1.5.2.1 which reduced its scope.
  This resolves "Cannot find module crypto" and similar errors.
  [Issue #9136](https://github.com/meteor/meteor/issues/9136)

* A bug that prevented building some binary npm packages on Windows has
  been fixed. [Issue #9153](https://github.com/meteor/meteor/issues/9153)

## v1.5.2.1, 2017-09-26

* Updating to Meteor 1.5.2.1 will automatically patch a security
  vulnerability in the `allow-deny` package, since `meteor-tool@1.5.2_1`
  requires `allow-deny@1.0.9` or later. If for any reason you are not
  ready or able to update to Meteor 1.5.2.1 by running `meteor update`,
  please at least run
  ```sh
  meteor update allow-deny
  ```
  instead. More details about the security vulnerability can be found on
  the Meteor forums.

* The command-line `meteor` tool no longer invokes `node` with the
  `--expose-gc` flag. Although this flag allowed the build process to be
  more aggressive about collecting garbage, it was also a source of
  problems in Meteor 1.5.2 and Node 4.8.4, from increased segmentation
  faults during (the more frequent) garbage collections to occasional
  slowness in rebuilding local packages. The flag is likely to return in
  Meteor 1.6, where it has not exhibited any of the same problems.

* Meteor now supports `.meteorignore` files, which cause the build system
  to ignore certain files and directories using the same pattern syntax as
  [`.gitignore` files](https://git-scm.com/docs/gitignore). These files
  may appear in any directory of your app or package, specifying rules for
  the directory tree below them. Of course, `.meteorignore` files are also
  fully integrated with Meteor's file watching system, so they can be
  added, removed, or modified during development.
  [Feature request #5](https://github.com/meteor/meteor-feature-requests/issues/5)

* DDP's `connection.onReconnect = func` feature has been deprecated. This
  functionality was previously supported as a way to set a function to be
  called as the first step of reconnecting. This approach has proven to be
  inflexible as only one function can be defined to be called when
  reconnecting. Meteor's accounts system was already setting an
  `onReconnect` callback to be used internally, which means anyone setting
  their own `onReconnect` callback was inadvertently overwriting code used
  internally. Moving forward the `DDP.onReconnect(callback)` method should be
  used to register callbacks to call when a connection reconnects. The
  connection that is reconnecting is passed as the only argument to
  `callback`. This is used by the accounts system to re-login on reconnects
  without interfering with other code that uses `connection.onReconnect`.
  [Issue #5665](https://github.com/meteor/meteor/issues/5665)
  [PR #9092](https://github.com/meteor/meteor/pull/9092)

* `reactive-dict` now supports `destroy`. `destroy` will clear the `ReactiveDict`s
  data and unregister the `ReactiveDict` from data migration.  
  i.e. When a `ReactiveDict` is instantiated with a name on the client and the
  `reload` package is present in the project.
  [Feature Request #76](https://github.com/meteor/meteor-feature-requests/issues/76)
  [PR #9063](https://github.com/meteor/meteor/pull/9063)

* The `webapp` package has been updated to support UNIX domain sockets. If a
  `UNIX_SOCKET_PATH` environment variable is set with a valid
  UNIX socket file path (e.g. `UNIX_SOCKET_PATH=/tmp/socktest.sock`), Meteor's
  HTTP server will use that socket file for inter-process communication,
  instead of TCP. This can be useful in cases like using Nginx to proxy
  requests back to an internal Meteor application. Leveraging UNIX domain
  sockets for inter-process communication reduces the sometimes unnecessary
  overhead required by TCP based communication.
  [Issue #7392](https://github.com/meteor/meteor/issues/7392)
  [PR #8702](https://github.com/meteor/meteor/pull/8702)

* The `fastclick` package (previously included by default in Cordova
  applications through the `mobile-experience` package) has been deprecated.
  This package is no longer maintained and has years of outstanding
  unresolved issues, some of which are impacting Meteor users. Most modern
  mobile web browsers have removed the 300ms tap delay that `fastclick` worked
  around, as long as the following `<head />` `meta` element is set (which
  is generally considered a mobile best practice regardless, and which the
  Meteor boilerplate generator already sets by default for Cordova apps):
  `<meta name="viewport" content="width=device-width">`
  If anyone is still interested in using `fastclick` with their application,
  it can be installed from npm directly (`meteor npm install --save fastclick`).
  Reference:
  [Mobile Chrome](https://developers.google.com/web/updates/2013/12/300ms-tap-delay-gone-away)
  [Mobile Safari](https://bugs.webkit.org/show_bug.cgi?id=150604)
  [PR #9039](https://github.com/meteor/meteor/pull/9039)

* Minimongo cursors are now JavaScript iterable objects and can now be iterated over
  using `for...of` loops, spread operator, `yield*`, and destructuring assignments.
  [PR #8888](https://github.com/meteor/meteor/pull/8888)

## v1.5.2, 2017-09-05

* Node 4.8.4 has been patched to include
  https://github.com/nodejs/node/pull/14829, an important PR implemented
  by our own @abernix (:tada:), which fixes a faulty backport of garbage
  collection-related logic in V8 that was causing occasional segmentation
  faults during Meteor development and testing, ever since Node 4.6.2
  (Meteor 1.4.2.3). When Node 4.8.5 is officially released with these
  changes, we will immediately publish a small follow-up release.
  [Issue #8648](https://github.com/meteor/meteor/issues/8648)

* When Meteor writes to watched files during the build process, it no
  longer relies on file watchers to detect the change and invalidate the
  optimistic file system cache, which should fix a number of problems
  related by the symptom of endless rebuilding.
  [Issue #8988](https://github.com/meteor/meteor/issues/8988)
  [Issue #8942](https://github.com/meteor/meteor/issues/8942)
  [PR #9007](https://github.com/meteor/meteor/pull/9007)

* The `cordova-lib` npm package has been updated to 7.0.1, along with
  cordova-android (6.2.3) and cordova-ios (4.4.0), and various plugins.
  [PR #8919](https://github.com/meteor/meteor/pull/8919) resolves the
  umbrella [issue #8686](https://github.com/meteor/meteor/issues/8686), as
  well as several Android build issues:
  [#8408](https://github.com/meteor/meteor/issues/8408),
  [#8424](https://github.com/meteor/meteor/issues/8424), and
  [#8464](https://github.com/meteor/meteor/issues/8464).

* The [`boilerplate-generator`](https://github.com/meteor/meteor/tree/release-1.5.2/packages/boilerplate-generator)
  package responsible for generating initial HTML documents for Meteor
  apps has been refactored by @stevenhao to avoid using the
  `spacebars`-related packages, which means it is now possible to remove
  Blaze as a dependency from the server as well as the client.
  [PR #8820](https://github.com/meteor/meteor/pull/8820)

* The `meteor-babel` package has been upgraded to version 0.23.1.

* The `reify` npm package has been upgraded to version 0.12.0, which
  includes a minor breaking
  [change](https://github.com/benjamn/reify/commit/8defc645e556429283e0b522fd3afababf6525ea)
  that correctly skips exports named `default` in `export * from "module"`
  declarations. If you have any wrapper modules that re-export another
  module's exports using `export * from "./wrapped/module"`, and the
  wrapped module has a `default` export that you want to be included, you
  should now explicitly re-export `default` using a second declaration:
  ```js
  export * from "./wrapped/module";
  export { default } "./wrapped/module";
  ```

* The `meteor-promise` package has been upgraded to version 0.8.5,
  and the `promise` polyfill package has been upgraded to 8.0.1.

* The `semver` npm package has been upgraded to version 5.3.0.
  [PR #8859](https://github.com/meteor/meteor/pull/8859)

* The `faye-websocket` npm package has been upgraded to version 0.11.1,
  and its dependency `websocket-driver` has been upgraded to a version
  containing [this fix](https://github.com/faye/websocket-driver-node/issues/21),
  thanks to [@sdarnell](https://github.com/sdarnell).
  [meteor-feature-requests#160](https://github.com/meteor/meteor-feature-requests/issues/160)

* The `uglify-js` npm package has been upgraded to version 3.0.28.

* Thanks to PRs [#8960](https://github.com/meteor/meteor/pull/8960) and
  [#9018](https://github.com/meteor/meteor/pull/9018) by @GeoffreyBooth, a
  [`coffeescript-compiler`](https://github.com/meteor/meteor/tree/release-1.5.2/packages/non-core/coffeescript-compiler)
  package has been extracted from the `coffeescript` package, similar to
  how the `babel-compiler` package is separate from the `ecmascript`
  package, so that other packages (such as
  [`vue-coffee`](https://github.com/meteor-vue/vue-meteor/tree/master/packages/vue-coffee))
  can make use of `coffeescript-compiler`. All `coffeescript`-related
  packages have been moved to
  [`packages/non-core`](https://github.com/meteor/meteor/tree/release-1.5.2/packages/non-core),
  so that they can be published independently from Meteor releases.

* `meteor list --tree` can now be used to list all transitive package
  dependencies (and versions) in an application. Weakly referenced dependencies
  can also be listed by using the `--weak` option. For more information, run
  `meteor help list`.
  [PR #8936](https://github.com/meteor/meteor/pull/8936)

* The `star.json` manifest created within the root of a `meteor build` bundle
  will now contain `nodeVersion` and `npmVersion` which will specify the exact
  versions of Node.js and npm (respectively) which the Meteor release was
  bundled with.  The `.node_version.txt` file will still be written into the
  root of the bundle, but it may be deprecated in a future version of Meteor.
  [PR #8956](https://github.com/meteor/meteor/pull/8956)

* A new package called `mongo-dev-server` has been created and wired into
  `mongo` as a dependency. As long as this package is included in a Meteor
  application (which it is by default since all new Meteor apps have `mongo`
  as a dependency), a local development MongoDB server is started alongside
  the application. This package was created to provide a way to disable the
  local development Mongo server, when `mongo` isn't needed (e.g. when using
  Meteor as a build system only). If an application has no dependency on
  `mongo`, the `mongo-dev-server` package is not added, which means no local
  development Mongo server is started.
  [Feature Request #31](https://github.com/meteor/meteor-feature-requests/issues/31)
  [PR #8853](https://github.com/meteor/meteor/pull/8853)

* `Accounts.config` no longer mistakenly allows tokens to expire when
  the `loginExpirationInDays` option is set to `null`.
  [Issue #5121](https://github.com/meteor/meteor/issues/5121)
  [PR #8917](https://github.com/meteor/meteor/pull/8917)

* The `"env"` field is now supported in `.babelrc` files.
  [PR #8963](https://github.com/meteor/meteor/pull/8963)

* Files contained by `client/compatibility/` directories or added with
  `api.addFiles(files, ..., { bare: true })` are now evaluated before
  importing modules with `require`, which may be a breaking change if you
  depend on the interleaving of `bare` files with eager module evaluation.
  [PR #8972](https://github.com/meteor/meteor/pull/8972)

* When `meteor test-packages` runs in a browser, uncaught exceptions will
  now be displayed above the test results, along with the usual summary of
  test failures, in case those uncaught errors have something to do with
  later test failures.
  [Issue #4979](https://github.com/meteor/meteor/issues/4979)
  [PR #9034](https://github.com/meteor/meteor/pull/9034)

## v1.5.1, 2017-07-12

* Node has been upgraded to version 4.8.4.

* A new core Meteor package called `server-render` provides generic
  support for server-side rendering of HTML, as described in the package's
  [`README.md`](https://github.com/meteor/meteor/blob/release-1.5.1/packages/server-render/README.md).
  [PR #8841](https://github.com/meteor/meteor/pull/8841)

* To reduce the total number of file descriptors held open by the Meteor
  build system, native file watchers will now be started only for files
  that have changed at least once. This new policy means you may have to
  [wait up to 5000ms](https://github.com/meteor/meteor/blob/6bde360b9c075f1c78c3850eadbdfa7fe271f396/tools/fs/safe-watcher.js#L20-L21)
  for changes to be detected when you first edit a file, but thereafter
  changes will be detected instantaneously. In return for that small
  initial waiting time, the number of open file descriptors will now be
  bounded roughly by the number of files you are actively editing, rather
  than the number of files involved in the build (often thousands), which
  should help with issues like
  [#8648](https://github.com/meteor/meteor/issues/8648). If you need to
  disable the new behavior for any reason, simply set the
  `METEOR_WATCH_PRIORITIZE_CHANGED` environment variable to `"false"`, as
  explained in [PR #8866](https://github.com/meteor/meteor/pull/8866).

* All `observe` and `observeChanges` callbacks are now bound using
  `Meteor.bindEnvironment`.  The same `EnvironmentVariable`s that were
  present when `observe` or `observeChanges` was called are now available
  inside the callbacks. [PR #8734](https://github.com/meteor/meteor/pull/8734)

* A subscription's `onReady` is now fired again during a re-subscription, even
  if the subscription has the same arguments.  Previously, when subscribing
  to a publication the `onReady` would have only been called if the arguments
  were different, creating a confusing difference in functionality.  This may be
  breaking behavior if an app uses the firing of `onReady` as an assumption
  that the data was just received from the server.  If such functionality is
  still necessary, consider using
  [`observe`](https://docs.meteor.com/api/collections.html#Mongo-Cursor-observe)
  or
  [`observeChanges`](https://docs.meteor.com/api/collections.html#Mongo-Cursor-observeChanges)
  [PR #8754](https://github.com/meteor/meteor/pull/8754)
  [Issue #1173](https://github.com/meteor/meteor/issues/1173)

* The `minimongo` and `mongo` packages are now compliant with the upsert behavior
  of MongoDB 2.6 and higher. **As a result support for MongoDB 2.4 has been dropped.**
  This mainly changes the effect of the selector on newly inserted documents.
  [PR #8815](https://github.com/meteor/meteor/pull/8815)

* `reactive-dict` now supports setting initial data when defining a named
  `ReactiveDict`. No longer run migration logic when used on the server,
  this is to prevent duplicate name error on reloads. Initial data is now
  properly serialized.

* `accounts-password` now uses `example.com` as a default "from" address instead
  of `meteor.com`. This change could break account-related e-mail notifications
  (forgot password, activation, etc.) for applications which do not properly
  configure a "from" domain since e-mail providers will often reject mail sent
  from `example.com`. Ensure that `Accounts.emailTemplates.from` is set to a
  proper domain in all applications.
  [PR #8760](https://github.com/meteor/meteor/issues/8760)

* The `accounts-facebook` and `facebook-oauth` packages have been updated to
  use the v2.9 of the Facebook Graph API for the Login Dialog since the v2.2
  version will be deprecated by Facebook in July.  There shouldn't be a problem
  regardless since Facebook simply rolls over to the next active version
  (v2.3, in this case) however this should assist in avoiding deprecation
  warnings and should enable any new functionality which has become available.
  [PR #8858](https://github.com/meteor/meteor/pull/8858)

* Add `DDP._CurrentPublicationInvocation` and `DDP._CurrentMethodInvocation`.
  `DDP._CurrentInvocation` remains for backwards-compatibility. This change
  allows method calls from publications to inherit the `connection` from the
  the publication which called the method.
  [PR #8629](https://github.com/meteor/meteor/pull/8629)

  > Note: If you're calling methods from publications that are using `this.connection`
  > to see if the method was called from server code or not. These checks will now
  > be more restrictive because `this.connection` will now be available when a
  > method is called from a publication.

* Fix issue with publications temporarily having `DDP._CurrentInvocation` set on
  re-run after a user logged in.  This is now provided through
  `DDP._CurrentPublicationInvocation` at all times inside a publication,
  as described above.
  [PR #8031](https://github.com/meteor/meteor/pull/8031)
  [PR #8629](https://github.com/meteor/meteor/pull/8629)

* `Meteor.userId()` and `Meteor.user()` can now be used in both method calls and
  publications.
  [PR #8629](https://github.com/meteor/meteor/pull/8629)

* `this.onStop` callbacks in publications are now run with the publication's
  context and with its `EnvironmentVariable`s bound.
  [PR #8629](https://github.com/meteor/meteor/pull/8629)

* The `minifier-js` package will now replace `process.env.NODE_ENV` with
  its string value (or `"development"` if unspecified).

* The `meteor-babel` npm package has been upgraded to version 0.22.0.

* The `reify` npm package has been upgraded to version 0.11.24.

* The `uglify-js` npm package has been upgraded to version 3.0.18.

* Illegal characters in paths written in build output directories will now
  be replaced with `_`s rather than removed, so that file and directory
  names consisting of only illegal characters do not become empty
  strings. [PR #8765](https://github.com/meteor/meteor/pull/8765).

* Additional "extra" packages (packages that aren't saved in `.meteor/packages`)
  can be included temporarily using the `--extra-packages`
  option.  For example: `meteor run --extra-packages bundle-visualizer`.
  Both `meteor test` and `meteor test-packages` also support the
  `--extra-packages` option and commas separate multiple package names.
  [PR #8769](https://github.com/meteor/meteor/pull/8769)

  > Note: Packages specified using the `--extra-packages` option override
  > version constraints from `.meteor/packages`.

* The `coffeescript` package has been updated to use CoffeeScript version
  1.12.6. [PR #8777](https://github.com/meteor/meteor/pull/8777)

* It's now possible to pipe a series of statements to `meteor shell`,
  whereas previously the input had to be an expression; for example:
  ```sh
  > echo 'import pkg from "babel-runtime/package.json";
  quote> pkg.version' |
  pipe> meteor shell
  "6.23.0"
  ```
  [Issue #8823](https://github.com/meteor/meteor/issues/8823)
  [PR #8833](https://github.com/meteor/meteor/pull/8833)

* Any `Error` thrown by a DDP method with the `error.isClientSafe`
  property set to `true` will now be serialized and displayed to the
  client, whereas previously only `Meteor.Error` objects were considered
  client-safe. [PR #8756](https://github.com/meteor/meteor/pull/8756)

## v1.5, 2017-05-30

* The `meteor-base` package implies a new `dynamic-import` package, which
  provides runtime support for [the proposed ECMAScript dynamic
  `import(...)` syntax](https://github.com/tc39/proposal-dynamic-import),
  enabling asynchronous module fetching or "code splitting." If your app
  does not use the `meteor-base` package, you can use the package by
  simply running `meteor add dynamic-import`. See this [blog
  post](https://blog.meteor.com/meteor-1-5-react-loadable-f029a320e59c)
  and [PR #8327](https://github.com/meteor/meteor/pull/8327) for more
  information about how dynamic `import(...)` works in Meteor, and how to
  use it in your applications.

* The `ecmascript-runtime` package, which provides polyfills for various
  new ECMAScript runtime APIs and language features, has been split into
  `ecmascript-runtime-client` and `ecmascript-runtime-server`, to reflect
  the different needs of browsers versus Node 4. The client runtime now
  relies on the `core-js` library found in the `node_modules` directory of
  the application, rather than a private duplicate installed via
  `Npm.depends`. This is unlikely to be a disruptive change for most
  developers, since the `babel-runtime` npm package is expected to be
  installed, and `core-js` is a dependency of `babel-runtime`, so
  `node_modules/core-js` should already be present. If that's not the
  case, just run `meteor npm install --save core-js` to install it.

* The `npm` npm package has been upgraded to version 4.6.1.

* The `meteor-babel` npm package has been upgraded to version 0.21.4,
  enabling the latest Reify compiler and the transform-class-properties
  plugin, among other improvements.

* The `reify` npm package has been upgraded to version 0.11.21, fixing
  [issue #8595](https://github.com/meteor/meteor/issues/8595) and
  improving compilation and runtime performance.

> Note: With this version of Reify, `import` declarations are compiled to
  `module.watch(require(id), ...)` instead of `module.importSync(id, ...)`
  or the older `module.import(id, ...)`. The behavior of the compiled code
  should be the same as before, but the details seemed different enough to
  warrant a note.

* The `install` npm package has been upgraded to version 0.10.1.

* The `meteor-promise` npm package has been upgraded to version 0.8.4.

* The `uglify-js` npm package has been upgraded to version 3.0.13, fixing
  [#8704](https://github.com/meteor/meteor/issues/8704).

* If you're using the `standard-minifier-js` Meteor package, as most
  Meteor developers do, it will now produce a detailed analysis of package
  and module sizes within your production `.js` bundle whenever you run
  `meteor build` or `meteor run --production`. These data are served by
  the application web server at the same URL as the minified `.js` bundle,
  except with a `.stats.json` file extension instead of `.js`. If you're
  using a different minifier plugin, and would like to support similar
  functionality, refer to
  [these](https://github.com/meteor/meteor/pull/8327/commits/084801237a8c288d99ec82b0fbc1c76bdf1aab16)
  [commits](https://github.com/meteor/meteor/pull/8327/commits/1c8bc7353e9a8d526880634a58c506b423c4a55e)
  for inspiration.

* To visualize the bundle size data produced by `standard-minifier-js`,
  run `meteor add bundle-visualizer` and then start your development
  server in production mode with `meteor run --production`. Be sure to
  remove the `bundle-visualizer` package before actually deploying your
  app, or the visualization will be displayed to your users.

* If you've been developing an app with multiple versions of Meteor, or
  testing with beta versions, and you haven't recently run `meteor reset`,
  your `.meteor/local/bundler-cache` directory may have become quite
  large. This is just a friendly reminder that this directory is perfectly
  safe to delete, and Meteor will repopulate it with only the most recent
  cached bundles.

* Apps created with `meteor create --bare` now use the `static-html`
  package for processing `.html` files instead of `blaze-html-templates`,
  to avoid large unnecessary dependencies like the `jquery` package.

* Babel plugins now receive file paths without leading `/` characters,
  which should prevent confusion about whether the path should be treated
  as absolute. [PR #8610](https://github.com/meteor/meteor/pull/8610)

* It is now possible to override the Cordova iOS and/or Android
  compatibility version by setting the `METEOR_CORDOVA_COMPAT_VERSION_IOS`
  and/or `METEOR_CORDOVA_COMPAT_VERSION_ANDROID` environment variables.
  [PR #8581](https://github.com/meteor/meteor/pull/8581)

* Modules in `node_modules` directories will no longer automatically have
  access to the `Buffer` polyfill on the client, since that polyfill
  contributed more than 22KB of minified JavaScript to the client bundle,
  and was rarely used. If you really need the Buffer API on the client,
  you should now obtain it explicitly with `require("buffer").Buffer`.
  [Issue #8645](https://github.com/meteor/meteor/issues/8645).

* Packages in `node_modules` directories are now considered non-portable
  (and thus may be automatically rebuilt for the current architecture), if
  their `package.json` files contain any of the following install hooks:
  `install`, `preinstall`, or `postinstall`. Previously, a package was
  considered non-portable only if it contained any `.node` binary modules.
  [Issue #8225](https://github.com/meteor/meteor/issues/8225)

## v1.4.4.5, 2017-12-08

* Node has been upgraded to version
  [4.8.7](https://nodejs.org/en/blog/release/v4.8.7/), an important
  [security release](https://nodejs.org/en/blog/vulnerability/december-2017-security-releases/).

## v1.4.4.4, 2017-09-26

* Updating to Meteor 1.4.4.4 will automatically patch a security
  vulnerability in the `allow-deny` package, since `meteor-tool@1.4.4_4`
  requires `allow-deny@1.0.9` or later. If for any reason you are not
  ready or able to update to Meteor 1.4.4.4 by running `meteor update`,
  please at least run
  ```sh
  meteor update allow-deny
  ```
  instead. More details about the security vulnerability can be found on
  the Meteor forums.

## v1.4.4.3, 2017-05-22

* Node has been upgraded to version 4.8.3.

* A bug in checking body lengths of HTTP responses that was affecting
  Galaxy deploys has been fixed.
  [PR #8709](https://github.com/meteor/meteor/pull/8709).

## v1.4.4.2, 2017-05-02

* Node has been upgraded to version 4.8.2.

* The `npm` npm package has been upgraded to version 4.5.0.
  Note that when using npm `scripts` there has been a change regarding
  what happens when `SIGINT` (Ctrl-C) is received.  Read more
  [here](https://github.com/npm/npm/releases/tag/v4.5.0).

* Fix a regression which prevented us from displaying a helpful banner when
  running `meteor debug` because of a change in Node.js.

* Update `node-inspector` npm to 1.1.1, fixing a problem encountered when trying
  to press "Enter" in the inspector console.
  [Issue #8469](https://github.com/meteor/meteor/issues/8469)

* The `email` package has had its `mailcomposer` npm package swapped with
  a Node 4 fork of `nodemailer` due to its ability to support connection pooling
  in a similar fashion as the original `mailcomposer`.
  [Issue #8591](https://github.com/meteor/meteor/issues/8591)
  [PR #8605](https://github.com/meteor/meteor/pull/8605)

    > Note: The `MAIL_URL` should be configured with a scheme which matches the
    > protocol desired by your e-mail vendor/mail-transport agent.  For
    > encrypted connections (typically listening on port 465), this means
    > using `smtps://`.  Unencrypted connections or those secured through
    > a `STARTTLS` connection upgrade (typically using port 587 and sometimes
    > port 25) should continue to use `smtp://`.  TLS/SSL will be automatically
    > enabled if the mail provider supports it.

* A new `Tracker.inFlush()` has been added to provide a global Tracker
  "flushing" state.
  [PR #8565](https://github.com/meteor/meteor/pull/8565).

* The `meteor-babel` npm package has been upgraded to version 0.20.1, and
  the `reify` npm package has been upgraded to version 0.7.4, fixing
  [issue #8595](https://github.com/meteor/meteor/issues/8595).
  (This was fixed between full Meteor releases, but is being mentioned here.)

## v1.4.4.1, 2017-04-07

* A change in Meteor 1.4.4 to remove "garbage" directories asynchronously
  in `files.renameDirAlmostAtomically` had unintended consequences for
  rebuilding some npm packages, so that change was reverted, and those
  directories are now removed before `files.renameDirAlmostAtomically`
  returns. [PR #8574](https://github.com/meteor/meteor/pull/8574)

## v1.4.4, 2017-04-07

* Node has been upgraded to version 4.8.1.

* The `npm` npm package has been upgraded to version 4.4.4.
  It should be noted that this version reduces extra noise
  previously included in some npm errors.

* The `node-gyp` npm package has been upgraded to 3.6.0 which
  adds support for VS2017 on Windows.

* The `node-pre-gyp` npm package has been updated to 0.6.34.

* Thanks to the outstanding efforts of @sethmurphy18, the `minifier-js`
  package now uses [Babili](https://github.com/babel/babili) instead of
  [UglifyJS](https://github.com/mishoo/UglifyJS2), resolving numerous
  long-standing bugs due to UglifyJS's poor support for ES2015+ syntax.
  [Issue #8378](https://github.com/meteor/meteor/issues/8378)
  [PR #8397](https://github.com/meteor/meteor/pull/8397)

* The `meteor-babel` npm package has been upgraded to version 0.19.1, and
  `reify` has been upgraded to version 0.6.6, fixing several subtle bugs
  introduced by Meteor 1.4.3 (see below), including
  [issue #8461](https://github.com/meteor/meteor/issues/8461).

* The Reify module compiler is now a Babel plugin, making it possible for
  other custom Babel plugins configured in `.babelrc` or `package.json`
  files to run before Reify, fixing bugs that resulted from running Reify
  before other plugins in Meteor 1.4.3.
  [Issue #8399](https://github.com/meteor/meteor/issues/8399)
  [Issue #8422](https://github.com/meteor/meteor/issues/8422)
  [`meteor-babel` issue #13](https://github.com/meteor/babel/issues/13)

* Two new `export ... from ...` syntax extensions are now supported:
  ```js
  export * as namespace from "./module"
  export def from "./module"
  ```
  Read the ECMA262 proposals here:
  * https://github.com/leebyron/ecmascript-export-ns-from
  * https://github.com/leebyron/ecmascript-export-default-from

* When `Meteor.call` is used on the server to invoke a method that
  returns a `Promise` object, the result will no longer be the `Promise`
  object, but the resolved value of the `Promise`.
  [Issue #8367](https://github.com/meteor/meteor/issues/8367)

> Note: if you actually want a `Promise` when calling `Meteor.call` or
  `Meteor.apply` on the server, use `Meteor.callAsync` and/or
  `Meteor.applyAsync` instead.
  [Issue #8367](https://github.com/meteor/meteor/issues/8367),
  https://github.com/meteor/meteor/commit/0cbd25111d1249a61ca7adce23fad5215408c821

* The `mailcomposer` and `smtp-connection` npms have been updated to resolve an
  issue with the encoding of long header lines.
  [Issue #8425](https://github.com/meteor/meteor/issues/8425)
  [PR #8495](https://github.com/meteor/meteor/pull/8495)

* `Accounts.config` now supports an `ambiguousErrorMessages` option which
  enabled generalization of messages produced by the `accounts-*` packages.
  [PR #8520](https://github.com/meteor/meteor/pull/8520)

* A bug which caused account enrollment tokens to be deleted too soon was fixed.
  [Issue #8218](https://github.com/meteor/meteor/issues/8218)
  [PR #8474](https://github.com/meteor/meteor/pull/8474)

* On Windows, bundles built during `meteor build` or `meteor deploy` will
  maintain the executable bit for commands installed in the
  `node_modules\.bin` directory.
  [PR #8503](https://github.com/meteor/meteor/pull/8503)

* On Windows, the upgrades to Node.js, `npm` and `mongodb` are now in-sync with
  other archs again after being mistakenly overlooked in 1.4.3.2.  An admin
  script enhancement has been applied to prevent this from happening again.
  [PR #8505](https://github.com/meteor/meteor/pull/8505)

## v1.4.3.2, 2017-03-14

* Node has been upgraded to version 4.8.0.

* The `npm` npm package has been upgraded to version 4.3.0.

* The `node-gyp` npm package has been upgraded to 3.5.0.

* The `node-pre-gyp` npm package has been updated to 0.6.33.

* The bundled version of MongoDB used by `meteor run` in development
  has been upgraded to 3.2.12.

* The `mongodb` npm package used by the `npm-mongo` Meteor package has
  been updated to version 2.2.24.
  [PR #8453](https://github.com/meteor/meteor/pull/8453)
  [Issue #8449](https://github.com/meteor/meteor/issues/8449)

* The `check` package has had its copy of `jQuery.isPlainObject`
  updated to a newer implementation to resolve an issue where the
  `nodeType` property of an object couldn't be checked, fixing
  [#7354](https://github.com/meteor/meteor/issues/7354).

* The `standard-minifier-js` and `minifier-js` packages now have improved
  error capturing to provide more information on otherwise unhelpful errors
  thrown when UglifyJS encounters ECMAScript grammar it is not familiar with.
  [#8414](https://github.com/meteor/meteor/pull/8414)

* Similar in behavior to `Meteor.loggingIn()`, `accounts-base` now offers a
  reactive `Meteor.loggingOut()` method (and related Blaze helpers,
  `loggingOut` and `loggingInOrOut`).
  [PR #8271](https://github.com/meteor/meteor/pull/8271)
  [Issue #1331](https://github.com/meteor/meteor/issues/1331)
  [Issue #769](https://github.com/meteor/meteor/issues/769)

* Using `length` as a selector field name and with a `Number` as a value
  in a `Mongo.Collection` transformation will no longer cause odd results.
  [#8329](https://github.com/meteor/meteor/issues/8329).

* `observe-sequence` (and thus Blaze) now properly supports `Array`s which were
  created in a vm or across frame boundaries, even if they were sub-classed.
  [Issue #8160](https://github.com/meteor/meteor/issues/8160)
  [PR #8401](https://github.com/meteor/meteor/pull/8401)

* Minimongo now supports `$bitsAllClear`, `$bitsAllSet`, `$bitsAnySet` and
  `$bitsAnyClear`.
  [#8350](https://github.com/meteor/meteor/pull/8350)

* A new [Development.md](DEVELOPMENT.md) document has been created to provide
  an easier path for developers looking to make contributions to Meteor Core
  (that is, the `meteor` tool itself) along with plenty of helpful reminders
  for those that have already done so!
  [#8267](https://github.com/meteor/meteor/pull/8267)

* The suggestion to add a `{oauth-service}-config-ui` package will no longer be
  made on the console if `service-configuration` package is already installed.
  [Issue #8366](https://github.com/meteor/meteor/issues/8366)
  [PR #8429](https://github.com/meteor/meteor/pull/8429)

* `Meteor.apply`'s `throwStubExceptions` option is now properly documented in
  the documentation whereas it was previously only mentioned in the Guide.
  [Issue #8435](https://github.com/meteor/meteor/issues/8435)
  [PR #8443](https://github.com/meteor/meteor/pull/8443)

* `DDPRateLimiter.addRule` now accepts a callback which will be executed after
  a rule is executed, allowing additional actions to be taken if necessary.
  [Issue #5541](https://github.com/meteor/meteor/issues/5541)
  [PR #8237](https://github.com/meteor/meteor/pull/8237)

* `jquery` is no longer a dependency of the `http` package.
  [#8389](https://github.com/meteor/meteor/pull/8389)

* `jquery` is no longer in the default package list after running
  `meteor create`, however is still available thanks to `blaze-html-templates`.
  If you still require jQuery, the recommended approach is to install it from
  npm with `meteor npm install --save jquery` and then `import`-ing it into your
  application.
  [#8388](https://github.com/meteor/meteor/pull/8388)

* The `shell-server` package (i.e. `meteor shell`) has been updated to more
  gracefully handle recoverable errors (such as `SyntaxError`s) in the same
  fashion as the Node REPL.
  [Issue #8290](https://github.com/meteor/meteor/issues/8290)
  [PR #8446](https://github.com/meteor/meteor/pull/8446)

* The `webapp` package now reveals a `WebApp.connectApp` to make it easier to
  provide custom error middleware.
  [#8403](https://github.com/meteor/meteor/pull/8403)

* The `meteor update --all-packages` command has been properly documented in
  command-line help (i.e. `meteor update --help`).
  [PR #8431](https://github.com/meteor/meteor/pull/8431)
  [Issue #8154](https://github.com/meteor/meteor/issues/8154)

* Syntax errors encountered while scanning `package.json` files for binary
  dependencies are now safely and silently ignored.
  [Issue #8427](https://github.com/meteor/meteor/issues/8427)
  [PR #8468](https://github.com/meteor/meteor/pull/8468)

## v1.4.3.1, 2017-02-14

* The `meteor-babel` npm package has been upgraded to version 0.14.4,
  fixing [#8349](https://github.com/meteor/meteor/issues/8349).

* The `reify` npm package has been upgraded to version 0.4.9.

* Partial `npm-shrinkwrap.json` files are now disregarded when
  (re)installing npm dependencies of Meteor packages, fixing
  [#8349](https://github.com/meteor/meteor/issues/8349). Further
  discussion of the new `npm` behavior can be found
  [here](https://github.com/npm/npm/blob/latest/CHANGELOG.md#no-more-partial-shrinkwraps-breaking).

## v1.4.3, 2017-02-13

* Versions of Meteor [core
  packages](https://github.com/meteor/meteor/tree/release-1.4.3/packages)
  are once again constrained by the current Meteor release.

> Before Meteor 1.4, the current release dictated the exact version of
  every installed core package, which meant newer core packages could not
  be installed without publishing a new Meteor release. In order to
  support incremental development of core packages, Meteor 1.4 removed all
  release-based constraints on core package versions
  ([#7084](https://github.com/meteor/meteor/pull/7084)). Now, in Meteor
  1.4.3, core package versions must remain patch-compatible with the
  versions they had when the Meteor release was published. This middle
  ground restores meaning to Meteor releases, yet still permits patch
  updates to core packages.

* The `cordova-lib` npm package has been updated to 6.4.0, along with
  cordova-android (6.1.1) and cordova-ios (4.3.0), and various plugins.
  [#8239](https://github.com/meteor/meteor/pull/8239)

* The `coffeescript` Meteor package has been moved from
  `packages/coffeescript` to `packages/non-core/coffeescript`, so that it
  will not be subject to the constraints described above.

* CoffeeScript source maps should be now be working properly in development.
  [#8298](https://github.com/meteor/meteor/pull/8298)

* The individual account "service" packages (`facebook`, `google`, `twitter`,
  `github`, `meteor-developer`, `meetup` and `weibo`) have been split into:
  - `<service>-oauth` (which interfaces with the `<service>` directly) and
  - `<service>-config-ui` (the Blaze configuration templates for `accounts-ui`)

  This means you can now use `accounts-<service>` without needing Blaze.

  If you are using `accounts-ui` and `accounts-<service>`, you will probably
  need to install the `<service>-config-ui` package if you want to configure it
  using the Accounts UI.

  - [Issue #7715](https://github.com/meteor/meteor/issues/7715)
  - [PR(`facebook`) #7728](https://github.com/meteor/meteor/pull/7728)
  - [PR(`google`) #8275](https://github.com/meteor/meteor/pull/8275)
  - [PR(`twitter`) #8283](https://github.com/meteor/meteor/pull/8283)
  - [PR(`github`) #8303](https://github.com/meteor/meteor/pull/8303)
  - [PR(`meteor-developer`) #8305](https://github.com/meteor/meteor/pull/8305)
  - [PR(`meetup`) #8321](https://github.com/meteor/meteor/pull/8321)
  - [PR(`weibo`) #8302](https://github.com/meteor/meteor/pull/8302)

* The `url` and `http` packages now encode to a less error-prone
  format which more closely resembles that used by PHP, Ruby, `jQuery.param`
  and others. `Object`s and `Array`s can now be encoded, however, if you have
  previously relied on `Array`s passed as `params` being simply `join`-ed with
  commas, you may need to adjust your `HTTP.call` implementations.
  [#8261](https://github.com/meteor/meteor/pull/8261) and
  [#8342](https://github.com/meteor/meteor/pull/8342).

* The `npm` npm package is still at version 4.1.2 (as it was when Meteor
  1.4.3 was originally published), even though `npm` was downgraded to
  3.10.9 in Meteor 1.4.2.7.

* The `meteor-babel` npm package has been upgraded to version 0.14.3,
  fixing [#8021](https://github.com/meteor/meteor/issues/8021) and
  [#7662](https://github.com/meteor/meteor/issues/7662).

* The `reify` npm package has been upgraded to 0.4.7.

* Added support for frame-ancestors CSP option in browser-policy.
  [#7970](https://github.com/meteor/meteor/pull/7970)

* You can now use autoprefixer with stylus files added via packages.
  [#7727](https://github.com/meteor/meteor/pull/7727)

* Restored [#8213](https://github.com/meteor/meteor/pull/8213)
  after those changes were reverted in
  [v1.4.2.5](https://github.com/meteor/meteor/blob/devel/History.md#v1425).

* npm dependencies of Meteor packages will now be automatically rebuilt if
  the npm package's `package.json` file has "scripts" section containing a
  `preinstall`, `install`, or `postinstall` command, as well as when the
  npm package contains any `.node` files. Discussion
  [here](https://github.com/meteor/meteor/issues/8225#issuecomment-275044900).

* The `meteor create` command now runs `meteor npm install` automatically
  to install dependencies specified in the default `package.json` file.
  [#8108](https://github.com/meteor/meteor/pull/8108)

## v1.4.2.7, 2017-02-13

* The `npm` npm package has been *downgraded* from version 4.1.2 back to
  version 3.10.9, reverting the upgrade in Meteor 1.4.2.4.

## v1.4.2.6, 2017-02-08

* Fixed a critical [bug](https://github.com/meteor/meteor/issues/8325)
  that was introduced by the fix for
  [Issue #8136](https://github.com/meteor/meteor/issues/8136), which
  caused some npm packages in nested `node_modules` directories to be
  omitted from bundles produced by `meteor build` and `meteor deploy`.

## v1.4.2.5, 2017-02-03

* Reverted [#8213](https://github.com/meteor/meteor/pull/8213) as the
  change was deemed too significant for this release.

> Note: The decision to revert the above change was made late in the
  Meteor 1.4.2.4 release process, before it was ever recommended but too
  late in the process to avoid the additional increment of the version number.
  See [#8311](https://github.com/meteor/meteor/pull/8311) for additional
  information. This change will still be released in an upcoming version
  of Meteor with a more seamless upgrade.

## v1.4.2.4, 2017-02-02

* Node has been upgraded to version 4.7.3.

* The `npm` npm package has been upgraded from version 3.10.9 to 4.1.2.

> Note: This change was later deemed too substantial for a point release
  and was reverted in Meteor 1.4.2.7.

* Fix for [Issue #8136](https://github.com/meteor/meteor/issues/8136).

* Fix for [Issue #8222](https://github.com/meteor/meteor/issues/8222).

* Fix for [Issue #7849](https://github.com/meteor/meteor/issues/7849).

* The version of 7-zip included in the Windows dev bundle has been
  upgraded from 1602 to 1604 in an attempt to mitigate
  [Issue #7688](https://github.com/meteor/meteor/issues/7688).

* The `"main"` field of `package.json` modules will no longer be
  overwritten with the value of the optional `"browser"` field, now that
  the `install` npm package can make sense of the `"browser"` field at
  runtime. If you experience module resolution failures on the client
  after updating Meteor, make sure you've updated the `modules-runtime`
  Meteor package to at least version 0.7.8.
  [#8213](https://github.com/meteor/meteor/pull/8213)

## v1.4.2.3, 2016-11-17

* Style improvements for `meteor create --full`.
  [#8045](https://github.com/meteor/meteor/pull/8045)

> Note: Meteor 1.4.2.2 was finalized before
  [#8045](https://github.com/meteor/meteor/pull/8045) was merged, but
  those changes were [deemed important
  enough](https://github.com/meteor/meteor/pull/8044#issuecomment-260913739)
  to skip recommending 1.4.2.2 and instead immediately release 1.4.2.3.

## v1.4.2.2, 2016-11-15

* Node has been upgraded to version 4.6.2.

* `meteor create` now has a new `--full` option, which generates an larger app,
  demonstrating development techniques highlighted in the
  [Meteor Guide](http://guide.meteor.com)

  [Issue #6974](https://github.com/meteor/meteor/issues/6974)
  [PR #7807](https://github.com/meteor/meteor/pull/7807)

* Minimongo now supports `$min`, `$max` and partially supports `$currentDate`.

  [Issue #7857](https://github.com/meteor/meteor/issues/7857)
  [PR #7858](https://github.com/meteor/meteor/pull/7858)

* Fix for [Issue #5676](https://github.com/meteor/meteor/issues/5676)
  [PR #7968](https://github.com/meteor/meteor/pull/7968)

* It is now possible for packages to specify a *lazy* main module:
  ```js
  Package.onUse(function (api) {
    api.mainModule("client.js", "client", { lazy: true });
  });
  ```
  This means the `client.js` module will not be evaluated during app
  startup unless/until another module imports it, and will not even be
  included in the client bundle if no importing code is found. **Note 1:**
  packages with lazy main modules cannot use `api.export` to export global
  symbols to other packages/apps. **Note 2:** packages with lazy main
  modules should be restricted to Meteor 1.4.2.2 or later via
  `api.versionsFrom("1.4.2.2")`, since older versions of Meteor cannot
  import lazy main modules using `import "meteor/<package name>"` but must
  explicitly name the module: `import "meteor/<package name>/client.js"`.

## v1.4.2.1, 2016-11-08

* Installing the `babel-runtime` npm package in your application
  `node_modules` directory is now required for most Babel-transformed code
  to work, as the Meteor `babel-runtime` package no longer attempts to
  provide custom implementations of Babel helper functions. To install
  the `babel-runtime` package, simply run the command
  ```sh
  meteor npm install --save babel-runtime
  ```
  in any Meteor application directory. The Meteor `babel-runtime` package
  version has been bumped to 1.0.0 to reflect this major change.
  [#7995](https://github.com/meteor/meteor/pull/7995)

* File system operations performed by the command-line tool no longer use
  fibers unless the `METEOR_DISABLE_FS_FIBERS` environment variable is
  explicitly set to a falsy value. For larger apps, this change results in
  significant build performance improvements due to the creation of fewer
  fibers and the avoidance of unnecessary asyncronous delays.
  https://github.com/meteor/meteor/pull/7975/commits/ca4baed90ae0675e55c93976411d4ed91f12dd63

* Running Meteor as `root` is still discouraged, and results in a fatal
  error by default, but the `--allow-superuser` flag now works as claimed.
  [#7959](https://github.com/meteor/meteor/issues/7959)

* The `dev_bundle\python\python.exe` executable has been restored to the
  Windows dev bundle, which may help with `meteor npm rebuild` commands.
  [#7960](https://github.com/meteor/meteor/issues/7960)

* Changes within linked npm packages now trigger a partial rebuild,
  whereas previously (in 1.4.2) they were ignored.
  [#7978](https://github.com/meteor/meteor/issues/7978)

* Miscellaneous fixed bugs:
  [#2876](https://github.com/meteor/meteor/issues/2876)
  [#7154](https://github.com/meteor/meteor/issues/7154)
  [#7956](https://github.com/meteor/meteor/issues/7956)
  [#7974](https://github.com/meteor/meteor/issues/7974)
  [#7999](https://github.com/meteor/meteor/issues/7999)
  [#8005](https://github.com/meteor/meteor/issues/8005)
  [#8007](https://github.com/meteor/meteor/issues/8007)

## v1.4.2, 2016-10-25

* This release implements a number of rebuild performance optimizations.
  As you edit files in development, the server should restart and rebuild
  much more quickly, especially if you have many `node_modules` files.
  See https://github.com/meteor/meteor/pull/7668 for more details.

> Note: the `METEOR_PROFILE` environment variable now provides data for
  server startup time as well as build time, which should make it easier
  to tell which of your packages are responsible for slow startup times.
  Please include the output of `METEOR_PROFILE=10 meteor run` with any
  GitHub issue about rebuild performance.

* `npm` has been upgraded to version 3.10.9.

* The `cordova-lib` npm package has been updated to 6.3.1, along with
  cordova-android (5.2.2) and cordova-ios (4.2.1), and various plugins.

* The `node-pre-gyp` npm package has been updated to 0.6.30.

* The `lru-cache` npm package has been updated to 4.0.1.

* The `meteor-promise` npm package has been updated to 0.8.0 for better
  asynchronous stack traces.

* The `meteor` tool is now prevented from running as `root` as this is
  not recommended and can cause issues with permissions.  In some environments,
  (e.g. Docker), it may still be desired to run as `root` and this can be
  permitted by passing `--unsafe-perm` to the `meteor` command.
  [#7821](https://github.com/meteor/meteor/pull/7821)

* Blaze-related packages have been extracted to
  [`meteor/blaze`](https://github.com/meteor/blaze), and the main
  [`meteor/meteor`](https://github.com/meteor/meteor) repository now
  refers to them via git submodules (see
  [#7633](https://github.com/meteor/meteor/pull/7633)).
  When running `meteor` from a checkout, you must now update these
  submodules by running
  ```sh
  git submodule update --init --recursive
  ```
  in the root directory of your `meteor` checkout.

* Accounts.forgotPassword and .verifyEmail no longer throw errors if callback is provided. [Issue #5664](https://github.com/meteor/meteor/issues/5664) [Origin PR #5681](https://github.com/meteor/meteor/pull/5681) [Merged PR](https://github.com/meteor/meteor/pull/7117)

* The default content security policy (CSP) for Cordova now includes `ws:`
  and `wss:` WebSocket protocols.
  [#7774](https://github.com/meteor/meteor/pull/7774)

* `meteor npm` commands are now configured to use `dev_bundle/.npm` as the
  npm cache directory by default, which should make npm commands less
  sensitive to non-reproducible factors in the external environment.
  https://github.com/meteor/meteor/pull/7668/commits/3313180a6ff33ee63602f7592a9506012029e919

* The `meteor test` command now supports the `--no-release-check` flag.
  https://github.com/meteor/meteor/pull/7668/commits/7097f78926f331fb9e70a06300ce1711adae2850

* JavaScript module bundles on the server no longer include transitive
  `node_modules` dependencies, since those dependencies can be evaluated
  directly by Node. This optimization should improve server rebuild times
  for apps and packages with large `node_modules` directories.
  https://github.com/meteor/meteor/pull/7668/commits/03c5346873849151cecc3e00606c6e5aa13b3bbc

* The `standard-minifier-css` package now does basic caching for the
  expensive `mergeCss` function.
  https://github.com/meteor/meteor/pull/7668/commits/bfa67337dda1e90610830611fd99dcb1bd44846a

* The `coffeescript` package now natively supports `import` and `export`
  declarations. [#7818](https://github.com/meteor/meteor/pull/7818)

* Due to changes in how Cordova generates version numbers for iOS and Android
  apps, you may experience issues with apps updating on user devices.  To avoid
  this, consider managing the `buildNumber` manually using
  `App.info('buildNumber', 'XXX');` in `mobile-config.js`. There are additional
  considerations if you have been setting `android:versionCode` or
  `ios-CFBundleVersion`.  See
  [#7205](https://github.com/meteor/meteor/issues/7205) and
  [#6978](https://github.com/meteor/meteor/issues/6978) for more information.

## v1.4.1.3, 2016-10-21

* Node has been updated to version 4.6.1:
  https://nodejs.org/en/blog/release/v4.6.1/

* The `mongodb` npm package used by the `npm-mongo` Meteor package has
  been updated to version 2.2.11.
  [#7780](https://github.com/meteor/meteor/pull/7780)

* The `fibers` npm package has been upgraded to version 1.0.15.

* Running Meteor with a different `--port` will now automatically
  reconfigure the Mongo replica set when using the WiredTiger storage
  engine, instead of failing to start Mongo.
  [#7840](https://github.com/meteor/meteor/pull/7840).

* When the Meteor development server shuts down, it now attempts to kill
  the `mongod` process it spawned, in addition to killing any running
  `mongod` processes when the server first starts up.
  https://github.com/meteor/meteor/pull/7668/commits/295d3d5678228f06ee0ab6c0d60139849a0ea192

* The `meteor <command> ...` syntax will now work for any command
  installed in `dev_bundle/bin`, except for Meteor's own commands.

* Incomplete package downloads will now fail (and be retried several
  times) instead of silently succeeding, which was the cause of the
  dreaded `Error: ENOENT: no such file or directory, open... os.json`
  error. [#7806](https://github.com/meteor/meteor/issues/7806)

## v1.4.1.2, 2016-10-04

* Node has been upgraded to version 4.6.0, a recommended security release:
  https://nodejs.org/en/blog/release/v4.6.0/

* `npm` has been upgraded to version 3.10.8.

## v1.4.1.1, 2016-08-24

* Update the version of our Node MongoDB driver to 2.2.8 to fix a bug in
  reconnection logic, leading to some `update` and `remove` commands being
  treated as `insert`s. [#7594](https://github.com/meteor/meteor/issues/7594)

## v1.4.1, 2016-08-18

* Node has been upgraded to 4.5.0.

* `npm` has been upgraded to 3.10.6.

* The `meteor publish-for-arch` command is no longer necessary when
  publishing Meteor packages with binary npm dependencies. Instead, binary
  dependencies will be rebuilt automatically on the installation side.
  Meteor package authors are not responsible for failures due to compiler
  toolchain misconfiguration, and any compilation problems with the
  underlying npm packages should be taken up with the authors of those
  packages. That said, if a Meteor package author really needs or wants to
  continue using `meteor publish-for-arch`, she should publish her package
  using an older release: e.g. `meteor --release 1.4 publish`.
  [#7608](https://github.com/meteor/meteor/pull/7608)

* The `.meteor-last-rebuild-version.json` files that determine if a binary
  npm package needs to be rebuilt now include more information from the
  `process` object, namely `process.{platform,arch,versions}` instead of
  just `process.versions`. Note also that the comparison of versions now
  ignores differences in patch versions, to avoid needless rebuilds.

* The `npm-bcrypt` package now uses a pure-JavaScript implementation by
  default, but will prefer the native `bcrypt` implementation if it is
  installed in the application's `node_modules` directory. In other words,
  run `meteor install --save bcrypt` in your application if you need or
  want to use the native implementation of `bcrypt`.
  [#7595](https://github.com/meteor/meteor/pull/7595)

* After Meteor packages are downloaded from Atmosphere, they will now be
  extracted using native `tar` or `7z.exe` on Windows, instead of the
  https://www.npmjs.com/package/tar library, for a significant performance
  improvement. [#7457](https://github.com/meteor/meteor/pull/7457)

* The npm `tar` package has been upgraded to 2.2.1, though it is now only
  used as a fallback after native `tar` and/or `7z.exe`.

* The progress indicator now distinguishes between downloading,
  extracting, and loading newly-installed Meteor packages, instead of
  lumping all of that work into a "downloading" status message.

* Background Meteor updates will no longer modify the `~/.meteor/meteor`
  symbolic link (or `AppData\Local\.meteor\meteor.bat` on Windows).
  Instead, developers must explicitly type `meteor update` to begin using
  a new version of the `meteor` script.

* Password Reset tokens now expire (after 3 days by default -- can be modified via `Accounts.config({ passwordResetTokenExpirationInDays: ...}`). [PR #7534](https://github.com/meteor/meteor/pull/7534)

* The `google` package now uses the `email` scope as a mandatory field instead
  of the `profile` scope. The `profile` scope is still added by default if the
  `requestPermissions` option is not specified to maintain backward
  compatibility, but it is now possible to pass an empty array to
  `requestPermissions` in order to only request the `email` scope, which
  reduces the amount of permissions requested from the user in the Google
  popup. [PR #6975](https://github.com/meteor/meteor/pull/6975)

* Added `Facebook.handleAuthFromAccessToken` in the case where you get the FB
  accessToken in some out-of-band way. [PR #7550](https://github.com/meteor/meteor/pull/7550)

* `Accounts.onLogout` gets `{ user, connection }` context in a similar fashion
  to `Accounts.onLogin`. [Issue #7397](https://github.com/meteor/meteor/issues/7397) [PR #7433](https://github.com/meteor/meteor/pull/7433)

* The `node-gyp` and `node-pre-gyp` tools will now be installed in
  `bundle/programs/server/node_modules`, to assist with rebuilding binary
  npm packages when deploying an app to Galaxy or elsewhere.
  [#7571](https://github.com/meteor/meteor/pull/7571)

* The `standard-minifier-{js,css}` packages no longer minify .js or .css
  files on the server. [#7572](https://github.com/meteor/meteor/pull/7572)

* Multi-line input to `meteor shell`, which was broken by changes to the
  `repl` module in Node 4, works again.
  [#7562](https://github.com/meteor/meteor/pull/7562)

* The implementation of the command-line `meteor` tool now forbids
  misbehaving polyfill libraries from overwriting `global.Promise`.
  [#7569](https://github.com/meteor/meteor/pull/7569)

* The `oauth-encryption` package no longer depends on the
  `npm-node-aes-gcm` package (or any special npm packages), because the
  Node 4 `crypto` library natively supports the `aes-128-gcm` algorithm.
  [#7548](https://github.com/meteor/meteor/pull/7548)

* The server-side component of the `meteor shell` command has been moved
  into a Meteor package, so that it can be developed independently from
  the Meteor release process, thanks to version unpinning.
  [#7624](https://github.com/meteor/meteor/pull/7624)

* The `meteor shell` command now works when running `meteor test`.

* The `meteor debug` command no longer pauses at the first statement
  in the Node process, yet still reliably stops at custom breakpoints
  it encounters later.

* The `meteor-babel` package has been upgraded to 0.12.0.

* The `meteor-ecmascript-runtime` package has been upgraded to 0.2.9, to
  support several additional [stage 4
  proposals](https://github.com/meteor/ecmascript-runtime/pull/4).

* A bug that prevented @-scoped npm packages from getting bundled for
  deployed apps has been fixed.
  [#7609](https://github.com/meteor/meteor/pull/7609).

* The `meteor update` command now supports an `--all-packages` flag to
  update all packages (including indirect dependencies) to their latest
  compatible versions, similar to passing the names of all your packages
  to the `meteor update` command.
  [#7653](https://github.com/meteor/meteor/pull/7653)

* Background release updates can now be disabled by invoking either
  `meteor --no-release-check` or `METEOR_NO_RELEASE_CHECK=1 meteor`.
  [#7445](https://github.com/meteor/meteor/pull/7445)

## v1.4.0.1, 2016-07-29

* Fix issue with the 1.4 tool springboarding to older releases (see [Issue #7491](https://github.com/meteor/meteor/issues/7491))

* Fix issue with running in development on Linux 32bit [Issue #7511](https://github.com/meteor/meteor/issues/7511)

## v1.4, 2016-07-25

* Node has been upgraded to 4.4.7.

* The `meteor-babel` npm package has been upgraded to 0.11.7.

* The `reify` npm package has been upgraded to 0.3.6.

* The `bcrypt` npm package has been upgraded to 0.8.7.

* Nested `import` declarations are now enabled for package code as well as
  application code. 699cf1f38e9b2a074169515d23983f74148c7223

* Meteor has been upgraded to support Mongo 3.2 by default (the bundled version
  used by `meteor run` has been upgraded). Internally it now uses the 2.2.4
  version of the `mongodb` npm driver, and has been tested against at Mongo 3.2
  server. [Issue #6957](https://github.com/meteor/meteor/issues/6957)

  Mongo 3.2 defaults to the new WiredTiger storage engine. You can update your
  database following the instructions here:
  https://docs.mongodb.com/v3.0/release-notes/3.0-upgrade/.
  In development, you can also just use `meteor reset` to remove your old
  database, and Meteor will create a new WiredTiger database for you. The Mongo
  driver will continue to work with the old MMAPv1 storage engine however.

  The new version of the Mongo driver has been tested with MongoDB versions from
  2.6 up. Mongo 2.4 has now reached end-of-life
  (https://www.mongodb.com/support-policy), and is no longer supported.

  If you are setting `MONGO_OPLOG_URL`, especially in production, ensure you are
  passing in the `replicaSet` argument (see [#7450]
    (https://github.com/meteor/meteor/issues/7450))

* Custom Mongo options can now be specified using the
  `Mongo.setConnectionOptions(options)` API.
  [#7277](https://github.com/meteor/meteor/pull/7277)

* On the server, cursor.count() now takes a single argument `applySkipLimit`
  (see the corresponding [Mongo documentation]
    (http://mongodb.github.io/node-mongodb-native/2.1/api/Cursor.html#count))

* Fix for regression caused by #5837 which incorrectly rewrote
  network-path references (e.g. `//domain.com/image.gif`) in CSS URLs.
  [#7416](https://github.com/meteor/meteor/issues/7416)
* Added Angular2 boilerplate example [#7364](https://github.com/meteor/meteor/pull/7363)

## v1.3.5.1, 2016-07-18

* This release fixed a small bug in 1.3.5 that prevented updating apps
  whose `.meteor/release` files refer to releases no longer installed in
  `~/.meteor/packages/meteor-tool`. [576468eae8d8dd7c1fe2fa381ac51dee5cb792cd](https://github.com/meteor/meteor/commit/576468eae8d8dd7c1fe2fa381ac51dee5cb792cd)

## v1.3.5, 2016-07-16

* Failed Meteor package downloads are now automatically resumed from the
  point of failure, up to ten times, with a five-second delay between
  attempts. [#7399](https://github.com/meteor/meteor/pull/7399)

* If an app has no `package.json` file, all packages in `node_modules`
  will be built into the production bundle. In other words, make sure you
  have a `package.json` file if you want to benefit from `devDependencies`
  pruning. [7b2193188fc9e297eefc841ce6035825164f0684](https://github.com/meteor/meteor/commit/7b2193188fc9e297eefc841ce6035825164f0684)

* Binary npm dependencies of compiler plugins are now automatically
  rebuilt when Node/V8 versions change.
  [#7297](https://github.com/meteor/meteor/issues/7297)

* Because `.meteor/local` is where purely local information should be
  stored, the `.meteor/dev_bundle` link has been renamed to
  `.meteor/local/dev_bundle`.

* The `.meteor/local/dev_bundle` link now corresponds exactly to
  `.meteor/release` even when an app is using an older version of
  Meteor. d732c2e649794f350238d515153f7fb71969c526

* When recompiling binary npm packages, the `npm rebuild` command now
  receives the flags `--update-binary` and `--no-bin-links`, in addition
  to respecting the `$METEOR_NPM_REBUILD_FLAGS` environment variable.
  [#7401](https://github.com/meteor/meteor/issues/7401)

* The last solution found by the package version constraint solver is now
  stored in `.meteor/local/resolver-result-cache.json` so that it need not
  be recomputed every time Meteor starts up.

* If the `$GYP_MSVS_VERSION` environment variable is not explicitly
  provided to `meteor {node,npm}`, the `node-gyp` tool will infer the
  appropriate version (though it still defaults to "2015").

## v1.3.4.4, 2016-07-10

* Fixed [#7374](https://github.com/meteor/meteor/issues/7374).

* The default loglevel for internal `npm` commands (e.g., those related to
  `Npm.depends`) has been set to "error" instead of "warn". Note that this
  change does not affect `meteor npm ...` commands, which can be easily
  configured using `.npmrc` files or command-line flags.
  [0689cae25a3e0da3615a402cdd0bec94ce8455c8](https://github.com/meteor/meteor/commit/0689cae25a3e0da3615a402cdd0bec94ce8455c8)

## v1.3.4.3, 2016-07-08

* Node has been upgraded to 0.10.46.

* `npm` has been upgraded to 3.10.5.

* The `node-gyp` npm package has been upgraded to 3.4.0.

* The `node-pre-gyp` npm package has been upgraded to 0.6.29.

* The `~/.meteor/meteor` symlink (or `AppData\Local\.meteor\meteor.bat` on
  Windows) will now be updated properly after `meteor update` succeeds. This was
  promised in [v1.3.4.2](https://github.com/meteor/meteor/blob/devel/History.md#v1342)
  but [not fully delivered](https://github.com/meteor/meteor/pull/7369#issue-164569763).

* The `.meteor/dev_bundle` symbolic link introduced in
  [v1.3.4.2](https://github.com/meteor/meteor/blob/devel/History.md#v1342)
  is now updated whenever `.meteor/release` is read.

* The `.meteor/dev_bundle` symbolic link is now ignored by
  `.meteor/.gitignore`.

## v1.3.4.2, 2016-07-07

* The `meteor node` and `meteor npm` commands now respect
  `.meteor/release` when resolving which versions of `node` and `npm` to
  invoke. Note that you must `meteor update` to 1.3.4.2 before this logic
  will take effect, but it will work in all app directories after
  updating, even those pinned to older versions.
  [#7338](https://github.com/meteor/meteor/issues/7338)

* The Meteor installer now has the ability to resume downloads, so
  installing Meteor on a spotty internet connection should be more
  reliable. [#7348](https://github.com/meteor/meteor/pull/7348)

* When running `meteor test`, shared directories are symlinked (or
  junction-linked on Windows) into the temporary test directory, not
  copied, leading to much faster test start times after the initial build.
  The directories: `.meteor/local/{bundler-cache,isopacks,plugin-cache}`

* `App.appendToConfig` allows adding custom tags to config.xml.
  [#7307](https://github.com/meteor/meteor/pull/7307)

* When using `ROOT_URL` with a path, relative CSS URLs are rewriten
  accordingly. [#5837](https://github.com/meteor/meteor/issues/5837)

* Fixed bugs:
  [#7149](https://github.com/meteor/meteor/issues/7149)
  [#7296](https://github.com/meteor/meteor/issues/7296)
  [#7309](https://github.com/meteor/meteor/issues/7309)
  [#7312](https://github.com/meteor/meteor/issues/7312)

## v1.3.4.1, 2016-06-23

* Increased the default HTTP timeout for requests made by the `meteor`
  command-line tool to 60 seconds (previously 30), and [disabled the
  timeout completely for Galaxy
  deploys](https://forums.meteor.com/t/1-3-4-breaks-galaxy-deployment-etimedout/25383/).

* Minor bug fixes: [#7281](https://github.com/meteor/meteor/pull/7281)
  [#7276](https://github.com/meteor/meteor/pull/7276)

## v1.3.4, 2016-06-22

* The version of `npm` used by `meteor npm` and when installing
  `Npm.depends` dependencies of Meteor packages has been upgraded from
  2.15.1 to **3.9.6**, which should lead to much flatter node_modules
  dependency trees.

* The `meteor-babel` npm package has been upgraded to 0.11.6, and is now
  installed using `npm@3.9.6`, fixing bugs arising from Windows path
  limits, such as [#7247](https://github.com/meteor/meteor/issues/7247).

* The `reify` npm package has been upgraded to 0.3.4, fixing
  [#7250](https://github.com/meteor/meteor/issues/7250).

* Thanks to caching improvements for the
  `files.{stat,lstat,readdir,realpath}` methods and
  `PackageSource#_findSources`, development server restart times are no
  longer proportional to the number of files in `node_modules`
  directories. [#7253](https://github.com/meteor/meteor/issues/7253)
  [#7008](https://github.com/meteor/meteor/issues/7008)

* When installed via `InstallMeteor.exe` on Windows, Meteor can now be
  easily uninstalled through the "Programs and Features" control panel.

* HTTP requests made by the `meteor` command-line tool now have a timeout
  of 30 seconds, which can be adjusted by the `$TIMEOUT_SCALE_FACTOR`
  environment variable. [#7143](https://github.com/meteor/meteor/pull/7143)

* The `request` npm dependency of the `http` package has been upgraded
  from 2.53.0 to 2.72.0.

* The `--headless` option is now supported by `meteor test` and
  `meteor test-packages`, in addition to `meteor self-test`.
  [#7245](https://github.com/meteor/meteor/pull/7245)

* Miscellaneous fixed bugs:
  [#7255](https://github.com/meteor/meteor/pull/7255)
  [#7239](https://github.com/meteor/meteor/pull/7239)

## v1.3.3.1, 2016-06-17

* Fixed bugs:
  [#7226](https://github.com/meteor/meteor/pull/7226)
  [#7181](https://github.com/meteor/meteor/pull/7181)
  [#7221](https://github.com/meteor/meteor/pull/7221)
  [#7215](https://github.com/meteor/meteor/pull/7215)
  [#7217](https://github.com/meteor/meteor/pull/7217)

* The `node-aes-gcm` npm package used by `oauth-encryption` has been
  upgraded to 0.1.5. [#7217](https://github.com/meteor/meteor/issues/7217)

* The `reify` module compiler has been upgraded to 0.3.3.

* The `meteor-babel` package has been upgraded to 0.11.4.

* The `pathwatcher` npm package has been upgraded to 6.7.0.

* In CoffeeScript files with raw JavaScript enclosed by backticks, the
  compiled JS will no longer contain `require` calls inserted by Babel.
  [#7226](https://github.com/meteor/meteor/issues/7226)

* Code related to the Velocity testing system has been removed.
  [#7235](https://github.com/meteor/meteor/pull/7235)

* Allow smtps:// in MAIL_URL [#7043](https://github.com/meteor/meteor/pull/7043)

* Adds `Accounts.onLogout()` a hook directly analogous to `Accounts.onLogin()`. [PR #6889](https://github.com/meteor/meteor/pull/6889)

## v1.3.3, 2016-06-10

* Node has been upgraded from 0.10.43 to 0.10.45.

* `npm` has been upgraded from 2.14.22 to 2.15.1.

* The `fibers` package has been upgraded to 1.0.13.

* The `meteor-babel` package has been upgraded to 0.10.9.

* The `meteor-promise` package has been upgraded to 0.7.1, a breaking
  change for code that uses `Promise.denodeify`, `Promise.nodeify`,
  `Function.prototype.async`, or `Function.prototype.asyncApply`, since
  those APIs have been removed.

* Meteor packages with binary npm dependencies are now automatically
  rebuilt using `npm rebuild` whenever the version of Node or V8 changes,
  making it much simpler to use Meteor with different versions of Node.
  5dc51d39ecc9e8e342884f3b4f8a489f734b4352

* `*.min.js` files are no longer minified during the build process.
  [PR #6986](https://github.com/meteor/meteor/pull/6986) [Issue #5363](https://github.com/meteor/meteor/issues/5363)

* You can now pick where the `.meteor/local` directory is created by setting the `METEOR_LOCAL_DIR` environment variable. This lets you run multiple instances of the same Meteor app.
  [PR #6760](https://github.com/meteor/meteor/pull/6760) [Issue #6532](https://github.com/meteor/meteor/issues/6532)

* Allow using authType in Facebook login [PR #5694](https://github.com/meteor/meteor/pull/5694)

* Adds flush() method to Tracker to force recomputation [PR #4710](https://github.com/meteor/meteor/pull/4710)

* Adds `defineMutationMethods` option (default: true) to `new Mongo.Collection` to override default behavior that sets up mutation methods (/collection/[insert|update...]) [PR #5778](https://github.com/meteor/meteor/pull/5778)

* Allow overridding the default warehouse url by specifying `METEOR_WAREHOUSE_URLBASE` [PR #7054](https://github.com/meteor/meteor/pull/7054)

* Allow `_id` in `$setOnInsert` in Minimongo: https://github.com/meteor/meteor/pull/7066

* Added support for `$eq` to Minimongo: https://github.com/meteor/meteor/pull/4235

* Insert a `Date` header into emails by default: https://github.com/meteor/meteor/pull/6916/files

* `meteor test` now supports setting the bind address using `--port IP:PORT` the same as `meteor run` [PR #6964](https://github.com/meteor/meteor/pull/6964) [Issue #6961](https://github.com/meteor/meteor/issues/6961)

* `Meteor.apply` now takes a `noRetry` option to opt-out of automatically retrying non-idempotent methods on connection blips: [PR #6180](https://github.com/meteor/meteor/pull/6180)

* DDP callbacks are now batched on the client side. This means that after a DDP message arrives, the local DDP client will batch changes for a minimum of 5ms (configurable via `bufferedWritesInterval`) and a maximum of 500ms (configurable via `bufferedWritesMaxAge`) before calling any callbacks (such as cursor observe callbacks).

* PhantomJS is no longer included in the Meteor dev bundle (#6905). If you
  previously relied on PhantomJS for local testing, the `spiderable`
  package, Velocity tests, or testing Meteor from a checkout, you should
  now install PhantomJS yourself, by running the following commmand:
  `meteor npm install -g phantomjs-prebuilt`

* The `babel-compiler` package now looks for `.babelrc` files and
  `package.json` files with a "babel" section. If found, these files may
  contribute additional Babel transforms that run before the usual
  `babel-preset-meteor` set of transforms. In other words, if you don't
  like the way `babel-preset-meteor` handles a particular kind of syntax,
  you can add your preferred transform plugins to the "presets" or
  "plugins" section of your `.babelrc` or `package.json` file. #6351

* When `BabelCompiler` cannot resolve a Babel plugin or preset package in
  `.babelrc` or `package.json`, it now merely warns instead of
  crashing. #7179

* Compiler plugins can now import npm packages that are visible to their
  input files using `inputFile.require(id)`. b16e8d50194b37d3511889b316345f31d689b020

* `import` statements in application modules now declare normal variables
  for the symbols that are imported, making it significantly easier to
  inspect imported variables when debugging in the browser console or in
  `meteor shell`.

* `import` statements in application modules are no longer restricted to
  the top level, and may now appear inside conditional statements
  (e.g. `if (Meteor.isServer) { import ... }`) or in nested scopes.

* `import` statements now work as expected in `meteor shell`. #6271

* Commands installed in `dev_bundle/lib/node_modules/.bin` (such as
  `node-gyp` and `node-pre-gyp`) are now available to scripts run by
  `meteor npm`. e95dfe410e1b43e8131bc2df9d2c29decdd1eaf6

* When building an application using `meteor build`, "devDependencies"
  listed in `package.json` are no longer copied into the bundle. #6750

* Packages tested with `meteor test-packages` now have access to local
  `node_modules` directories installed in the parent application or in the
  package directory itself. #6827

* You no longer need to specify `DEPLOY_HOSTNAME=galaxy.meteor.com` to run
  `meteor deploy` (and similar commands) against Galaxy. The AWS us-east-1
  Galaxy is now the default for `DEPLOY_HOSTNAME`. If your app's DNS points to
  another Galaxy region, `meteor deploy` will detect that automatically as
  well. #7055

* The `coffeescript` plugin now passes raw JavaScript code enclosed by
  back-ticks to `BabelCompiler`, enabling all ECMAScript features
  (including `import` and `export`) within CoffeeScript. #6000 #6691

* The `coffeescript` package now implies the same runtime environment as
  `ecmascript` (`ecmascript-runtime`, `babel-runtime`, and `promise`, but
  not `modules`). #7184

* When Meteor packages install `npm` dependencies, the
  `process.env.NPM_CONFIG_REGISTRY` environment variable is now
  respected. #7162

* `files.rename` now always executes synchronously. 9856d1d418a4d19c0adf22ec9a92f7ce81a23b05

* "Bare" files contained by `client/compatibility/` directories or added
  with `api.addFiles(path, ..., { bare: true })` are no longer compiled by
  Babel. https://github.com/meteor/meteor/pull/7033#issuecomment-225126778

* Miscellaneous fixed bugs: #6877 #6843 #6881

## v1.3.2.4, 2016-04-20

> Meteor 1.3.2.4 was published because publishing 1.3.2.3 failed in an
unrecoverable way. Meteor 1.3.2.4 contains no additional changes beyond
the changes in 1.3.2.3.

## v1.3.2.3, 2016-04-20

* Reverted accidental changes included in 1.3.2.1 and 1.3.2.2 that
  improved DDP performance by batching updates, but broke some packages
  that relied on private methods of the DDP client Connection class. See
  https://github.com/meteor/meteor/pull/5680 for more details. These
  changes will be reinstated in 1.3.3.

## v1.3.2.2, 2016-04-18

* Fixed bugs #6819 and #6831.

## v1.3.2.1, 2016-04-15

* Fixed faulty comparison of `.sourcePath` and `.targetPath` properties of
  files scanned by the `ImportScanner`, which caused problems for apps
  using the `tap:i18n` package. 6e792a7cf25847b8cd5d5664a0ff45c9fffd9e57

## v1.3.2, 2016-04-15

* The `meteor/meteor` repository now includes a `Roadmap.md` file:
  https://github.com/meteor/meteor/blob/devel/Roadmap.md

* Running `npm install` in `bundle/programs/server` when deploying an app
  also rebuilds any binary npm dependencies, fixing #6537. Set
  METEOR_SKIP_NPM_REBUILD=1 to disable this behavior if necessary.

* Non-.js(on) files in `node_modules` (such as `.less` and `.scss`) are
  now processed by compiler plugins and may be imported by JS. #6037

* The `jquery` package can now be completely removed from any app (#6563),
  and uses `<app>/node_modules/jquery` if available (#6626).

* Source maps are once again generated for all bundled JS files, even if
  they are merely identity mappings, so that the files appear distinct in
  the browser, and stack traces make more sense. #6639

* All application files in `imports` directories are now considered lazy,
  regardless of whether the app is using the `modules` package. This could
  be a breaking change for 1.3.2 apps that do not use `modules` or
  `ecmascript` but contain `imports` directories. Workaround: move files
  out of `imports`, or rename `imports` to something else.

* The `npm-bcrypt` package has been upgraded to use the latest version
  (0.8.5) of the `bcrypt` npm package.

* Compiler plugins can call `addJavaScript({ path })` multiple times with
  different paths for the same source file, and `module.id` will reflect
  this `path` instead of the source path, if they are different. #6806

* Fixed bugs: https://github.com/meteor/meteor/milestones/Release%201.3.2

* Fixed unintended change to `Match.Optional` which caused it to behave the same as the new `Match.Maybe` and incorrectly matching `null` where it previously would not have allowed it. #6735

## v1.3.1, 2016-04-03

* Long isopacket node_modules paths have been shortened, fixing upgrade
  problems on Windows. #6609

* Version 1.3.1 of Meteor can now publish packages for earlier versions of
  Meteor, provided those packages do not rely on modules. #6484 #6618

* The meteor-babel npm package used by babel-compiler has been upgraded to
  version 0.8.4. c8d12aed4e725217efbe86fa35de5d5e56d73c83

* The `meteor node` and `meteor npm` commands now return the same exit
  codes as their child processes. #6673 #6675

* Missing module warnings are no longer printed for Meteor packages, or
  for `require` calls when `require` is not a free variable, fixing
  https://github.com/practicalmeteor/meteor-mocha/issues/19.

* Cordova iOS builds are no longer built by Meteor, but merely prepared
  for building. 88d43a0f16a484a5716050cb7de8066b126c7b28

* Compiler plugin errors were formerly silenced for files not explicitly
  added in package.js. Now those errors are reported when/if the files are
  imported by the ImportScanner. be986fd70926c9dd8eff6d8866205f236c8562c4

## v1.3, 2016-03-27

### ES2015/Modules

* Enable ES2015 and CommonJS modules in Meteor apps and packages, on
  both client and server. Also let you install modules in apps and
  package by running `npm install`. See: https://github.com/meteor/meteor/blob/master/packages/modules/README.md

* Enable ES2015 generators and ES2016 async/await in the `ecmascript`
  package.

* Inherit static getters and setters in subclasses, when using the
  `ecmascript` package. #5624

* Report full file paths on compiler errors when using the
  `ecmascript` package. #5551

* Now possible to `import` or `require` files with a `.json` file
  extension. #5810

* `process.env.NODE_ENV` is now defined on both client and server as
  either `development` or `production`, which also determines the boolean
  flags `Meteor.isDevelopment` and `Meteor.isProduction`.

* Absolute identifiers for app modules no longer have the `/app/` prefix,
  and absolute identifiers for Meteor packages now have the prefix
  `/node_modules/meteor/` instead of just `/node_modules/`, meaning you
  should `import {Blaze} from "meteor/blaze"` instead of `from "blaze"`.

* Package variables imported by application code are once again exposed
  globally, allowing them to be accessed from the browser console or from
  `meteor shell`. #5868

* Fixed global variable assignment analysis during linking. #5870 #5819

* Changes to files in node_modules will now trigger a restart of the
  development server, just like any other file changes. #5815

* The meteor package now exports a `global` variable (a la Node) that
  provides a reliable reference to the global object for all Meteor code.

* Packages in local node_modules directories now take precedence over
  Meteor packages of the same name. #5933

* Upgraded `babel-compiler` to Babel 6, with the following set of plugins:
  https://github.com/meteor/babel-preset-meteor/blob/master/index.js

* Lazy CSS modules may now be imported by JS: 12c946ee651a93725f243f790c7919de3d445a19

* Packages in the top-level node_modules directory of an app can now be
  imported by Meteor packages: c631d3ac35f5ca418b93c454f521989855b8ec72

* Added support for wildcard import and export statements. #5872 #5897

* Client-side stubs for built-in Node modules are now provided
  automatically if the `meteor-node-stubs` npm package is installed. #6056

* Imported file extensions are now optional for file types handled by
  compiler plugins. #6151

* Upgraded Babel packages to ~6.5.0: 292824da3f8449afd1cd39fcd71acd415c809c0f
  Note: .babelrc files are now ignored (#6016), but may be reenabled (#6351).

* Polyfills now provided for `process.nextTick` and `process.platform`. #6167 #6198 #6055 efe53de492da6df785f1cbef2799d1d2b492a939

* The `meteor test-app` command is now `meteor test [--full-app]`:
  ab5ab15768136d55c76d51072e746d80b45ec181

* New apps now include a `package.json` file.
  c51b8cf7ffd8e7c9ca93768a2df93e4b552c199c

* `require.resolve` is now supported.
  https://github.com/benjamn/install/commit/ff6b25d6b5511d8a92930da41db73b93eb1d6cf8

* JSX now enabled in `.js` files processed by the `ecmascript` compiler
  plugin. #6151

* On the server, modules contained within `node_modules` directories are
  now loaded using the native Node `require` function. #6398

* All `<script>` tag(s) for application and package code now appear at the
  end of the `<body>` rather than in the `<head>`. #6375

* The client-side version of `process.env.NODE_ENV` (and other environment
  variables) now matches the corresponding server-side values. #6399

### Performance

* Don't reload package catalog from disk on rebuilds unless package
  dependencies changed. #5747

* Improve minimongo performance on updating documents when there are
  many active observes. #5627

### Platform

* Upgrade to Node v0.10.41.

* Allow all types of URLs that npm supports in `Npm.depends`
  declarations.

* Split up `standard-minifiers` in separate CSS
  (`standard-minifiers-css`) and JS minifiers
  (`standard-minifiers-js`). `standard-minifiers` now acts as an
  umbrella package for these 2 minifiers.

* Allow piping commands to `meteor shell` via STDIN. #5575

* Let users set the CAFILE environment variable to override the SSL
  root certificate list. #4757 #5523

* `force-ssl` is now marked production only.

### Cordova

* Cordova dependencies have been upgraded to the latest versions
  (`cordova-lib` 6.0.0, `cordova-ios` 4.0.1, and `cordova-android` 5.1.0).

* iOS apps now require iOS 8 or higher, and building for iOS requires Xcode 7.2
  to be installed.

* Building for Android now requires Android SDK 23 to be installed. You may also
  need to create a new AVD for the emulator.

* Building Cordova Android apps on Windows is now supported. #4155

* The Crosswalk plugin has been updated to 1.4.0.

* Cordova core plugins are now pinned to minimal versions known to be compatible
  with the included platforms. A warning is printed asking people to upgrade
  their dependencies if they specify an older version, but we'll always use
  the pinned version regardless.

* The plugin used for file serving and hot code push has been completely
  rewritten. Among many other improvements, it downloads updates incrementally,
  can recover from downloading faulty JavaScript code, and is much more
  reliable and performant.
  See [`cordova-plugin-meteor-webapp`](https://github.com/meteor/cordova-plugin-meteor-webapp)
  for more a more detailed description of the new design.

* If the callbacks added with `Meteor.startup()` do not complete within a set
  time, we consider a downloaded version faulty and will fallback to the last
  known good version. The default timeout is 20 seconds, but this can be
  configured by setting `App.setPreference("WebAppStartupTimeout", "10000");`
  (in milliseconds) in `mobile-config.js`.

* We now use `WKWebView` on iOS by default, even on iOS 8 (which works because
  we do not use `file://` URLs).

* We now use `localhost` instead of `meteor.local` to serve files from. Since
  `localhost` is considered a secure origin, this means the web view won't
  disable web platform features that it otherwise would.

* The local server port now lies between 12000-13000 and is chosen based on
  the `appId`, to both be consistent and lessen the chance of collisions between
  multiple Meteor Cordova apps installed on the same device.

* The plugin now allows for local file access on both iOS and Android, using a
  special URL prefix (`http://localhost:<port>/local-filesystem/<path>`).

* App icon and launch image sizes have been updated. Low resolution sizes for
  now unsupported devices have been deprecated, and higher resolution versions
  have been added.

* We now support the modern Cordova whitelist mechanism. `App.accessRule` has
  been updated with new options.

* `meteor build` now supports a `--server-only` option to avoid building
  the mobile apps when `ios` or `android` platforms have been added. It still
  builds the `web.cordova` architecture in the server bundle however, so it can
  be served for hot code pushes.

* `meteor run` now always tries to use an autodetected IP address as the
  mobile `ROOT_URL`, even if we're not running on a device. This avoids a situation
  where an app already installed on a device connects to a restarted development
  server and receives a `localhost` `ROOT_URL`. #5973

* Fixed a discrepancy between the way we calculated client hashes during a mobile
  build and on the server, which meant a Cordova app would always download a
  new version the first time it started up.

* In Cordova apps, `Meteor.startup()` now correctly waits for the
  device to be ready before firing the callback.

### Accounts

* Make `Accounts.forgotPassword` treat emails as case insensitive, as
  the rest of the accounts system does.

### Blaze

* Don't throw in certain cases when calling a template helper with an
  empty data context. #5411 #5736

* Improve automatic blocking of URLs in attribute values to also
  include `vbscript:` URLs.

### Check

* Introduced new matcher `Match.Maybe(type)` which will also match (permit) `null` in addition to `undefined`.  This is a suggested replacement (where appropriate) for `Match.Optional` which did not permit `null`.  This prevents the need to use `Match.OneOf(null, undefined, type)`. #6220

### Testing

* Packages can now be marked as `testOnly` to only run as part of app
  testing with `meteor test`. This is achieved by setting
  `testOnly: true` to `Package.describe`.


### Uncategorized

* Remove warning in the `simple-todos-react` example app. #5716

* Fix interaction between `browser-policy` and `oauth` packages. #5628

* Add README.md to the `tinytest` package. #5750

* Don't crash when calling `ReactiveDict.prototype.clear` if a
  property with a value wasn't previously accessed. #5530 #5602

* Move `DDPRateLimiter` to the server only, since it won't work if it
  is called from the client. It will now error if referenced from the
  client at all.

* Don't call function more than once when passing a `Match.Where`
  argument to `check`. #5630 #5651

* Fix empty object argument check in `this.subscribe` in
  templates. #5620

* Make `HTTP.call` not crash on undefined content. #5565 #5601

* Return observe handle from
  `Mongo.Collection.prototype._publishCursor`. #4983 #5615

* Add 'Did you mean?' reminders for some CLI commands to help Rails
  developers. #5593

* Make internal shell scripts compatible with other Unix-like
  systems. #5585

* Add a `_pollingInterval` option to `coll.find()` that can be used in
  conjunction with `_disableOplog: true`. #5586

* Expose Tinytest internals which can be used to extend it. #3541

* Improve error message from `check` when passing in null. #5545

* Split up `standard-minifiers` in separate CSS (`standard-minifier-css`) and JS
  minifiers(`standard-minifier-js`). `standard-minifiers` now acts as an umbrella package for these
  2 minifiers.

* Detect new Facebook user-agent in the `spiderable` package. #5516

* `Match.ObjectIncluding` now really requires plain objects. #6140

* Allow `git+` URL schemes for npm dependencies. #844

* Expose options `disableOplog`, `pollingIntervalMs`, and
  `pollingThrottleMs` to `Cursor.find` for tuning observe parameters
  on the server.

* Expose `dynamicHead` and `dynamicBody` hooks in boilerplate generation allowing code to inject content into the body and head tags from the server. #3860

* Add methods of the form `BrowserPolicy.content.allow<ContentType>BlobUrl()` to BrowserPolicy #5141

* Move `<script>` tags to end of `<body>` to enable 'loading' UI to be inserted into the boilerplate #6375

* Adds WebAppInternals.setBundledJsCssUrlRewriteHook allowing apps to supply a hook function that can create a dynamic bundledJsCssPrefix at runtime. This is useful if you're using a CDN by giving you a way to ensure the CDN won't cache broken js/css resources during an app upgrade.

Patches contributed by GitHub users vereed, mitar, nathan-muir,
robfallows, skishore, okland, Primigenus, zimme, welelay, rgoomar,
bySabi, mbrookes, TomFreudenberg, TechPlexEngineer, zacharydenton,
AlexeyMK, gwendall, dandv, devgrok, brianlukoff.


## v.1.2.1, 2015-10-26

* `coll.insert()` now uses a faster (but cryptographically insecure)
  algorithm to generate document IDs when called outside of a method
  and an `_id` field is not explicitly passed. With this change, there
  are no longer two algorithms used to generate document
  IDs. `Random.id()` can still be used to generate cryptographically
  secure document IDs. [#5161](https://github.com/meteor/meteor/issues/5161)

* The `ecmascript-collections` package has been renamed to
  `ecmascript-runtime` and now includes a more complete selection of
  ES2015 polyfills and shims from [`core-js`](https://www.npmjs.com/package/core-js).
  The complete list can be found
  [here](https://github.com/meteor/ecmascript-runtime/blob/master/server.js).

* Check type of `onException` argument to `bindEnvironment`. [#5271](https://github.com/meteor/meteor/issues/5271)

* WebApp's `PORT` environment variable can now be a named pipe to better support
  deployment on IIS on Windows. [4413](https://github.com/meteor/meteor/issues/4413)

* `Template.dynamic` can be now used as a block helper:
  `{{#Template.dynamic}} ... {{/Template.dynamic}}` [#4756](https://github.com/meteor/meteor/issues/4756)

* `Collection#allow/deny` now throw errors when passed falsy values. [#5442](https://github.com/meteor/meteor/pull/5442)

* `source-map` has been updated to a newer patch version, which fixes major bugs
  in particular around loading bundles generated by Webpack. [#5411](https://github.com/meteor/meteor/pull/5411)

* `check` now returns instead of throwing errors internally, which should make
  it much faster. `check` is used in many core Meteor packages, so this should
  result in small performance improvements across the framework. [#4584](https://github.com/meteor/meteor/pull/4584)

* The `userEmail` option to `Meteor.loginWithMeteorDeveloperAccount` has been
  renamed to `loginHint`, and now supports Google accounts as well. The old
  option still works for backwards compatibility. [#2422](https://github.com/meteor/meteor/issues/2422) [#5313](https://github.com/meteor/meteor/pull/5313)

* The old `addFiles` API for adding package assets no longer throws an error,
  making it easier to share packages between pre- and post-1.2 versions of
  Meteor. [#5458](https://github.com/meteor/meteor/issues/5458)

* Normally, you can't deploy to free meteor.com hosting or Galaxy from a
  non-Linux machine if you have *local* non-published packages with binary
  dependencies, nor can you run `meteor build --architecture SomeOtherArch`. As
  a temporary workaround, if you set the `METEOR_BINARY_DEP_WORKAROUND`
  variable, you will be able to deploy to Galaxy (but not free meteor.com
  hosting), and tarballs built with `meteor build` will contain a
  `programs/server/setup.sh` shell script which should be run on the server to
  install those packages.

## v1.2.0.2, 2015-09-28

* Update Crosswalk plugin for Cordova to 1.3.1. [#5267](https://github.com/meteor/meteor/issues/5267)

* Fix `meteor add` for a Cordova plugin using a Git URL with SHA.

* Upgraded the `promise` package to use `meteor-promise@0.5.0`, which uses
  the global `Promise` constructor in browsers that define it natively.

* Fix error in assigning attributes to `<body>` tag when using Blaze templates
  or `static-html`. [#5232](https://github.com/meteor/meteor/issues/5232)

## v1.2.0.1, 2015-09-22

* Fix incorrect publishing of packages with exports but no source. [#5228](https://github.com/meteor/meteor/issues/5228)

## v1.2, 2015-09-21

There are quite a lot of changes in Meteor 1.2. See the
[Wiki](https://github.com/meteor/meteor/wiki/Breaking-changes-in-Meteor-1.2) for
a shorter list of breaking changes you should be aware of when upgrading.

### Core Packages

* `meteor-platform` has been deprecated in favor of the smaller `meteor-base`,
  with apps listing their other dependencies explicitly.  The v1.2 upgrader
  will rewrite `meteor-platform` in existing apps.  `meteor-base` puts fewer
  symbols in the global namepsace, so it's no longer true that all apps
  have symbols like `Random` and `EJSON` in the global namespace.

* New packages: `ecmascript`, `es5-shim`, `ecmascript-collections`, `promise`,
  `static-html`, `jshint`, `babel-compiler`

* No longer include the `json` package by default, which contains code for
  `JSON.parse` and `JSON.stringify`.  (The last browser to not support JSON
  natively was Internet Explorer 7.)

* `autoupdate` has been renamed `hot-code-push`

### Meteor Accounts

* Login attempts are now rate-limited by default.  This can be turned off
  using `Accounts.removeDefaultRateLimit()`.

* `loginWithPassword` now matches username or email in a case insensitive
  manner. If there are multiple users with a username or email only differing
  in case, a case sensitive match is required. [#550](https://github.com/meteor/meteor/issues/550)

* `loginWithGithub` now requests `user:email` scope by default, and attempts
  to fetch the user's emails. If no public email has been set, we use the
  primary email instead. We also store the complete list of emails. [#4545](https://github.com/meteor/meteor/issues/4545)

* When an account's email address is verified, deactivate other verification
  tokens.  [#4626](https://github.com/meteor/meteor/issues/4626)

* Fix bug where blank page is shown when an expired login token is
  present. [#4825](https://github.com/meteor/meteor/issues/4825)

* Fix `OAuth1Binding.prototype.call` when making requests to Twitter
  with a large parameter set.

* Directions for setting up Google OAuth in accounts-ui have been updated to
  match Google's new requirements.

* Add `Accounts.oauth.unregisterService` method, and ensure that users can only
  log in with currently registered services.  [#4014](https://github.com/meteor/meteor/issues/4014)

* The `accounts-base` now defines reusable `AccountsClient` and
  `AccountsServer` constructors, so that users can create multiple
  independent instances of the `Accounts` namespace.  [#4233](https://github.com/meteor/meteor/issues/4233)

* Create an index for `Meteor.users` on
  `services.email.verificationTokens.token` (instead of
  `emails.validationTokens.token`, which never was used for anything).  [#4482](https://github.com/meteor/meteor/issues/4482)

* Remove an IE7-specific workaround from accounts-ui.  [#4485](https://github.com/meteor/meteor/issues/4485)

### Livequery

* Improved server performance by reducing overhead of processing oplog after
  database writes. Improvements are most noticeable in case when a method is
  doing a lot of writes on collections with plenty of active observers.  [#4694](https://github.com/meteor/meteor/issues/4694)

### Mobile

* The included Cordova tools have been updated to the latest version 5.2.0.
  This includes Cordova Android 4.1 and Cordova iOS 3.9. These updates may
  require you to make changes to your app. For details, see the [Cordova release
  notes] (https://cordova.apache.org/#news) for for the different versions.

* Thanks to Cordova Android's support for pluggable web views, it is now
  possible to install the [Crosswalk plugin]
  (https://crosswalk-project.org/documentation/cordova/cordova_4.html), which
  offers a hugely improved web view on older Android versions.
  You can add the plugin to your app with `meteor add crosswalk`.

* The bundled Android tools have been removed and a system-wide install of the
  Android SDK is now required. This should make it easier to keep the
  development toolchain up to date and helps avoid some difficult to diagnose
  failures. If you don't have your own Android tools installed already, you can
  find more information about installing the Android SDK for [Mac] (https://github.com/meteor/meteor/wiki/Mobile-Dev-Install:-Android-on-Mac)
  or [Linux]
  (https://github.com/meteor/meteor/wiki/Mobile-Dev-Install:-Android-on-Linux).

* As part of moving to npm, many Cordova plugins have been renamed. Meteor
  should perform conversions automatically, but you may want to be aware of this
  to avoid surprises. See [here]
  (https://cordova.apache.org/announcements/2015/04/21/plugins-release-and-move-to-npm.html)
  for more information.

* Installing plugins from the local filesystem is now supported using `file://`
  URLs, which should make developing your own plugins more convenient. It is
  also needed as a temporary workaround for using the Facebook plugin.
  Relative references are interpreted relative to the Meteor project directory.
  (As an example,
  `meteor add cordova:phonegap-facebook-plugin@file://../phonegap-facebook-plugin`
  would attempt to install the plugin from the same directory you Meteor project
  directory is located in.)

* Meteor no longer supports installing Cordova plugins from tarball URLs, but
  does support Git URLs with a SHA reference (like
  `https://github.com/apache/cordova-plugin-file#c452f1a67f41cb1165c92555f0e721fbb07329cc`).
  Existing GitHub tarball URLs are converted automatically.

* Allow specifying a `buildNumber` in `App.info`, which is used to set the
  `android-versionCode` and `ios-CFBundleVersion` in the `config.xml` of the
  Cordova project. The build number is used to differentiate between
  different versions of the app, and should be incremented before distributing
  a built app to stores or testing services. [#4048](https://github.com/meteor/meteor/issues/4048)

* Other changes include performance enhancements when building and running,
  and improved requirements checking and error reporting.

* Known issue: we do not currently show logging output when running on the
  iOS Simulator. As a workaround, you can `meteor run ios-device` to open the
  project in Xcode and watch the output there.

### Templates/Blaze

* New syntax: Handlebars sub-expressions are now supported -- as in,
  `{{helper (anotherHelper arg1 arg2)}}` -- as well as new block helper forms
  `#each .. in ..` and `#let x=y`.  See
  https://github.com/meteor/meteor/tree/devel/packages/spacebars

* Add a special case for the new `react-template-helper` package -- don't let
  templates use {{> React}} with siblings since `React.render` assumes it's
  being rendered into an empty container element. (This lets us throw the error
  when compiling templates rather than when the app runs.)

* Improve parsing of `<script>` and `<style>` tags.  [#3797](https://github.com/meteor/meteor/issues/3797)

* Fix a bug in `observe-sequence`. The bug was causing unnecessary rerenderings
  in an instance of `#each` block helper followed by false "duplicate ids"
  warnings. [#4049](https://github.com/meteor/meteor/issues/4049)

* `TemplateInstance#subscribe` now has a new `connection` option, which
  specifies which connection should be used when making the subscription. The
  default is `Meteor.connection`, which is the connection used when calling
  `Meteor.subscribe`.

* Fix external `<script>` tags in body or templates.  [#4415](https://github.com/meteor/meteor/issues/4415)

* Fix memory leak.  [#4289](https://github.com/meteor/meteor/issues/4289)

* Avoid recursion when materializing DOM elements, to avoid stack overflow
  errors in certain browsers. [#3028](https://github.com/meteor/meteor/issues/3028)

* Blaze and Meteor's built-in templating are now removable using
  `meteor remove blaze-html-templates`. You can add back support for static
  `head` and `body` tags in `.html` files by using the `static-html` package.

### DDP

* Websockets now support the
  [`permessage-deflate`](https://tools.ietf.org/id/draft-ietf-hybi-permessage-compression-19.txt)
  extension, which compresses data on the wire. It is enabled by default on the
  server. To disable it, set `$SERVER_WEBSOCKET_COMPRESSION` to `0`. To configure
  compression options, set `$SERVER_WEBSOCKET_COMPRESSION` to a JSON object that
  will be used as an argument to
  [`deflate.configure`](https://github.com/faye/permessage-deflate-node/blob/master/README.md).
  Compression is supported on the client side by Meteor's Node DDP client and by
  browsers including Chrome, Safari, and Firefox 37.

* The `ddp` package has been split into `ddp-client` and `ddp-server` packages;
  using `ddp` is equivalent to using both. This allows you to use the Node DDP
  client without adding the DDP server to your app.  [#4191](https://github.com/meteor/meteor/issues/4191) [#3452](https://github.com/meteor/meteor/issues/3452)

* On the client, `Meteor.call` now takes a `throwStubExceptions` option; if set,
  exceptions thrown by method stubs will be thrown instead of logged, and the
  method will not be invoked on the server.  [#4202](https://github.com/meteor/meteor/issues/4202)

* `sub.ready()` should return true inside that subscription's `onReady`
  callback.  [#4614](https://github.com/meteor/meteor/issues/4614)

* Fix method calls causing broken state when socket is reconnecting.  [#5104](https://github.com/meteor/meteor/issues/5104)

### Isobuild

* Build plugins will no longer process files whose names match the extension
  exactly (with no extra dot). If your build plugin needs to match filenames
  exactly, you should use the new build plugin API in this release which
  supplies a special `filenames` option. [#3985](https://github.com/meteor/meteor/issues/3985)

* Adding the same file twice in the same package is now an error. Previously,
  this could either lead to the file being included multiple times, or to a
  build time crash.

* You may now specify the `bare` option for JavaScript files on the server.
  Previous versions only allowed this on the client. [#3681](https://github.com/meteor/meteor/issues/3681)

* Ignore `node_modules` directories in apps instead of processing them as Meteor
  source code.  [#4457](https://github.com/meteor/meteor/issues/4457) [#4452](https://github.com/meteor/meteor/issues/4452)

* Backwards-incompatible change for package authors: Static assets in package.js files must now be
  explicitly declared by using `addAssets` instead of `addFiles`. Previously,
  any file that didn't have a source handler was automatically registered as a
  server-side asset. The `isAsset` option to `addFiles` is also deprecated in
  favor of `addAssets`.

* Built files are now always annotated with line number comments, to improve the
  debugging experience in browsers that don't support source maps.

* There is a completely new API for defining build plugins that cache their
  output. There are now special APIs for defining linters and minifiers in
  addition to compilers. The core Meteor packages for `less`, `coffee`, `stylus`
  and `html` files have been updated to use this new API. Read more on the
  [Wiki page](https://github.com/meteor/meteor/wiki/Build-Plugins-API).

### CSS

* LESS and Stylus now support cross-package imports.

* CSS concatenation and minification is delegated to the `standard-minifiers`
  package, which is present by default (and added to existing apps by the v1.2
  upgrader).

* CSS output is now split into multiple stylesheets to avoid hitting limits on
  rules per stylesheet in certain versions of Internet Explorer. [#1876](https://github.com/meteor/meteor/issues/1876)

### Mongo

* The oplog observe driver now properly updates queries when you drop a
  database.  [#3847](https://github.com/meteor/meteor/issues/3847)

* MongoID logic has been moved out of `minimongo` into a new package called
  `mongo-id`.

* Fix Mongo upserts with dotted keys in selector.  [#4522](https://github.com/meteor/meteor/issues/4522)


### `meteor` command-line tool

* You can now create three new example apps with the command line tool. These
  are the apps from the official tutorials at http://meteor.com/tutorials, which
  demonstrate building the same app with Blaze, Angular, and React. Try these
  apps with:

  ```sh
  meteor create --example simple-todos
  meteor create --example simple-todos-react
  meteor create --example simple-todos-angular
  ```

* `meteor shell` no longer crashes when piped from another command.

* Avoid a race condition in `meteor --test` and work with newer versions of the
  Velocity package.  [#3957](https://github.com/meteor/meteor/issues/3957)

* Improve error handling when publishing packages.  [#3977](https://github.com/meteor/meteor/issues/3977)

* Improve messaging around publishing binary packages.  [#3961](https://github.com/meteor/meteor/issues/3961)

* Preserve the value of `_` in `meteor shell`.  [#4010](https://github.com/meteor/meteor/issues/4010)

* `meteor mongo` now works on OS X when certain non-ASCII characters are in the
  pathname, as long as the `pgrep` utility is installed (it ships standard with
  OS X 10.8 and newer).  [#3999](https://github.com/meteor/meteor/issues/3999)

* `meteor run` no longer ignores (and often reverts) external changes to
  `.meteor/versions` which occur while the process is running.  [#3582](https://github.com/meteor/meteor/issues/3582)

* Fix crash when downloading two builds of the same package version
  simultaneously.  [#4163](https://github.com/meteor/meteor/issues/4163)

* Improve messages printed by `meteor update`, displaying list of packages
  that are not at the latest version available.

* When determining file load order, split file paths on path separator
  before comparing path components alphabetically.  [#4300](https://github.com/meteor/meteor/issues/4300)

* Fix inability to run `mongod` due to lack of locale configuration on some
  platforms, and improve error message if the failure still occurs.  [#4019](https://github.com/meteor/meteor/issues/4019)

* New `meteor lint` command.

### Minimongo

* The `$push` query modifier now supports a `$position` argument.  [#4312](https://github.com/meteor/meteor/issues/4312)

* `c.update(selector, replacementDoc)` no longer shares mutable state between
  replacementDoc and Minimongo internals. [#4377](https://github.com/meteor/meteor/issues/4377)

### Email

* `Email.send` now has a new option, `attachments`, in the same style as
  `mailcomposer`.
  [Details here.](https://github.com/andris9/mailcomposer#add-attachments)

### Tracker

* New `Tracker.Computation#onStop` method.  [#3915](https://github.com/meteor/meteor/issues/3915)

* `ReactiveDict` has two new methods, `clear` and `all`. `clear` resets
  the dictionary as if no items had been added, meaning all calls to `get` will
  return `undefined`. `all` converts the dictionary into a regular JavaScript
  object with a snapshot of the keys and values. Inside an autorun, `all`
  registers a dependency on any changes to the dictionary. [#3135](https://github.com/meteor/meteor/issues/3135)

### Utilities

* New `beforeSend` option to `HTTP.call` on the client allows you to directly
  access the `XMLHttpRequest` object and abort the call.  [#4419](https://github.com/meteor/meteor/issues/4419) [#3243](https://github.com/meteor/meteor/issues/3243) [#3266](https://github.com/meteor/meteor/issues/3266)

* Parse `application/javascript` and `application/x-javascript` HTTP replies as
  JSON too.  [#4595](https://github.com/meteor/meteor/issues/4595)

* `Match.test` from the `check` package now properly compares boolean literals,
  just like it does with Numbers and Strings. This applies to the `check`
  function as well.

* Provide direct access to the `mailcomposer` npm module used by the `email`
  package on `EmailInternals.NpmModules`. Allow specifying a `MailComposer`
  object to `Email.send` instead of individual options.  [#4209](https://github.com/meteor/meteor/issues/4209)

* Expose `Spiderable.requestTimeoutMs` from `spiderable` package to
  allow apps to set the timeout for running phantomjs.

* The `spiderable` package now reports the URL it's trying to fetch on failure.


### Other bug fixes and improvements

* Upgraded dependencies:

  - Node: 0.10.40 (from 0.10.36)
  - uglify-js: 2.4.20 (from 2.4.17)
  - http-proxy: 1.11.1 (from 1.6.0)

* `Meteor.loginWithGoogle` now supports `prompt`. Choose a prompt to always be
  displayed on Google login.

* Upgraded `coffeescript` package to depend on NPM packages
  coffeescript@1.9.2 and source-map@0.4.2. [#4302](https://github.com/meteor/meteor/issues/4302)

* Upgraded `fastclick` to 1.0.6 to fix an issue in iOS Safari. [#4393](https://github.com/meteor/meteor/issues/4393)

* Fix `Error: Can't render headers after they are sent to the client`.  [#4253](https://github.com/meteor/meteor/issues/4253) [#4750](https://github.com/meteor/meteor/issues/4750)

* `Meteor.settings.public` is always available on client and server,
  and modifications made on the server (for example, during app initialization)
  affect the value seen by connecting clients. [#4704](https://github.com/meteor/meteor/issues/4704)

### Windows

* Increase the buffer size for `netstat` when looking for running Mongo servers. [#4125](https://github.com/meteor/meteor/issues/4125)

* The Windows installer now always fetches the latest available version of
  Meteor at runtime, so that it doesn't need to be recompiled for every release.

* Fix crash in `meteor mongo` on Windows.  [#4711](https://github.com/meteor/meteor/issues/4711)


## v1.1.0.3, 2015-08-03

### Accounts

* When using Facebook API version 2.4, properly fetch `email` and other fields.
  Facebook recently forced all new apps to use version 2.4 of their API.  [#4743](https://github.com/meteor/meteor/issues/4743)


## v1.1.0.2, 2015-04-06

### `meteor` command-line tool

* Revert a change in 1.1.0.1 that caused `meteor mongo` to fail on some Linux
  systems. [#4115](https://github.com/meteor/meteor/issues/4115), [#4124](https://github.com/meteor/meteor/issues/4124), [#4134](https://github.com/meteor/meteor/issues/4134)


## v1.1.0.1, 2015-04-02

### Blaze

* Fix a regression in 1.1 in Blaze Templates: an error happening when View is
  invalidated immediately, causing a client-side crash (accessing
  `destroyMembers` of `undefined`). [#4097](https://github.com/meteor/meteor/issues/4097)

## v1.1, 2015-03-31

### Windows Support

* The Meteor command line tool now officially supports Windows 7, Windows 8.1,
  Windows Server 2008, and Windows Server 2012. It can run from PowerShell or
  Command Prompt.

* There is a native Windows installer that will be available for download from
  <https://www.meteor.com/install> starting with this release.

* In this release, Meteor on Windows supports all features available on Linux
  and Mac except building mobile apps with PhoneGap/Cordova.

* The `meteor admin get-machine` command now supports an additional
  architecture, `os.windows.x86_32`, which can be used to build binary packages
  for Windows.

### Version Solver

* The code that selects compatible package versions for `meteor update`
  and resolves conflicts on `meteor add` has been rewritten from the ground up.
  The core solver algorithm is now based on MiniSat, an open-source SAT solver,
  improving performance and maintainability.

* Refresh the catalog instead of downgrading packages when the versions in
  `.meteor/versions` aren't in the cache.  [#3653](https://github.com/meteor/meteor/issues/3653)

* Don't downgrade packages listed in `.meteor/packages`, or upgrade to a new
  major version, unless the new flag `--allow-incompatible-update` is passed
  as an override.

* Error messages are more detailed when constraints are unsatisfiable.

* Prefer "patched" versions of new indirect dependencies, and take patches
  to them on `meteor update` (for example, `1.0.1` or `1.0.0_1` over `1.0.0`).

* Version Solver is instrumented for profiling (`METEOR_PROFILE=1` in the
  environment).

* Setting the `METEOR_PRINT_CONSTRAINT_SOLVER_INPUT` environment variable
  prints information useful for diagnosing constraint solver bugs.

### Tracker

* Schedule the flush cycle using a better technique than `setTimeout` when
  available.  [#3889](https://github.com/meteor/meteor/issues/3889)

* Yield to the event loop during the flush cycle, unless we're executing a
  synchronous `Tracker.flush()`.  [#3901](https://github.com/meteor/meteor/issues/3901)

* Fix error reporting not being source-mapped properly. [#3655](https://github.com/meteor/meteor/issues/3655)

* Introduce a new option for `Tracker.autorun` - `onError`. This callback can be
  used to handle errors caught in the reactive computations. [#3822](https://github.com/meteor/meteor/issues/3822)

### Blaze

* Fix stack overflow from nested templates and helpers by avoiding recursion
  during rendering.  [#3028](https://github.com/meteor/meteor/issues/3028)

### `meteor` command-line tool

* Don't fail if `npm` prints more than 200K.  [#3887](https://github.com/meteor/meteor/issues/3887)


### Other bug fixes and improvements

* Upgraded dependencies:

  - uglify-js: 2.4.17 (from 2.4.13)

Patches contributed by GitHub users hwillson, mitar, murillo128, Primigenus,
rjakobsson, and tmeasday.


## v1.0.5, 2015-03-25

* This version of Meteor now uses version 2.2 of the Facebook API for
  authentication, instead of 1.0. If you use additional Facebook API methods
  beyond login, you may need to request new permissions.

  Facebook will automatically switch all apps to API version 2.0 on April
  30th, 2015. Please make sure to update your application's permissions and API
  calls by that date.

  For more details, see
  https://github.com/meteor/meteor/wiki/Facebook-Graph-API-Upgrade


## v1.0.4.2, 2015-03-20

* Fix regression in 1.0.4 where using Cordova for the first time in a project
  with hyphens in its directory name would fail.  [#3950](https://github.com/meteor/meteor/issues/3950)


## v1.0.4.1, 2015-03-18

* Fix regression in 1.0.4 where `meteor publish-for-arch` only worked for
  packages without colons in their name.  [#3951](https://github.com/meteor/meteor/issues/3951)

## v1.0.4, 2015-03-17

### Mongo Driver

* Meteor is now tested against MongoDB 2.6 by default (and the bundled version
  used by `meteor run` has been upgraded). It should still work fine with
  MongoDB 2.4.  Previous versions of Meteor mostly worked with MongoDB 2.6, with
  a few caveats:

    - Some upsert invocations did not work with MongoDB in previous versions of
      Meteor.
    - Previous versions of Meteor required setting up a special "user-defined
      role" with access to the `system.replset` table to use the oplog observe
      driver with MongoDB 2.6.  These extra permissions are not required with
      this version of Meteor.

  The MongoDB command needed to set up user permissions for the oplog observe
  driver is slightly different in MongoDB 2.6; see
  https://github.com/meteor/meteor/wiki/Oplog-Observe-Driver for details.

  We have also tested Meteor against the recently-released MongoDB 3.0.0.
  While we are not shipping MongoDB 3.0 with Meteor in this release (preferring
  to wait until its deployment is more widespread), we believe that Meteor
  1.0.4 apps will work fine when used with MongoDB 3.0.0 servers.

* Fix 0.8.1 regression where failure to connect to Mongo at startup would log a
  message but otherwise be ignored. Now it crashes the process, as it did before
  0.8.1.  [#3038](https://github.com/meteor/meteor/issues/3038)

* Use correct transform for allow/deny rules in `update` when different rules
  have different transforms.  [#3108](https://github.com/meteor/meteor/issues/3108)

* Provide direct access to the collection and database objects from the npm
  Mongo driver via new `rawCollection` and `rawDatabase` methods on
  `Mongo.Collection`.  [#3640](https://github.com/meteor/meteor/issues/3640)

* Observing or publishing an invalid query now throws an error instead of
  effectively hanging the server.  [#2534](https://github.com/meteor/meteor/issues/2534)


### Livequery

* If the oplog observe driver gets too far behind in processing the oplog, skip
  entries and re-poll queries instead of trying to keep up.  [#2668](https://github.com/meteor/meteor/issues/2668)

* Optimize common cases faced by the "crossbar" data structure (used by oplog
  tailing and DDP method write tracking).  [#3697](https://github.com/meteor/meteor/issues/3697)

* The oplog observe driver recovers from failed attempts to apply the modifier
  from the oplog (eg, because of empty field names).


### Minimongo

* When acting as an insert, `c.upsert({_id: 'x'}, {foo: 1})` now uses the `_id`
  of `'x'` rather than a random `_id` in the Minimongo implementation of
  `upsert`, just like it does for `c.upsert({_id: 'x'}, {$set: {foo: 1}})`.
  (The previous behavior matched a bug in the MongoDB 2.4 implementation of
  upsert that is fixed in MongoDB 2.6.)  [#2278](https://github.com/meteor/meteor/issues/2278)

* Avoid unnecessary work while paused in minimongo.

* Fix bugs related to observing queries with field filters: `changed` callbacks
  should not trigger unless a field in the filter has changed, and `changed`
  callbacks need to trigger when a parent of an included field is
  unset.  [#2254](https://github.com/meteor/meteor/issues/2254) [#3571](https://github.com/meteor/meteor/issues/3571)

* Disallow setting fields with empty names in minimongo, to match MongoDB 2.6
  semantics.


### DDP

* Subscription handles returned from `Meteor.subscribe` and
  `TemplateInstance#subscribe` now have a `subscriptionId` property to identify
  which subscription the handle is for.

* The `onError` callback to `Meteor.subscribe` has been replaced with a more
  general `onStop` callback that has an error as an optional first argument.
  The `onStop` callback is called when the subscription is terminated for
  any reason.  `onError` is still supported for backwards compatibility. [#1461](https://github.com/meteor/meteor/issues/1461)

* The return value from a server-side `Meteor.call` or `Meteor.apply` is now a
  clone of what the function returned rather than sharing mutable state.  [#3201](https://github.com/meteor/meteor/issues/3201)

* Make it easier to use the Node DDP client implementation without running a web
  server too.  [#3452](https://github.com/meteor/meteor/issues/3452)


### Blaze

* Template instances now have a `subscribe` method that functions exactly like
  `Meteor.subscribe`, but stops the subscription when the template is destroyed.
  There is a new method on Template instances called `subscriptionsReady()`
  which is a reactive function that returns true when all of the subscriptions
  made with `TemplateInstance#subscribe` are ready. There is also a built-in
  helper that returns the same thing and can be accessed with
  `Template.subscriptionsReady` inside any template.

* Add `onRendered`, `onCreated`, and `onDestroyed` methods to
  `Template`. Assignments to `Template.foo.rendered` and so forth are deprecated
  but are still supported for backwards compatibility.

* Fix bug where, when a helper or event handler was called from inside a custom
  block helper,  `Template.instance()` returned the `Template.contentBlock`
  template instead of the actual user-defined template, making it difficult to
  use `Template.instance()` for local template state.

* `Template.instance()` now works inside `Template.body`.  [#3631](https://github.com/meteor/meteor/issues/3631)

* Allow specifying attributes on `<body>` tags in templates.

* Improve performance of rendering large arrays.  [#3596](https://github.com/meteor/meteor/issues/3596)


### Isobuild

* Support `Npm.require('foo/bar')`.  [#3505](https://github.com/meteor/meteor/issues/3505) [#3526](https://github.com/meteor/meteor/issues/3526)

* In `package.js` files, `Npm.require` can only require built-in Node modules
  (and dev bundle modules, though you shouldn't depend on that), not the modules
  from its own `Npm.depends`. Previously, such code would work but only on the
  second time a `package.js` was executed.

* Ignore vim swap files in the `public` and `private` directories.  [#3322](https://github.com/meteor/meteor/issues/3322)

* Fix regression in 1.0.2 where packages might not be rebuilt when the compiler
  version changes.


### Meteor Accounts

* The `accounts-password` `Accounts.emailTemplates` can now specify arbitrary
  email `headers`.  The `from` address can now be set separately on the
  individual templates, and is a function there rather than a static
  string. [#2858](https://github.com/meteor/meteor/issues/2858) [#2854](https://github.com/meteor/meteor/issues/2854)

* Add login hooks on the client: `Accounts.onLogin` and
  `Accounts.onLoginFailure`. [#3572](https://github.com/meteor/meteor/issues/3572)

* Add a unique index to the collection that stores OAuth login configuration to
  ensure that only one configuration exists per service.  [#3514](https://github.com/meteor/meteor/issues/3514)

* On the server, a new option
  `Accounts.setPassword(user, password, { logout: false })` overrides the
  default behavior of logging out all logged-in connections for the user.  [#3846](https://github.com/meteor/meteor/issues/3846)


### Webapp

* `spiderable` now supports escaped `#!` fragments.  [#2938](https://github.com/meteor/meteor/issues/2938)

* Disable `appcache` on Firefox by default.  [#3248](https://github.com/meteor/meteor/issues/3248)

* Don't overly escape `Meteor.settings.public` and other parts of
  `__meteor_runtime_config__`.  [#3730](https://github.com/meteor/meteor/issues/3730)

* Reload the client program on `SIGHUP` or Node-specific IPC messages, not
  `SIGUSR2`.


### `meteor` command-line tool

* Enable tab-completion of global variables in `meteor shell`.  [#3227](https://github.com/meteor/meteor/issues/3227)

* Improve the stability of `meteor shell`.  [#3437](https://github.com/meteor/meteor/issues/3437) [#3595](https://github.com/meteor/meteor/issues/3595) [#3591](https://github.com/meteor/meteor/issues/3591)

* `meteor login --email` no longer takes an ignored argument.  [#3532](https://github.com/meteor/meteor/issues/3532)

* Fix regression in 1.0.2 where `meteor run --settings s` would ignore errors
  reading or parsing the settings file.  [#3757](https://github.com/meteor/meteor/issues/3757)

* Fix crash in `meteor publish` in some cases when the package is inside an
  app. [#3676](https://github.com/meteor/meteor/issues/3676)

* Fix crashes in `meteor search --show-all` and `meteor search --maintainer`.
  \#3636

* Kill PhantomJS processes after `meteor --test`, and only run the app
  once. [#3205](https://github.com/meteor/meteor/issues/3205) [#3793](https://github.com/meteor/meteor/issues/3793)

* Give a better error when Mongo fails to start up due to a full disk.  [#2378](https://github.com/meteor/meteor/issues/2378)

* After killing existing `mongod` servers, also clear the `mongod.lock` file.

* Stricter validation for package names: they cannot begin with a hyphen, end
  with a dot, contain two consecutive dots, or start or end with a colon.  (No
  packages on Atmosphere fail this validation.)  Additionally, `meteor create
  --package` applies the same validation as `meteor publish` and disallows
  packages with multiple colons.  (Packages with multiple colons like
  `local-test:iron:router` are used internally by `meteor test-packages` so that
  is not a strict validation rule.)

* `meteor create --package` now no longer creates a directory with the full
  name of the package, since Windows file systems cannot have colon characters
  in file paths. Instead, the command now creates a directory named the same
  as the second part of the package name after the colon (without the username
  prefix).


### Meteor Mobile

* Upgrade the Cordova CLI dependency from 3.5.1 to 4.2.0. See the release notes
  for the 4.x series of the Cordova CLI [on Apache
  Cordova](http://cordova.apache.org/announcements/2014/10/16/cordova-4.html).

* Related to the recently discovered [attack
  vectors](http://cordova.apache.org/announcements/2014/08/04/android-351.html)
  in Android Cordova apps, Meteor Cordova apps no longer allow access to all
  domains by default. If your app access external resources over XHR, you need
  to add them to the whitelist of allowed domains with the newly added
  [`App.accessRule`
  method](https://docs.meteor.com/#/full/App-accessRule) in your
  `mobile-config.js` file.

* Upgrade Cordova Plugins dependencies in Meteor Core packages:
  - `org.apache.cordova.file`: from 1.3.0 to 1.3.3
  - `org.apache.cordova.file-transfer`: from 0.4.4 to 0.5.0
  - `org.apache.cordova.splashscreen`: from 0.3.3 to 1.0.0
  - `org.apache.cordova.console`: from 0.2.10 to 0.2.13
  - `org.apache.cordova.device`: from 0.2.11 to 0.3.0
  - `org.apache.cordova.statusbar`: from 0.1.7 to 0.1.10
  - `org.apache.cordova.inappbrowser`: from 0.5.1 to 0.6.0
  - `org.apache.cordova.inappbrowser`: from 0.5.1 to 0.6.0

* Use the newer `ios-sim` binary, compiled with Xcode 6 on OS X Mavericks.


### Tracker

* Use `Session.set({k1: v1, k2: v2})` to set multiple values at once.


### Utilities

* Provide direct access to all options supported by the `request` npm module via
  the new server-only `npmRequestOptions` option to `HTTP.call`.  [#1703](https://github.com/meteor/meteor/issues/1703)


### Other bug fixes and improvements

* Many internal refactorings towards supporting Meteor on Windows are in this
  release.

* Remove some packages used internally to support legacy MDG systems
  (`application-configuration`, `ctl`, `ctl-helper`, `follower-livedata`,
  `dev-bundle-fetcher`, and `star-translate`).

* Provide direct access to some npm modules used by core packages on the
  `NpmModules` field of `WebAppInternals`, `MongoInternals`, and
  `HTTPInternals`.

* Upgraded dependencies:

  - node: 0.10.36 (from 0.10.33)
  - Fibers: 1.0.5 (from 1.0.1)
  - MongoDB: 2.6.7 (from 2.4.12)
  - openssl in mongo: 1.0.2 (from 1.0.1j)
  - MongoDB driver: 1.4.32 (from 1.4.1)
  - bson: 0.2.18 (from 0.2.7)
  - request: 2.53.0 (from 2.47.0)


Patches contributed by GitHub users 0a-, awatson1978, awwx, bwhitty,
christianbundy, d4nyll, dandv, DanielDent, DenisGorbachev, fay-jai, gsuess,
hwillson, jakozaur, meonkeys, mitar, netanelgilad, queso, rbabayoff, RobertLowe,
romanzolotarev, Siilwyn, and tmeasday.


## v.1.0.3.2, 2015-02-25

* Fix regression in 1.0.3 where the `meteor` tool could crash when downloading
  the second build of a given package version; for example, when running `meteor
  deploy` on an OSX or 32-bit Linux system for an app containing a binary
  package.  [#3761](https://github.com/meteor/meteor/issues/3761)


## v.1.0.3.1, 2015-01-20

* Rewrite `meteor show` and `meteor search` to show package information for
  local packages and to show if the package is installed for non-local
  packages. Introduce the `--show-all` flag, and deprecate the
  `--show-unmigrated` and `--show-old flags`.  Introduce the `--ejson` flag to
  output an EJSON object.

* Support README.md files in`meteor publish`. Take in the documentation file in
  `package.js` (set to `README.md` by default) and upload it to the server at
  publication time. Excerpt the first non-header Markdown section for use in
  `meteor show`.

* Support updates of package version metadata after that version has been
  published by running `meteor publish --update` from the package directory.

* Add `meteor test-packages --velocity` (similar to `meteor run --test`).  [#3330](https://github.com/meteor/meteor/issues/3330)

* Fix `meteor update <packageName>` to update `<packageName>` even if it's an
  indirect dependency of your app.  [#3282](https://github.com/meteor/meteor/issues/3282)

* Fix stack trace when a browser tries to use the server like a proxy.  [#1212](https://github.com/meteor/meteor/issues/1212)

* Fix inaccurate session statistics and possible multiple invocation of
  Connection.onClose callbacks.

* Switch CLI tool filesystem calls from synchronous to yielding (pro: more
  concurrency, more responsive to signals; con: could introduce concurrency
  bugs)

* Don't apply CDN prefix on Cordova. [#3278](https://github.com/meteor/meteor/issues/3278) [#3311](https://github.com/meteor/meteor/issues/3311)

* Don't try to refresh client app in the runner unless the app actually has the
  autoupdate package. [#3365](https://github.com/meteor/meteor/issues/3365)

* Fix custom release banner logic. [#3353](https://github.com/meteor/meteor/issues/3353)

* Apply HTTP followRedirects option to non-GET requests.  [#2808](https://github.com/meteor/meteor/issues/2808)

* Clean up temporary directories used by package downloads sooner.  [#3324](https://github.com/meteor/meteor/issues/3324)

* If the tool knows about the requested release but doesn't know about the build
  of its tool for the platform, refresh the catalog rather than failing
  immediately.  [#3317](https://github.com/meteor/meteor/issues/3317)

* Fix `meteor --get-ready` to not add packages to your app.

* Fix some corner cases in cleaning up app processes in the runner. Drop
  undocumented `--keepalive` support. [#3315](https://github.com/meteor/meteor/issues/3315)

* Fix CSS autoupdate when `$ROOT_URL` has a non-trivial path.  [#3111](https://github.com/meteor/meteor/issues/3111)

* Save Google OAuth idToken to the User service info object.

* Add git info to `meteor --version`.

* Correctly catch a case of illegal `Tracker.flush` during `Tracker.autorun`.  [#3037](https://github.com/meteor/meteor/issues/3037)

* Upgraded dependencies:

  - jquery: 1.11.2 (from 1.11.0)

Patches by GitHub users DanielDent, DanielDornhardt, PooMaster, Primigenus,
Tarang, TomFreudenberg, adnissen, dandv, fay-jai, knownasilya, mquandalle,
ogourment, restebanez, rissem, smallhelm and tmeasday.

## v1.0.2.1, 2014-12-22

* Fix crash in file change watcher.  [#3336](https://github.com/meteor/meteor/issues/3336)

* Allow `meteor test-packages packages/*` even if not all package directories
  have tests.  [#3334](https://github.com/meteor/meteor/issues/3334)

* Fix typo in `meteor shell` output. [#3326](https://github.com/meteor/meteor/issues/3326)


## v1.0.2, 2014-12-19

### Improvements to the `meteor` command-line tool

* A new command called `meteor shell` attaches an interactive terminal to
  an already-running server process, enabling inspection and execution of
  server-side data and code, with dynamic tab completion of variable names
  and properties. To see `meteor shell` in action, type `meteor run` in an
  app directory, then (in another terminal) type `meteor shell` in the
  same app directory. You do not have to wait for the app to start before
  typing `meteor shell`, as it will automatically connect when the server
  is ready. Note that `meteor shell` currently works for local development
  only, and is not yet supported for apps running on remote hosts.

* We've done a major internal overhaul of the `meteor` command-line tool with an
  eye to correctness, maintainability, and performance.  Some details include:
  * Refresh the package catalog for build commands only when an error
    occurs that could be fixed by a refresh, not for every build command.
  * Never run the constraint solver to select package versions more than once
    per build.
  * Built packages ("isopacks") are now cached inside individual app directories
    instead of inside their source directories.
  * `meteor run` starts Mongo in parallel with building the application.
  * The constraint solver no longer leaves a `versions.json` file in your
    packages source directories; when publishing a package that is not inside an
    app, it will leave a `.versions` file (with the same format as
    `.meteor/versions`) which you should check into source control.
  * The constraint solver's model has been simplified so that plugins must use
    the same version of packages as their surrounding package when built from
    local source.

* Using `meteor debug` no longer requires manually continuing the debugger when
  your app restarts, and it no longer overwrites the symbol `_` inside your app.

* Output from the command-line tool is now word-wrapped to the width of your
  terminal.

* Remove support for the undocumented earliestCompatibleVersion feature of the
  package system.

* Reduce CPU usage and disk I/O bandwidth by using kernel file-system change
  notification events where possible. On file systems that do not support these
  events (NFS, Vagrant Virtualbox shared folders, etc), file changes will only
  be detected every 5 seconds; to detect changes more often in these cases (but
  use more CPU), set the `METEOR_WATCH_FORCE_POLLING` environment
  variable. [#2135](https://github.com/meteor/meteor/issues/2135)

* Reduce CPU usage by fixing a check for a parent process in `meteor
  run` that was happening constantly instead of every few seconds. [#3252](https://github.com/meteor/meteor/issues/3252)

* Fix crash when two plugins defined source handlers for the same
  extension. [#3015](https://github.com/meteor/meteor/issues/3015) [#3180](https://github.com/meteor/meteor/issues/3180)

* Fix bug (introduced in 0.9.3) where the warning about using experimental
  versions of packages was printed too often.

* Fix bug (introduced in 1.0) where `meteor update --patch` crashed.

* Fix bug (introduced in 0.9.4) where banners about new releases could be
  printed too many times.

* Fix crash when a package version contained a dot-separated pre-release part
  with both digits and non-digits. [#3147](https://github.com/meteor/meteor/issues/3147)

* Corporate HTTP proxy support is now implemented using our websocket library's
  new built-in implementation instead of a custom implementation. [#2515](https://github.com/meteor/meteor/issues/2515)

### Blaze

* Add default behavior for `Template.parentData` with no arguments. This
  selects the first parent. [#2861](https://github.com/meteor/meteor/issues/2861)

* Fix `Blaze.remove` on a template's view to correctly remove the DOM
  elements when the template was inserted using
  `Blaze.renderWithData`. [#3130](https://github.com/meteor/meteor/issues/3130)

* Allow curly braces to be escaped in Spacebars. Use the special
  sequences `{{|` and `{{{|` to insert a literal `{{` or `{{{`.

### Meteor Accounts

* Allow integration with OAuth1 servers that require additional query
  parameters to be passed with the access token. [#2894](https://github.com/meteor/meteor/issues/2894)

* Expire a user's password reset and login tokens in all circumstances when
  their password is changed.

### Other bug fixes and improvements

* Some packages are no longer released as part of the core release process:
  amplify, backbone, bootstrap, d3, jquery-history, and jquery-layout. This
  means that new versions of these packages can be published outside of the full
  Meteor release cycle.

* Require plain objects as the update parameter when doing replacements
  in server-side collections.

* Fix audit-argument-checks spurious failure when an argument is NaN. [#2914](https://github.com/meteor/meteor/issues/2914)

### Upgraded dependencies

  - node: 0.10.33 (from 0.10.29)
  - source-map-support: 0.2.8 (from 0.2.5)
  - semver: 4.1.0 (from 2.2.1)
  - request: 2.47.0 (from 2.33.0)
  - tar: 1.0.2 (from 1.0.1)
  - source-map: 0.1.40 (from 0.1.32)
  - sqlite3: 3.0.2 (from 3.0.0)
  - phantomjs npm module: 1.9.12 (from 1.8.1-1)
  - http-proxy: 1.6.0 (from a fork of 1.0.2)
  - esprima: 1.2.2 (from an unreleased 1.1-era commit)
  - escope: 1.0.1 (from 1.0.0)
  - openssl in mongo: 1.0.1j (from 1.0.1g)
  - faye-websocket: 0.8.1 (from using websocket-driver instead)
  - MongoDB: 2.4.12 (from 2.4.9)


Patches by GitHub users andylash, anstarovoyt, benweissmann, chrisbridgett,
colllin, dandv, ecwyne, graemian, JamesLefrere, kevinchiu, LyuGGang, matteodem,
mitar, mquandalle, musically-ut, ograycode, pcjpcj2, physiocoder, rgoomar,
timhaines, trusktr, Urigo, and zol.


## v1.0.1, 2014-12-09

* Fix a security issue in allow/deny rules that could result in data
  loss. If your app uses allow/deny rules, or uses packages that use
  allow/deny rules, we recommend that you update immediately.


## v1.0, 2014-10-28

### New Features

* Add the `meteor admin get-machine` command to make it easier to
  publish packages with binary dependencies for all
  architectures. `meteor publish` no longer publishes builds
  automatically if your package has binary NPM dependencies.

* New `localmarket` example, highlighting Meteor's support for mobile
  app development.

* Restyle the `leaderboard` example, and optimize it for both desktop
  and mobile.

### Performance

* Reduce unnecessary syncs with the package server, which speeds up
  startup times for many commands.

* Speed up `meteor deploy` by not bundling unnecessary files and
  programs.

* To make Meteor easier to use on slow or unreliable network
  connections, increase timeouts for DDP connections that the Meteor
  tool uses to communicate with the package server. [#2777](https://github.com/meteor/meteor/issues/2777), [#2789](https://github.com/meteor/meteor/issues/2789).

### Mobile App Support

* Implemented reasonable default behavior for launch screens on mobile
  apps.

* Don't build for Android when only the iOS build is required, and
  vice versa.

* Fix bug that could cause mobile apps to stop being able to receive hot
  code push updates.

* Fix bug where Cordova clients connected to http://example.com instead
  of https://example.com when https:// was specified in the
  --mobile-server option. [#2880](https://github.com/meteor/meteor/issues/2880)

* Fix stack traces when attempting to build or run iOS apps on Linux.

* Print a warning when building an app with mobile platforms and
  outputting the build into the source tree. Outputting a build into the
  source tree can cause subsequent builds to fail because they will
  treat the build output as source files.

* Exit from `meteor run` when new Cordova plugins or platforms are
  added, since we don't support hot code push for new plugins or
  platforms.

* Fix quoting of arguments to Cordova plugins.

* The `accounts-twitter` package now works in Cordova apps in local
  development. For workarounds for other login providers in local
  development mode, see
  https://github.com/meteor/meteor/wiki/OAuth-for-mobile-Meteor-clients.

### Packaging

* `meteor publish-for-arch` can publish packages built with different Meteor
  releases.

* Fix default `api.versionsFrom` field in packages created with `meteor
  create --package`.

* Fix bug where changes in an app's .meteor/versions file would not
  cause the app to be rebuilt.

### Other bug fixes and improvements

* Use TLSv1 in the `spiderable` package, for compatibility with servers
  that have disabled SSLv3 in response to the POODLE bug.

* Work around the `meteor run` proxy occasionally running out of sockets.

* Fix bug with regular expressions in minimongo. [#2817](https://github.com/meteor/meteor/issues/2817)

* Add READMEs for several core packages.

* Include protocols in URLs printed by `meteor deploy`.

* Improve error message for limited ordered observe. [#1643](https://github.com/meteor/meteor/issues/1643)

* Fix missing dependency on `random` in the `autoupdate` package. [#2892](https://github.com/meteor/meteor/issues/2892)

* Fix bug where all CSS would be removed from connected clients if a
  CSS-only change is made between local development server restarts or
  when deploying with `meteor deploy`.

* Increase height of the Google OAuth popup to the Google-recommended
  value.

* Fix the layout of the OAuth configuration dialog when used with
  Bootstrap.

* Allow build plugins to override the 'bare' option on added source
  files. [#2834](https://github.com/meteor/meteor/issues/2834)

Patches by GitHub users DenisGorbachev, ecwyne, mitar, mquandalle,
Primigenus, svda, yauh, and zol.


## v0.9.4.1, 2014-12-09 (backport)

* Fix a security issue in allow/deny rules that could result in data
  loss. If your app uses allow/deny rules, or uses packages that use
  allow/deny rules, we recommend that you update immediately.
  Backport from 1.0.1.


## v0.9.4, 2014-10-13

### New Features

* The new `meteor debug` command and `--debug-port` command line option
  to `meteor run` allow you to easily use node-inspector to debug your
  server-side code. Add a `debugger` statement to your code to create a
  breakpoint.

* Add new a `meteor run --test` command that runs
  [Velocity](https://github.com/meteor-velocity/velocity) tests in your
  app .

* Add new callbacks `Accounts.onResetPasswordLink`,
  `Accounts.onEnrollmentLink`, and `Accounts.onEmailVerificationLink`
  that make it easier to build custom user interfaces on top of the
  accounts system. These callbacks should be registered before
  `Meteor.startup` fires, and will be called if the URL matches a link
  in an email sent by `Accounts.resetPassword`, etc. See
  https://docs.meteor.com/#Accounts-onResetPasswordLink.

* A new configuration file for mobile apps,
  `<APP>/mobile-config.js`. This allows you to set app metadata, icons,
  splash screens, preferences, and PhoneGap/Cordova plugin settings
  without needing a `cordova_build_override` directory. See
  https://docs.meteor.com/#mobileconfigjs.


### API Changes

* Rename `{{> UI.dynamic}}` to `{{> Template.dynamic}}`, and likewise
  with `UI.contentBlock` and `UI.elseBlock`. The UI namespace is no
  longer used anywhere except for backwards compatibility.

* Deprecate the `Template.someTemplate.myHelper = ...` syntax in favor
  of `Template.someTemplate.helpers(...)`.  Using the older syntax still
  works, but prints a deprecation warning to the console.

* `Package.registerBuildPlugin` its associated functions have been added
  to the public API, cleaned up, and documented. The new function is
  identical to the earlier _transitional_registerBuildPlugin except for
  minor backwards-compatible API changes. See
  https://docs.meteor.com/#Package-registerBuildPlugin

* Rename the `showdown` package to `markdown`.

* Deprecate the `amplify`, `backbone`, `bootstrap`, and `d3` integration
  packages in favor of community alternatives.  These packages will no
  longer be maintained by MDG.


### Tool Changes

* Improved output from `meteor build` to make it easier to publish
  mobile apps to the App Store and Play Store. See the wiki pages for
  instructions on how to publish your
  [iOS](https://github.com/meteor/meteor/wiki/How-to-submit-your-iOS-app-to-App-Store)
  and
  [Android](https://github.com/meteor/meteor/wiki/How-to-submit-your-Android-app-to-Play-Store)
  apps.

* Packages can now be marked as debug-mode only by adding `debugOnly:
  true` to `Package.describe`. Debug-only packages are not included in
  the app when it is bundled for production (`meteor build` or `meteor
  run --production`). This allows package authors to build packages
  specifically for testing and debugging without increasing the size of
  the resulting app bundle or causing apps to ship with debug
  functionality built in.

* Rework the process for installing mobile development SDKs. There is
  now a `meteor install-sdk` command that automatically install what
  software it can and points to documentation for the parts that
  require manual installation.

* The `.meteor/cordova-platforms` file has been renamed to
  `.meteor/platforms` and now includes the default `server` and
  `browser` platforms. The default platforms can't currently be removed
  from a project, though this will be possible in the future. The old
  file will be automatically migrated to the new one when the app is run
  with Meteor 0.9.4 or above.

* The `unipackage.json` file inside downloaded packages has been renamed
  to `isopack.json` and has an improved forwards-compatible format. To
  maintain backwards compatibility with previous releases, packages will
  be built with both files.

* The local package metadata cache now uses SQLite, which is much faster
  than the previous implementation. This improves `meteor` command line
  tool startup time.

* The constraint solver used by the client to find compatible versions
  of packages is now much faster.

* The `--port` option to `meteor run` now requires a numeric port
  (e.g. `meteor run --port example.com` is no longer valid).

* The `--mobile-port` option `meteor run` has been reworked. The option
  is now `--mobile-server` in `meteor run` and `--server` in `meteor
  build`. `--server` is required for `meteor build` in apps with mobile
  platforms installed. `--mobile-server` defaults to an automatically
  detected IP address on port 3000, and `--server` requires a hostname
  but defaults to port 80 if a port is not specified.

* Operations that take longer than a few seconds (e.g. downloading
  packages, installing the Android SDK, etc) now show a progress bar.

* Complete support for using an HTTP proxy in the `meteor` command line
  tool. Now all DDP connections can work through a proxy.  Use the standard
  `http_proxy` environment variable to specify your proxy endpoint.  [#2515](https://github.com/meteor/meteor/issues/2515)


### Bug Fixes

* Fix behavior of ROOT_URL with path ending in `/`.

* Fix source maps when using a ROOT_URL with a path. [#2627](https://github.com/meteor/meteor/issues/2627)

* Change the mechanism that the Meteor tool uses to clean up app server
  processes. The new mechanism is more resilient to slow app bundles and
  other CPU-intensive tasks. [#2536](https://github.com/meteor/meteor/issues/2536), [#2588](https://github.com/meteor/meteor/issues/2588).


Patches by GitHub users cryptoquick, Gaelan, jperl, meonkeys, mitar,
mquandalle, prapicault, pscanf, richguan, rick-golden-healthagen,
rissem, rosh93, rzymek, and timoabend


## v0.9.3.1, 2014-09-30

* Don't crash when failing to contact the package server. [#2713](https://github.com/meteor/meteor/issues/2713)

* Allow more than one dash in package versions. [#2715](https://github.com/meteor/meteor/issues/2715)


## v0.9.3, 2014-09-25

### More Package Version Number Flexibility

* Packages now support relying on multiple major versions of their
  dependencies (eg `blaze@1.0.0 || 2.0.0`). Additionally, you can now
  call `api.versionsFrom(<release>)` multiple times, or with an array
  (eg `api.versionsFrom([<release1>, <release2>])`. Meteor will
  interpret this to mean that the package will work with packages from
  all the listed releases.

* Support for "wrapped package" version numbers. There is now a `_` field
  in version numbers. The `_` field must be an integer, and versions with
  the `_` are sorted after versions without. This allows using the
  upstream version number as the Meteor package version number and being
  able to publish multiple version of the Meteor package (e.g.
  `jquery@1.11.1_2`).

Note: packages using the `||` operator or the `_` symbol in their
versions or dependencies will be invisible to pre-0.9.3 users. Meteor
versions 0.9.2 and before do not understand the new version formats and
will not be able to use versions of packages that use the new features.


### Other Command-line Tool Improvements

* More detailed constraint solver output. Meteor now tells you which
  constraints prevent upgrading or adding new packages. This will make
  it much easier to update your app to new versions.

* Better handling of pre-release versions (e.g. versions with
  `-`). Pre-release packages will now be included in an app if and only
  if there is no way to meet the app's constraints without using a
  pre-release package.

* Add `meteor admin set-unmigrated` to allow maintainers to hide
  pre-0.9.0 packages in `meteor search` and `meteor show`. This will not
  stop users from continuing to use the package, but it helps prevent
  new users from finding old non-functional packages.

* Progress bars for time-intensive operations, like downloading large
  packages.


### Other Changes

* Offically support `Meteor.wrapAsync` (renamed from
  `Meteor._wrapAsync`). Additionally, `Meteor.wrapAsync` now lets you
  pass an object to bind as `this` in the wrapped call. See
  https://docs.meteor.com/#meteor_wrapasync.

* The `reactive-dict` package now allows an optional name argument to
  enable data persistence during hot code push.


Patches by GitHub users evliu, meonkeys, mitar, mizzao, mquandalle,
prapicault, waitingkuo, wulfmeister.



## v0.9.2.2, 2014-09-17

* Fix regression in 0.9.2 that prevented some users from accessing the
  Meteor development server in their browser. Specifically, 0.9.2
  unintentionally changed the development mode server's default bind
  host to localhost instead of 0.0.0.0. [#2596](https://github.com/meteor/meteor/issues/2596)


## v0.9.2.1, 2014-09-15

* Fix versions of packages that were published with `-cordova` versions
  in 0.9.2 (appcache, fastclick, htmljs, logging, mobile-status-bar,
  routepolicy, webapp-hashing).


## v0.9.2, 2014-09-15

This release contains our first support for building mobile apps in
Meteor, for both iOS and Android. This support comes via an
integration with Apache's Cordova/PhoneGap project.

  * You can use Cordova/PhoneGap packages in your application or inside
    a Meteor package to access a device's native functions directly from
    JavaScript code.
  * The `meteor add-platform` and `meteor run` commands now let you
    launch the app in the iOS or Android simulator or run it on an
    attached hardware device.
  * This release extends hot code push to support live updates into
    installed native apps.
  * The `meteor bundle` command has been renamed to `meteor build` and
    now outputs build projects for the mobile version of the targeted
    app.
  * See
    https://github.com/meteor/meteor/wiki/Meteor-Cordova-Phonegap-integration
    for more information about how to get started building mobile apps
    with Meteor.

* Better mobile support for OAuth login: you can now use a
  redirect-based flow inside UIWebViews, and the existing popup-based
  flow has been adapted to work in Cordova/PhoneGap apps.

#### Bug fixes and minor improvements

* Fix sorting on non-trivial keys in Minimongo. [#2439](https://github.com/meteor/meteor/issues/2439)

* Bug fixes and performance improvements for the package system's
  constraint solver.

* Improved error reporting for misbehaving oplog observe driver. [#2033](https://github.com/meteor/meteor/issues/2033) [#2244](https://github.com/meteor/meteor/issues/2244)

* Drop deprecated source map linking format used for older versions of
  Firefox.  [#2385](https://github.com/meteor/meteor/issues/2385)

* Allow Meteor tool to run from a symlink. [#2462](https://github.com/meteor/meteor/issues/2462)

* Assets added via a plugin are no longer considered source files. [#2488](https://github.com/meteor/meteor/issues/2488)

* Remove support for long deprecated `SERVER_ID` environment
  variable. Use `AUTOUPDATE_VERSION` instead.

* Fix bug in reload-safetybelt package that resulted in reload loops in
  Chrome with cookies disabled.

* Change the paths for static assets served from packages. The `:`
  character is replaced with the `_` character in package names so as to
  allow serving on mobile devices and ease operation on Windows. For
  example, assets from the `abc:bootstrap` package are now served at
  `/packages/abc_bootstrap` instead of `/packages/abc:bootstrap`.

* Also change the paths within a bundled Meteor app to allow for
  different client architectures (eg mobile). For example,
  `bundle/programs/client` is now `bundle/programs/web.browser`.


Patches by GitHub users awwx, mizzao, and mquandalle.



## v0.9.1.1, 2014-09-06

* Fix backwards compatibility for packages that had weak dependencies
  on packages renamed in 0.9.1 (`ui`, `deps`, `livedata`). [#2521](https://github.com/meteor/meteor/issues/2521)

* Fix error when using the `reactive-dict` package without the `mongo`
  package.


## v0.9.1, 2014-09-04

#### Organizations in Meteor developer accounts

Meteor 0.9.1 ships with organizations support in Meteor developer
accounts. Organizations are teams of users that make it easy to
collaborate on apps and packages.

Create an organization at
https://www.meteor.com/account-settings/organizations. Run the `meteor
authorized` command in your terminal to give an organization
permissions to your apps. To add an organization as a maintainer of
your packages, use the `meteor admin maintainers` command. You can
also publish packages with an organization's name in the package name
prefix instead of your own username.


#### One backwards incompatible change for templates

* Templates can no longer be named "body" or "instance".

#### Backwards compatible Blaze API changes

* New public and documented APIs:
  * `Blaze.toHTMLWithData()`
  * `Template.currentData()`
  * `Blaze.getView()`
  * `Template.parentData()` (previously `UI._parentData()`)
  * `Template.instance()` (previously `UI._templateInstance()`)
  * `Template.body` (previously `UI.body`)
  * `new Template` (previously `Template.__create__`)
  * `Blaze.getData()` (previously `UI.getElementData`, or `Blaze.getCurrentData` with no arguments)

* Deprecate the `ui` package. Instead, use the `blaze` package. The
  `UI` and `Blaze` symbols are now the same.

* Deprecate `UI.insert`. `UI.render` and `UI.renderWithData` now
  render a template and place it in the DOM.

* Add an underscore to some undocumented Blaze APIs to make them
  internal. Notably: `Blaze._materializeView`, `Blaze._createView`,
  `Blaze._toText`, `Blaze._destroyView`, `Blaze._destroyNode`,
  `Blaze._withCurrentView`, `Blaze._DOMBackend`,
  `Blaze._TemplateWith`

* Document Views. Views are the machinery powering DOM updates in
  Blaze.

* Expose `view` property on template instances.

#### Backwards compatible renames

* Package renames
  * `livedata` -> `ddp`
  * `mongo-livedata` -> `mongo`
  * `standard-app-packages` -> `meteor-platform`
* Symbol renames
  * `Meteor.Collection` -> `Mongo.Collection`
  * `Meteor.Collection.Cursor` -> `Mongo.Cursor`
  * `Meteor.Collection.ObjectID` -> `Mongo.ObjectID`
  * `Deps` -> `Tracker`

#### Other

* Add `reactive-var` package. Lets you define a single reactive
  variable, like a single key in `Session`.

* Don't throw an exception in Chrome when cookies and local storage
  are blocked.

* Bump DDP version to "1". Clients connecting with version "pre1" or
  "pre2" should still work.

* Allow query parameters in OAuth1 URLs. [#2404](https://github.com/meteor/meteor/issues/2404)

* Fix `meteor list` if not all packages on server. Fixes [#2468](https://github.com/meteor/meteor/issues/2468)

Patch by GitHub user mitar.


## v0.9.0.1, 2014-08-27

* Fix issues preventing hot code reload from automatically reloading webapps in
  two cases: when the old app was a pre-0.9.0 app, and when the app used
  appcache. (In both cases, an explicit reload still worked.)

* Fix publishing packages containing a plugin with platform-specific code but
  no platform-specific code in the main package.

* Fix `meteor add package@version` when the package was already added with a
  different version constraint.

* Improve treatment of pre-release packages (packages with a dash in their
  version). Guarantee that they will not be chosen by the constraint solver
  unless explicitly requested.  `meteor list` won't suggest that you update to
  them.

* Fix slow spiderable executions.

* Fix dev-mode client-only restart when client files changed very soon after
  server restart.

* Fix stack trace on `meteor add` constraint solver failure.

* Fix "access-denied" stack trace when publishing packages.


## v0.9.0, 2014-08-26

Meteor 0.9.0 introduces the Meteor Package Server. Incorporating lessons from
our community's Meteorite tool, Meteor 0.9.0 allows users to develop and publish
Meteor packages to a central repository. The `meteor publish` command is used to
publish packages. Non-core packages can now be added with `meteor add`, and you
can specify version constraints on the packages you use. Binary packages can be
published for additional architectures with `meteor publish-for-arch`, which
allows cross-platform deploys and bundling.  You can search for packages with
`meteor search` and display information on them with `meteor show`, or you can
use the Atmosphere web interface developed by Percolate Studio at
https://atmospherejs.com/

See https://docs.meteor.com/#writingpackages and
https://docs.meteor.com/#packagejs for more details.

Other packaging-related changes:

* `meteor list` now lists the packages your app is using, which was formerly the
  behavior of `meteor list --using`. To search for packages you are not
  currently using, use `meteor search`.  The concept of an "internal" package
  (which did not show up in `meteor list`) no longer exists.

* To prepare a bundle created with `meteor bundle` for execution on a
  server, you now run `npm install` with no arguments instead of having
  to specify a few specific npm modules and their versions
  explicitly. See the README in the generated bundle for more details.

* All `under_score`-style `package.js` APIs (`Package.on_use`, `api.add_files`,
  etc) have been replaced with `camelCase` names (`Package.onUse`,
  `api.addFiles`, etc).  The old names continue to work for now.

* There's a new `archMatching` option to `Plugin.registerSourceHandler`, which
  should be used by any plugin whose output is only for the client or only for
  the server (eg, CSS and HTML templating packages); this allows Meteor to avoid
  restarting the server when files processed by these plugins change.

Other changes:

* When running your app with the local development server, changes that only
  affect the client no longer require restarting the server.  Changes that only
  affect CSS no longer require the browser to refresh the page, both in local
  development and in some production environments.  [#490](https://github.com/meteor/meteor/issues/490)

* When a call to `match` fails in a method or subscription, log the
  failure on the server. (This matches the behavior described in our docs)

* The `appcache` package now defaults to functioning on all browsers
  that support the AppCache API, rather than a whitelist of browsers.
  The main effect of this change is that `appcache` is now enabled by
  default on Firefox, because Firefox no longer makes a confusing
  popup. You can still disable individual browsers with
  `AppCache.config`.  [#2241](https://github.com/meteor/meteor/issues/2241)

* The `forceApprovalPrompt` option can now be specified in `Accounts.ui.config`
  in addition to `Meteor.loginWithGoogle`.  [#2149](https://github.com/meteor/meteor/issues/2149)

* Don't leak websocket clients in server-to-server DDP in some cases (and fix
  "Got open from inactive client"
  error). https://github.com/faye/websocket-driver-node/pull/8

* Updated OAuth url for login with Meetup.

* Allow minimongo `changed` callbacks to mutate their `oldDocument`
  argument. [#2231](https://github.com/meteor/meteor/issues/2231)

* Fix upsert called from client with no callback.  [#2413](https://github.com/meteor/meteor/issues/2413)

* Avoid a few harmless exceptions in OplogObserveDriver.

* Refactor `observe-sequence` package.

* Fix `spiderable` race condition.

* Re-apply our fix of NPM bug https://github.com/npm/npm/issues/3265 which got
  accidentally reverted upstream.

* Workaround for a crash in recent Safari
  versions. https://github.com/meteor/meteor/commit/e897539adb

* Upgraded dependencies:
  - less: 1.7.4 (from 1.7.1)
  - tar: 1.0.1 (from 0.1.19)
  - fstream: 1.0.2 (from 0.1.25)

Patches by GitHub users Cangit, dandv, ImtiazMajeed, MaximDubrovin, mitar,
mquandalle, rcy, RichardLitt, thatneat, and twhy.


## v0.8.3.1, 2014-12-09 (backport)

* Fix a security issue in allow/deny rules that could result in data
  loss. If your app uses allow/deny rules, or uses packages that use
  allow/deny rules, we recommend that you update immediately.
  Backport from 1.0.1.


## v0.8.3, 2014-07-29

#### Blaze

* Refactor Blaze to simplify internals while preserving the public
  API. `UI.Component` has been replaced with `Blaze.View.`

* Fix performance issues and memory leaks concerning event handlers.

* Add `UI.remove`, which removes a template after `UI.render`/`UI.insert`.

* Add `this.autorun` to the template instance, which is like `Deps.autorun`
  but is automatically stopped when the template is destroyed.

* Create `<a>` tags as SVG elements when they have `xlink:href`
  attributes. (Previously, `<a>` tags inside SVGs were never created as
  SVG elements.)  [#2178](https://github.com/meteor/meteor/issues/2178)

* Throw an error in `{{foo bar}}` if `foo` is missing or not a function.

* Cursors returned from template helpers for #each should implement
  the `observeChanges` method and don't have to be Minimongo cursors
  (allowing new custom data stores for Blaze like Miniredis).

* Remove warnings when {{#each}} iterates over a list of strings,
  numbers, or other items that contains duplicates.  [#1980](https://github.com/meteor/meteor/issues/1980)

#### Meteor Accounts

* Fix regression in 0.8.2 where an exception would be thrown if
  `Meteor.loginWithPassword` didn't have a callback. Callbacks to
  `Meteor.loginWithPassword` are now optional again.  [#2255](https://github.com/meteor/meteor/issues/2255)

* Fix OAuth popup flow in mobile apps that don't support
  `window.opener`.  [#2302](https://github.com/meteor/meteor/issues/2302)

* Fix "Email already exists" error with MongoDB 2.6.  [#2238](https://github.com/meteor/meteor/issues/2238)


#### mongo-livedata and minimongo

* Fix performance issue where a large batch of oplog updates could block
  the node event loop for long periods.  [#2299](https://github.com/meteor/meteor/issues/2299).

* Fix oplog bug resulting in error message "Buffer inexplicably empty".  [#2274](https://github.com/meteor/meteor/issues/2274)

* Fix regression from 0.8.2 that caused collections to appear empty in
  reactive `findOne()` or `fetch` queries that run before a mutator
  returns.  [#2275](https://github.com/meteor/meteor/issues/2275)


#### Miscellaneous

* Stop including code by default that automatically refreshes the page
  if JavaScript and CSS don't load correctly. While this code is useful
  in some multi-server deployments, it can cause infinite refresh loops
  if there are errors on the page. Add the `reload-safetybelt` package
  to your app if you want to include this code.

* On the server, `Meteor.startup(c)` now calls `c` immediately if the
  server has already started up, matching the client behavior.  [#2239](https://github.com/meteor/meteor/issues/2239)

* Add support for server-side source maps when debugging with
  `node-inspector`.

* Add `WebAppInternals.addStaticJs()` for adding static JavaScript code
  to be served in the app, inline if allowed by `browser-policy`.

* Make the `tinytest/run` method return immediately, so that `wait`
  method calls from client tests don't block on server tests completing.

* Log errors from method invocations on the client if there is no
  callback provided.

* Upgraded dependencies:
  - node: 0.10.29 (from 0.10.28)
  - less: 1.7.1 (from 1.6.1)

Patches contributed by GitHub users Cangit, cmather, duckspeaker, zol.


## v0.8.2, 2014-06-23

#### Meteor Accounts

* Switch `accounts-password` to use bcrypt to store passwords on the
  server. (Previous versions of Meteor used a protocol called SRP.)
  Users will be transparently transitioned when they log in. This
  transition is one-way, so you cannot downgrade a production app once
  you upgrade to 0.8.2. If you are maintaining an authenticating DDP
  client:
     - Clients that use the plaintext password login handler (i.e. call
       the `login` method with argument `{ password: <plaintext
       password> }`) will continue to work, but users will not be
       transitioned from SRP to bcrypt when logging in with this login
       handler.
     - Clients that use SRP will no longer work. These clients should
       instead directly call the `login` method, as in
       `Meteor.loginWithPassword`. The argument to the `login` method
       can be either:
         - `{ password: <plaintext password> }`, or
         - `{ password: { digest: <password hash>, algorithm: "sha-256" } }`,
           where the password hash is the hex-encoded SHA256 hash of the
           plaintext password.

* Show the display name of the currently logged-in user after following
  an email verification link or a password reset link in `accounts-ui`.

* Add a `userEmail` option to `Meteor.loginWithMeteorDeveloperAccount`
  to pre-fill the user's email address in the OAuth popup.

* Ensure that the user object has updated token information before
  it is passed to email template functions. [#2210](https://github.com/meteor/meteor/issues/2210)

* Export the function that serves the HTTP response at the end of an
  OAuth flow as `OAuth._endOfLoginResponse`. This function can be
  overridden to make the OAuth popup flow work in certain mobile
  environments where `window.opener` is not supported.

* Remove support for OAuth redirect URLs with a `redirect` query
  parameter. This OAuth flow was never documented and never fully
  worked.


#### Blaze

* Blaze now tracks individual CSS rules in `style` attributes and won't
  overwrite changes to them made by other JavaScript libraries.

* Add `{{> UI.dynamic}}` to make it easier to dynamically render a
  template with a data context.

* Add `UI._templateInstance()` for accessing the current template
  instance from within a block helper.

* Add `UI._parentData(n)` for accessing parent data contexts from
  within a block helper.

* Add preliminary API for registering hooks to run when Blaze intends to
  insert, move, or remove DOM elements. For example, you can use these
  hooks to animate nodes as they are inserted, moved, or removed. To use
  them, you can set the `_uihooks` property on a container DOM
  element. `_uihooks` is an object that can have any subset of the
  following three properties:

    - `insertElement: function (node, next)`: called when Blaze intends
      to insert the DOM element `node` before the element `next`
    - `moveElement: function (node, next)`: called when Blaze intends to
      move the DOM element `node` before the element `next`
    - `removeElement: function (node)`: called when Blaze intends to
      remove the DOM element `node`

    Note that when you set one of these functions on a container
    element, Blaze will not do the actual operation; it's your
    responsibility to actually insert, move, or remove the node (by
    calling `$(node).remove()`, for example).

* The `findAll` method on template instances now returns a vanilla
  array, not a jQuery object. The `$` method continues to
  return a jQuery object. [#2039](https://github.com/meteor/meteor/issues/2039)

* Fix a Blaze memory leak by cleaning up event handlers when a template
  instance is destroyed. [#1997](https://github.com/meteor/meteor/issues/1997)

* Fix a bug where helpers used by {{#with}} were still re-running when
  their reactive data sources changed after they had been removed from
  the DOM.

* Stop not updating form controls if they're focused. If a field is
  edited by one user while another user is focused on it, it will just
  lose its value but maintain its focus. [#1965](https://github.com/meteor/meteor/issues/1965)

* Add `_nestInCurrentComputation` option to `UI.render`, fixing a bug in
  {{#each}} when an item is added inside a computation that subsequently
  gets invalidated. [#2156](https://github.com/meteor/meteor/issues/2156)

* Fix bug where "=" was not allowed in helper arguments. [#2157](https://github.com/meteor/meteor/issues/2157)

* Fix bug when a template tag immediately follows a Spacebars block
  comment. [#2175](https://github.com/meteor/meteor/issues/2175)


#### Command-line tool

* Add --directory flag to `meteor bundle`. Setting this flag outputs a
  directory rather than a tarball.

* Speed up updates of NPM modules by upgrading Node to include our fix for
  https://github.com/npm/npm/issues/3265 instead of passing `--force` to
  `npm install`.

* Always rebuild on changes to npm-shrinkwrap.json files.  [#1648](https://github.com/meteor/meteor/issues/1648)

* Fix uninformative error message when deploying to long hostnames. [#1208](https://github.com/meteor/meteor/issues/1208)

* Increase a buffer size to avoid failing when running MongoDB due to a
  large number of processes running on the machine, and fix the error
  message when the failure does occur. [#2158](https://github.com/meteor/meteor/issues/2158)

* Clarify a `meteor mongo` error message when using the MONGO_URL
  environment variable. [#1256](https://github.com/meteor/meteor/issues/1256)


#### Testing

* Run server tests from multiple clients serially instead of in
  parallel. This allows testing features that modify global server
  state.  [#2088](https://github.com/meteor/meteor/issues/2088)


#### Security

* Add Content-Type headers on JavaScript and CSS resources.

* Add `X-Content-Type-Options: nosniff` header to
  `browser-policy-content`'s default policy. If you are using
  `browser-policy-content` and you don't want your app to send this
  header, then call `BrowserPolicy.content.allowContentTypeSniffing()`.

* Use `Meteor.absoluteUrl()` to compute the redirect URL in the `force-ssl`
  package (instead of the host header).


#### Miscellaneous

* Allow `check` to work on the server outside of a Fiber. [#2136](https://github.com/meteor/meteor/issues/2136)

* EJSON custom type conversion functions should not be permitted to yield. [#2136](https://github.com/meteor/meteor/issues/2136)

* The legacy polling observe driver handles errors communicating with MongoDB
  better and no longer gets "stuck" in some circumstances.

* Automatically rewind cursors before calls to `fetch`, `forEach`, or `map`. On
  the client, don't cache the return value of `cursor.count()` (consistently
  with the server behavior). `cursor.rewind()` is now a no-op. [#2114](https://github.com/meteor/meteor/issues/2114)

* Remove an obsolete hack in reporting line numbers for LESS errors. [#2216](https://github.com/meteor/meteor/issues/2216)

* Avoid exceptions when accessing localStorage in certain Internet
  Explorer configurations. [#1291](https://github.com/meteor/meteor/issues/1291), [#1688](https://github.com/meteor/meteor/issues/1688).

* Make `handle.ready()` reactively stop, where `handle` is a
  subscription handle.

* Fix an error message from `audit-argument-checks` after login.

* Make the DDP server send an error if the client sends a connect
  message with a missing or malformed `support` field. [#2125](https://github.com/meteor/meteor/issues/2125)

* Fix missing `jquery` dependency in the `amplify` package. [#2113](https://github.com/meteor/meteor/issues/2113)

* Ban inserting EJSON custom types as documents. [#2095](https://github.com/meteor/meteor/issues/2095)

* Fix incorrect URL rewrites in stylesheets. [#2106](https://github.com/meteor/meteor/issues/2106)

* Upgraded dependencies:
  - node: 0.10.28 (from 0.10.26)
  - uglify-js: 2.4.13 (from 2.4.7)
  - sockjs server: 0.3.9 (from 0.3.8)
  - websocket-driver: 0.3.4 (from 0.3.2)
  - stylus: 0.46.3 (from 0.42.3)

Patches contributed by GitHub users awwx, babenzele, Cangit, dandv,
ducdigital, emgee3, felixrabe, FredericoC, jbruni, kentonv, mizzao,
mquandalle, subhog, tbjers, tmeasday.


## v0.8.1.3, 2014-05-22

* Fix a security issue in the `spiderable` package. `spiderable` now
  uses the ROOT_URL environment variable instead of the Host header to
  determine which page to snapshot.

* Fix hardcoded Twitter URL in `oauth1` package. This fixes a regression
  in 0.8.0.1 that broke Atmosphere packages that do OAuth1
  logins. [#2154](https://github.com/meteor/meteor/issues/2154).

* Add `credentialSecret` argument to `Google.retrieveCredential`, which
  was forgotten in a previous release.

* Remove nonexistent `-a` and `-r` aliases for `--add` and `--remove` in
  `meteor help authorized`. [#2155](https://github.com/meteor/meteor/issues/2155)

* Add missing `underscore` dependency in the `oauth-encryption` package. [#2165](https://github.com/meteor/meteor/issues/2165)

* Work around IE8 bug that caused some apps to fail to render when
  minified. [#2037](https://github.com/meteor/meteor/issues/2037).


## v0.8.1.2, 2014-05-12

* Fix memory leak (introduced in 0.8.1) by making sure to unregister
  sessions at the server when they are closed due to heartbeat timeout.

* Add `credentialSecret` argument to `Google.retrieveCredential`,
  `Facebook.retrieveCredential`, etc., which is needed to use them as of
  0.8.1. [#2118](https://github.com/meteor/meteor/issues/2118)

* Fix 0.8.1 regression that broke apps using a `ROOT_URL` with a path
  prefix. [#2109](https://github.com/meteor/meteor/issues/2109)


## v0.8.1.1, 2014-05-01

* Fix 0.8.1 regression preventing clients from specifying `_id` on insert. [#2097](https://github.com/meteor/meteor/issues/2097)

* Fix handling of malformed URLs when merging CSS files. [#2103](https://github.com/meteor/meteor/issues/2103), [#2093](https://github.com/meteor/meteor/issues/2093)

* Loosen the checks on the `options` argument to `Collection.find` to
  allow undefined values.


## v0.8.1, 2014-04-30

#### Meteor Accounts

* Fix a security flaw in OAuth1 and OAuth2 implementations. If you are
  using any OAuth accounts packages (such as `accounts-google` or
  `accounts-twitter`), we recommend that you update immediately and log
  out your users' current sessions with the following MongoDB command:

    $ db.users.update({}, { $set: { 'services.resume.loginTokens': [] } }, { multi: true });

* OAuth redirect URLs are now required to be on the same origin as your app.

* Log out a user's other sessions when they change their password.

* Store pending OAuth login results in the database instead of
  in-memory, so that an OAuth flow succeeds even if different requests
  go to different server processes.

* When validateLoginAttempt callbacks return false, don't override a more
  specific error message.

* Add `Random.secret()` for generating security-critical secrets like
  login tokens.

* `Meteor.logoutOtherClients` now calls the user callback when other
  login tokens have actually been removed from the database, not when
  they have been marked for eventual removal.  [#1915](https://github.com/meteor/meteor/issues/1915)

* Rename `Oauth` to `OAuth`.  `Oauth` is now an alias for backwards
  compatibility.

* Add `oauth-encryption` package for encrypting sensitive account
  credentials in the database.

* A validate login hook can now override the exception thrown from
  `beginPasswordExchange` like it can for other login methods.

* Remove an expensive observe over all users in the `accounts-base`
  package.


#### Blaze

* Disallow `javascript:` URLs in URL attribute values by default, to
  help prevent cross-site scripting bugs. Call
  `UI._allowJavascriptUrls()` to allow them.

* Fix `UI.toHTML` on templates containing `{{#with}}`.

* Fix `{{#with}}` over a data context that is mutated.  [#2046](https://github.com/meteor/meteor/issues/2046)

* Clean up autoruns when calling `UI.toHTML`.

* Properly clean up event listeners when removing templates.

* Add support for `{{!-- block comments --}}` in Spacebars. Block comments may
  contain `}}`, so they are more useful than `{{! normal comments}}` for
  commenting out sections of Spacebars templates.

* Don't dynamically insert `<tbody>` tags in reactive tables

* When handling a custom jQuery event, additional arguments are
  no longer lost -- they now come after the template instance
  argument.  [#1988](https://github.com/meteor/meteor/issues/1988)


#### DDP and MongoDB

* Extend latency compensation to support an arbitrary sequence of
  inserts in methods.  Previously, documents created inside a method
  stub on the client would eventually be replaced by new documents
  from the server, causing the screen to flicker.  Calling `insert`
  inside a method body now generates the same ID on the client (inside
  the method stub) and on the server.  A sequence of inserts also
  generates the same sequence of IDs.  Code that wants a random stream
  that is consistent between method stub and real method execution can
  get one with `DDP.randomStream`.
  https://trello.com/c/moiiS2rP/57-pattern-for-creating-multiple-database-records-from-a-method

* The document passed to the `insert` callback of `allow` and `deny` now only
  has a `_id` field if the client explicitly specified one; this allows you to
  use `allow`/`deny` rules to prevent clients from specifying their own
  `_id`. As an exception, `allow`/`deny` rules with a `transform` always have an
  `_id`.

* DDP now has an implementation of bidirectional heartbeats which is consistent
  across SockJS and websocket transports. This enables connection keepalive and
  allows servers and clients to more consistently and efficiently detect
  disconnection.

* The DDP protocol version number has been incremented to "pre2" (adding
  randomSeed and heartbeats).

* The oplog observe driver handles errors communicating with MongoDB
  better and knows to re-poll all queries after a MongoDB failover.

* Fix bugs involving mutating DDP method arguments.


#### meteor command-line tool

* Move boilerplate HTML from tools to webapp.  Change internal
  `Webapp.addHtmlAttributeHook` API.

* Add `meteor list-sites` command for listing the sites that you have
  deployed to meteor.com with your Meteor developer account.

* Third-party template languages can request that their generated source loads
  before other JavaScript files, just like *.html files, by passing the
  isTemplate option to Plugin.registerSourceHandler.

* You can specify a particular interface for the dev mode runner to bind to with
  `meteor -p host:port`.

* Don't include proprietary tar tags in bundle tarballs.

* Convert relative URLs to absolute URLs when merging CSS files.


#### Upgraded dependencies

* Node.js from 0.10.25 to 0.10.26.
* MongoDB driver from 1.3.19 to 1.4.1
* stylus: 0.42.3 (from 0.42.2)
* showdown: 0.3.1
* css-parse: an unreleased version (from 1.7.0)
* css-stringify: an unreleased version (from 1.4.1)


Patches contributed by GitHub users aldeed, apendua, arbesfeld, awwx, dandv,
davegonzalez, emgee3, justinsb, mquandalle, Neftedollar, Pent, sdarnell,
and timhaines.


## v0.8.0.1, 2014-04-21

* Fix security flaw in OAuth1 implementation. Clients can no longer
  choose the callback_url for OAuth1 logins.


## v0.8.0, 2014-03-27

Meteor 0.8.0 introduces Blaze, a total rewrite of our live templating engine,
replacing Spark. Advantages of Blaze include:

  * Better interoperability with jQuery plugins and other techniques which
    directly manipulate the DOM
  * More fine-grained updates: only the specific elements or attributes that
    change are touched rather than the entire template
  * A fully documented templating language
  * No need for the confusing `{{#constant}}`, `{{#isolate}}`, and `preserve`
    directives
  * Uses standard jQuery delegation (`.on`) instead of our custom implementation
  * Blaze supports live SVG templates that work just like HTML templates

See
[the Using Blaze wiki page](https://github.com/meteor/meteor/wiki/Using-Blaze)
for full details on upgrading your app to 0.8.0.  This includes:

* The `Template.foo.rendered` callback is now only called once when the template
  is rendered, rather than repeatedly as it is "re-rendered", because templates
  now directly update changed data instead of fully re-rendering.

* The `accounts-ui` login buttons are now invoked as a `{{> loginButtons}}`
  rather than as `{{loginButtons}}`.

* Previous versions of Meteor used a heavily modified version of the Handlebars
  templating language. In 0.8.0, we've given it its own name: Spacebars!
  Spacebars has an
  [explicit specification](https://github.com/meteor/meteor/blob/devel/packages/spacebars/README.md)
  instead of being defined as a series of changes to Handlebars. There are some
  incompatibilities with our previous Handlebars fork, such as a
  [different way of specifying dynamic element attributes](https://github.com/meteor/meteor/blob/devel/packages/spacebars/README.md#in-attribute-values)
  and a
  [new way of defining custom block helpers](https://github.com/meteor/meteor/blob/devel/packages/spacebars/README.md#custom-block-helpers).

* Your template files must consist of
  [well-formed HTML](https://github.com/meteor/meteor/blob/devel/packages/spacebars/README.md#html-dialect). Invalid
  HTML is now a compilation failure.  (There is a current limitation in our HTML
  parser such that it does not support
  [omitting end tags](http://www.w3.org/TR/html5/syntax.html#syntax-tag-omission)
  on elements such as `<P>` and `<LI>`.)

* `Template.foo` is no longer a function. It is instead a
  "component". Components render to an intermediate representation of an HTML
  tree, not a string, so there is no longer an easy way to render a component to
  a static HTML string.

* `Meteor.render` and `Spark.render` have been removed. Use `UI.render` and
  `UI.insert` instead.

* The `<body>` tag now defines a template just like the `<template>` tag, which
  can have helpers and event handlers.  Define them directly on the object
  `UI.body`.

* Previous versions of Meteor shipped with a synthesized `tap` event,
  implementing a zero-delay click event on mobile browsers. Unfortunately, this
  event never worked very well. We're eliminating it. Instead, use one of the
  excellent third party solutions.

* The `madewith` package (which supported adding a badge to your website
  displaying its score from http://madewith.meteor.com/) has been removed, as it
  is not compatible with the new version of that site.

* The internal `spark`, `liverange`, `universal-events`, and `domutils` packages
  have been removed.

* The `Handlebars` namespace has been deprecated.  `Handlebars.SafeString` is
  now `Spacebars.SafeString`, and `Handlebars.registerHelper` is now
  `UI.registerHelper`.

Patches contributed by GitHub users cmather and mart-jansink.


## v0.7.2.3, 2014-12-09 (backport)

* Fix a security issue in allow/deny rules that could result in data
  loss. If your app uses allow/deny rules, or uses packages that use
  allow/deny rules, we recommend that you update immediately.
  Backport from 1.0.1.

## v0.7.2.2, 2014-04-21 (backport)

* Fix a security flaw in OAuth1 and OAuth2 implementations.
  Backport from 0.8.1; see its entry for recommended actions to take.

## v0.7.2.1, 2014-04-30 (backport)

* Fix security flaw in OAuth1 implementation. Clients can no longer
  choose the callback_url for OAuth1 logins.
  Backport from 0.8.0.1.

## v0.7.2, 2014-03-18

* Support oplog tailing on queries with the `limit` option. All queries
  except those containing `$near` or `$where` selectors or the `skip`
  option can now be used with the oplog driver.

* Add hooks to login process: `Accounts.onLogin`,
  `Accounts.onLoginFailure`, and `Accounts.validateLoginAttempt`. These
  functions allow for rate limiting login attempts, logging an audit
  trail, account lockout flags, and more. See:
  http://docs.meteor.com/#accounts_validateloginattempt [#1815](https://github.com/meteor/meteor/issues/1815)

* Change the `Accounts.registerLoginHandler` API for custom login
  methods. Login handlers now require a name and no longer have to deal
  with generating resume tokens. See
  https://github.com/meteor/meteor/blob/devel/packages/accounts-base/accounts_server.js
  for details. OAuth based login handlers using the
  `Oauth.registerService` packages are not affected.

* Add support for HTML email in `Accounts.emailTemplates`.  [#1785](https://github.com/meteor/meteor/issues/1785)

* minimongo: Support `{a: {$elemMatch: {x: 1, $or: [{a: 1}, {b: 1}]}}}`  [#1875](https://github.com/meteor/meteor/issues/1875)

* minimongo: Support `{a: {$regex: '', $options: 'i'}}`  [#1874](https://github.com/meteor/meteor/issues/1874)

* minimongo: Fix sort implementation with multiple sort fields which each look
  inside an array. eg, ensure that with sort key `{'a.x': 1, 'a.y': 1}`, the
  document `{a: [{x: 0, y: 4}]}` sorts before
  `{a: [{x: 0, y: 5}, {x: 1, y: 3}]}`, because the 3 should not be used as a
  tie-breaker because it is not "next to" the tied 0s.

* minimongo: Fix sort implementation when selector and sort key share a field,
  that field matches an array in the document, and only some values of the array
  match the selector. eg, ensure that with sort key `{a: 1}` and selector
  `{a: {$gt: 3}}`, the document `{a: [4, 6]}` sorts before `{a: [1, 5]}`,
  because the 1 should not be used as a sort key because it does not match the
  selector. (We only approximate the MongoDB behavior here by only supporting
  relatively selectors.)

* Use `faye-websocket` (0.7.2) npm module instead of `websocket` (1.0.8) for
  server-to-server DDP.

* Update Google OAuth package to use new `profile` and `email` scopes
  instead of deprecated URL-based scopes.  [#1887](https://github.com/meteor/meteor/issues/1887)

* Add `_throwFirstError` option to `Deps.flush`.

* Make `facts` package data available on the server as
  `Facts._factsByPackage`.

* Fix issue where `LESS` compilation error could crash the `meteor run`
  process.  [#1877](https://github.com/meteor/meteor/issues/1877)

* Fix crash caused by empty HTTP host header in `meteor run` development
  server.  [#1871](https://github.com/meteor/meteor/issues/1871)

* Fix hot code reload in private browsing mode in Safari.

* Fix appcache size calculation to avoid erronious warnings. [#1847](https://github.com/meteor/meteor/issues/1847)

* Remove unused `Deps._makeNonReactive` wrapper function. Call
  `Deps.nonreactive` directly instead.

* Avoid setting the `oplogReplay` on non-oplog collections. Doing so
  caused mongod to crash.

* Add startup message to `test-in-console` to ease automation. [#1884](https://github.com/meteor/meteor/issues/1884)

* Upgraded dependencies
  - amplify: 1.1.2 (from 1.1.0)

Patches contributed by GitHub users awwx, dandv, queso, rgould, timhaines, zol


## v0.7.1.2, 2014-02-27

* Fix bug in tool error handling that caused `meteor` to crash on Mac
  OSX when no computer name is set.

* Work around a bug that caused MongoDB to fail an assertion when using
  tailable cursors on non-oplog collections.


## v0.7.1.1, 2014-02-24

* Integrate with Meteor developer accounts, a new way of managing your
  meteor.com deployed sites. When you use `meteor deploy`, you will be
  prompted to create a developer account.
    - Once you've created a developer account, you can log in and out
      from the command line with `meteor login` and `meteor logout`.
    - You can claim legacy sites with `meteor claim`. This command will
      prompt you for your site password if you are claiming a
      password-protected site; after claiming it, you will not need to
      enter the site password again.
    - You can add or remove authorized users, and view the list of
      authorized users, for a site with `meteor authorized`.
    - You can view your current username with `meteor whoami`.
    - This release also includes the `accounts-meteor-developer` package
      for building Meteor apps that allow users to log in with their own
      developer accounts.

* Improve the oplog tailing implementation for getting real-time database
  updates from MongoDB.
    - Add support for all operators except `$where` and `$near`. Limit and
      skip are not supported yet.
    - Add optimizations to avoid needless data fetches from MongoDB.
    - Fix an error ("Cannot call method 'has' of null") in an oplog
      callback. [#1767](https://github.com/meteor/meteor/issues/1767)

* Add and improve support for minimongo operators.
  - Support `$comment`.
  - Support `obj` name in `$where`.
  - `$regex` matches actual regexps properly.
  - Improve support for `$nin`, `$ne`, `$not`.
  - Support using `{ $in: [/foo/, /bar/] }`. [#1707](https://github.com/meteor/meteor/issues/1707)
  - Support `{$exists: false}`.
  - Improve type-checking for selectors.
  - Support `{x: {$elemMatch: {$gt: 5}}}`.
  - Match Mongo's behavior better when there are arrays in the document.
  - Support `$near` with sort.
  - Implement updates with `{ $set: { 'a.$.b': 5 } }`.
  - Support `{$type: 4}` queries.
  - Optimize `remove({})` when observers are paused.
  - Make update-by-id constant time.
  - Allow `{$set: {'x._id': 1}}`.  [#1794](https://github.com/meteor/meteor/issues/1794)

* Upgraded dependencies
  - node: 0.10.25 (from 0.10.22). The workaround for specific Node
    versions from 0.7.0 is now removed; 0.10.25+ is supported.
  - jquery: 1.11.0 (from 1.8.2). See
    http://jquery.com/upgrade-guide/1.9/ for upgrade instructions.
  - jquery-waypoints: 2.0.4 (from 1.1.7). Contains
    backwards-incompatible changes.
  - source-map: 0.3.2 (from 0.3.30) [#1782](https://github.com/meteor/meteor/issues/1782)
  - websocket-driver: 0.3.2 (from 0.3.1)
  - http-proxy: 1.0.2 (from a pre-release fork of 1.0)
  - semver: 2.2.1 (from 2.1.0)
  - request: 2.33.0 (from 2.27.0)
  - fstream: 0.1.25 (from 0.1.24)
  - tar: 0.1.19 (from 0.1.18)
  - eachline: a fork of 2.4.0 (from 2.3.3)
  - source-map: 0.1.31 (from 0.1.30)
  - source-map-support: 0.2.5 (from 0.2.3)
  - mongo: 2.4.9 (from 2.4.8)
  - openssl in mongo: 1.0.1f (from 1.0.1e)
  - kexec: 0.2.0 (from 0.1.1)
  - less: 1.6.1 (from 1.3.3)
  - stylus: 0.42.2 (from 0.37.0)
  - nib: 1.0.2 (from 1.0.0)
  - coffeescript: 1.7.1 (from 1.6.3)

* CSS preprocessing and sourcemaps:
  - Add sourcemap support for CSS stylesheet preprocessors. Use
    sourcemaps for stylesheets compiled with LESS.
  - Improve CSS minification to deal with `@import` statements correctly.
  - Lint CSS files for invalid `@` directives.
  - Change the recommended suffix for imported LESS files from
    `.lessimport` to `.import.less`. Add `.import.styl` to allow
    `stylus` imports. `.lessimport` continues to work but is deprecated.

* Add `clientAddress` and `httpHeaders` to `this.connection` in method
  calls and publish functions.

* Hash login tokens before storing them in the database. Legacy unhashed
  tokens are upgraded to hashed tokens in the database as they are used
  in login requests.

* Change default accounts-ui styling and add more CSS classes.

* Refactor command-line tool. Add test harness and better tests. Run
  `meteor self-test --help` for info on running the tools test suite.

* Speed up application re-build in development mode by re-using file
  hash computation between file change watching code and application
  build code..

* Fix issues with documents containing a key named `length` with a
  numeric value. Underscore treated these as arrays instead of objects,
  leading to exceptions when . Patch Underscore to not treat plain
  objects (`x.constructor === Object`) with numeric `length` fields as
  arrays. [#594](https://github.com/meteor/meteor/issues/594) [#1737](https://github.com/meteor/meteor/issues/1737)

* Deprecate `Accounts.loginServiceConfiguration` in favor of
  `ServiceConfiguration.configurations`, exported by the
  `service-configuration` package. `Accounts.loginServiceConfiguration`
  is maintained for backwards-compatibility, but it is defined in a
  `Meteor.startup` block and so cannot be used from top-level code.

* Cursors with a field specifier containing `{_id: 0}` can no longer be
  used with `observeChanges` or `observe`. This includes the implicit
  calls to these functions that are done when returning a cursor from a
  publish function or using `{{#each}}`.

* Transform functions must return objects and may not change the `_id`
  field, though they may leave it out.

* Remove broken IE7 support from the `localstorage` package. Meteor
  accounts logins no longer persist in IE7.

* Fix the `localstorage` package when used with Safari in private
  browsing mode. This fixes a problem with login token storage and
  account login. [#1291](https://github.com/meteor/meteor/issues/1291)

* Types added with `EJSON.addType` now have default `clone` and `equals`
  implementations. Users may still specify `clone` or `equals` functions
  to override the default behavior.  [#1745](https://github.com/meteor/meteor/issues/1745)

* Add `frame-src` to `browser-policy-content` and account for
  cross-browser CSP disparities.

* Deprecate `Oauth.initiateLogin` in favor of `Oauth.showPopup`.

* Add `WebApp.rawConnectHandlers` for adding connect handlers that run
  before any other Meteor handlers, except `connect.compress()`. Raw
  connect handlers see the URL's full path (even if ROOT_URL contains a
  non-empty path) and they run before static assets are served.

* Add `Accounts.connection` to allow using Meteor accounts packages with
  a non-default DDP connection.

* Detect and reload if minified CSS files fail to load at startup. This
  prevents the application from running unstyled if the page load occurs
  while the server is switching versions.

* Allow Npm.depends to specify any http or https URL containing a full
  40-hex-digit SHA.  [#1686](https://github.com/meteor/meteor/issues/1686)

* Add `retry` package for connection retry with exponential backoff.

* Pass `update` and `remove` return values correctly when using
  collections validated with `allow` and `deny` rules. [#1759](https://github.com/meteor/meteor/issues/1759)

* If you're using Deps on the server, computations and invalidation
  functions are not allowed to yield. Throw an error instead of behaving
  unpredictably.

* Fix namespacing in coffeescript files added to a package with the
  `bare: true` option. [#1668](https://github.com/meteor/meteor/issues/1668)

* Fix races when calling login and/or logoutOtherClients from multiple
  tabs. [#1616](https://github.com/meteor/meteor/issues/1616)

* Include oauth_verifier as a header rather than a parameter in
  the `oauth1` package. [#1825](https://github.com/meteor/meteor/issues/1825)

* Fix `force-ssl` to allow local development with `meteor run` in IPv6
  environments. [#1751](https://github.com/meteor/meteor/issues/1751)`

* Allow cursors on named local collections to be returned from a publish
  function in an array.  [#1820](https://github.com/meteor/meteor/issues/1820)

* Fix build failure caused by a directory in `programs/` without a
  package.js file.

* Do a better job of handling shrinkwrap files when an npm module
  depends on something that isn't a semver. [#1684](https://github.com/meteor/meteor/issues/1684)

* Fix failures updating npm dependencies when a node_modules directory
  exists above the project directory.  [#1761](https://github.com/meteor/meteor/issues/1761)

* Preserve permissions (eg, executable bit) on npm files.  [#1808](https://github.com/meteor/meteor/issues/1808)

* SockJS tweak to support relative base URLs.

* Don't leak sockets on error in dev-mode proxy.

* Clone arguments to `added` and `changed` methods in publish
  functions. This allows callers to reuse objects and prevents already
  published data from changing after the fact.  [#1750](https://github.com/meteor/meteor/issues/1750)

* Ensure springboarding to a different meteor tools version always uses
  `exec` to run the old version. This simplifies process management for
  wrapper scripts.

Patches contributed by GitHub users DenisGorbachev, EOT, OyoKooN, awwx,
dandv, icellan, jfhamlin, marcandre, michaelbishop, mitar, mizzao,
mquandalle, paulswartz, rdickert, rzymek, timhaines, and yeputons.


## v0.7.0.1, 2013-12-20

* Two fixes to `meteor run` Mongo startup bugs that could lead to hangs with the
  message "Initializing mongo database... this may take a moment.".  [#1696](https://github.com/meteor/meteor/issues/1696)

* Apply the Node patch to 0.10.24 as well (see the 0.7.0 section for details).

* Fix gratuitous IE7 incompatibility.  [#1690](https://github.com/meteor/meteor/issues/1690)


## v0.7.0, 2013-12-17

This version of Meteor contains a patch for a bug in Node 0.10 which
most commonly affects websockets. The patch is against Node version
0.10.22 and 0.10.23. We strongly recommend using one of these precise
versions of Node in production so that the patch will be applied. If you
use a newer version of Node with this version of Meteor, Meteor will not
apply the patch and will instead disable websockets.

* Rework how Meteor gets realtime database updates from MongoDB. Meteor
  now reads the MongoDB "oplog" -- a special collection that records all
  the write operations as they are applied to your database. This means
  changes to the database are instantly noticed and reflected in Meteor,
  whether they originated from Meteor or from an external database
  client. Oplog tailing is automatically enabled in development mode
  with `meteor run`, and can be enabled in production with the
  `MONGO_OPLOG_URL` environment variable. Currently the only supported
  selectors are equality checks; `$`-operators, `limit` and `skip`
  queries fall back to the original poll-and-diff algorithm. See
  https://github.com/meteor/meteor/wiki/Oplog-Observe-Driver
  for details.

* Add `Meteor.onConnection` and add `this.connection` to method
  invocations and publish functions. These can be used to store data
  associated with individual clients between subscriptions and method
  calls. See http://docs.meteor.com/#meteor_onconnection for details. [#1611](https://github.com/meteor/meteor/issues/1611)

* Bundler failures cause non-zero exit code in `meteor run`.  [#1515](https://github.com/meteor/meteor/issues/1515)

* Fix error when publish function callbacks are called during session shutdown.

* Rework hot code push. The new `autoupdate` package drives automatic
  reloads on update using standard DDP messages instead of a hardcoded
  message at DDP startup. Now the hot code push only triggers when
  client code changes; server-only code changes will not cause the page
  to reload.

* New `facts` package publishes internal statistics about Meteor.

* Add an explicit check that publish functions return a cursor, an array
  of cursors, or a falsey value. This is a safety check to to prevent
  users from accidentally returning Collection.findOne() or some other
  value and expecting it to be published.

* Implement `$each`, `$sort`, and `$slice` options for minimongo's `$push`
  modifier.  [#1492](https://github.com/meteor/meteor/issues/1492)

* Introduce `--raw-logs` option to `meteor run` to disable log
  coloring and timestamps.

* Add `WebAppInternals.setBundledJsCssPrefix()` to control where the
  client loads bundled JavaScript and CSS files. This allows serving
  files from a CDN to decrease page load times and reduce server load.

* Attempt to exit cleanly on `SIGHUP`. Stop accepting incoming
  connections, kill DDP connections, and finish all outstanding requests
  for static assets.

* In the HTTP server, only keep sockets with no active HTTP requests alive for 5
  seconds.

* Fix handling of `fields` option in minimongo when only `_id` is present. [#1651](https://github.com/meteor/meteor/issues/1651)

* Fix issue where setting `process.env.MAIL_URL` in app code would not
  alter where mail was sent. This was a regression in 0.6.6 from 0.6.5. [#1649](https://github.com/meteor/meteor/issues/1649)

* Use stderr instead of stdout (for easier automation in shell scripts) when
  prompting for passwords and when downloading the dev bundle. [#1600](https://github.com/meteor/meteor/issues/1600)

* Ensure more downtime during file watching.  [#1506](https://github.com/meteor/meteor/issues/1506)

* Fix `meteor run` with settings files containing non-ASCII characters.  [#1497](https://github.com/meteor/meteor/issues/1497)

* Support `EJSON.clone` for `Meteor.Error`. As a result, they are properly
  stringified in DDP even if thrown through a `Future`.  [#1482](https://github.com/meteor/meteor/issues/1482)

* Fix passing `transform: null` option to `collection.allow()` to disable
  transformation in validators.  [#1659](https://github.com/meteor/meteor/issues/1659)

* Fix livedata error on `this.removed` during session shutdown. [#1540](https://github.com/meteor/meteor/issues/1540) [#1553](https://github.com/meteor/meteor/issues/1553)

* Fix incompatibility with Phusion Passenger by removing an unused line. [#1613](https://github.com/meteor/meteor/issues/1613)

* Ensure install script creates /usr/local on machines where it does not
  exist (eg. fresh install of OSX Mavericks).

* Set x-forwarded-* headers in `meteor run`.

* Clean up package dirs containing only ".build".

* Check for matching hostname before doing end-of-oauth redirect.

* Only count files that actually go in the cache towards the `appcache`
  size check. [#1653](https://github.com/meteor/meteor/issues/1653).

* Increase the maximum size spiderable will return for a page from 200kB
  to 5MB.

* Upgraded dependencies:
  * SockJS server from 0.3.7 to 0.3.8, including new faye-websocket module.
  * Node from 0.10.21 to 0.10.22
  * MongoDB from 2.4.6 to 2.4.8
  * clean-css from 1.1.2 to 2.0.2
  * uglify-js from a fork of 2.4.0 to 2.4.7
  * handlebars npm module no longer available outside of handlebars package

Patches contributed by GitHub users AlexeyMK, awwx, dandv, DenisGorbachev,
emgee3, FooBarWidget, mitar, mcbain, rzymek, and sdarnell.


## v0.6.6.3, 2013-11-04

* Fix error when publish function callbacks are called during session
  shutdown.  [#1540](https://github.com/meteor/meteor/issues/1540) [#1553](https://github.com/meteor/meteor/issues/1553)

* Improve `meteor run` CPU usage in projects with many
  directories.  [#1506](https://github.com/meteor/meteor/issues/1506)


## v0.6.6.2, 2013-10-21

* Upgrade Node from 0.10.20 to 0.10.21 (security update).


## v0.6.6.1, 2013-10-12

* Fix file watching on OSX. Work around Node issue [#6251](https://github.com/meteor/meteor/issues/6251) by not using
  fs.watch. [#1483](https://github.com/meteor/meteor/issues/1483)


## v0.6.6, 2013-10-10


#### Security

* Add `browser-policy` package for configuring and sending
  Content-Security-Policy and X-Frame-Options HTTP headers.
  [See the docs](http://docs.meteor.com/#browserpolicy) for more.

* Use cryptographically strong pseudorandom number generators when available.

#### MongoDB

* Add upsert support. `Collection.update` now supports the `{upsert:
  true}` option. Additionally, add a `Collection.upsert` method which
  returns the newly inserted object id if applicable.

* `update` and `remove` now return the number of documents affected.  [#1046](https://github.com/meteor/meteor/issues/1046)

* `$near` operator for `2d` and `2dsphere` indices.

* The `fields` option to the collection methods `find` and `findOne` now works
  on the client as well.  (Operators such as `$elemMatch` and `$` are not yet
  supported in `fields` projections.) [#1287](https://github.com/meteor/meteor/issues/1287)

* Pass an index and the cursor itself to the callbacks in `cursor.forEach` and
  `cursor.map`, just like the corresponding `Array` methods.  [#63](https://github.com/meteor/meteor/issues/63)

* Support `c.find(query, {limit: N}).count()` on the client.  [#654](https://github.com/meteor/meteor/issues/654)

* Improve behavior of `$ne`, `$nin`, and `$not` selectors with objects containing
  arrays.  [#1451](https://github.com/meteor/meteor/issues/1451)

* Fix various bugs if you had two documents with the same _id field in
  String and ObjectID form.

#### Accounts

* [Behavior Change] Expire login tokens periodically. Defaults to 90
  days. Use `Accounts.config({loginExpirationInDays: null})` to disable
  token expiration.

* [Behavior Change] Write dates generated by Meteor Accounts to Mongo as
  Date instead of number; existing data can be converted by passing it
  through `new Date()`. [#1228](https://github.com/meteor/meteor/issues/1228)

* Log out and close connections for users if they are deleted from the
  database.

* Add Meteor.logoutOtherClients() for logging out other connections
  logged in as the current user.

* `restrictCreationByEmailDomain` option in `Accounts.config` to restrict new
  users to emails of specific domain (eg. only users with @meteor.com emails) or
  a custom validator. [#1332](https://github.com/meteor/meteor/issues/1332)

* Support OAuth1 services that require request token secrets as well as
  authentication token secrets.  [#1253](https://github.com/meteor/meteor/issues/1253)

* Warn if `Accounts.config` is only called on the client.  [#828](https://github.com/meteor/meteor/issues/828)

* Fix bug where callbacks to login functions could be called multiple
  times when the client reconnects.

#### DDP

* Fix infinite loop if a client disconnects while a long yielding method is
  running.

* Unfinished code to support DDP session resumption has been removed. Meteor
  servers now stop processing messages from clients and reclaim memory
  associated with them as soon as they are disconnected instead of a few minutes
  later.

#### Tools

* The pre-0.6.5 `Package.register_extension` API has been removed. Use
  `Package._transitional_registerBuildPlugin` instead, which was introduced in
  0.6.5. (A bug prevented the 0.6.5 reimplementation of `register_extension`
  from working properly anyway.)

* Support using an HTTP proxy in the `meteor` command line tool. This
  allows the `update`, `deploy`, `logs`, and `mongo` commands to work
  behind a proxy. Use the standard `http_proxy` environment variable to
  specify your proxy endpoint.  [#429](https://github.com/meteor/meteor/issues/429), [#689](https://github.com/meteor/meteor/issues/689), [#1338](https://github.com/meteor/meteor/issues/1338)

* Build Linux binaries on an older Linux machine. Meteor now supports
  running on Linux machines with glibc 2.9 or newer (Ubuntu 10.04+, RHEL
  and CentOS 6+, Fedora 10+, Debian 6+). Improve error message when running
  on Linux with unsupported glibc, and include Mongo stderr if it fails
  to start.

* Install NPM modules with `--force` to avoid corrupted local caches.

* Rebuild NPM modules in packages when upgrading to a version of Meteor that
  uses a different version of Node.

* Disable the Mongo http interface. This lets you run meteor on two ports
  differing by 1000 at the same time.

#### Misc

* [Known issue] Breaks support for pre-release OSX 10.9 'Mavericks'.
  Will be addressed shortly. See issues:
  https://github.com/joyent/node/issues/6251
  https://github.com/joyent/node/issues/6296

* `EJSON.stringify` now takes options:
  - `canonical` causes objects keys to be stringified in sorted order
  - `indent` allows formatting control over the EJSON stringification

* EJSON now supports `Infinity`, `-Infinity` and `NaN`.

* Check that the argument to `EJSON.parse` is a string.  [#1401](https://github.com/meteor/meteor/issues/1401)

* Better error from functions that use `Meteor._wrapAsync` (eg collection write
  methods and `HTTP` methods) and in DDP server message processing.  [#1387](https://github.com/meteor/meteor/issues/1387)

* Support `appcache` on Chrome for iOS.

* Support literate CoffeeScript files with the extension `.coffee.md` (in
  addition to the already-supported `.litcoffee` extension). [#1407](https://github.com/meteor/meteor/issues/1407)

* Make `madewith` package work again (broken in 0.6.5).  [#1448](https://github.com/meteor/meteor/issues/1448)

* Better error when passing a string to `{{#each}}`. [#722](https://github.com/meteor/meteor/issues/722)

* Add support for JSESSIONID cookies for sticky sessions. Set the
  `USE_JSESSIONID` environment variable to enable placing a JSESSIONID
  cookie on sockjs requests.

* Simplify the static analysis used to detect package-scope variables.

* Upgraded dependencies:
  * Node from 0.8.24 to 0.10.20
  * MongoDB from 2.4.4 to 2.4.6
  * MongoDB driver from 1.3.17 to 1.3.19
  * http-proxy from 0.10.1 to a pre-release of 1.0.0
  * stylus from 0.30.1 to 0.37.0
  * nib from 0.8.2 to 1.0.0
  * optimist from 0.3.5 to 0.6.0
  * semver from 1.1.0 to 2.1.0
  * request from 2.12.0 to 2.27.0
  * keypress from 0.1.0 to 0.2.1
  * underscore from 1.5.1 to 1.5.2
  * fstream from 0.1.21 to 0.1.24
  * tar from 0.1.14 to 0.1.18
  * source-map from 0.1.26 to 0.1.30
  * source-map-support from a fork of 0.1.8 to 0.2.3
  * escope from a fork of 0.0.15 to 1.0.0
  * estraverse from 1.1.2-1 to 1.3.1
  * simplesmtp from 0.1.25 to 0.3.10
  * stream-buffers from 0.2.3 to 0.2.5
  * websocket from 1.0.7 to 1.0.8
  * cli-color from 0.2.2 to 0.2.3
  * clean-css from 1.0.11 to 1.1.2
  * UglifyJS2 from a fork of 2.3.6 to a different fork of 2.4.0
  * connect from 2.7.10 to 2.9.0
  * send from 0.1.0 to 0.1.4
  * useragent from 2.0.1 to 2.0.7
  * replaced byline with eachline 2.3.3

Patches contributed by GitHub users ansman, awwx, codeinthehole, jacott,
Maxhodges, meawoppl, mitar, mizzao, mquandalle, nathan-muir, RobertLowe, ryw,
sdarnell, and timhaines.


## v0.6.5.3, 2014-12-09 (backport)

* Fix a security issue in allow/deny rules that could result in data
  loss. If your app uses allow/deny rules, or uses packages that use
  allow/deny rules, we recommend that you update immediately.
  Backport from 1.0.1.


## v0.6.5.2, 2013-10-21

* Upgrade Node from 0.8.24 to 0.8.26 (security patch)


## v0.6.5.1, 2013-08-28

* Fix syntax errors on lines that end with a backslash. [#1326](https://github.com/meteor/meteor/issues/1326)

* Fix serving static files with special characters in their name. [#1339](https://github.com/meteor/meteor/issues/1339)

* Upgrade `esprima` JavaScript parser to fix bug parsing complex regexps.

* Export `Spiderable` from `spiderable` package to allow users to set
  `Spiderable.userAgentRegExps` to control what user agents are treated
  as spiders.

* Add EJSON to standard-app-packages. [#1343](https://github.com/meteor/meteor/issues/1343)

* Fix bug in d3 tab character parsing.

* Fix regression when using Mongo ObjectIDs in Spark templates.


## v0.6.5, 2013-08-14

* New package system with package compiler and linker:

  * Each package now has it own namespace for variable
    declarations. Global variables used in a package are limited to
    package scope.

  * Packages must explicitly declare which symbols they export with
    `api.export` in `package.js`.

  * Apps and packages only see the exported symbols from packages they
    explicitly use. For example, if your app uses package A which in
    turn depends on package B, only package A's symbols will be
    available in the app.

  * Package names can only contain alphanumeric characters, dashes, and
    dots. Packages with spaces and underscores must be renamed.

  * Remove hardcoded list of required packages. New default
    `standard-app-packages` package adds dependencies on the core Meteor
    stack. This package can be removed to make an app with only parts of
    the Meteor stack. `standard-app-packages` will be automatically
    added to a project when it is updated to Meteor 0.6.5.

  * Custom app packages in the `packages` directory are no longer
    automatically used. They must be explicitly added to the app with
    `meteor add <packagename>`. To help with the transition, all
    packages in the `packages` directory will be automatically added to
    the project when it is updated to Meteor 0.6.5.

  * New "unipackage" on-disk format for built packages. Compiled packages are
    cached and rebuilt only when their source or dependencies change.

  * Add "unordered" and "weak" package dependency modes to allow
    circular package dependencies and conditional code inclusion.

  * New API (`_transitional_registerBuildPlugin`) for declaring
    compilers, preprocessors, and file extension handlers. These new
    build plugins are full compilation targets in their own right, and
    have their own namespace, source files, NPM requirements, and package
    dependencies. The old `register_extension` API is deprecated. Please
    note that the `package.js` format and especially
    `_transitional_registerBuildPlugin` are not frozen interfaces and
    are subject to change in future releases.

  * Add `api.imply`, which allows one package to "imply" another. If
    package A implies package B, then anything that depends on package
    A automatically depends on package B as well (and receives package
    B's imports). This is useful for creating umbrella packages
    (`standard-app-packages`) or sometimes for factoring common code
    out of related packages (`accounts-base`).

* Move HTTP serving out of the server bootstrap and into the `webapp`
  package. This allows building Meteor apps that are not web servers
  (eg. command line tools, DDP clients, etc.). Connect middlewares can
  now be registered on the new `WebApp.connectHandlers` instead of the
  old `__meteor_bootstrap__.app`.

* The entire Meteor build process now has first-class source map
  support. A source map is maintained for every source file as it
  passes through the build pipeline. Currently, the source maps are
  only served in development mode. Not all web browsers support source
  maps yet and for those that do, you may have to turn on an option to
  enable them. Source maps will always be used when reporting
  exceptions on the server.

* Update the `coffeescript` package to generate source maps.

* Add new `Assets` API and `private` subdirectory for including and
  accessing static assets on the server. http://docs.meteor.com/#assets

* Add `Meteor.disconnect`. Call this to disconnect from the
  server and stop all live data updates. [#1151](https://github.com/meteor/meteor/issues/1151)

* Add `Match.Integer` to `check` for 32-bit signed integers.

* `Meteor.connect` has been renamed to `DDP.connect` and is now fully
  supported on the server. Server-to-server DDP connections use
  websockets, and can be used for both method calls and subscriptions.

* Rename `Meteor.default_connection` to `Meteor.connection` and
  `Meteor.default_server` to `Meteor.server`.

* Rename `Meteor.http` to `HTTP`.

* `ROOT_URL` may now have a path part. This allows serving multiple
  Meteor apps on the same domain.

* Support creating named unmanaged collections with
  `new Meteor.Collection("name", {connection: null})`.

* New `Log` function in the `logging` package which prints with
  timestamps, color, filenames and linenumbers.

* Include http response in errors from oauth providers. [#1246](https://github.com/meteor/meteor/issues/1246)

* The `observe` callback `movedTo` now has a fourth argument `before`.

* Move NPM control files for packages from `.npm` to
  `.npm/package`. This is to allow build plugins such as `coffeescript`
  to depend on NPM packages. Also, when removing the last NPM
  dependency, clean up the `.npm` dir.

* Remove deprecated `Meteor.is_client` and `Meteor.is_server` variables.

* Implement "meteor bundle --debug" [#748](https://github.com/meteor/meteor/issues/748)

* Add `forceApprovalPrompt` option to `Meteor.loginWithGoogle`. [#1226](https://github.com/meteor/meteor/issues/1226)

* Make server-side Mongo `insert`s, `update`s, and `remove`s run
  asynchronously when a callback is passed.

* Improve memory usage when calling `findOne()` on the server.

* Delete login tokens from server when user logs out.

* Rename package compatibility mode option to `add_files` from `raw` to
  `bare`.

* Fix Mongo selectors of the form: {$regex: /foo/}.

* Fix Spark memory leak.  [#1157](https://github.com/meteor/meteor/issues/1157)

* Fix EPIPEs during dev mode hot code reload.

* Fix bug where we would never quiesce if we tried to revive subs that errored
  out (5e7138d)

* Fix bug where `this.fieldname` in handlebars template might refer to a
  helper instead of a property of the current data context. [#1143](https://github.com/meteor/meteor/issues/1143)

* Fix submit events on IE8. [#1191](https://github.com/meteor/meteor/issues/1191)

* Handle `Meteor.loginWithX` being called with a callback but no options. [#1181](https://github.com/meteor/meteor/issues/1181)

* Work around a Chrome bug where hitting reload could cause a tab to
  lose the DDP connection and never recover. [#1244](https://github.com/meteor/meteor/issues/1244)

* Upgraded dependencies:
  * Node from 0.8.18 to 0.8.24
  * MongoDB from 2.4.3 to 2.4.4, now with SSL support
  * CleanCSS from 0.8.3 to 1.0.11
  * Underscore from 1.4.4 to 1.5.1
  * Fibers from 1.0.0 to 1.0.1
  * MongoDB Driver from 1.3.7 to 1.3.17

Patches contributed by GitHub users btipling, mizzao, timhaines and zol.


## v0.6.4.1, 2013-07-19

* Update mongodb driver to use version 0.2.1 of the bson module.


## v0.6.4, 2013-06-10

* Separate OAuth flow logic from Accounts into separate packages. The
  `facebook`, `github`, `google`, `meetup`, `twitter`, and `weibo`
  packages can be used to perform an OAuth exchange without creating an
  account and logging in.  [#1024](https://github.com/meteor/meteor/issues/1024)

* If you set the `DISABLE_WEBSOCKETS` environment variable, browsers will not
  attempt to connect to your app using Websockets. Use this if you know your
  server environment does not properly proxy Websockets to reduce connection
  startup time.

* Make `Meteor.defer` work in an inactive tab in iOS.  [#1023](https://github.com/meteor/meteor/issues/1023)

* Allow new `Random` instances to be constructed with specified seed. This
  can be used to create repeatable test cases for code that picks random
  values.  [#1033](https://github.com/meteor/meteor/issues/1033)

* Fix CoffeeScript error reporting to include source file and line
  number again.  [#1052](https://github.com/meteor/meteor/issues/1052)

* Fix Mongo queries which nested JavaScript RegExp objects inside `$or`.  [#1089](https://github.com/meteor/meteor/issues/1089)

* Upgraded dependencies:
  * Underscore from 1.4.2 to 1.4.4  [#776](https://github.com/meteor/meteor/issues/776)
  * http-proxy from 0.8.5 to 0.10.1  [#513](https://github.com/meteor/meteor/issues/513)
  * connect from 1.9.2 to 2.7.10
  * Node mongodb client from 1.2.13 to 1.3.7  [#1060](https://github.com/meteor/meteor/issues/1060)

Patches contributed by GitHub users awwx, johnston, and timhaines.


## v0.6.3, 2013-05-15

* Add new `check` package for ensuring that a value matches a required
  type and structure. This is used to validate untrusted input from the
  client. See http://docs.meteor.com/#match for details.

* Use Websockets by default on supported browsers. This reduces latency
  and eliminates the constant network spinner on iOS devices.

* With `autopublish` on, publish many useful fields on `Meteor.users`.

* Files in the `client/compatibility/` subdirectory of a Meteor app do
  not get wrapped in a new variable scope. This is useful for
  third-party libraries which expect `var` statements at the outermost
  level to be global.

* Add synthetic `tap` event for use on touch enabled devices. This is a
  replacement for `click` that fires immediately.

* When using the `http` package synchronously on the server, errors
  are thrown rather than passed in `result.error`

* The `manager` option to the `Meteor.Collection` constructor is now called
  `connection`. The old name still works for now.  [#987](https://github.com/meteor/meteor/issues/987)

* The `localstorage-polyfill` smart package has been replaced by a
  `localstorage` package, which defines a `Meteor._localStorage` API instead of
  trying to replace the DOM `window.localStorage` facility. (Now, apps can use
  the existence of `window.localStorage` to detect if the full localStorage API
  is supported.)  [#979](https://github.com/meteor/meteor/issues/979)

* Upgrade MongoDB from 2.2.1 to 2.4.3.

* Upgrade CoffeeScript from 1.5.0 to 1.6.2.  [#972](https://github.com/meteor/meteor/issues/972)

* Faster reconnects when regaining connectivity.  [#696](https://github.com/meteor/meteor/issues/696)

* `Email.send` has a new `headers` option to set arbitrary headers.  [#963](https://github.com/meteor/meteor/issues/963)

* Cursor transform functions on the server no longer are required to return
  objects with correct `_id` fields.  [#974](https://github.com/meteor/meteor/issues/974)

* Rework `observe()` callback ordering in minimongo to improve fiber
  safety on the server. This makes subscriptions on server to server DDP
  more usable.

* Use binary search in minimongo when updating ordered queries.  [#969](https://github.com/meteor/meteor/issues/969)

* Fix EJSON base64 decoding bug.  [#1001](https://github.com/meteor/meteor/issues/1001)

* Support `appcache` on Chromium.  [#958](https://github.com/meteor/meteor/issues/958)

Patches contributed by GitHub users awwx, jagill, spang, and timhaines.


## v0.6.2.1, 2013-04-24

* When authenticating with GitHub, include a user agent string. This
  unbreaks "Sign in with GitHub"

Patch contributed by GitHub user pmark.


## v0.6.2, 2013-04-16

* Better error reporting:
  * Capture real stack traces for `Meteor.Error`.
  * Report better errors with misconfigured OAuth services.

* Add per-package upgrade notices to `meteor update`.

* Experimental server-to-server DDP support: `Meteor.connect` on the
  server will connect to a remote DDP endpoint via WebSockets. Method
  calls should work fine, but subscriptions and minimongo on the server
  are still a work in progress.

* Upgrade d3 from 2.x to 3.1.4. See
  https://github.com/mbostock/d3/wiki/Upgrading-to-3.0 for compatibility notes.

* Allow CoffeeScript to set global variables when using `use strict`. [#933](https://github.com/meteor/meteor/issues/933)

* Return the inserted documented ID from `LocalCollection.insert`. [#908](https://github.com/meteor/meteor/issues/908)

* Add Weibo token expiration time to `services.weibo.expiresAt`.

* `Spiderable.userAgentRegExps` can now be modified to change what user agents
  are treated as spiders by the `spiderable` package.

* Prevent observe callbacks from affecting the arguments to identical
  observes. [#855](https://github.com/meteor/meteor/issues/855)

* Fix meteor command line tool when run from a home directory with
  spaces in its name. If you previously installed meteor release 0.6.0
  or 0.6.1 you'll need to uninstall and reinstall meteor to support
  users with spaces in their usernames (see
  https://github.com/meteor/meteor/blob/master/README.md#uninstalling-meteor)

Patches contributed by GitHub users andreas-karlsson, awwx, jacott,
joshuaconner, and timhaines.


## v0.6.1, 2013-04-08

* Correct NPM behavior in packages in case there is a `node_modules` directory
  somewhere above the app directory. [#927](https://github.com/meteor/meteor/issues/927)

* Small bug fix in the low-level `routepolicy` package.

Patches contributed by GitHub users andreas-karlsson and awwx.


## v0.6.0, 2013-04-04

* Meteor has a brand new distribution system! In this new system, code-named
  Engine, packages are downloaded individually and on demand. All of the
  packages in each official Meteor release are prefetched and cached so you can
  still use Meteor while offline. You can have multiple releases of Meteor
  installed simultaneously; apps are pinned to specific Meteor releases.
  All `meteor` commands accept a `--release` argument to specify which release
  to use; `meteor update` changes what release the app is pinned to.
  Inside an app, the name of the release is available at `Meteor.release`.
  When running Meteor directly from a git checkout, the release is ignored.

* Variables declared with `var` at the outermost level of a JavaScript
  source file are now private to that file. Remove the `var` to share
  a value between files.

* Meteor now supports any x86 (32- or 64-bit) Linux system, not just those which
  use Debian or RedHat package management.

* Apps may contain packages inside a top-level directory named `packages`.

* Packages may depend on [NPM modules](https://npmjs.org), using the new
  `Npm.depends` directive in their `package.js` file. (Note: if the NPM module
  has architecture-specific binary components, bundles built with `meteor
  bundle` or `meteor deploy` will contain the components as built for the
  developer's platform and may not run on other platforms.)

* Meteor's internal package tests (as well as tests you add to your app's
  packages with the unsupported `Tinytest` framework) are now run with the new
  command `meteor test-packages`.

* `{{#each}}` helper can now iterate over falsey values without throwing an
  exception. [#815](https://github.com/meteor/meteor/issues/815), [#801](https://github.com/meteor/meteor/issues/801)

* `{{#with}}` helper now only includes its block if its argument is not falsey,
  and runs an `{{else}}` block if provided if the argument is falsey. [#770](https://github.com/meteor/meteor/issues/770), [#866](https://github.com/meteor/meteor/issues/866)

* Twitter login now stores `profile_image_url` and `profile_image_url_https`
  attributes in the `user.services.twitter` namespace. [#788](https://github.com/meteor/meteor/issues/788)

* Allow packages to register file extensions with dots in the filename.

* When calling `this.changed` in a publish function, it is no longer an error to
  clear a field which was never set. [#850](https://github.com/meteor/meteor/issues/850)

* Deps API
  * Add `dep.depend()`, deprecate `Deps.depend(dep)` and
    `dep.addDependent()`.
  * If first run of `Deps.autorun` throws an exception, stop it and don't
    rerun.  This prevents a Spark exception when template rendering fails
    ("Can't call 'firstNode' of undefined").
  * If an exception is thrown during `Deps.flush` with no stack, the
    message is logged instead. [#822](https://github.com/meteor/meteor/issues/822)

* When connecting to MongoDB, use the JavaScript BSON parser unless specifically
  requested in `MONGO_URL`; the native BSON parser sometimes segfaults. (Meteor
  only started using the native parser in 0.5.8.)

* Calls to the `update` collection function in untrusted code may only use a
  whitelisted list of modifier operators.

Patches contributed by GitHub users awwx, blackcoat, cmather, estark37,
mquandalle, Primigenus, raix, reustle, and timhaines.


## v0.5.9, 2013-03-14

* Fix regression in 0.5.8 that prevented users from editing their own
  profile. [#809](https://github.com/meteor/meteor/issues/809)

* Fix regression in 0.5.8 where `Meteor.loggingIn()` would not update
  reactively. [#811](https://github.com/meteor/meteor/issues/811)


## v0.5.8, 2013-03-13

* Calls to the `update` and `remove` collection functions in untrusted code may
  no longer use arbitrary selectors. You must specify a single document ID when
  invoking these functions from the client (other than in a method stub).

  You may still use other selectors when calling `update` and `remove` on the
  server and from client method stubs, so you can replace calls that are no
  longer supported (eg, in event handlers) with custom method calls.

  The corresponding `update` and `remove` callbacks passed to `allow` and `deny`
  now take a single document instead of an array.

* Add new `appcache` package. Add this package to your project to speed
  up page load and make hot code reload smoother using the HTML5
  AppCache API. See http://docs.meteor.com/#appcache for details.

* Rewrite reactivity library. `Meteor.deps` is now `Deps` and has a new
  API. `Meteor.autorun` and `Meteor.flush` are now called `Deps.autorun` and
  `Deps.flush` (the old names still work for now). The other names under
  `Meteor.deps` such as `Context` no longer exist. The new API is documented at
  http://docs.meteor.com/#deps

* You can now provide a `transform` option to collections, which is a
  function that documents coming out of that collection are passed
  through. `find`, `findOne`, `allow`, and `deny` now take `transform` options,
  which may override the Collection's `transform`.  Specifying a `transform`
  of `null` causes you to receive the documents unmodified.

* Publish functions may now return an array of cursors to publish. Currently,
  the cursors must all be from different collections. [#716](https://github.com/meteor/meteor/issues/716)

* User documents have id's when `onCreateUser` and `validateNewUser` hooks run.

* Encode and store custom EJSON types in MongoDB.

* Support literate CoffeeScript files with the extension `.litcoffee`. [#766](https://github.com/meteor/meteor/issues/766)

* Add new login service provider for Meetup.com in `accounts-meetup` package.

* If you call `observe` or `observeChanges` on a cursor created with the
  `reactive: false` option, it now only calls initial add callbacks and
  does not continue watching the query. [#771](https://github.com/meteor/meteor/issues/771)

* In an event handler, if the data context is falsey, default it to `{}`
  rather than to the global object. [#777](https://github.com/meteor/meteor/issues/777)

* Allow specifying multiple event handlers for the same selector. [#753](https://github.com/meteor/meteor/issues/753)

* Revert caching header change from 0.5.5. This fixes image flicker on redraw.

* Stop making `Session` available on the server; it's not useful there. [#751](https://github.com/meteor/meteor/issues/751)

* Force URLs in stack traces in browser consoles to be hyperlinks. [#725](https://github.com/meteor/meteor/issues/725)

* Suppress spurious `changed` callbacks with empty `fields` from
  `Cursor.observeChanges`.

* Fix logic bug in template branch matching. [#724](https://github.com/meteor/meteor/issues/724)

* Make `spiderable` user-agent test case insensitive. [#721](https://github.com/meteor/meteor/issues/721)

* Fix several bugs in EJSON type support:
  * Fix `{$type: 5}` selectors for binary values on browsers that do
    not support `Uint8Array`.
  * Fix EJSON equality on falsey values.
  * Fix for returning a scalar EJSON type from a method. [#731](https://github.com/meteor/meteor/issues/731)

* Upgraded dependencies:
  * mongodb driver to version 1.2.13 (from 0.1.11)
  * mime module removed (it was unused)


Patches contributed by GitHub users awwx, cmather, graemian, jagill,
jmhredsox, kevinxucs, krizka, mitar, raix, and rasmuserik.


## v0.5.7, 2013-02-21

* The DDP wire protocol has been redesigned.

  * The handshake message is now versioned. This breaks backwards
    compatibility between sites with `Meteor.connect()`. Older meteor
    apps can not talk to new apps and vice versa. This includes the
    `madewith` package, apps using `madewith` must upgrade.

  * New [EJSON](http://docs.meteor.com/#ejson) package allows you to use
    Dates, Mongo ObjectIDs, and binary data in your collections and
    Session variables.  You can also add your own custom datatypes.

  * Meteor now correctly represents empty documents in Collections.

  * There is an informal specification in `packages/livedata/DDP.md`.


* Breaking API changes

  * Changed the API for `observe`.  Observing with `added`, `changed`
    and `removed` callbacks is now unordered; for ordering information
    use `addedAt`, `changedAt`, `removedAt`, and `movedTo`. Full
    documentation is in the [`observe` docs](http://docs.meteor.com/#observe).
    All callers of `observe` need to be updated.

  * Changed the API for publish functions that do not return a cursor
    (ie functions that call `this.set` and `this.unset`). See the
    [`publish` docs](http://docs.meteor.com/#meteor_publish) for the new
    API.


* New Features

  * Added new [`observeChanges`](http://docs.meteor.com/#observe_changes)
    API for keeping track of the contents of a cursor more efficiently.

  * There is a new reactive function on subscription handles: `ready()`
    returns true when the subscription has received all of its initial
    documents.

  * Added `Session.setDefault(key, value)` so you can easily provide
    initial values for session variables that will not be clobbered on
    hot code push.

  * You can specify that a collection should use MongoDB ObjectIDs as
    its `_id` fields for inserts instead of strings. This allows you to
    use Meteor with existing MongoDB databases that have ObjectID
    `_id`s. If you do this, you must use `EJSON.equals()` for comparing
    equality instead of `===`. See http://docs.meteor.com/#meteor_collection.

  * New [`random` package](http://docs.meteor.com/#random) provides
    several functions for generating random values. The new
    `Random.id()` function is used to provide shorter string IDs for
    MongoDB documents. `Meteor.uuid()` is deprecated.

  * `Meteor.status()` can return the status `failed` if DDP version
    negotiation fails.


* Major Performance Enhancements

  * Rewrote subscription duplication detection logic to use a more
    efficient algorithm. This significantly reduces CPU usage on the
    server during initial page load and when dealing with large amounts
    of data.

  * Reduced unnecessary MongoDB re-polling of live queries. Meteor no
    longer polls for changes on queries that specify `_id` when
    updates for a different specific `_id` are processed. This
    drastically improves performance when dealing with many
    subscriptions and updates to individual objects, such as those
    generated by the `accounts-base` package on the `Meteor.users`
    collection.


* Upgraded UglifyJS2 to version 2.2.5


Patches contributed by GitHub users awwx and michaelglenadams.


## v0.5.6, 2013-02-15

* Fix 0.5.5 regression: Minimongo selectors matching subdocuments under arrays
  did not work correctly.

* Some Bootstrap icons should have appeared white.

Patches contributed by GitHub user benjaminchelli.

## v0.5.5, 2013-02-13

* Deprecate `Meteor.autosubscribe`. `Meteor.subscribe` now works within
  `Meteor.autorun`.

* Allow access to `Meteor.settings.public` on the client. If the JSON
  file you gave to `meteor --settings` includes a field called `public`,
  that field will be available on the client as well as the server.

* `@import` works in `less`. Use the `.lessimport` file extension to
  make a less file that is ignored by preprocessor so as to avoid double
  processing. [#203](https://github.com/meteor/meteor/issues/203)

* Upgrade Fibers to version 1.0.0. The `Fiber` and `Future` symbols are
  no longer exposed globally. To use fibers directly you can use:
   `var Fiber = __meteor_bootstrap__.require('fibers');` and
   `var Future = __meteor_bootstrap__.require('fibers/future');`

* Call version 1.1 of the Twitter API when authenticating with
  OAuth. `accounts-twitter` users have until March 5th, 2013 to
  upgrade before Twitter disables the old API. [#527](https://github.com/meteor/meteor/issues/527)

* Treat Twitter ids as strings, not numbers, as recommended by
  Twitter. [#629](https://github.com/meteor/meteor/issues/629)

* You can now specify the `_id` field of a document passed to `insert`.
  Meteor still auto-generates `_id` if it is not present.

* Expose an `invalidated` flag on `Meteor.deps.Context`.

* Populate user record with additional data from Facebook and Google. [#664](https://github.com/meteor/meteor/issues/664)

* Add Facebook token expiration time to `services.facebook.expiresAt`. [#576](https://github.com/meteor/meteor/issues/576)

* Allow piping a password to `meteor deploy` on `stdin`. [#623](https://github.com/meteor/meteor/issues/623)

* Correctly type cast arguments to handlebars helper. [#617](https://github.com/meteor/meteor/issues/617)

* Fix leaked global `userId` symbol.

* Terminate `phantomjs` properly on error when using the `spiderable`
  package. [#571](https://github.com/meteor/meteor/issues/571)

* Stop serving non-cachable files with caching headers. [#631](https://github.com/meteor/meteor/issues/631)

* Fix race condition if server restarted between page load and initial
  DDP connection. [#653](https://github.com/meteor/meteor/issues/653)

* Resolve issue where login methods sometimes blocked future methods. [#555](https://github.com/meteor/meteor/issues/555)

* Fix `Meteor.http` parsing of JSON responses on Firefox. [#553](https://github.com/meteor/meteor/issues/553)

* Minimongo no longer uses `eval`. [#480](https://github.com/meteor/meteor/issues/480)

* Serve 404 for `/app.manifest`. This allows experimenting with the
  upcoming `appcache` smart package. [#628](https://github.com/meteor/meteor/issues/628)

* Upgraded many dependencies, including:
  * node.js to version 0.8.18
  * jquery-layout to version 1.3.0RC
  * Twitter Bootstrap to version 2.3.0
  * Less to version 1.3.3
  * Uglify to version 2.2.3
  * useragent to version 2.0.1

Patches contributed by GitHub users awwx, bminer, bramp, crunchie84,
danawoodman, dbimmler, Ed-von-Schleck, geoffd123, jperl, kevee,
milesmatthias, Primigenus, raix, timhaines, and xenolf.


## v0.5.4, 2013-01-08

* Fix 0.5.3 regression: `meteor run` could fail on OSX 10.8 if environment
  variables such as `DYLD_LIBRARY_PATH` are set.


## v0.5.3, 2013-01-07

* Add `--settings` argument to `meteor deploy` and `meteor run`. This
  allows you to specify deployment-specific information made available
  to server code in the variable `Meteor.settings`.

* Support unlimited open tabs in a single browser. Work around the
  browser per-hostname connection limit by using randomized hostnames
  for deployed apps. [#131](https://github.com/meteor/meteor/issues/131)

* minimongo improvements:
  * Allow observing cursors with `skip` or `limit`.  [#528](https://github.com/meteor/meteor/issues/528)
  * Allow sorting on `dotted.sub.keys`.  [#533](https://github.com/meteor/meteor/issues/533)
  * Allow querying specific array elements (`foo.1.bar`).
  * `$and`, `$or`, and `$nor` no longer accept empty arrays (for consistency
    with Mongo)

* Re-rendering a template with Spark no longer reverts changes made by
  users to a `preserve`d form element. Instead, the newly rendered value
  is only applied if it is different from the previously rendered value.
  Additionally, `<INPUT>` elements with type other than TEXT can now have
  reactive values (eg, the labels on submit buttons can now be
  reactive).  [#510](https://github.com/meteor/meteor/issues/510) [#514](https://github.com/meteor/meteor/issues/514) [#523](https://github.com/meteor/meteor/issues/523) [#537](https://github.com/meteor/meteor/issues/537) [#558](https://github.com/meteor/meteor/issues/558)

* Support JavaScript RegExp objects in selectors in Collection write
  methods on the client, eg `myCollection.remove({foo: /bar/})`.  [#346](https://github.com/meteor/meteor/issues/346)

* `meteor` command-line improvements:
  * Improve error message when mongod fails to start.
  * The `NODE_OPTIONS` environment variable can be used to pass command-line
    flags to node (eg, `--debug` or `--debug-brk` to enable the debugger).
  * Die with error if an app name is mistakenly passed to `meteor reset`.

* Add support for "offline" access tokens with Google login. [#464](https://github.com/meteor/meteor/issues/464) [#525](https://github.com/meteor/meteor/issues/525)

* Don't remove `serviceData` fields from previous logins when logging in
  with an external service.

* Improve `OAuth1Binding` to allow making authenticated API calls to
  OAuth1 providers (eg Twitter).  [#539](https://github.com/meteor/meteor/issues/539)

* New login providers automatically work with `{{loginButtons}}` without
  needing to edit the `accounts-ui-unstyled` package.  [#572](https://github.com/meteor/meteor/issues/572)

* Use `Content-Type: application/json` by default when sending JSON data
  with `Meteor.http`.

* Improvements to `jsparse`: hex literals, keywords as property names, ES5 line
  continuations, trailing commas in object literals, line numbers in error
  messages, decimal literals starting with `.`, regex character classes with
  slashes.

* Spark improvements:
  * Improve rendering of `<SELECT>` elements on IE.  [#496](https://github.com/meteor/meteor/issues/496)
  * Don't lose nested data contexts in IE9/10 after two seconds.  [#458](https://github.com/meteor/meteor/issues/458)
  * Don't print a stack trace if DOM nodes are manually removed
    from the document without calling `Spark.finalize`.  [#392](https://github.com/meteor/meteor/issues/392)

* Always use the `autoReconnect` flag when connecting to Mongo.  [#425](https://github.com/meteor/meteor/issues/425)

* Fix server-side `observe` with no `added` callback.  [#589](https://github.com/meteor/meteor/issues/589)

* Fix re-sending method calls on reconnect.  [#538](https://github.com/meteor/meteor/issues/538)

* Remove deprecated `/sockjs` URL support from `Meteor.connect`.

* Avoid losing a few bits of randomness in UUID v4 creation.  [#519](https://github.com/meteor/meteor/issues/519)

* Update clean-css package from 0.8.2 to 0.8.3, fixing minification of `0%`
  values in `hsl` colors.  [#515](https://github.com/meteor/meteor/issues/515)

Patches contributed by GitHub users Ed-von-Schleck, egtann, jwulf, lvbreda,
martin-naumann, meawoppl, nwmartin, timhaines, and zealoushacker.


## v0.5.2, 2012-11-27

* Fix 0.5.1 regression: Cursor `observe` works during server startup.  [#507](https://github.com/meteor/meteor/issues/507)

## v0.5.1, 2012-11-20

* Speed up server-side subscription handling by avoiding redundant work
  when the same Mongo query is observed multiple times concurrently (eg,
  by multiple users subscribing to the same subscription), and by using
  a simpler "unordered" algorithm.

* Meteor now waits to invoke method callbacks until all the data written by the
  method is available in the local cache. This way, method callbacks can see the
  full effects of their writes. This includes the callbacks passed to
  `Meteor.call` and `Meteor.apply`, as well as to the `Meteor.Collection`
  `insert`/`update`/`remove` methods.

  If you want to process the method's result as soon as it arrives from the
  server, even if the method's writes are not available yet, you can now specify
  an `onResultReceived` callback to `Meteor.apply`.

* Rework latency compensation to show server data changes sooner. Previously, as
  long as any method calls were in progress, Meteor would buffer all data
  changes sent from the server until all methods finished. Meteor now only
  buffers writes to documents written by client stubs, and applies the writes as
  soon as all methods that wrote that document have finished.

* `Meteor.userLoaded()` and `{{currentUserLoaded}}` have been removed.
  Previously, during the login process on the client, `Meteor.userId()` could be
  set but the document at `Meteor.user()` could be incomplete. Meteor provided
  the function `Meteor.userLoaded()` to differentiate between these states. Now,
  this in-between state does not occur: when a user logs in, `Meteor.userId()`
  only is set once `Meteor.user()` is fully loaded.

* New reactive function `Meteor.loggingIn()` and template helper
  `{{loggingIn}}`; they are true whenever some login method is in progress.
  `accounts-ui` now uses this to show an animation during login.

* The `sass` CSS preprocessor package has been removed. It was based on an
  unmaintained NPM module which did not implement recent versions of the Sass
  language and had no error handling.  Consider using the `less` or `stylus`
  packages instead.  [#143](https://github.com/meteor/meteor/issues/143)

* `Meteor.setPassword` is now called `Accounts.setPassword`, matching the
  documentation and original intention.  [#454](https://github.com/meteor/meteor/issues/454)

* Passing the `wait` option to `Meteor.apply` now waits for all in-progress
  method calls to finish before sending the method, instead of only guaranteeing
  that its callback occurs after the callbacks of in-progress methods.

* New function `Accounts.callLoginMethod` which should be used to call custom
  login handlers (such as those registered with
  `Accounts.registerLoginHandler`).

* The callbacks for `Meteor.loginWithToken` and `Accounts.createUser` now match
  the other login callbacks: they are called with error on error or with no
  arguments on success.

* Fix bug where method calls could be dropped during a brief disconnection. [#339](https://github.com/meteor/meteor/issues/339)

* Prevent running the `meteor` command-line tool and server on unsupported Node
  versions.

* Fix Minimongo query bug with nested objects.  [#455](https://github.com/meteor/meteor/issues/455)

* In `accounts-ui`, stop page layout from changing during login.

* Use `path.join` instead of `/` in paths (helpful for the unofficial Windows
  port) [#303](https://github.com/meteor/meteor/issues/303)

* The `spiderable` package serves pages to
  [`facebookexternalhit`](https://www.facebook.com/externalhit_uatext.php) [#411](https://github.com/meteor/meteor/issues/411)

* Fix error on Firefox with DOM Storage disabled.

* Avoid invalidating listeners if setUserId is called with current value.

* Upgrade many dependencies, including:
  * MongoDB 2.2.1 (from 2.2.0)
  * underscore 1.4.2 (from 1.3.3)
  * bootstrap 2.2.1 (from 2.1.1)
  * jQuery 1.8.2 (from 1.7.2)
  * less 1.3.1 (from 1.3.0)
  * stylus 0.30.1 (from 0.29.0)
  * coffee-script 1.4.0 (from 1.3.3)

Patches contributed by GitHub users ayal, dandv, possibilities, TomWij,
tmeasday, and workmad3.

## v0.5.0, 2012-10-17

* This release introduces Meteor Accounts, a full-featured auth system that supports
  - fine-grained user-based control over database reads and writes
  - federated login with any OAuth provider (with built-in support for
    Facebook, GitHub, Google, Twitter, and Weibo)
  - secure password login
  - email validation and password recovery
  - an optional set of UI widgets implementing standard login/signup/password
    change/logout flows

  When you upgrade to Meteor 0.5.0, existing apps will lose the ability to write
  to the database from the client. To restore this, either:
  - configure each of your collections with
    [`collection.allow`](http://docs.meteor.com/#allow) and
    [`collection.deny`](http://docs.meteor.com/#deny) calls to specify which
    users can perform which write operations, or
  - add the `insecure` smart package (which is included in new apps by default)
    to restore the old behavior where anyone can write to any collection which
    has not been configured with `allow` or `deny`

  For more information on Meteor Accounts, see
  http://docs.meteor.com/#dataandsecurity and
  http://docs.meteor.com/#accounts_api

* The new function `Meteor.autorun` allows you run any code in a reactive
  context. See http://docs.meteor.com/#meteor_autorun

* Arrays and objects can now be stored in the `Session`; mutating the value you
  retrieve with `Session.get` does not affect the value in the session.

* On the client, `Meteor.apply` takes a new `wait` option, which ensures that no
  further method calls are sent to the server until this method is finished; it
  is used for login and logout methods in order to keep the user ID
  well-defined. You can also specifiy an `onReconnect` handler which is run when
  re-establishing a connection; Meteor Accounts uses this to log back in on
  reconnect.

* Meteor now provides a compatible replacement for the DOM `localStorage`
  facility that works in IE7, in the `localstorage-polyfill` smart package.

* Meteor now packages the D3 library for manipulating documents based on data in
  a smart package called `d3`.

* `Meteor.Collection` now takes its optional `manager` argument (used to
  associate a collection with a server you've connected to with
  `Meteor.connect`) as a named option. (The old call syntax continues to work
  for now.)

* Fix a bug where trying to immediately resubscribe to a record set after
  unsubscribing could fail silently.

* Better error handling for failed Mongo writes from inside methods; previously,
  errors here could cause clients to stop processing data from the server.


Patches contributed by GitHub users bradens, dandv, dybskiy, possibilities,
zhangcheng, and 75lb.


## v0.4.2, 2012-10-02

* Fix connection failure on iOS6. SockJS 0.3.3 includes this fix.

* The new `preserve-inputs` package, included by default in new Meteor apps,
  restores the pre-v0.4.0 behavior of "preserving" all form input elements by ID
  and name during re-rendering; users who want more precise control over
  preservation can still use the APIs added in v0.4.0.

* A few changes to the `Meteor.absoluteUrl` function:
  - Added a `replaceLocalhost` option.
  - The `ROOT_URL` environment variable is respected by `meteor run`.
  - It is now included in all apps via the `meteor` package. Apps that
    explicitly added the now-deprecated `absolute-url` smart package will log a
    deprecation warning.

* Upgrade Node from 0.8.8 to 0.8.11.

* If a Handlebars helper function `foo` returns null, you can now run do
  `{{foo.bar}}` without error, just like when `foo` is a non-existent property.

* If you pass a non-scalar object to `Session.set`, an error will now be thrown
  (matching the behavior of `Session.equals`). [#215](https://github.com/meteor/meteor/issues/215)

* HTML pages are now served with a `charset=utf-8` Content-Type header. [#264](https://github.com/meteor/meteor/issues/264)

* The contents of `<select>` tags can now be reactive even in IE 7 and 8.

* The `meteor` tool no longer gets confused if a parent directory of your
  project is named `public`. [#352](https://github.com/meteor/meteor/issues/352)

* Fix a race condition in the `spiderable` package which could include garbage
  in the spidered page.

* The REPL run by `admin/node.sh` no longer crashes Emacs M-x shell on exit.

* Refactor internal `reload` API.

* New internal `jsparse` smart package. Not yet exposed publicly.


Patch contributed by GitHub user yanivoliver.


## v0.4.1, 2012-09-24

* New `email` smart package, with [`Email.send`](http://docs.meteor.com/#email)
  API.

* Upgrade Node from 0.6.17 to 0.8.8, as well as many Node modules in the dev
  bundle; those that are user-exposed are:
  * coffee-script: 1.3.3 (from 1.3.1)
  * stylus: 0.29.0 (from 0.28.1)
  * nib: 0.8.2 (from 0.7.0)

* All publicly documented APIs now use `camelCase` rather than
  `under_scores`. The old spellings continue to work for now. New names are:
  - `Meteor.isClient`/`isServer`
  - `this.isSimulation` inside a method invocation
  - `Meteor.deps.Context.onInvalidate`
  - `Meteor.status().retryCount`/`retryTime`

* Spark improvements
  * Optimize selector matching for event maps.
  * Fix `Spark._currentRenderer` behavior in timer callbacks.
  * Fix bug caused by interaction between `Template.foo.preserve` and
    `{{#constant}}`. [#323](https://github.com/meteor/meteor/issues/323)
  * Allow `{{#each}}` over a collection of objects without `_id`. [#281](https://github.com/meteor/meteor/issues/281)
  * Spark now supports Firefox 3.6.
  * Added a script to build a standalone spark.js that does not depend on
    Meteor (it depends on jQuery or Sizzle if you need IE7 support,
    and otherwise is fully standalone).

* Database writes from within `Meteor.setTimeout`/`setInterval`/`defer` will be
  batched with other writes from the current method invocation if they start
  before the method completes.

* Make `Meteor.Cursor.forEach` fully synchronous even if the user's callback
  yields. [#321](https://github.com/meteor/meteor/issues/321).

* Recover from exceptions thrown in `Meteor.publish` handlers.

* Upgrade bootstrap to version 2.1.1. [#336](https://github.com/meteor/meteor/issues/336), [#337](https://github.com/meteor/meteor/issues/337), [#288](https://github.com/meteor/meteor/issues/288), [#293](https://github.com/meteor/meteor/issues/293)

* Change the implementation of the `meteor deploy` password prompt to not crash
  Emacs M-x shell.

* Optimize `LocalCollection.remove(id)` to be O(1) rather than O(n).

* Optimize client-side database performance when receiving updated data from the
  server outside of method calls.

* Better error reporting when a package in `.meteor/packages` does not exist.

* Better error reporting for coffeescript. [#331](https://github.com/meteor/meteor/issues/331)

* Better error handling in `Handlebars.Exception`.


Patches contributed by GitHub users fivethirty, tmeasday, and xenolf.


## v0.4.0, 2012-08-30

* Merge Spark, a new live page update engine
  * Breaking API changes
     * Input elements no longer preserved based on `id` and `name`
       attributes. Use [`preserve`](http://docs.meteor.com/#template_preserve)
       instead.
     * All `Meteor.ui` functions removed. Use `Meteor.render`,
       `Meteor.renderList`, and
       [Spark](https://github.com/meteor/meteor/wiki/Spark) functions instead.
     * New template functions (eg. `created`, `rendered`, etc) may collide with
       existing helpers. Use `Template.foo.helpers()` to avoid conflicts.
     * New syntax for declaring event maps. Use
       `Template.foo.events({...})`. For backwards compatibility, both syntaxes
       are allowed for now.
  * New Template features
     * Allow embedding non-Meteor widgets (eg. Google Maps) using
       [`{{#constant}}`](http://docs.meteor.com/#constant)
     * Callbacks when templates are rendered. See
       http://docs.meteor.com/#template_rendered
     * Explicit control of which nodes are preserved during re-rendering. See
       http://docs.meteor.com/#template_preserve
     * Easily find nodes within a template in event handlers and callbacks. See
       http://docs.meteor.com/#template_find
     * Allow parts of a template to be independently reactive with the
       [`{{#isolate}}`](http://docs.meteor.com/#isolate) block helper.

* Use PACKAGE_DIRS environment variable to override package location. [#227](https://github.com/meteor/meteor/issues/227)

* Add `absolute-url` package to construct URLs pointing to the application.

* Allow modifying documents returned by `observe` callbacks. [#209](https://github.com/meteor/meteor/issues/209)

* Fix periodic crash after client disconnect. [#212](https://github.com/meteor/meteor/issues/212)

* Fix minimingo crash on dotted queries with undefined keys. [#126](https://github.com/meteor/meteor/issues/126)


## v0.3.9, 2012-08-07

* Add `spiderable` package to allow web crawlers to index Meteor apps.

* `meteor deploy` uses SSL to protect application deployment.

* Fix `stopImmediatePropagation()`. [#205](https://github.com/meteor/meteor/issues/205)


## v0.3.8, 2012-07-12

* HTTPS support
  * Add `force-ssl` package to require site to load over HTTPS.
  * Use HTTPS for install script and `meteor update`.
  * Allow runtime configuration of default DDP endpoint.

* Handlebars improvements
  * Implement dotted path traversal for helpers and methods.
  * Allow functions in helper arguments.
  * Change helper nesting rules to allow functions as arguments.
  * Fix `{{this.foo}}` to never invoke helper `foo`.
  * Make event handler `this` reflect the node that matched the selector instead
    of the event target node.
  * Fix keyword arguments to helpers.

* Add `nib` support to stylus package. [#175](https://github.com/meteor/meteor/issues/175)

* Upgrade bootstrap to version 2.0.4. [#173](https://github.com/meteor/meteor/issues/173)

* Print changelog after `meteor update`.

* Fix mouseenter and mouseleave events. [#224](https://github.com/meteor/meteor/issues/224)

* Fix issue with spurious heartbeat failures on busy connections.

* Fix exception in minimongo when matching non-arrays using `$all`. [#183](https://github.com/meteor/meteor/issues/183)

* Fix serving an empty file when no cacheable assets exist. [#179](https://github.com/meteor/meteor/issues/179)


## v0.3.7, 2012-06-06

* Better parsing of `.html` template files
  * Allow HTML comments (`<!-- -->`) at top level
  * Allow whitespace anywhere in open/close tag
  * Provide names and line numbers on error
  * More helpful error messages

* Form control improvements
  * Fix reactive radio buttons in Internet Explorer.
  * Fix reactive textareas to update consistently across browsers, matching text
    field behavior.

* `http` package bug fixes:
  * Send correct Content-Type when POSTing `params` from the server. [#172](https://github.com/meteor/meteor/issues/172)
  * Correctly detect JSON response Content-Type when a charset is present.

* Support `Handlebars.SafeString`. [#160](https://github.com/meteor/meteor/issues/160)

* Fix intermittent "Cursor is closed" mongo error.

* Fix "Cannot read property 'nextSibling' of null" error in certain nested
  templates. [#142](https://github.com/meteor/meteor/issues/142)

* Add heartbeat timer on the client to notice when the server silently goes
  away.


## v0.3.6, 2012-05-16

* Rewrite event handling. `this` in event handlers now refers to the data
  context of the element that generated the event, *not* the top-level data
  context of the template where the event is declared.

* Add /websocket endpoint for raw websockets. Pass websockets through
  development mode proxy.

* Simplified API for Meteor.connect, which now receives a URL to a Meteor app
  rather than to a sockjs endpoint.

* Fix livedata to support subscriptions with overlapping documents.

* Update node.js to 0.6.17 to fix potential security issue.


## v0.3.5, 2012-04-28

* Fix 0.3.4 regression: Call event map handlers on bubbled events. [#107](https://github.com/meteor/meteor/issues/107)


## v0.3.4, 2012-04-27

* Add Twitter `bootstrap` package. [#84](https://github.com/meteor/meteor/issues/84)

* Add packages for `sass` and `stylus` CSS pre-processors. [#40](https://github.com/meteor/meteor/issues/40), [#50](https://github.com/meteor/meteor/issues/50)

* Bind events correctly on top level elements in a template.

* Fix dotted path selectors in minimongo. [#88](https://github.com/meteor/meteor/issues/88)

* Make `backbone` package also run on the server.

* Add `bare` option to coffee-script compilation so variables can be shared
  between multiple coffee-script file. [#85](https://github.com/meteor/meteor/issues/85)

* Upgrade many dependency versions. User visible highlights:
 * node.js 0.6.15
 * coffee-script 1.3.1
 * less 1.3.0
 * sockjs 0.3.1
 * underscore 1.3.3
 * backbone 0.9.2

* Several documentation fixes and test coverage improvements.


## v0.3.3, 2012-04-20

* Add `http` package for making HTTP requests to remote servers.

* Add `madewith` package to put a live-updating Made with Meteor badge on apps.

* Reduce size of mongo database on disk (--smallfiles).

* Prevent unnecessary hot-code pushes on deployed apps during server migration.

* Fix issue with spaces in directory names. [#39](https://github.com/meteor/meteor/issues/39)

* Workaround browser caching issues in development mode by using query
  parameters on all JavaScript and CSS requests.

* Many documentation and test fixups.


## v0.3.2, 2012-04-10

* Initial public launch<|MERGE_RESOLUTION|>--- conflicted
+++ resolved
@@ -1,4 +1,7 @@
 ## v.NEXT
+
+* Mongo has been upgraded to version 3.6.2 for 64-bit systems, and 3.2.18
+  for 32-bit systems. [PR 9632](https://github.com/meteor/meteor/pull/9632)
 
 * Applications may now specify client and server entry point modules in a
   newly-supported `"meteor"` section of `package.json`:
@@ -127,15 +130,9 @@
   [Feature #24](https://github.com/meteor/meteor-feature-requests/issues/24)
   [PR #9657](https://github.com/meteor/meteor/pull/9657)
 
-<<<<<<< HEAD
 * The `meteor create` command now supports a `--minimal` option, which
   creates an empty app (like `--bare`) with as few Meteor packages as
   possible, to minimize client-side application size.
-=======
-* Mongo has been upgraded to version 3.6.2 for 64-bit OS', and 3.2.18 for
-  32-bit OS'.
-  [PR #9632](https://github.com/meteor/meteor/pull/9632)
->>>>>>> b7ea6178
 
 ## v1.6.1, 2018-01-19
 
