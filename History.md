--- conflicted
+++ resolved
@@ -1,6 +1,5 @@
 ## v.NEXT
 
-<<<<<<< HEAD
 ## v1.7.1, TBD
 
 * Meteor 1.7 introduced a new client bundle called `web.browser.legacy` in
@@ -105,12 +104,11 @@
   safely, since the `PATH` environment variable will now be set so that
   `meteor` always refers to the same `meteor` used to run `meteor npm`.
   [PR #9941](https://github.com/meteor/meteor/pull/9941)
-=======
+
 * Minimongo's behavior for sorting fields containing an array
   is now compatible with the behavior of [Mongo 3.6+](https://docs.mongodb.com/manual/release-notes/3.6-compatibility/#array-sort-behavior).
   Note that this means it is now incompatible with the behavior of earlier MongoDB versions.
   [PR #10214](https://github.com/meteor/meteor/pull/10214)
->>>>>>> b8cbe5a7
 
 * Meteor's `self-test` has been updated to use "headless" Chrome rather
   than PhantomJS for browser tests. PhantomJS can still be forced by
