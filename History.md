--- conflicted
+++ resolved
@@ -1,6 +1,5 @@
 ## v.NEXT
 
-<<<<<<< HEAD
 * Versions of Meteor [core
   packages](https://github.com/meteor/meteor/tree/release-1.4.3/packages)
   are once again constrained by the current Meteor release. Before Meteor
@@ -14,15 +13,10 @@
   middle ground restores meaning to Meteor releases, yet still permits
   patch updates to core packages.
 
-* The `facebook` package has been split into:
-  - `facebook-oauth` (the part that allows oauth w/ FB directly) and
-  - `facebook-config-ui` (the Blaze configuration templates for accounts-ui)
-=======
 * The individual account "service" packages (`facebook`, `google`, `twitter`,
   `github`, `meteor-developer`, `meetup` and `weibo`) have been split into:
   - `<service>-oauth` (which interfaces with the `<service>` directly) and
   - `<service>-config-ui` (the Blaze configuration templates for `accounts-ui`)
->>>>>>> 858dc64d
 
   This means you can now use `accounts-<service>` without needing Blaze.
 
@@ -49,13 +43,10 @@
 * You can now use autoprefixer with stylus files added via packages.
   [#7727](https://github.com/meteor/meteor/pull/7727)
 
-<<<<<<< HEAD
 * Restored [#8213](https://github.com/meteor/meteor/pull/8213)
   after those changes were reverted in
   [v1.4.2.5](https://github.com/meteor/meteor/blob/devel/History.md#v1425).
 
-## v1.4.2.5
-=======
 ## v1.4.2.6, 2017-Feb-8
 
 * Fixed a critical [bug](https://github.com/meteor/meteor/issues/8325)
@@ -65,7 +56,6 @@
   omitted from bundles produced by `meteor build` and `meteor deploy`.
 
 ## v1.4.2.5, 2017-Feb-3
->>>>>>> 858dc64d
 
 * Reverted [#8213](https://github.com/meteor/meteor/pull/8213) as the
   change was deemed too significant for this release.
@@ -101,19 +91,7 @@
   Meteor package to at least version 0.7.8.
   [#8213](https://github.com/meteor/meteor/pull/8213)
 
-<<<<<<< HEAD
-* The `"main"` field of `package.json` modules will no longer be
-  overwritten with the value of the optional `"browser"` field, now that
-  the `install` npm package can make sense of the `"browser"` field at
-  runtime. If you experience module resolution failures on the client
-  after updating Meteor, make sure you've updated the `modules-runtime`
-  Meteor package to at least version 0.7.8.
-  [#8213](https://github.com/meteor/meteor/pull/8213)
-
-## v1.4.2.3
-=======
 ## v1.4.2.3, 2016-Nov-17
->>>>>>> 858dc64d
 
 * Style improvements for `meteor create --full`.
   [#8045](https://github.com/meteor/meteor/pull/8045)
