## vNEXT, unreleased

### Breaking changes

N/A

### Migration steps

N/A

### Changes

<<<<<<< HEAD
N/A
=======
* `email` package now exposes `hookSend` that runs before emails are sent.
>>>>>>> 3694e07f

## v1.10.3, TBD

### Breaking changes

* `email` package dependencies have been update and package version has been bumped to 2.0.0
    There is a potential breaking change as the underlying package started to use `dns.resolve()`
    instead of `dns.lookup()` which might be breaking on some environments.
    See [nodemailer changelog](https://github.com/nodemailer/nodemailer/blob/master/CHANGELOG.md) for more information.

### Migration steps

N/A

### Changes

* Fixes error when removing cordova plugin that depends on cli variables. PR [#10976](https://github.com/meteor/meteor/pull/11052)

* `email` package now exposes `hookSend` that runs before emails are send.

* The version of MongoDB used by Meteor in development has been updated
    from 4.2.5 to 4.2.7

* Node.js has been updated to version
    [12.18.1](https://nodejs.org/en/blog/release/v12.18.1/)
    
* Updated npm to version 6.14.5

## v1.10.2, 2020-04-21

### Breaking changes

* The `babel-compiler` package, used by both `ecmascript` and
  `typescript`, no longer supports stripping [Flow](https://flow.org/)
  type annotations by default, which may be a breaking change if your
  application (or Meteor package) relied on Flow syntax.

### Migration steps

* If you still need Babel's Flow plugins, you can install them with npm
  and then enable them with a custom `.babelrc` file in your application's
  (or package's) root directory:
  ```json
  {
    "plugins": [
      "@babel/plugin-syntax-flow",
      "@babel/plugin-transform-flow-strip-types"
    ]
  }
  ```

### Changes

* Adds support to override MongoDB options via Meteor settings. Code PR 
[#10976](https://github.com/meteor/meteor/pull/10976), Docs PR 
[#662](https://github.com/meteor/docs/pull/662)

* The `meteor-babel` npm package has been updated to version 7.9.0.

* The `typescript` npm package has been updated to version 3.8.3.
  
* To pass Node command line flags to the server node instance,
  now it is recommended to use `SERVER_NODE_OPTIONS` instead of `NODE_OPTIONS`.
  Since Meteor 0.5.3, Meteor allowed to pass node command line flags via the  `NODE_OPTIONS`
  environment variable.
  However, since Node version 8 / Meteor 1.6 this has become a default node
  envar with the same behavior. The side effect is that this now also affects
  Meteor tool. The command line parameters could already be set separately
  via the `TOOL_NODE_FLAGS` envar. This is now also possible (again) for the server.

* The version of MongoDB used by Meteor in development has been updated from
  4.2.1 to 4.2.5.
  [PR #11020](https://github.com/meteor/meteor/pull/11020)
  
* The `url` package now provides an isomorphic implentation of the [WHATWG `url()`
  API](https://url.spec.whatwg.org/).
  While remaining backwards compatible, you can now also import `URL` and `URLSearchParams` from `meteor/url`.
  These will work for both modern and legacy browsers as well as node.
  

## v1.10.1, 2020-03-12

### Breaking changes

* Cordova has been updated from version 7 to 9. We recommend that you test
  your features that are taking advantage of Cordova plugins to be sure
  they are still working as expected.
  
  * WKWebViewOnly is set by default now as true so if you are relying on 
  UIWebView or plugins that are using UIWebView APIs you probably want to
  set it as false, you can do this by calling 
  `App.setPreference('WKWebViewOnly', false);` in your mobile-config.js. But we 
  don't recommend turning this into false because 
  [Apple have said](https://developer.apple.com/news/?id=12232019b) they are 
  going to reject apps using UIWebView.
  
* Because MongoDB since 3.4 no longer supports 32-bit Windows, Meteor 1.10 has
  also dropped support for 32-bit Windows. In other words, Meteor 1.10 supports
  64-bit Mac, Windows 64-bit, and Linux 64-bit.

### Migration Steps
* If you get `Unexpected mongo exit code 62. Restarting.` when starting your local
  MongoDB, you can either reset your project (`meteor reset`)
  (if you don't care about your local data)
  or you will need to update the feature compatibility version of your local MongoDB:
  
    1. Downgrade your app to earlier version of Meteor `meteor update --release 1.9.2`
    2. Start your application
    3. While your application is running open a new terminal window, navigate to the
       app directory and open `mongo` shell: `meteor mongo`
    4. Use: `db.adminCommand({ getParameter: 1, featureCompatibilityVersion: 1 })` to
       check the current feature compatibility.
    5. If the returned version is less than 4.0 update like this:
       `db.adminCommand({ setFeatureCompatibilityVersion: "4.2" })`
    6. You can now stop your app and update to Meteor 1.10.
    
    For more information about this, check out [MongoDB documentation](https://docs.mongodb.com/manual/release-notes/4.2-upgrade-standalone/).

### Changes

* The version of MongoDB used by Meteor in development has been updated
  from 4.0.6 to 4.2.1, and the `mongodb` driver package has been updated
  from 3.2.7 to 3.5.4, thanks to [@klaussner](https://github.com/klaussner).
  [Feature #361](https://github.com/meteor/meteor-feature-requests/issues/361)
  [PR #10723](https://github.com/meteor/meteor/pull/10723)

* The `npm` command-line tool used by the `meteor npm` command (and by
  Meteor internally) has been updated to version 6.14.0, and our
  [fork](https://github.com/meteor/pacote/tree/v9.5.12-meteor) of its
  `pacote` dependency has been updated to version 9.5.12.

* Cordova was updated from version 7 to 9
  * cordova-lib from 7.1.0 to 9.0.1 [release notes](https://github.com/apache/cordova-lib/blob/master/RELEASENOTES.md)
  * cordova-common from 2.1.1 to 3.2.1 [release notes](https://github.com/apache/cordova-common/blob/master/RELEASENOTES.md)
  * cordova-android from 7.1.4 to 8.1.0 [release notes](https://github.com/apache/cordova-android/blob/master/RELEASENOTES.md)
  * cordova-ios from 4.5.5 to 5.1.1 [release notes](https://github.com/apache/cordova-ios/blob/master/RELEASENOTES.md)
  * cordova-plugin-wkwebview-engine from 1.1.4 to 1.2.1 [release notes](https://github.com/apache/cordova-plugin-wkwebview-engine/blob/master/RELEASENOTES.md#121-jul-20-2019)
  * cordova-plugin-whitelist from 1.3.3 to 1.3.4 [release notes](https://github.com/apache/cordova-plugin-whitelist/blob/master/RELEASENOTES.md#134-jun-19-2019)
  * cordova-plugin-splashscreen (included by mobile-experience > launch-screen) 
  from 4.1.0 to 5.0.3 [release notes](https://github.com/apache/cordova-plugin-splashscreen/blob/master/RELEASENOTES.md#503-may-09-2019)
  * cordova-plugin-statusbar (included by mobile-experience > mobile-status-bar) 
  from 2.3.0 to 2.4.3 [release notes](https://github.com/apache/cordova-plugin-statusbar/blob/master/RELEASENOTES.md#243-jun-19-2019)
  * On iOS WKWebViewOnly is set by default now as true.
  * On iOS the Swift version is now set by default to `5` this change can make
  your app to produce some warnings if your plugins are using old Swift code. 
  You can override the Swift version using 
  `App.setPreference('SwiftVersion', 4.2);` but we don't recommend that.
  
* New command to ensure that Cordova dependencies are installed. Usage: 
  `meteor ensure-cordova-dependencies`. Meteor handles this automatically but in 
  some cases, like running in a CI, is useful to install them in advance.

* You can now pass an `--exclude-archs` option to the `meteor run` and
  `meteor test` commands to temporarily disable building certain web
  architectures. For example, `meteor run --exclude-archs web.browser.legacy`.
  Multiple architectures should be separated by commas. This option can be
  used to improve (re)build times if you're not actively testing the
  excluded architectures during development.
  [Feature #333](https://github.com/meteor/meteor-feature-requests/issues/333),
  [PR #10824](https://github.com/meteor/meteor/pull/10824)
  
* `meteor create --react app` and `--typescript` now use `useTracker` hook instead of 
  `withTracker` HOC, it also uses `function` components instead of `classes`. 

## v1.9.3, 2020-03-09

### Breaking changes
* The MongoDB `retryWrites` option now defaults to `true` (it previously defaulted to false). Users of database services that don't support retryWrites will experience a fatal error due to this.

### Migration Steps
* If you get the error `MongoError: This MongoDB deployment does not support retryable writes. Please add retryWrites=false to your connection string.`, append `retryWrites=false` to your MongoDB connection string.

### Changes
* `mongodb` driver package has been updated
  from 3.2.7 to 3.5.4 [#10961](https://github.com/meteor/meteor/pull/10961)
  
## v1.9.2, 2020-02-20

### Breaking changes
N/A

### Migration Steps
N/A

### Changes

* Node.js has been updated to version
  [12.16.1](https://nodejs.org/en/blog/release/v12.16.1/), fixing several unintended
  [regressions](https://github.com/nodejs/node/blob/master/doc/changelogs/CHANGELOG_V12.md#12.16.1)
  introduced in 12.16.0.

* The `meteor-babel` npm package has been updated to version 7.8.2.

* The `typescript` npm package has been updated to version 3.7.5.

## v1.9.1, 2020-02-18

### Breaking changes

N/A

### Migration Steps
N/A

### Changes

* Node.js has been updated to version
  12.16.0 from 12.14.0, which includes
  security updates and small changes:
  * [12.16.0](https://nodejs.org/en/blog/release/v12.16.0/)
    * Updated V8 to [release v7.8](https://v8.dev/blog/v8-release-78) which includes improvements in performance, for example, object destructuring now is as fast as the equivalent variable assignment.
  * [12.15.0](https://nodejs.org/en/blog/release/v12.15.0/)

* `cursor.observeChanges` now accepts a second options argument.
  If your observer functions do not mutate the passed arguments, you can specify
  `{ nonMutatingCallbacks: true }`, which improves performance by reducing
  the amount of data copies.

## v1.9, 2020-01-09

### Breaking changes

* Because Node.js 12 no longer supports 32-bit Linux, Meteor 1.9 has also
  dropped support for 32-bit Linux. In other words, Meteor 1.9 supports
  64-bit Mac, Windows, and Linux, as well as 32-bit Windows.

### Migration Steps
N/A

### Changes

* Node.js has been updated to version
  [12.14.0](https://nodejs.org/en/blog/release/v12.14.0/), which includes
  several major Node.js versions since 8.17.0 (used by Meteor 1.8.3):
  * [12.0.0](https://nodejs.org/en/blog/release/v12.0.0/)
  * [11.0.0](https://nodejs.org/en/blog/release/v10.0.0/)
  * [10.0.0](https://nodejs.org/en/blog/release/v10.0.0/)
  * [9.0.0](https://nodejs.org/en/blog/release/v9.0.0/)

* The `fibers` npm package has been updated to version 4.0.3, which
  includes [changes](https://github.com/laverdet/node-fibers/pull/429)
  that may drastically reduce garbage collection pressure resulting from
  heavy `Fiber` usage.

* The `pathwatcher` npm package has been updated to use a fork of version
  8.0.2, with [PR #128](https://github.com/atom/node-pathwatcher/pull/128)
  applied.

* The `sqlite3` npm package has been updated to version 4.1.0.

* The `node-gyp` npm package has been updated to version 6.0.1, and
  `node-pre-gyp` has been updated to version 0.14.0.

* The feature that restarts the application up to two times if it crashes
  on startup has been removed.
  [Feature #335](https://github.com/meteor/meteor-feature-requests/issues/335)
  [PR #10345](https://github.com/meteor/meteor/pull/10345)

* Facebook OAuth has been updated to call v5 API endpoints. [PR #10738](https://github.com/meteor/meteor/pull/10738)

### Changes

* `Meteor.user()`, `Meteor.findUserByEmail()` and `Meteor.findUserByUserName()` can take a new
  `options` parameter which can be used to limit the returned fields. Useful for minimizing
  DB bandwidth on the server and avoiding unnecessary reactive UI updates on the client.
  [Issue #10469](https://github.com/meteor/meteor/issues/10469)

* `Accounts.config()` has a new option `defaultFieldSelector` which will apply to all
  `Meteor.user()` and `Meteor.findUserBy...()` functions without explicit field selectors, and
  also to all `onLogin`, `onLogout` and `onLoginFailure` callbacks.  This is useful if you store
  large data on the user document (e.g. a growing list of transactions) which do no need to be
  retrieved from the DB whenever you or a package author call `Meteor.user()` without limiting the
  fields. [Issue #10469](https://github.com/meteor/meteor/issues/10469)

* Lots of internal calls to `Meteor.user()` without field specifiers in `accounts-base` and
  `accounts-password` packages have been optimized with explicit field selectors to only 
  the fields needed by the functions they are in.
  [Issue #10469](https://github.com/meteor/meteor/issues/10469)

## v1.8.3, 2019-12-19

### Migration Steps

* If your application uses `blaze-html-templates`, the Meteor `jquery`
  package will be automatically installed in your `.meteor/packages` file
  when you update to Meteor 1.8.3. However, this new version of the Meteor
  `jquery` package no longer bundles its own copy of the `jquery` npm
  implementation, so you may need to install `jquery` from npm by running
  ```sh
  meteor npm i jquery
  ```
  in your application directory. Symptoms of not installing jquery include
  a blank browser window, with helpful error messages in the console.

### Changes

* Node has been updated to version
  [8.17.0](https://nodejs.org/en/blog/release/v8.17.0/).

* The `npm` npm package has been updated to version 6.13.4, and our
  [fork](https://github.com/meteor/pacote/tree/v9.5.11-meteor) of its
  `pacote` dependency has been updated to version 9.5.11, an important
  [security release](https://nodejs.org/en/blog/vulnerability/december-2019-security-releases/).

* Prior to Meteor 1.8.3, installing the `jquery` package from npm along
  with the Meteor `jquery` package could result in bundling jQuery twice.
  Thanks to [PR #10498](https://github.com/meteor/meteor/pull/10498), the
  Meteor `jquery` package will no longer provide its own copy of jQuery,
  but will simply display a warning in the console if the `jquery` npm
  package cannot be found in your `node_modules` directory. If you are
  using `blaze` in your application, updating to Meteor 1.8.3 will
  automatically add this new version of the Meteor `jquery` package to
  your application if you were not already using it (thanks to
  [PR #10801](https://github.com/meteor/meteor/pull/10801)), but you might
  need to run `meteor npm i jquery` manually, so that `blaze` can import
  `jquery` from your `node_modules` directory.

* The `meteor-babel` npm package has been updated to version 7.7.5.

* The `typescript` npm package has been updated to version 3.7.3.

## v1.8.2, 2019-11-14

### Breaking changes

* Module-level variable declarations named `require` or `exports` are no
  longer automatically renamed, so they may collide with module function
  parameters of the same name, leading to errors like
  `Uncaught SyntaxError: Identifier 'exports' has already been declared`.
  See [this comment](https://github.com/meteor/meteor/pull/10522#issuecomment-535535056)
  by [@SimonSimCity](https://github.com/SimonSimCity).

* `Plugin.fs` methods are now always sync and no longer accept a callback.

### Migration Steps

* Be sure to update the `@babel/runtime` npm package to its latest version
  (currently 7.7.2):
  ```sh
  meteor npm install @babel/runtime@latest
  ```

* New Meteor applications now depend on `meteor-node-stubs@1.0.0`, so it
  may be a good idea to update to the same major version:
  ```sh
  meteor npm install meteor-node-stubs@next
  ```

* If you are the author of any Meteor packages, and you encounter errors
  when using those packages in a Meteor 1.8.2 application (for example,
  `module.watch` being undefined), we recommend that you bump the minor
  version of your package and republish it using Meteor 1.8.2, so
  Meteor 1.8.2 applications will automatically use the new version of the
  package, as compiled by Meteor 1.8.2:
  ```sh
  cd path/to/your/package
  # Add api.versionsFrom("1.8.2") to Package.onUse in package.js...
  meteor --release 1.8.2 publish
  ```
  This may not be necessary for all packages, especially those that have
  been recently republished using Meteor 1.8.1, or local packages in the
  `packages/` directory (which are always recompiled from source).
  However, republishing packages is a general solution to a wide variety
  of package versioning and compilation problems, and package authors can
  make their users' lives easier by handling these issues proactively.

### Changes

* Node has been updated to version
  [8.16.2](https://nodejs.org/en/blog/release/v8.16.2/).

* The `npm` npm package has been updated to version 6.13.0, and our
  [fork](https://github.com/meteor/pacote/tree/v9.5.9-meteor) of its
  `pacote` dependency has been updated to version 9.5.9.

* New Meteor applications now include an official `typescript` package,
  supporting TypeScript compilation of `.ts` and `.tsx` modules, which can
  be added to existing apps by running `meteor add typescript`.

* New TypeScript-based Meteor applications can be created by running
  ```sh
  meteor create --typescript new-typescript-app
  ```
  This app skeleton contains a recommended tsconfig.json file, and should
  serve as a reference for how to make TypeScript and Meteor work together
  (to the best of our current knowledge).
  [PR #10695](https://github.com/meteor/meteor/pull/10695)

* When bundling modern client code, the Meteor module system now prefers
  the `"module"` field in `package.json` (if defined) over the `"main"`
  field, which should unlock various `import`/`export`-based optimizations
  such as tree shaking in future versions of Meteor. As before, server
  code uses only the `"main"` field, like Node.js, and legacy client code
  prefers `"browser"`, `"main"`, and then `"module"`.
  [PR #10541](https://github.com/meteor/meteor/pull/10541),
  [PR #10765](https://github.com/meteor/meteor/pull/10765).

* ECMAScript module syntax (`import`, `export`, and dynamic `import()`) is
  now supported by default everywhere, including in modules imported from
  `node_modules`, thanks to the [Reify](https://github.com/benjamn/reify)
  compiler.

* If you need to import code from `node_modules` that uses modern syntax
  beyond module syntax, it is now possible to enable recompilation for
  specific npm packages using the `meteor.nodeModules.recompile` option in
  your application's `package.json` file.
  See [PR #10603](https://github.com/meteor/meteor/pull/10603) for further
  explanation.

* The Meteor build process is now able to detect whether files changed in
  development were actually used by the server bundle, so that a full
  server restart can be avoided when no files used by the server bundle
  have changed. Client-only refreshes are typically much faster than
  server restarts. Run `meteor add autoupdate` to enable client refreshes,
  if you are not already using the `autoupdate` package.
  [Issue #10449](https://github.com/meteor/meteor/issues/10449)
  [PR #10686](https://github.com/meteor/meteor/pull/10686)

* The `mongodb` npm package used by the `npm-mongo` Meteor package has
  been updated to version 3.2.7.

* The `meteor-babel` npm package has been updated to version 7.7.0,
  enabling compilation of the `meteor/tools` codebase with TypeScript
  (specifically, version 3.7.2 of the `typescript` npm package).

* The `reify` npm package has been updated to version 0.20.12.

* The `core-js` npm package used by `ecmascript-runtime-client` and
  `ecmascript-runtime-server` has been updated to version 3.2.1.

* The `terser` npm package used by `minifier-js` (and indirectly by
  `standard-minifier-js`) has been updated to version 4.3.1.

* The `node-gyp` npm package has been updated to version 5.0.1, and
  `node-pre-gyp` has been updated to 0.13.0.

* The `optimism` npm package has been updated to version 0.11.3, which
  enables caching of thrown exceptions as well as ordinary results, in
  addition to performance improvements.

* The `pathwatcher` npm package has been updated to version 8.1.0.

* The `underscore` npm package installed in the Meteor dev bundle (for use
  by the `meteor/tools` codebase) has been updated from version 1.5.2 to
  version 1.9.1, and `@types/underscore` has been installed for better
  TypeScript support.

* In addition to the `.js` and `.jsx` file extensions, the `ecmascript`
  compiler plugin now automatically handles JavaScript modules with the
  `.mjs` file extension.

* Add `--cordova-server-port` option to override local port where Cordova will
  serve static resources, which is useful when multiple Cordova apps are built
  from the same application source code, since by default the port is generated
  using the ID from the application's `.meteor/.id` file.

* The `--test-app-path <directory>` option for `meteor test-packages` and
  `meteor test` now accepts relative paths as well as absolute paths.

## v1.8.1, 2019-04-03

### Breaking changes

* Although we are not aware of any specific backwards incompatibilities,
  the major upgrade of `cordova-android` from 6.4.0 to 7.1.4 likely
  deserves extra attention, if you use Cordova to build Android apps.

### Migration Steps
N/A

### Changes

* Node has been updated from version 8.11.4 to version
  [8.15.1](https://nodejs.org/en/blog/release/v8.15.1/), an important
  [security release](https://nodejs.org/en/blog/vulnerability/february-2019-security-releases/),
  which includes the changes from four other minor releases:
  * [8.15.0](https://nodejs.org/en/blog/release/v8.15.0/)
  * [8.14.0](https://nodejs.org/en/blog/release/v8.14.0/), an important
    [security release](https://nodejs.org/en/blog/vulnerability/november-2018-security-releases/)
  * [8.12.0](https://nodejs.org/en/blog/release/v8.12.0/)
  * [8.13.0](https://nodejs.org/en/blog/release/v8.13.0/)

  > Note: While Node 8.12.0 included changes that may improve the
  performance of Meteor apps, there have been reports of CPU usage spikes
  in production due to excessive garbage collection, so this version of
  Meteor should be considered experimental until those problems have been
  fixed. [Issue #10216](https://github.com/meteor/meteor/issues/10216)

* The `npm` tool has been upgraded to version
  [6.9.0](https://github.com/npm/cli/releases/tag/v6.9.0), and our
  [fork](https://github.com/meteor/pacote/tree/v9.5.0-meteor) of its
  `pacote` dependency has been updated to version 9.5.0.

* Mongo has been upgraded to version 4.0.6 for 64-bit systems (was 4.0.2),
  and 3.2.22 for 32-bit systems (was 3.2.19). The `mongodb` npm package
  used by `npm-mongo` has been updated to version 3.1.13 (was 3.1.6).

* The `fibers` npm package has been updated to version 3.1.1, a major
  update from version 2.0.0. Building this version of `fibers` requires a
  C++11 compiler, unlike previous versions. If you deploy your Meteor app
  manually (without using Galaxy), you may need to update the version of
  `g++` used when running `npm install` in the `bundle/programs/server`
  directory.

* The `meteor-babel` npm package has been updated to version 7.3.4.

* Cordova Hot Code Push mechanism is now switching versions explicitly with
  call to `WebAppLocalServer.switchToPendingVersion` instead of trying to
  switch every time a browser reload is detected. If you use any third
  party package or have your own HCP routines implemented be sure to call
  it before forcing a browser reload. If you use the automatic reload from
  the `Reload` meteor package you do not need to do anything.
  [cordova-plugin-meteor-webapp PR #62](https://github.com/meteor/cordova-plugin-meteor-webapp/pull/62)

* Multiple Cordova-related bugs have been fixed, including Xcode 10 build
  incompatibilities and hot code push errors due to duplicated
  images/assets. [PR #10339](https://github.com/meteor/meteor/pull/10339)

* The `cordova-android` and `cordova-ios` npm dependencies have been
  updated to 7.1.4 (from 6.4.0) and 4.5.5 (from 4.5.4), respectively.

* Build performance has improved (especially on Windows) thanks to
  additional caching implemented by [@zodern](https://github.com/zodern)
  in PRs [#10399](https://github.com/meteor/meteor/pull/10399),
  [#10452](https://github.com/meteor/meteor/pull/10452),
  [#10453](https://github.com/meteor/meteor/pull/10453), and
  [#10454](https://github.com/meteor/meteor/pull/10454).

* The `meteor mongo` command no longer uses the `--quiet` option, so the
  normal startup text will be displayed, albeit without the banner about
  Mongo's free monitoring service. See this
  [MongoDB Jira issue](https://jira.mongodb.org/browse/SERVER-38862)
  for more details.

* In Meteor packages, `client/` and `server/` directories no longer have
  any special meaning. In application code, `client/` directories are
  ignored during the server build, and `server/` directories are ignored
  during the client build, as before. This special behavior previously
  applied to packages as well, but has now been removed.
  [Issue #10393](https://github.com/meteor/meteor/issues/10393)
  [PR #10414](https://github.com/meteor/meteor/pull/10414)

* If your application is using Git for version control, the current Git
  commit hash will now be exposed via the `Meteor.gitCommitHash` property
  while the app is running (in both server and client code), and also via
  the `"gitCommitHash"` property in the `star.json` file located in the
  root directory of builds produced by `meteor build`, for consumption by
  deployment tools. If you are not using Git, neither property will be
  defined. [PR #10442](https://github.com/meteor/meteor/pull/10442)

* The Meteor Tool now uses a more reliable method (the MongoDB
  [`isMaster` command](https://docs.mongodb.com/manual/reference/command/isMaster/))
  to detect when the local development database has started and is ready to
  accept read and write operations.
  [PR #10500](https://github.com/meteor/meteor/pull/10500)

* Setting the `x-no-compression` request header will prevent the `webapp`
  package from compressing responses with `gzip`, which may be useful if
  your Meteor app is behind a proxy that compresses resources with another
  compression algorithm, such as [brotli](https://github.com/google/brotli).
  [PR #10378](https://github.com/meteor/meteor/pull/10378)

## v1.8.0.2, 2019-01-07

### Breaking changes
N/A

### Migration steps
N/A

### Changes

* The [React tutorial](https://www.meteor.com/tutorials/react/creating-an-app)
  has been updated to address a number of inaccuracies due to changes in
  recent Meteor releases that were not fully incorporated back into the
  tutorial. As a reminder, Meteor now supports a `meteor create --react`
  command that can be used to create a new React-based app quickly.

* Fixed a bug where modules named with `*.app-tests.js` (or `*.tests.js`)
  file extensions sometimes could not be imported by the
  `meteor.testModule` entry point when running the `meteor test` command
  (or `meteor test --full-app`).
  [PR #10402](https://github.com/meteor/meteor/pull/10402)

* The `meteor-promise` package has been updated to version 0.8.7, which
  includes a [commit](https://github.com/meteor/promise/commit/bbe4f0d20b70417950381aea112993c4cc8c1168)
  that should prevent memory leaks when excess fibers are discarded from
  the `Fiber` pool.

* The `meteor-babel` npm package has been updated to version 7.2.0,
  improving source maps for applications with custom `.babelrc` files.

## v1.8.0.1, 2018-11-23

### Breaking changes
N/A

### Migration steps
N/A

### Changes

* The `useragent` npm package used by `webapp` and (indirectly) by the
  `modern-browsers` package has been updated from 2.2.1 to 2.3.0. The
  `chromium` browser name has been aliased to use the same minimum modern
  version as `chrome`, and browser names are now processed
  case-insensitively by the `modern-browsers` package.
  [PR #10334](https://github.com/meteor/meteor/pull/10334)

* Fixed a module caching bug that allowed `findImportedModuleIdentifiers`
  to return the same identifiers for the modern and legacy versions of a
  given module, even if the set of imported modules is different (for
  example, because Babel injects fewer `@babel/runtime/...` imports into
  modern code). Now the caching is always based on the SHA-1 hash of the
  _generated_ code, rather than trusting the hash provided by compiler
  plugins. [PR #10330](https://github.com/meteor/meteor/pull/10330)

## v1.8, 2018-10-08

### Breaking changes
N/A

### Migration Steps

* Update the `@babel/runtime` npm package to version 7.0.0 or later:
  ```sh
  meteor npm install @babel/runtime@latest
  ```

### Changes

* Although Node 8.12.0 has been released, Meteor 1.8 still uses Node
  8.11.4, due to concerns about excessive garbage collection and CPU usage
  in production. To enable Galaxy customers to use Node 8.12.0, we are
  planning a quick follow-up Meteor 1.8.1 release, which can be obtained
  by running the command
  ```bash
  meteor update --release 1.8.1-beta.n
  ```
  where `-beta.n` is the latest beta release according to the
  [releases](https://github.com/meteor/meteor/releases) page (currently
  `-beta.6`).
  [Issue #10216](https://github.com/meteor/meteor/issues/10216)
  [PR #10248](https://github.com/meteor/meteor/pull/10248)

* Meteor 1.7 introduced a new client bundle called `web.browser.legacy` in
  addition to the `web.browser` (modern) and `web.cordova` bundles.
  Naturally, this extra bundle increased client (re)build times. Since
  developers spend most of their time testing the modern bundle in
  development, and the legacy bundle mostly provides a safe fallback in
  production, Meteor 1.8 cleverly postpones building the legacy bundle
  until just after the development server restarts, so that development
  can continue as soon as the modern bundle has finished building. Since
  the legacy build happens during a time when the build process would
  otherwise be completely idle, the impact of the legacy build on server
  performance is minimal. Nevertheless, the legacy bundle still gets
  rebuilt regularly, so any legacy build errors will be surfaced in a
  timely fashion, and legacy clients can test the new legacy bundle by
  waiting a bit longer than modern clients. Applications using the
  `autoupdate` or `hot-code-push` packages will reload modern and legacy
  clients independently, once each new bundle becomes available.
  [Issue #9948](https://github.com/meteor/meteor/issues/9948)
  [PR #10055](https://github.com/meteor/meteor/pull/10055)

* Compiler plugins that call `inputFile.addJavaScript` or
  `inputFile.addStylesheet` may now delay expensive compilation work by
  passing partial options (`{ path, hash }`) as the first argument,
  followed by a callback function as the second argument, which will be
  called by the build system once it knows the module will actually be
  included in the bundle. For example, here's the old implementation of
  `BabelCompiler#processFilesForTarget`:
  ```js
  processFilesForTarget(inputFiles) {
    inputFiles.forEach(inputFile => {
      var toBeAdded = this.processOneFileForTarget(inputFile);
      if (toBeAdded) {
        inputFile.addJavaScript(toBeAdded);
      }
    });
  }
  ```
  and here's the new version:
  ```js
  processFilesForTarget(inputFiles) {
    inputFiles.forEach(inputFile => {
      if (inputFile.supportsLazyCompilation) {
        inputFile.addJavaScript({
          path: inputFile.getPathInPackage(),
          hash: inputFile.getSourceHash(),
        }, function () {
          return this.processOneFileForTarget(inputFile);
        });
      } else {
        var toBeAdded = this.processOneFileForTarget(inputFile);
        if (toBeAdded) {
          inputFile.addJavaScript(toBeAdded);
        }
      }
    });
  }
  ```
  If you are an author of a compiler plugin, we strongly recommend using
  this new API, since unnecessary compilation of files that are not
  included in the bundle can be a major source of performance problems for
  compiler plugins. Although this new API is only available in Meteor 1.8,
  you can use `inputFile.supportsLazyCompilation` to determine dynamically
  whether the new API is available, so you can support older versions of
  Meteor without having to publish multiple versions of your package. [PR
  #9983](https://github.com/meteor/meteor/pull/9983)

* New [React](https://reactjs.org/)-based Meteor applications can now be
  created using the command
  ```bash
  meteor create --react new-react-app
  ```
  Though relatively simple, this application template reflects the ideas
  of many contributors, especially [@dmihal](https://github.com/dmihal)
  and [@alexsicart](https://github.com/alexsicart), and it will no doubt
  continue to evolve in future Meteor releases.
  [Feature #182](https://github.com/meteor/meteor-feature-requests/issues/182)
  [PR #10149](https://github.com/meteor/meteor/pull/10149)

* The `.meteor/packages` file supports a new syntax for overriding
  problematic version constraints from packages you do not control.

  If a package version constraint in `.meteor/packages` ends with a `!`
  character, any other (non-`!`) constraints on that package elsewhere in
  the application will be _weakened_ to allow any version greater than or
  equal to the constraint, even if the major/minor versions do not match.

  For example, using both CoffeeScript 2 and `practicalmeteor:mocha` used
  to be impossible (or at least very difficult) because of this
  [`api.versionsFrom("1.3")`](https://github.com/practicalmeteor/meteor-mocha/blob/3a2658070a920f8846df48bb8d8c7b678b8c6870/package.js#L28)
  statement, which unfortunately constrained the `coffeescript` package to
  version 1.x. In Meteor 1.8, if you want to update `coffeescript` to
  2.x, you can relax the `practicalmeteor:mocha` constraint by putting
  ```
  coffeescript@2.2.1_1! # note the !
  ```
  in your `.meteor/packages` file. The `coffeescript` version still needs
  to be at least 1.x, so that `practicalmeteor:mocha` can count on that
  minimum. However, `practicalmeteor:mocha` will no longer constrain the
  major version of `coffeescript`, so `coffeescript@2.2.1_1` will work.

  [Feature #208](https://github.com/meteor/meteor-feature-requests/issues/208)
  [Commit 4a70b12e](https://github.com/meteor/meteor/commit/4a70b12eddef00b6700f129e90018a6076cb1681)
  [Commit 9872a3a7](https://github.com/meteor/meteor/commit/9872a3a71df033e4cf6290b75fea28f44427c0c2)

* The `npm` package has been upgraded to version 6.4.1, and our
  [fork](https://github.com/meteor/pacote/tree/v8.1.6-meteor) of its
  `pacote` dependency has been rebased against version 8.1.6.

* The `node-gyp` npm package has been updated to version 3.7.0, and the
  `node-pre-gyp` npm package has been updated to version 0.10.3.

* Scripts run via `meteor npm ...` can now use the `meteor` command more
  safely, since the `PATH` environment variable will now be set so that
  `meteor` always refers to the same `meteor` used to run `meteor npm`.
  [PR #9941](https://github.com/meteor/meteor/pull/9941)

* Minimongo's behavior for sorting fields containing an array
  is now compatible with the behavior of [Mongo 3.6+](https://docs.mongodb.com/manual/release-notes/3.6-compatibility/#array-sort-behavior).
  Note that this means it is now incompatible with the behavior of earlier MongoDB versions.
  [PR #10214](https://github.com/meteor/meteor/pull/10214)

* Meteor's `self-test` has been updated to use "headless" Chrome rather
  than PhantomJS for browser tests. PhantomJS can still be forced by
  passing the `--phantom` flag to the `meteor self-test` command.
  [PR #9814](https://github.com/meteor/meteor/pull/9814)

* Importing a directory containing an `index.*` file now works for
  non-`.js` file extensions. As before, the list of possible extensions is
  defined by which compiler plugins you have enabled.
  [PR #10027](https://github.com/meteor/meteor/pull/10027)

* Any client (modern or legacy) may now request any static JS or CSS
  `web.browser` or `web.browser.legacy` resource, even if it was built for
  a different architecture, which greatly simplifies CDN setup if your CDN
  does not forward the `User-Agent` header to the origin.
  [Issue #9953](https://github.com/meteor/meteor/issues/9953)
  [PR #9965](https://github.com/meteor/meteor/pull/9965)

* Cross-origin dynamic `import()` requests will now succeed in more cases.
  [PR #9954](https://github.com/meteor/meteor/pull/9954)

* Dynamic CSS modules (which are compiled to JS and handled like any other
  JS module) will now be properly minified in production and source mapped
  in development. [PR #9998](https://github.com/meteor/meteor/pull/9998)

* While CSS is only minified in production, CSS files must be merged
  together into a single stylesheet in both development and production.
  This merging is [cached by `standard-minifier-css`](https://github.com/meteor/meteor/blob/183d5ff9500d908d537f58d35ce6cd6d780ab270/packages/standard-minifier-css/plugin/minify-css.js#L58-L62)
  so that it does not happen on every rebuild in development, but not all
  CSS minifier packages use the same caching techniques. Thanks to
  [1ed095c36d](https://github.com/meteor/meteor/pull/9942/commits/1ed095c36d7b2915872eb0c943dae0c4f870d7e4),
  this caching is now performed within the Meteor build tool, so it works
  the same way for all CSS minifier packages, which may eliminate a few
  seconds of rebuild time for projects with lots of CSS.

* The `meteor-babel` npm package used by `babel-compiler` has been updated
  to version 7.1.0. **Note:** This change _requires_ also updating the
  `@babel/runtime` npm package to version 7.0.0-beta.56 or later:
  ```sh
  meteor npm install @babel/runtime@latest
  ```
  [`meteor-babel` issue #22](https://github.com/meteor/babel/issues/22)

* The `@babel/preset-env` and `@babel/preset-react` presets will be
  ignored by Meteor if included in a `.babelrc` file, since Meteor already
  provides equivalent/superior functionality without them. However, you
  should feel free to leave these plugins in your `.babelrc` file if they
  are needed by external tools.

* The `install` npm package used by `modules-runtime` has been updated to
  version 0.12.0.

* The `reify` npm package has been updated to version 0.17.3, which
  introduces the `module.link(id, {...})` runtime method as a replacement
  for `module.watch(require(id), {...})`. Note: in future versions of
  `reify` and Meteor, the `module.watch` runtime API will be removed, but
  for now it still exists (and is used to implement `module.link`), so
  that existing code will continue to work without recompilation.

* The `uglify-es` npm package used by `minifier-js` has been replaced with
  [`terser@3.9.2`](https://www.npmjs.com/package/terser), a fork of
  `uglify-es` that appears to be (more actively) maintained.
  [Issue #10042](https://github.com/meteor/meteor/issues/10042)

* Mongo has been updated to version 4.0.2 and the `mongodb` npm package
  used by `npm-mongo` has been updated to version 3.1.6.
  [PR #10058](https://github.com/meteor/meteor/pull/10058)
  [Feature Request #269](https://github.com/meteor/meteor-feature-requests/issues/269)

* When a Meteor application uses a compiler plugin to process files with a
  particular file extension (other than `.js` or `.json`), those file
  extensions should be automatically appended to imports that do not
  resolve as written. However, this behavior was not previously enabled
  for modules inside `node_modules`. Thanks to
  [8b04c25390](https://github.com/meteor/meteor/pull/9942/commits/8b04c253900e4ca2a194d2fcaf6fc2ce9a9085e7),
  the same file extensions that are applied to modules outside the
  `node_modules` directory will now be applied to those within it, though
  `.js` and `.json` will always be tried first.

* As foreshadowed in this [talk](https://youtu.be/vpCotlPieIY?t=29m18s)
  about Meteor 1.7's modern/legacy bundling system
  ([slides](https://slides.com/benjamn/meteor-night-may-2018#/46)), Meteor
  now provides an isomorphic implementation of the [WHATWG `fetch()`
  API](https://fetch.spec.whatwg.org/), which can be installed by running
  ```sh
  meteor add fetch
  ```
  This package is a great demonstration of the modern/legacy bundling
  system, since it has very different implementations in modern
  browsers, legacy browsers, and Node.
  [PR #10029](https://github.com/meteor/meteor/pull/10029)

* The [`bundle-visualizer`
  package](https://github.com/meteor/meteor/tree/release-1.7.1/packages/non-core/bundle-visualizer)
  has received a number of UI improvements thanks to work by
  [@jamesmillerburgess](https://github.com/jamesmillerburgess) in
  [PR #10025](https://github.com/meteor/meteor/pull/10025).
  [Feature #310](https://github.com/meteor/meteor-feature-requests/issues/310)

* Sub-resource integrity hashes (sha512) can now be enabled for static CSS
  and JS assets by calling `WebAppInternals.enableSubresourceIntegrity()`.
  [PR #9933](https://github.com/meteor/meteor/pull/9933)
  [PR #10050](https://github.com/meteor/meteor/pull/10050)

* The environment variable `METEOR_PROFILE=milliseconds` now works for the
  build portion of the `meteor build` and `meteor deploy` commands.
  [Feature #239](https://github.com/meteor/meteor-feature-requests/issues/239)

* Babel compiler plugins will now receive a `caller` option of the
  following form:
  ```js
  { name: "meteor", arch }
  ```
  where `arch` is the target architecture, e.g. `os.*`, `web.browser`,
  `web.cordova`, or `web.browser.legacy`.
  [PR #10211](https://github.com/meteor/meteor/pull/10211)

## v1.7.0.5, 2018-08-16

### Breaking changes
N/A

### Migration Steps
N/A

### Changes

* Node has been updated to version
  [8.11.4](https://nodejs.org/en/blog/release/v8.11.4/), an important
  [security release](https://nodejs.org/en/blog/vulnerability/august-2018-security-releases/).

## v1.7.0.4, 2018-08-07

### Breaking changes
N/A

### Migration Steps
N/A

### Changes

* The npm package `@babel/runtime`, which is depended on by most Meteor
  apps, introduced a breaking change in version `7.0.0-beta.56` with the
  removal of the `@babel/runtime/helpers/builtin` directory. While this
  change has clear benefits in the long term, in the short term it has
  been disruptive for Meteor 1.7.0.x applications that accidentally
  updated to the latest version of `@babel/runtime`. Meteor 1.7.0.4 is a
  patch release that provides better warnings about this problem, and
  ensures newly created Meteor applications do not use `7.0.0-beta.56`.
  [PR #10134](https://github.com/meteor/meteor/pull/10134)

* The `npm` package has been upgraded to version 6.3.0, and our
  [fork](https://github.com/meteor/pacote/tree/v8.1.6-meteor) of its
  `pacote` dependency has been rebased against version 8.1.6.
  [Issue #9940](https://github.com/meteor/meteor/issues/9940)

* The `reify` npm package has been updated to version 0.16.4.

## v1.7.0.3, 2018-06-13

### Breaking changes
N/A

### Migration Steps
N/A

### Changes

* Fixed [Issue #9991](https://github.com/meteor/meteor/issues/9991),
  introduced in
  [Meteor 1.7.0.2](https://github.com/meteor/meteor/pull/9990)
  by [PR #9977](https://github.com/meteor/meteor/pull/9977).

## v1.7.0.2, 2018-06-13

### Breaking changes
N/A

### Migration Steps
N/A

### Changes

* Node has been updated to version
  [8.11.3](https://nodejs.org/en/blog/release/v8.11.3/), an important
  [security release](https://nodejs.org/en/blog/vulnerability/june-2018-security-releases/).

* The `meteor-babel` npm package has been updated to version
  [7.0.0-beta.51](https://github.com/babel/babel/releases/tag/v7.0.0-beta.51).

* Meteor apps created with `meteor create` or `meteor create --minimal`
  will now have a directory called `tests/` rather than `test/`, so that
  test code will not be eagerly loaded if you decide to remove the
  `meteor.mainModule` configuration from `package.json`, thanks to
  [PR #9977](https://github.com/meteor/meteor/pull/9977) by
  [@robfallows](https://github.com/robfallows).
  [Issue #9961](https://github.com/meteor/meteor/issues/9961)

## v1.7.0.1, 2018-05-29

### Breaking changes

* The `aggregate` method of raw Mongo collections now returns an
  `AggregationCursor` rather than returning the aggregation result
  directly. To obtain an array of aggregation results, you will need to
  call the `.toArray()` method of the cursor:
  ```js
  // With MongoDB 2.x, callback style:
  rawCollection.aggregate(
    pipeline,
    (error, results) => {...}
  );

  // With MongoDB 2.x, wrapAsync style:
  const results = Meteor.wrapAsync(
    rawCollection.aggregate,
    rawCollection
  )(pipeline);

  // With MongoDB 3.x, callback style:
  rawCollection.aggregate(
    pipeline,
    (error, aggregationCursor) => {
      ...
      const results = aggregationCursor.toArray();
      ...
    }
  );

  // With MongoDB 3.x, wrapAsync style:
  const results = Meteor.wrapAsync(
    rawCollection.aggregate,
    rawCollection
  )(pipeline).toArray();
  ```
  [Issue #9936](https://github.com/meteor/meteor/issues/9936)

### Migration Steps

* Update `@babel/runtime` (as well as other Babel-related packages) and
  `meteor-node-stubs` to their latest versions:
  ```sh
  meteor npm install @babel/runtime@latest meteor-node-stubs@latest
  ```

### Changes

* Reverted an [optimization](https://github.com/meteor/meteor/pull/9825)
  introduced in Meteor 1.7 to stop scanning `node_modules` for files that
  might be of interest to compiler plugins, since the intended workarounds
  (creating symlinks) did not satisfy all existing use cases. We will
  revisit this optimization in Meteor 1.8.
  [mozfet/meteor-autoform-materialize#43](https://github.com/mozfet/meteor-autoform-materialize/issues/43)

* After updating to Meteor 1.7 or 1.7.0.1, you should update the
  `@babel/runtime` npm package (as well as other Babel-related packages)
  to their latest versions, along with the `meteor-node-stubs` package,
  by running the following command:
  ```sh
  meteor npm install @babel/runtime@latest meteor-node-stubs@latest
  ```

## v1.7, 2018-05-28

### Breaking changes
N/A

### Migration Steps
N/A

### Changes

* More than 80% of internet users worldwide have access to a web browser
  that natively supports the latest ECMAScript features and keeps itself
  updated automatically, which means new features become available almost
  as soon as they ship. In other words, the future we envisioned when we
  first began [compiling code with
  Babel](https://blog.meteor.com/how-much-does-ecmascript-2015-cost-2ded41d70914)
  is finally here, yet most web frameworks and applications still compile
  a single client-side JavaScript bundle that must function simultaneously
  in the oldest and the newest browsers the application developer wishes
  to support.

  That choice is understandable, because the alternative is daunting: not
  only must you build multiple JavaScript and CSS bundles for different
  browsers, with different dependency graphs and compilation rules and
  webpack configurations, but your server must also be able to detect the
  capabilities of each visiting client, so that it can deliver the
  appropriate assets at runtime. Testing a matrix of different browsers
  and application versions gets cumbersome quickly, so it's no surprise
  that responsible web developers would rather ship a single, well-tested
  bundle, and forget about taking advantage of modern features until
  legacy browsers have disappeared completely.

  With Meteor 1.7, this awkward balancing act is no longer necessary,
  because Meteor now automatically builds two sets of client-side assets,
  one tailored to the capabilities of modern browsers, and the other
  designed to work in all supported browsers, thus keeping legacy browsers
  working exactly as they did before. Best of all, the entire Meteor
  community relies on the same system, so any bugs or differences in
  behavior can be identified and fixed quickly.

  In this system, a "modern" browser can be loosely defined as one with
  full native support for `async` functions and `await` expressions, which
  includes more than 80% of the world market, and 85% of the US market
  ([source](https://caniuse.com/#feat=async-functions)). This standard may
  seem extremely strict, since `async`/`await` was [just finalized in
  ECMAScript 2017](http://2ality.com/2016/10/async-function-tips.html),
  but the statistics clearly justify it. As another example, any modern
  browser can handle native `class` syntax, though newer syntax like class
  fields may still need to be compiled for now, whereas a legacy browser
  will need compilation for both advanced and basic `class` syntax. And of
  course you can safely assume that any modern browser has a native
  `Promise` implementation, because `async` functions must return
  `Promise`s. The list goes on and on.

  This boundary between modern and legacy browsers is designed to be tuned
  over time, not only by the Meteor framework itself but also by each
  individual Meteor application. For example, here's how the minimum
  versions for native ECMAScript `class` support might be expressed:

  ```js
  import { setMinimumBrowserVersions } from "meteor/modern-browsers";

  setMinimumBrowserVersions({
    chrome: 49,
    firefox: 45,
    edge: 12,
    ie: Infinity, // Sorry, IE11.
    mobile_safari: [9, 2], // 9.2.0+
    opera: 36,
    safari: 9,
    electron: 1,
  }, "classes");
  ```

  The minimum modern version for each browser is simply the maximum of all
  versions passed to `setMinimumBrowserVersions` for that browser. The
  Meteor development server decides which assets to deliver to each client
  based on the `User-Agent` string of the HTTP request. In production,
  different bundles are named with unique hashes, which prevents cache
  collisions, though Meteor also sets the `Vary: User-Agent` HTTP response
  header to let well-behaved clients know they should cache modern and
  legacy resources separately.

  For the most part, the modern/legacy system will transparently determine
  how your code is compiled, bundled, and delivered&mdash;and yes, it
  works with every existing part of Meteor, including dynamic `import()`
  and even [the old `appcache`
  package](https://github.com/meteor/meteor/pull/9776). However, if you're
  writing dynamic code that depends on modern features, you can use the
  boolean `Meteor.isModern` flag to detect the status of the current
  environment (Node 8 is modern, too, of course). If you're writing a
  Meteor package, you can call `api.addFiles(files, "legacy")` in your
  `package.js` configuration file to add extra files to the legacy bundle,
  or `api.addFiles(files, "client")` to add files to all client bundles,
  or `api.addFiles(files, "web.browser")` to add files only to the modern
  bundle, and the same rules apply to `api.mainModule`. Just be sure to
  call `setMinimumBrowserVersions` (in server startup code) to enforce
  your assumptions about ECMAScript feature support.

  We think this modern/legacy system is one of the most powerful features
  we've added since we first introduced the `ecmascript` package in Meteor
  1.2, and we look forward to other frameworks attempting to catch up.

  [PR #9439](https://github.com/meteor/meteor/pull/9439)

* Although Meteor does not recompile packages installed in `node_modules`
  by default, compilation of specific npm packages (for example, to
  support older browsers that the package author neglected) can now be
  enabled in one of two ways:

  * Clone the package repository into your application's `imports`
    directory, make any modifications necessary, then use `npm install` to
    link `the-package` into `node_modules`:
    ```sh
    meteor npm install imports/the-package
    ```
    Meteor will compile the contents of the package exposed via
    `imports/the-package`, and this compiled code will be used when you
    import `the-package` in any of the usual ways:
    ```js
    import stuff from "the-package"
    require("the-package") === require("/imports/the-package")
    import("the-package").then(...)
    ```
    This reuse of compiled code is the critical new feature that was added
    in Meteor 1.7.

  * Install the package normally with `meteor npm install the-package`,
    then create a symbolic link *to* the installed package elsewhere in
    your application, outside of `node_modules`:
    ```sh
    meteor npm install the-package
    cd imports
    ln -s ../node_modules/the-package .
    ```
    Again, Meteor will compile the contents of the package because they
    are exposed outside of `node_modules`, and the compiled code will be
    used whenever `the-package` is imported from `node_modules`.

    > Note: this technique also works if you create symbolic links to
      individual files, rather than linking the entire package directory.

  In both cases, Meteor will compile the exposed code as if it was part of
  your application, using whatever compiler plugins you have installed.
  You can influence this compilation using `.babelrc` files or any other
  techniques you would normally use to configure compilation of
  application code. [PR #9771](https://github.com/meteor/meteor/pull/9771)
  [Feature #6](https://github.com/meteor/meteor-feature-requests/issues/6)

  > ~Note: since compilation of npm packages can now be enabled using the
    techniques described above, Meteor will no longer automatically scan
    `node_modules` directories for modules that can be compiled by
    compiler plugins. If you have been using that functionality to import
    compiled-to-JS modules from `node_modules`, you should start using the
    symlinking strategy instead.~ **Follow-up note: this optimization was
    reverted in Meteor 1.7.0.1 (see [above](#v1701-2018-05-29)).**

* Node has been updated to version
  [8.11.2](https://nodejs.org/en/blog/release/v8.11.2/), officially fixing
  a [cause](https://github.com/nodejs/node/issues/19274) of frequent
  segmentation faults in Meteor applications that was introduced in Node
  8.10.0. Meteor 1.6.1.1 shipped with a custom build of Node that patched
  this problem, but that approach was never intended to be permanent.

* The `npm` package has been upgraded to version 5.10.0, and our
  [fork](https://github.com/meteor/pacote/tree/v7.6.1-meteor) of its
  `pacote` dependency has been rebased against version 7.6.1.

* Applications may now specify client and server entry point modules in a
  newly-supported `"meteor"` section of `package.json`:
  ```js
  "meteor": {
    "mainModule": {
      "client": "client/main.js",
      "server": "server/main.js"
    }
  }
  ```
  When specified, these entry points override Meteor's default module
  loading semantics, rendering `imports` directories unnecessary. If
  `mainModule` is left unspecified for either client or server, the
  default rules will apply for that architecture, as before. To disable
  eager loading of modules on a given architecture, simply provide a
  `mainModule` value of `false`:
  ```js
  "meteor": {
    "mainModule": {
      "client": false,
      "server": "server/main.js"
    }
  }
  ```
  [Feature #135](https://github.com/meteor/meteor-feature-requests/issues/135)
  [PR #9690](https://github.com/meteor/meteor/pull/9690)

* In addition to `meteor.mainModule`, the `"meteor"` section of
  `package.json` may also specify `meteor.testModule` to control which
  test modules are loaded by `meteor test` or `meteor test --full-app`:
  ```js
  "meteor": {
    "mainModule": {...},
    "testModule": "tests.js"
  }
  ```
  If your client and server test files are different, you can expand the
  `testModule` configuration using the same syntax as `mainModule`:
  ```js
  "meteor": {
    "testModule": {
      "client": "client/tests.js",
      "server": "server/tests.js"
    }
  }
  ```
  The same test module will be loaded whether or not you use the
  `--full-app` option. Any tests that need to detect `--full-app` should
  check `Meteor.isAppTest`. The module(s) specified by `meteor.testModule`
  can import other test modules at runtime, so you can still distribute
  test files across your codebase; just make sure you import the ones you
  want to run. [PR #9714](https://github.com/meteor/meteor/pull/9714)

* The `meteor create` command now supports a `--minimal` option, which
  creates an app with as few Meteor packages as possible, in order to
  minimize client bundle size while still demonstrating advanced features
  such as server-side rendering. This starter application is a solid
  foundation for any application that doesn't need Mongo or DDP.

* The `meteor-babel` npm package has been updated to version
  7.0.0-beta.49-1. Note: while Babel has recently implemented support for
  a new kind of `babel.config.js` configuration file (see [this
  PR](https://github.com/babel/babel/pull/7358)), and future versions of
  Meteor will no doubt embrace this functionality, Meteor 1.7 supports
  only `.babelrc` files as a means of customizing the default Babel
  configuration provided by Meteor. In other words, if your project
  contains a `babel.config.js` file, it will be ignored by Meteor 1.7.

* The `reify` npm package has been updated to version 0.16.2.

* The `meteor-node-stubs` package, which provides stub implementations for
  any Node built-in modules used by the client (such as `path` and
  `http`), has a new minor version (0.4.1) that may help with Windows
  installation problems. To install the new version, run
  ```sh
  meteor npm install meteor-node-stubs@latest
  ```

* The `optimism` npm package has been updated to version 0.6.3.

* The `minifier-js` package has been updated to use `uglify-es` 3.3.9.

* Individual Meteor `self-test`'s can now be skipped by adjusting their
  `define` call to be prefixed by `skip`. For example,
  `selftest.skip.define('some test', ...` will skip running "some test".
  [PR #9579](https://github.com/meteor/meteor/pull/9579)

* Mongo has been upgraded to version 3.6.4 for 64-bit systems, and 3.2.19
  for 32-bit systems. [PR #9632](https://github.com/meteor/meteor/pull/9632)

  **NOTE:** After upgrading an application to use Mongo 3.6.4, it has been
  observed ([#9591](https://github.com/meteor/meteor/issues/9591))
  that attempting to run that application with an older version of
  Meteor (via `meteor --release X`), that uses an older version of Mongo, can
  prevent the application from starting. This can be fixed by either
  running `meteor reset`, or by repairing the Mongo database. To repair the
  database, find the `mongod` binary on your system that lines up with the
  Meteor release you're jumping back to, and run
  `mongodb --dbpath your-apps-db --repair`. For example:
  ```sh
  ~/.meteor/packages/meteor-tool/1.6.0_1/mt-os.osx.x86_64/dev_bundle/mongodb/bin/mongod --dbpath /my-app/.meteor/local/db --repair
  ```
  [PR #9632](https://github.com/meteor/meteor/pull/9632)

* The `mongodb` driver package has been updated from version 2.2.34 to
  version 3.0.7. [PR #9790](https://github.com/meteor/meteor/pull/9790)
  [PR #9831](https://github.com/meteor/meteor/pull/9831)
  [Feature #268](https://github.com/meteor/meteor-feature-requests/issues/268)

* The `cordova-plugin-meteor-webapp` package depended on by the Meteor
  `webapp` package has been updated to version 1.6.0.
  [PR #9761](https://github.com/meteor/meteor/pull/9761)

* Any settings read from a JSON file passed with the `--settings` option
  during Cordova run/build/deploy will be exposed in `mobile-config.js`
  via the `App.settings` property, similar to `Meteor.settings`.
  [PR #9873](https://github.com/meteor/meteor/pull/9873)

* The `@babel/plugin-proposal-class-properties` plugin provided by
  `meteor-babel` now runs with the `loose:true` option, as required by
  other (optional) plugins like `@babel/plugin-proposal-decorators`.
  [Issue #9628](https://github.com/meteor/meteor/issues/9628)

* The `underscore` package has been removed as a dependency from `meteor-base`.
  This opens up the possibility of removing 14.4 kb from production bundles.
  Since this would be a breaking change for any apps that may have been
  using `_` without having any packages that depend on `underscore`
  besides `meteor-base`, we have added an upgrader that will automatically
  add `underscore` to the `.meteor/packages` file of any project which
  lists `meteor-base`, but not `underscore`. Apps which do not require this
  package can safely remove it using `meteor remove underscore`.
  [PR #9596](https://github.com/meteor/meteor/pull/9596)

* Meteor's `promise` package has been updated to support
  [`Promise.prototype.finally`](https://github.com/tc39/proposal-promise-finally).
  [Issue 9639](https://github.com/meteor/meteor/issues/9639)
  [PR #9663](https://github.com/meteor/meteor/pull/9663)

* Assets made available via symlinks in the `public` and `private` directories
  of an application are now copied into Meteor application bundles when
  using `meteor build`. This means npm package assets that need to be made
  available publicly can now be symlinked from their `node_modules` location,
  in the `public` directory, and remain available in production bundles.
  [Issue #7013](https://github.com/meteor/meteor/issues/7013)
  [PR #9666](https://github.com/meteor/meteor/pull/9666)

* The `facts` package has been split into `facts-base` and `facts-ui`. The
  original `facts` package has been deprecated.
  [PR #9629](https://github.com/meteor/meteor/pull/9629)

* If the new pseudo tag `<meteor-bundled-css />` is used anywhere in the
  `<head />` of an app, it will be replaced by the `link` to Meteor's bundled
  CSS. If the new tag isn't used, the bundle will be placed at the top of
  the `<head />` section as before (for backwards compatibility).
  [Feature #24](https://github.com/meteor/meteor-feature-requests/issues/24)
  [PR #9657](https://github.com/meteor/meteor/pull/9657)

## v1.6.1.4, 2018-08-16

### Breaking changes
N/A

### Migration Steps
N/A

### Changes

* Node has been updated to version
  [8.11.4](https://nodejs.org/en/blog/release/v8.11.4/), an important
  [security release](https://nodejs.org/en/blog/vulnerability/august-2018-security-releases/).

## v1.6.1.3, 2018-06-16

### Breaking changes
N/A

### Migration Steps
N/A

### Changes

* Node has been updated to version
  [8.11.3](https://nodejs.org/en/blog/release/v8.11.3/), an important
  [security release](https://nodejs.org/en/blog/vulnerability/june-2018-security-releases/).

## v1.6.1.2, 2018-05-28

### Breaking changes
N/A

### Migration Steps
N/A

### Changes

* Meteor 1.6.1.2 is a very small release intended to fix
  [#9863](https://github.com/meteor/meteor/issues/9863) by making
  [#9887](https://github.com/meteor/meteor/pull/9887) available to Windows
  users without forcing them to update to Meteor 1.7 (yet). Thanks very
  much to [@zodern](https://github.com/zodern) for identifying a solution
  to this problem. [PR #9910](https://github.com/meteor/meteor/pull/9910)

## v1.6.1.1, 2018-04-02

### Breaking changes
N/A

### Migration Steps
* Update `@babel/runtime` npm package and any custom Babel plugin enabled in
`.babelrc`
  ```sh
  meteor npm install @babel/runtime@latest
  ```

### Changes

* Node has been updated to version
  [8.11.1](https://nodejs.org/en/blog/release/v8.11.1/), an important
  [security release](https://nodejs.org/en/blog/vulnerability/march-2018-security-releases/),
  with a critical [patch](https://github.com/nodejs/node/pull/19477)
  [applied](https://github.com/meteor/node/commits/v8.11.1-meteor) to
  solve a segmentation fault
  [problem](https://github.com/nodejs/node/issues/19274) that was
  introduced in Node 8.10.0.

* The `meteor-babel` npm package has been updated to version
  7.0.0-beta.42, which may require updating any custom Babel plugins
  you've enabled in a `.babelrc` file, and/or running the following
  command to update `@babel/runtime`:
  ```sh
  meteor npm install @babel/runtime@latest
  ```

## v1.6.1, 2018-01-19

### Breaking changes

* Meteor's Node Mongo driver is now configured with the
  [`ignoreUndefined`](http://mongodb.github.io/node-mongodb-native/2.2/api/MongoClient.html#connect)
  connection option set to `true`, to make sure fields with `undefined`
  values are not first converted to `null`, when inserted/updated. `undefined`
  values are now removed from all Mongo queries and insert/update documents.

  This is a potentially breaking change if you are upgrading an existing app
  from an earlier version of Meteor.

  For example:
  ```js
  // return data pertaining to the current user
  db.privateUserData.find({
      userId: currentUser._id // undefined
  });
  ```
  Assuming there are no documents in the `privateUserData` collection with
  `userId: null`, in Meteor versions prior to 1.6.1 this query will return
  zero documents. From Meteor 1.6.1 onwards, this query will now return
  _every_ document in the collection. It is highly recommend you review all
  your existing queries to ensure that any potential usage of `undefined` in
  query objects won't lead to problems.

### Migration Steps
N/A

### Changes

* Node has been updated to version
  [8.9.4](https://nodejs.org/en/blog/release/v8.9.4/).

* The `meteor-babel` npm package (along with its Babel-related
  dependencies) has been updated to version 7.0.0-beta.38, a major
  update from Babel 6. Thanks to the strong abstraction of the
  `meteor-babel` package, the most noticeable consequence of the Babel 7
  upgrade is that the `babel-runtime` npm package has been replaced by
  `@babel/runtime`, which can be installed by running
  ```js
  meteor npm install @babel/runtime
  ```
  in your application directory. There's a good chance that the old
  `babel-runtime` package can be removed from your `package.json`
  dependencies, though there's no harm in leaving it there. Please see
  [this blog post](https://babeljs.io/blog/2017/09/12/planning-for-7.0)
  for general information about updating to Babel 7 (note especially any
  changes to plugins you've been using in any `.babelrc` files).
  [PR #9440](https://github.com/meteor/meteor/pull/9440)

* Because `babel-compiler@7.0.0` is a major version bump for a core
  package, any package that explicitly depends on `babel-compiler` with
  `api.use` or `api.imply` will need to be updated and republished in
  order to remain compatible with Meteor 1.6.1. One notable example is the
  `practicalmeteor:mocha` package. If you have been using this test-driver
  package, we strongly recommend switching to `meteortesting:mocha`
  instead. If you are the author of a package that depends on
  `babel-compiler`, we recommend publishing your updated version using a
  new major or minor version, so that you can continue releasing patch
  updates compatible with older versions of Meteor, if necessary.

* Meteor's Node Mongo driver is now configured with the
  [`ignoreUndefined`](http://mongodb.github.io/node-mongodb-native/2.2/api/MongoClient.html#connect)
  connection option set to `true`, to make sure fields with `undefined`
  values are not first converted to `null`, when inserted/updated. `undefined`
  values are now removed from all Mongo queries and insert/update documents.
  [Issue #6051](https://github.com/meteor/meteor/issues/6051)
  [PR #9444](https://github.com/meteor/meteor/pull/9444)

* The `server-render` package now supports passing a `Stream` object to
  `ServerSink` methods that previously expected a string, which enables
  [streaming server-side rendering with React
  16](https://hackernoon.com/whats-new-with-server-side-rendering-in-react-16-9b0d78585d67):
  ```js
  import React from "react";
  import { renderToNodeStream } from "react-dom/server";
  import { onPageLoad } from "meteor/server-render";
  import App from "/imports/Server.js";

  onPageLoad(sink => {
    sink.renderIntoElementById("app", renderToNodeStream(
      <App location={sink.request.url} />
    ));
  });
  ```
  [PR #9343](https://github.com/meteor/meteor/pull/9343)

* The [`cordova-lib`](https://github.com/apache/cordova-cli) package has
  been updated to version 7.1.0,
  [`cordova-android`](https://github.com/apache/cordova-android/) has been
  updated to version 6.4.0 (plus one additional
  [commit](https://github.com/meteor/cordova-android/commit/317db7df0f7a054444197bc6d28453cf4ab23280)),
  and [`cordova-ios`](https://github.com/apache/cordova-ios/) has been
  updated to version 4.5.4. The cordova plugins `cordova-plugin-console`,
  `cordova-plugin-device-motion`, and `cordova-plugin-device-orientation`
  have been [deprecated](https://cordova.apache.org/news/2017/09/22/plugins-release.html)
  and will likely be removed in a future Meteor release.
  [Feature Request #196](https://github.com/meteor/meteor-feature-requests/issues/196)
  [PR #9213](https://github.com/meteor/meteor/pull/9213)
  [Issue #9447](https://github.com/meteor/meteor/issues/9447)
  [PR #9448](https://github.com/meteor/meteor/pull/9448)

* The previously-served `/manifest.json` application metadata file is now
  served from `/__browser/manifest.json` for web browsers, to avoid
  confusion with other kinds of `manifest.json` files. Cordova clients
  will continue to load the manifest file from `/__cordova/manifest.json`,
  as before. [Issue #6674](https://github.com/meteor/meteor/issues/6674)
  [PR #9424](https://github.com/meteor/meteor/pull/9424)

* The bundled version of MongoDB used by `meteor run` in development
  on 64-bit architectures has been updated to 3.4.10. 32-bit architectures
  will continue to use MongoDB 3.2.x versions since MongoDB is no longer
  producing 32-bit versions of MongoDB for newer release tracks.
  [PR #9396](https://github.com/meteor/meteor/pull/9396)

* Meteor's internal `minifier-css` package has been updated to use `postcss`
  for CSS parsing and minifying, instead of the abandoned `css-parse` and
  `css-stringify` packages. Changes made to the `CssTools` API exposed by the
  `minifier-css` package are mostly backwards compatible (the
  `standard-minifier-css` package that uses it didn't have to change for
  example), but now that we're using `postcss` the AST accepted and returned
  from certain functions is different. This could impact developers who are
  tying into Meteor's internal `minifier-css` package directly. The AST based
  function changes are:

  * `CssTools.parseCss` now returns a PostCSS
    [`Root`](http://api.postcss.org/Root.html) object.
  * `CssTools.stringifyCss` expects a PostCSS `Root` object as its first
    parameter.
  * `CssTools.mergeCssAsts` expects an array of PostCSS `Root` objects as its
    first parameter.
  * `CssTools.rewriteCssUrls` expects a PostCSS `Root` object as its first
    parameter.

  [PR #9263](https://github.com/meteor/meteor/pull/9263)

* The `_` variable will once again remain bound to `underscore` (if
  installed) in `meteor shell`, fixing a regression introduced by Node 8.
  [PR #9406](https://github.com/meteor/meteor/pull/9406)

* Dynamically `import()`ed modules will now be fetched from the
  application server using an HTTP POST request, rather than a WebSocket
  message. This strategy has all the benefits of the previous strategy,
  except that it does not require establishing a WebSocket connection
  before fetching dynamic modules, in exchange for slightly higher latency
  per request. [PR #9384](https://github.com/meteor/meteor/pull/9384)

* To reduce the total number of HTTP requests for dynamic modules, rapid
  sequences of `import()` calls within the same tick of the event loop
  will now be automatically batched into a single HTTP request. In other
  words, the following code will result in only one HTTP request:
  ```js
  const [
    React,
    ReactDOM
  ] = await Promise.all([
    import("react"),
    import("react-dom")
  ]);
  ```

* Thanks to a feature request and pull request from
  [@CaptainN](https://github.com/CaptainN), all available dynamic modules
  will be automatically prefetched after page load and permanently cached
  in IndexedDB when the `appcache` package is in use, ensuring that
  dynamic `import()` will work for offline apps. Although the HTML5
  Application Cache was deliberately *not* used for this prefetching, the
  new behavior matches the spirit/intention of the `appcache` package.
  [Feature Request #236](https://github.com/meteor/meteor-feature-requests/issues/236)
  [PR #9482](https://github.com/meteor/meteor/pull/9482)
  [PR #9434](https://github.com/meteor/meteor/pull/9434)

* The `es5-shim` library is no longer included in the initial JavaScript
  bundle, but is instead injected using a `<script>` tag in older browsers
  that may be missing full support for ECMAScript 5. For the vast majority
  of modern browsers that do not need `es5-shim`, this change will reduce
  the bundle size by about 10KB (minified, pre-gzip). For testing
  purposes, the `<script>` tag injection can be triggered in any browser
  by appending `?force_es5_shim=1` to the application URL.
  [PR #9360](https://github.com/meteor/meteor/pull/9360)

* The `Tinytest.addAsync` API now accepts test functions that return
  `Promise` objects, making the `onComplete` callback unnecessary:
  ```js
  Tinytest.addAsync("some async stuff", async function (test) {
    test.equal(shouldReturnFoo(), "foo");
    const bar = await shouldReturnBarAsync();
    test.equal(bar, "bar");
  });
  ```
  [PR #9409](https://github.com/meteor/meteor/pull/9409)

* Line number comments are no longer added to bundled JavaScript files on
  the client or the server. Several years ago, before all major browsers
  supported source maps, we felt it was important to provide line number
  information in generated files using end-of-line comments like
  ```js
  some.code(1234); // 123
  more.code(5, 6); // 124
  ```
  Adding all these comments was always slower than leaving the code
  unmodified, but recently the comments have begun interacting badly with
  certain newer ECMAScript syntax, such as multi-line template strings.
  Since source maps are well supported in most browsers that developers
  are likely to be using for development, and the line number comments are
  now causing substantive problems beyond the performance cost, we
  concluded it was time to stop using them.
  [PR #9323](https://github.com/meteor/meteor/pull/9323)
  [Issue #9160](https://github.com/meteor/meteor/issues/9160)

* Since Meteor 1.3, Meteor has supported string-valued `"browser"` fields
  in `package.json` files, to enable alternate entry points for packages
  in client JavaScript bundles. In Meteor 1.6.1, we are expanding support
  to include object-valued `"browser"` fields, according to this
  unofficial and woefully incomplete (but widely-implemented) "[spec
  document](https://github.com/defunctzombie/package-browser-field-spec)."
  We are only supporting the "relative style" of browser replacements,
  however, and not the "package style" (as detailed in this
  [comment](https://github.com/meteor/meteor/issues/6890#issuecomment-339817703)),
  because supporting the package style would have imposed an unacceptable
  runtime cost on all imports (not just those overridden by a `"browser"`
  field).
  [PR #9311](https://github.com/meteor/meteor/pull/9311)
  [Issue #6890](https://github.com/meteor/meteor/issues/6890)

* The `Boilerplate#toHTML` method from the `boilerplate-generator` package
  has been deprecated in favor of `toHTMLAsync` (which returns a `Promise`
  that resolves to a string of HTML) or `toHTMLStream` (which returns a
  `Stream` of HTML). Although direct usage of `toHTML` is unlikely, please
  update any code that calls this method if you see deprecation warnings
  in development. [Issue #9521](https://github.com/meteor/meteor/issues/9521).

* The `npm` package has been upgraded to version 5.6.0, and our fork of
  its `pacote` dependency has been rebased against version 7.0.2.

* The `reify` npm package has been updated to version 0.13.7.

* The `minifier-js` package has been updated to use `uglify-es` 3.2.2.

* The `request` npm package used by both the `http` package and the
  `meteor` command-line tool has been upgraded to version 2.83.0.

* The `kexec` npm package has been updated to version 3.0.0.

* The `moment` npm package has been updated to version 2.20.1.

* The `rimraf` npm package has been updated to version 2.6.2.

* The `glob` npm package has been updated to version 7.1.2.

* The `ignore` npm package has been updated to version 3.3.7.

* The `escope` npm package has been updated to version 3.6.0.

* The `split2` npm package has been updated to version 2.2.0.

* The `multipipe` npm package has been updated to version 2.0.1.

* The `pathwatcher` npm package has been updated to version 7.1.1.

* The `lru-cache` npm package has been updated to version 4.1.1.

* The deprecated `Meteor.http` object has been removed. If your
  application is still using `Meteor.http`, you should now use `HTTP`
  instead:
  ```js
  import { HTTP } from "meteor/http";
  HTTP.call("GET", url, ...);
  ```

* The deprecated `Meteor.uuid` function has been removed. If your
  application is still using `Meteor.uuid`, you should run
  ```sh
  meteor npm install uuid
  ```
  to install the widely used [`uuid`](https://www.npmjs.com/package/uuid)
  package from npm. Example usage:
  ```js
  import uuid from "uuid";
  console.log(uuid());
  ```

* The log-suppressing flags on errors in `ddp-client` and `ddp-server` have been
  changed from `expected` to `_expectedByTest` in order to avoid inadvertently
  silencing errors in production.
  [Issue #6912](https://github.com/meteor/meteor/issues/6912)
  [PR #9515](https://github.com/meteor/meteor/pull/9515)

* Provide basic support for [iPhone X](https://developer.apple.com/ios/update-apps-for-iphone-x/)
  status bar and launch screens, which includes updates to
  [`cordova-plugin-statusbar@2.3.0`](https://github.com/apache/cordova-plugin-statusbar/blob/master/RELEASENOTES.md#230-nov-06-2017)
  and [`cordova-plugin-splashscreen@4.1.0`](https://github.com/apache/cordova-plugin-splashscreen/blob/master/RELEASENOTES.md#410-nov-06-2017).
  [Issue #9041](https://github.com/meteor/meteor/issues/9041)
  [PR #9375](https://github.com/meteor/meteor/pull/9375)

* Fixed an issue preventing the installation of scoped Cordova packages.
  For example,
  ```sh
  meteor add cordova:@somescope/some-cordova-plugin@1.0.0
  ```
  will now work properly.
  [Issue #7336](https://github.com/meteor/meteor/issues/7336)
  [PR #9334](https://github.com/meteor/meteor/pull/9334)

* iOS icons and launch screens have been updated to support iOS 11
  [Issue #9196](https://github.com/meteor/meteor/issues/9196)
  [PR #9198](https://github.com/meteor/meteor/pull/9198)

* Enables passing `false` to `cursor.count()` on the client to prevent skip
  and limit from having an effect on the result.
  [Issue #1201](https://github.com/meteor/meteor/issues/1201)
  [PR #9205](https://github.com/meteor/meteor/pull/9205)

* An `onExternalLogin` hook has been added to the accounts system, to allow
  the customization of OAuth user profile updates.
  [PR #9042](https://github.com/meteor/meteor/pull/9042)

* `Accounts.config` now supports a `bcryptRounds` option that
  overrides the default 10 rounds currently used to secure passwords.
  [PR #9044](https://github.com/meteor/meteor/pull/9044)

* Developers running Meteor from an interactive shell within Emacs should
  notice a substantial performance improvement thanks to automatic
  disabling of the progress spinner, which otherwise reacts slowly.
  [PR #9341](https://github.com/meteor/meteor/pull/9341)

* `Npm.depends` can now specify any `http` or `https` URL.
  [Issue #9236](https://github.com/meteor/meteor/issues/9236)
  [PR #9237](https://github.com/meteor/meteor/pull/9237)

* Byte order marks included in `--settings` files will no longer crash the
  Meteor Tool.
  [Issue #5180](https://github.com/meteor/meteor/issues/5180)
  [PR #9459](https://github.com/meteor/meteor/pull/9459)

* The `accounts-ui-unstyled` package has been updated to use `<form />` and
  `<button />` tags with its login/signup form, instead of `<div />`'s. This
  change helps browser's notice login/signup requests, allowing them to
  trigger their "remember your login/password" functionality.

  > **Note:** If your application is styling the login/signup form using a CSS
    path that includes the replaced `div` elements (e.g.
    `div.login-form { ...` or `div.login-button { ...`), your styles will
    break. You can either update your CSS to use `form.` / `button.` or
    adjust your CSS specificity by styling on `class` / `id` attributes
    only.

  [Issue #1746](https://github.com/meteor/meteor/issues/1746)
  [PR #9442](https://github.com/meteor/meteor/pull/9442)

* The `stylus` package has been deprecated and will no longer be
  supported/maintained.
  [PR #9445](https://github.com/meteor/meteor/pull/9445)

* Support for the `meteor admin get-machine` command has been removed, and
  the build farm has been discontinued. Ever since Meteor 1.4, packages
  with binary dependencies have been automatically (re)compiled when they
  are installed in an application, assuming the target machine has a basic
  compiler toolchain. To see the requirements for this compilation step,
  consult the [platform requirements for
  `node-gyp`](https://github.com/nodejs/node-gyp#installation).

* Client side `Accounts.onLogin` callbacks now receive a login details
  object, with the attempted login type (e.g. `{ type: password }` after a
  successful password based login, `{ type: resume }` after a DDP reconnect,
  etc.).
  [Issue #5127](https://github.com/meteor/meteor/issues/5127)
  [PR #9512](https://github.com/meteor/meteor/pull/9512)

## v1.6.0.1, 2017-12-08

* Node has been upgraded to version
  [8.9.3](https://nodejs.org/en/blog/release/v8.9.3/), an important
  [security release](https://nodejs.org/en/blog/vulnerability/december-2017-security-releases/).

* The `npm` package has been upgraded to version 5.5.1, which supports
  several new features, including two-factor authentication, as described
  in the [release notes](https://github.com/npm/npm/blob/latest/CHANGELOG.md#v551-2017-10-04).

## v1.6, 2017-10-30

* **Important note for package maintainers:**

  With the jump to Node 8, some packages published using Meteor 1.6 may no
  longer be compatible with older Meteor versions. In order to maintain
  compatibility with Meteor 1.5 apps when publishing your package, you can
  specify a release version with the meteor publish command:

  ```
  meteor --release 1.5.3 publish
  ```

  If you're interested in taking advantage of Meteor 1.6 while still
  supporting older Meteor versions, you can consider publishing for Meteor
  1.6 from a new branch, with your package's minor or major version bumped.
  You can then continue to publish for Meteor 1.5 from the original branch.
  Note that the 1.6 branch version bump is important so that you can continue
  publishing patch updates for Meteor 1.5 from the original branch.

  [Issue #9308](https://github.com/meteor/meteor/issues/9308)

* Node.js has been upgraded to version 8.8.1, which will be entering
  long-term support (LTS) coverage on 31 October 2017, lasting through
  December 2019 ([full schedule](https://github.com/nodejs/Release#nodejs-release-working-group)).
  This is a *major* upgrade from the previous version of Node.js used by
  Meteor, 4.8.4.

* The `npm` npm package has been upgraded to version 5.4.2, a major
  upgrade from 4.6.1. While this update should be backwards-compatible for
  existing Meteor apps and packages, if you are the maintainer of any
  Meteor packages, pay close attention to your `npm-shrinkwrap.json` files
  when first using this version of `npm`. For normal Meteor application
  development, this upgrade primarily affects the version of `npm` used by
  `meteor npm ...` commands. A functional installation of `git` may be
  required to support GitHub repository and/or tarball URLs.
  [Troubleshooting](https://docs.npmjs.com/troubleshooting/common-errors).
  [PR #8835](https://github.com/meteor/meteor/pull/8835)

* In addition to `meteor node` and `meteor npm`, which are convenient
  shorthands for `node` and `npm`, `meteor npx <command>` can be used to
  execute commands from a local `node_modules/.bin` directory or from the
  `npm` cache. Any packages necessary to run the command will be
  automatically downloaded. [Read](https://www.npmjs.com/package/npx)
  about it, or just try some commands:
  ```sh
  meteor npx cowsay mooooo
  meteor npx uuid
  meteor npx nyancat
  meteor npx yarn
  ```

* The `meteor debug` command has been superseded by the more flexible
  `--inspect` and `--inspect-brk` command-line flags, which work for any
  `run`, `test`, or `test-packages` command.

  The syntax of these flags is the same as the equivalent Node.js
  [flags](https://nodejs.org/en/docs/inspector/#command-line-options),
  with two notable differences:

  * The flags affect the server process spawned by the build process,
    rather than affecting the build process itself.

  * The `--inspect-brk` flag causes the server process to pause just after
    server code has loaded but before it begins to execute, giving the
    developer a chance to set breakpoints in server code.

  [Feature Request #194](https://github.com/meteor/meteor-feature-requests/issues/194)

* On Windows, Meteor can now be installed or reinstalled from scratch
  using the command `choco install meteor`, using the
  [Chocolatey](https://chocolatey.org/) package manager. This method of
  installation replaces the old `InstallMeteor.exe` installer, which had a
  number of shortcomings, and will no longer be supported.

* Fresh installs of Meteor 1.6 on 64-bit Windows machines will now use
  native 64-bit Node.js binaries, rather than a 32-bit version of Node.js.
  In addition to being faster, native 64-bit support will enable Windows
  developers to debug asynchronous stack traces more easily in the new
  Node.js inspector, which is only fully supported by native 64-bit
  architectures. Note that merely running `meteor update` from a 32-bit
  version of Meteor will still install a 32-bit version of Meteor 1.6, so
  you should use `choco install meteor` to get a fresh 64-bit version.
  [PR #9218](https://github.com/meteor/meteor/pull/9218)

* To support developers running on a 32-bit OS, Meteor now supports both 32-
  and 64-bit versions of Mongo. Mongo 3.2 is the last 32-bit version available
  from Mongo. Meteor running on a 32-bit OS will use a 32-bit version of Mongo
  3.2 and 64-bit platforms will receive newer Mongo versions in future releases.
  [PR #9173](https://github.com/meteor/meteor/pull/9173)

* After several reliability improvements, native file watching has been
  un-disabled on Windows. Though native file change notifications will
  probably never work with network or shared virtual file systems (e.g.,
  NTFS or Vagrant-mounted disks), Meteor uses an efficient prioritized
  polling system as a fallback for those file systems.

* Various optimizations have reduced the on-disk size of the `meteor-tool`
  package from 545MB (1.5.2.2) to 219MB.

* The `meteor-babel` package has been upgraded to version 0.24.6, to take
  better advantage of native language features in Node 8.

* The `reify` npm package has been upgraded to version 0.12.3.

* The `meteor-promise` package has been upgraded to version 0.8.6, to
  enable better handling of `UnhandledPromiseRejectionWarning`s.

* The `node-gyp` npm package has been upgraded to version 3.6.2.

* The `node-pre-gyp` npm package has been updated to version 0.6.36.

* The `fibers` npm package has been upgraded to version 2.0.0.

* The `pathwatcher` npm package has been upgraded to version 7.1.0.

* The `http-proxy` npm package has been upgraded to version 1.16.2.

* The `semver` npm package has been upgraded to version 5.4.1.

* When running Meteor tool tests (i.e. `./meteor self-test`) during the
  course of developing Meteor itself, it is no longer necessary to
  `./meteor npm install -g phantomjs-prebuilt browserstack-webdriver`.
  These will now be installed automatically upon their use.

* You can now run `meteor test --driver-package user:package` without
  first running `meteor add user:package`.

* iOS icons and launch screens have been updated to support iOS 11
  [Issue #9196](https://github.com/meteor/meteor/issues/9196)
  [PR #9198](https://github.com/meteor/meteor/pull/9198)

## v1.5.4.2, 2018-04-02

* Node has been upgraded to version
  [4.9.0](https://nodejs.org/en/blog/release/v4.9.0/), an important
  [security release](https://nodejs.org/en/blog/vulnerability/march-2018-security-releases/).

## v1.5.4.1, 2017-12-08

* Node has been upgraded to version
  [4.8.7](https://nodejs.org/en/blog/release/v4.8.7/), an important
  [security release](https://nodejs.org/en/blog/vulnerability/december-2017-security-releases/).

## v1.5.4, 2017-11-08

* Node has been updated to version 4.8.6. This release officially
  includes our fix of a faulty backport of garbage collection-related
  logic in V8 and ends Meteor's use of a custom Node with that patch.
  In addition, it includes small OpenSSL updates as announced on the
  Node blog: https://nodejs.org/en/blog/release/v4.8.6/.
  [Issue #8648](https://github.com/meteor/meteor/issues/8648)

## v1.5.3, 2017-11-04

* Node has been upgraded to version 4.8.5, a recommended security
  release: https://nodejs.org/en/blog/release/v4.8.5/. While it was
  expected that Node 4.8.5 would also include our fix of a faulty
  backport of garbage collection-related logic in V8, the timing
  of this security release has caused that to be delayed until 4.8.6.
  Therefore, this Node still includes our patch for this issue.
  [Issue #8648](https://github.com/meteor/meteor/issues/8648)

* Various backports from Meteor 1.6, as detailed in the
  [PR for Meteor 1.5.3](https://github.com/meteor/meteor/pull/9266).
  Briefly, these involve fixes for:
  * Child imports of dynamically imported modules within packages.
    [#9182](https://github.com/meteor/meteor/issues/9182)
  * Unresolved circular dependencies.
    [#9176](https://github.com/meteor/meteor/issues/9176)
  * Windows temporary directory handling.

## v1.5.2.2, 2017-10-02

* Fixes a regression in 1.5.2.1 which resulted in the macOS firewall
  repeatedly asking to "accept incoming network connections". While the
  `node` binary in 1.5.2.1 was functionally the same as 1.5.2, it had
  been recompiled on our build farm (which re-compiles all architectures
  at the same time) to ensure compatibility with older (but still
  supported) Linux distributions. Unfortunately, macOS took issue with
  the binary having a different 'signature' (but same 'identifier') as
  one it had already seen, and refused to permanently "allow" it in the
  firewall. Our macOS `node` binaries are now signed with a certificate,
  hopefully preventing this from occurring again.
  [Issue #9139](https://github.com/meteor/meteor/issues/9139)

* Fixes a regression in `accounts-base` caused by changes to the (now
  deprecated) `connection.onReconnect` function which caused users to be
  logged out shortly after logging in.
  [Issue #9140](https://github.com/meteor/meteor/issues/9140)
  [PR #](https://github.com/meteor/meteor/pull/9148)

* [`cordova-ios`](https://github.com/apache/cordova-ios) has been updated to
  version 4.5.1, to add in iOS 11 / Xcode 9 compatibility.
  [Issue #9098](https://github.com/meteor/meteor/issues/9098)
  [Issue #9126](https://github.com/meteor/meteor/issues/9126)
  [PR #9137](https://github.com/meteor/meteor/pull/9137)

* Includes a follow-up change to the (not commonly necessary)
  `Npm.require` which ensures built-in modules are loaded first, which
  was necessary after a change in 1.5.2.1 which reduced its scope.
  This resolves "Cannot find module crypto" and similar errors.
  [Issue #9136](https://github.com/meteor/meteor/issues/9136)

* A bug that prevented building some binary npm packages on Windows has
  been fixed. [Issue #9153](https://github.com/meteor/meteor/issues/9153)

## v1.5.2.1, 2017-09-26

* Updating to Meteor 1.5.2.1 will automatically patch a security
  vulnerability in the `allow-deny` package, since `meteor-tool@1.5.2_1`
  requires `allow-deny@1.0.9` or later. If for any reason you are not
  ready or able to update to Meteor 1.5.2.1 by running `meteor update`,
  please at least run
  ```sh
  meteor update allow-deny
  ```
  instead. More details about the security vulnerability can be found on
  the Meteor forums.

* The command-line `meteor` tool no longer invokes `node` with the
  `--expose-gc` flag. Although this flag allowed the build process to be
  more aggressive about collecting garbage, it was also a source of
  problems in Meteor 1.5.2 and Node 4.8.4, from increased segmentation
  faults during (the more frequent) garbage collections to occasional
  slowness in rebuilding local packages. The flag is likely to return in
  Meteor 1.6, where it has not exhibited any of the same problems.

* Meteor now supports `.meteorignore` files, which cause the build system
  to ignore certain files and directories using the same pattern syntax as
  [`.gitignore` files](https://git-scm.com/docs/gitignore). These files
  may appear in any directory of your app or package, specifying rules for
  the directory tree below them. Of course, `.meteorignore` files are also
  fully integrated with Meteor's file watching system, so they can be
  added, removed, or modified during development.
  [Feature request #5](https://github.com/meteor/meteor-feature-requests/issues/5)

* DDP's `connection.onReconnect = func` feature has been deprecated. This
  functionality was previously supported as a way to set a function to be
  called as the first step of reconnecting. This approach has proven to be
  inflexible as only one function can be defined to be called when
  reconnecting. Meteor's accounts system was already setting an
  `onReconnect` callback to be used internally, which means anyone setting
  their own `onReconnect` callback was inadvertently overwriting code used
  internally. Moving forward the `DDP.onReconnect(callback)` method should be
  used to register callbacks to call when a connection reconnects. The
  connection that is reconnecting is passed as the only argument to
  `callback`. This is used by the accounts system to re-login on reconnects
  without interfering with other code that uses `connection.onReconnect`.
  [Issue #5665](https://github.com/meteor/meteor/issues/5665)
  [PR #9092](https://github.com/meteor/meteor/pull/9092)

* `reactive-dict` now supports `destroy`. `destroy` will clear the `ReactiveDict`s
  data and unregister the `ReactiveDict` from data migration.
  i.e. When a `ReactiveDict` is instantiated with a name on the client and the
  `reload` package is present in the project.
  [Feature Request #76](https://github.com/meteor/meteor-feature-requests/issues/76)
  [PR #9063](https://github.com/meteor/meteor/pull/9063)

* The `webapp` package has been updated to support UNIX domain sockets. If a
  `UNIX_SOCKET_PATH` environment variable is set with a valid
  UNIX socket file path (e.g. `UNIX_SOCKET_PATH=/tmp/socktest.sock`), Meteor's
  HTTP server will use that socket file for inter-process communication,
  instead of TCP. This can be useful in cases like using Nginx to proxy
  requests back to an internal Meteor application. Leveraging UNIX domain
  sockets for inter-process communication reduces the sometimes unnecessary
  overhead required by TCP based communication.
  [Issue #7392](https://github.com/meteor/meteor/issues/7392)
  [PR #8702](https://github.com/meteor/meteor/pull/8702)

* The `fastclick` package (previously included by default in Cordova
  applications through the `mobile-experience` package) has been deprecated.
  This package is no longer maintained and has years of outstanding
  unresolved issues, some of which are impacting Meteor users. Most modern
  mobile web browsers have removed the 300ms tap delay that `fastclick` worked
  around, as long as the following `<head />` `meta` element is set (which
  is generally considered a mobile best practice regardless, and which the
  Meteor boilerplate generator already sets by default for Cordova apps):
  `<meta name="viewport" content="width=device-width">`
  If anyone is still interested in using `fastclick` with their application,
  it can be installed from npm directly (`meteor npm install --save fastclick`).
  Reference:
  [Mobile Chrome](https://developers.google.com/web/updates/2013/12/300ms-tap-delay-gone-away)
  [Mobile Safari](https://bugs.webkit.org/show_bug.cgi?id=150604)
  [PR #9039](https://github.com/meteor/meteor/pull/9039)

* Minimongo cursors are now JavaScript iterable objects and can now be iterated over
  using `for...of` loops, spread operator, `yield*`, and destructuring assignments.
  [PR #8888](https://github.com/meteor/meteor/pull/8888)

## v1.5.2, 2017-09-05

* Node 4.8.4 has been patched to include
  https://github.com/nodejs/node/pull/14829, an important PR implemented
  by our own @abernix (:tada:), which fixes a faulty backport of garbage
  collection-related logic in V8 that was causing occasional segmentation
  faults during Meteor development and testing, ever since Node 4.6.2
  (Meteor 1.4.2.3). When Node 4.8.5 is officially released with these
  changes, we will immediately publish a small follow-up release.
  [Issue #8648](https://github.com/meteor/meteor/issues/8648)

* When Meteor writes to watched files during the build process, it no
  longer relies on file watchers to detect the change and invalidate the
  optimistic file system cache, which should fix a number of problems
  related by the symptom of endless rebuilding.
  [Issue #8988](https://github.com/meteor/meteor/issues/8988)
  [Issue #8942](https://github.com/meteor/meteor/issues/8942)
  [PR #9007](https://github.com/meteor/meteor/pull/9007)

* The `cordova-lib` npm package has been updated to 7.0.1, along with
  cordova-android (6.2.3) and cordova-ios (4.4.0), and various plugins.
  [PR #8919](https://github.com/meteor/meteor/pull/8919) resolves the
  umbrella [issue #8686](https://github.com/meteor/meteor/issues/8686), as
  well as several Android build issues:
  [#8408](https://github.com/meteor/meteor/issues/8408),
  [#8424](https://github.com/meteor/meteor/issues/8424), and
  [#8464](https://github.com/meteor/meteor/issues/8464).

* The [`boilerplate-generator`](https://github.com/meteor/meteor/tree/release-1.5.2/packages/boilerplate-generator)
  package responsible for generating initial HTML documents for Meteor
  apps has been refactored by @stevenhao to avoid using the
  `spacebars`-related packages, which means it is now possible to remove
  Blaze as a dependency from the server as well as the client.
  [PR #8820](https://github.com/meteor/meteor/pull/8820)

* The `meteor-babel` package has been upgraded to version 0.23.1.

* The `reify` npm package has been upgraded to version 0.12.0, which
  includes a minor breaking
  [change](https://github.com/benjamn/reify/commit/8defc645e556429283e0b522fd3afababf6525ea)
  that correctly skips exports named `default` in `export * from "module"`
  declarations. If you have any wrapper modules that re-export another
  module's exports using `export * from "./wrapped/module"`, and the
  wrapped module has a `default` export that you want to be included, you
  should now explicitly re-export `default` using a second declaration:
  ```js
  export * from "./wrapped/module";
  export { default } "./wrapped/module";
  ```

* The `meteor-promise` package has been upgraded to version 0.8.5,
  and the `promise` polyfill package has been upgraded to 8.0.1.

* The `semver` npm package has been upgraded to version 5.3.0.
  [PR #8859](https://github.com/meteor/meteor/pull/8859)

* The `faye-websocket` npm package has been upgraded to version 0.11.1,
  and its dependency `websocket-driver` has been upgraded to a version
  containing [this fix](https://github.com/faye/websocket-driver-node/issues/21),
  thanks to [@sdarnell](https://github.com/sdarnell).
  [meteor-feature-requests#160](https://github.com/meteor/meteor-feature-requests/issues/160)

* The `uglify-js` npm package has been upgraded to version 3.0.28.

* Thanks to PRs [#8960](https://github.com/meteor/meteor/pull/8960) and
  [#9018](https://github.com/meteor/meteor/pull/9018) by @GeoffreyBooth, a
  [`coffeescript-compiler`](https://github.com/meteor/meteor/tree/release-1.5.2/packages/non-core/coffeescript-compiler)
  package has been extracted from the `coffeescript` package, similar to
  how the `babel-compiler` package is separate from the `ecmascript`
  package, so that other packages (such as
  [`vue-coffee`](https://github.com/meteor-vue/vue-meteor/tree/master/packages/vue-coffee))
  can make use of `coffeescript-compiler`. All `coffeescript`-related
  packages have been moved to
  [`packages/non-core`](https://github.com/meteor/meteor/tree/release-1.5.2/packages/non-core),
  so that they can be published independently from Meteor releases.

* `meteor list --tree` can now be used to list all transitive package
  dependencies (and versions) in an application. Weakly referenced dependencies
  can also be listed by using the `--weak` option. For more information, run
  `meteor help list`.
  [PR #8936](https://github.com/meteor/meteor/pull/8936)

* The `star.json` manifest created within the root of a `meteor build` bundle
  will now contain `nodeVersion` and `npmVersion` which will specify the exact
  versions of Node.js and npm (respectively) which the Meteor release was
  bundled with.  The `.node_version.txt` file will still be written into the
  root of the bundle, but it may be deprecated in a future version of Meteor.
  [PR #8956](https://github.com/meteor/meteor/pull/8956)

* A new package called `mongo-dev-server` has been created and wired into
  `mongo` as a dependency. As long as this package is included in a Meteor
  application (which it is by default since all new Meteor apps have `mongo`
  as a dependency), a local development MongoDB server is started alongside
  the application. This package was created to provide a way to disable the
  local development Mongo server, when `mongo` isn't needed (e.g. when using
  Meteor as a build system only). If an application has no dependency on
  `mongo`, the `mongo-dev-server` package is not added, which means no local
  development Mongo server is started.
  [Feature Request #31](https://github.com/meteor/meteor-feature-requests/issues/31)
  [PR #8853](https://github.com/meteor/meteor/pull/8853)

* `Accounts.config` no longer mistakenly allows tokens to expire when
  the `loginExpirationInDays` option is set to `null`.
  [Issue #5121](https://github.com/meteor/meteor/issues/5121)
  [PR #8917](https://github.com/meteor/meteor/pull/8917)

* The `"env"` field is now supported in `.babelrc` files.
  [PR #8963](https://github.com/meteor/meteor/pull/8963)

* Files contained by `client/compatibility/` directories or added with
  `api.addFiles(files, ..., { bare: true })` are now evaluated before
  importing modules with `require`, which may be a breaking change if you
  depend on the interleaving of `bare` files with eager module evaluation.
  [PR #8972](https://github.com/meteor/meteor/pull/8972)

* When `meteor test-packages` runs in a browser, uncaught exceptions will
  now be displayed above the test results, along with the usual summary of
  test failures, in case those uncaught errors have something to do with
  later test failures.
  [Issue #4979](https://github.com/meteor/meteor/issues/4979)
  [PR #9034](https://github.com/meteor/meteor/pull/9034)

## v1.5.1, 2017-07-12

* Node has been upgraded to version 4.8.4.

* A new core Meteor package called `server-render` provides generic
  support for server-side rendering of HTML, as described in the package's
  [`README.md`](https://github.com/meteor/meteor/blob/release-1.5.1/packages/server-render/README.md).
  [PR #8841](https://github.com/meteor/meteor/pull/8841)

* To reduce the total number of file descriptors held open by the Meteor
  build system, native file watchers will now be started only for files
  that have changed at least once. This new policy means you may have to
  [wait up to 5000ms](https://github.com/meteor/meteor/blob/6bde360b9c075f1c78c3850eadbdfa7fe271f396/tools/fs/safe-watcher.js#L20-L21)
  for changes to be detected when you first edit a file, but thereafter
  changes will be detected instantaneously. In return for that small
  initial waiting time, the number of open file descriptors will now be
  bounded roughly by the number of files you are actively editing, rather
  than the number of files involved in the build (often thousands), which
  should help with issues like
  [#8648](https://github.com/meteor/meteor/issues/8648). If you need to
  disable the new behavior for any reason, simply set the
  `METEOR_WATCH_PRIORITIZE_CHANGED` environment variable to `"false"`, as
  explained in [PR #8866](https://github.com/meteor/meteor/pull/8866).

* All `observe` and `observeChanges` callbacks are now bound using
  `Meteor.bindEnvironment`.  The same `EnvironmentVariable`s that were
  present when `observe` or `observeChanges` was called are now available
  inside the callbacks. [PR #8734](https://github.com/meteor/meteor/pull/8734)

* A subscription's `onReady` is now fired again during a re-subscription, even
  if the subscription has the same arguments.  Previously, when subscribing
  to a publication the `onReady` would have only been called if the arguments
  were different, creating a confusing difference in functionality.  This may be
  breaking behavior if an app uses the firing of `onReady` as an assumption
  that the data was just received from the server.  If such functionality is
  still necessary, consider using
  [`observe`](https://docs.meteor.com/api/collections.html#Mongo-Cursor-observe)
  or
  [`observeChanges`](https://docs.meteor.com/api/collections.html#Mongo-Cursor-observeChanges)
  [PR #8754](https://github.com/meteor/meteor/pull/8754)
  [Issue #1173](https://github.com/meteor/meteor/issues/1173)

* The `minimongo` and `mongo` packages are now compliant with the upsert behavior
  of MongoDB 2.6 and higher. **As a result support for MongoDB 2.4 has been dropped.**
  This mainly changes the effect of the selector on newly inserted documents.
  [PR #8815](https://github.com/meteor/meteor/pull/8815)

* `reactive-dict` now supports setting initial data when defining a named
  `ReactiveDict`. No longer run migration logic when used on the server,
  this is to prevent duplicate name error on reloads. Initial data is now
  properly serialized.

* `accounts-password` now uses `example.com` as a default "from" address instead
  of `meteor.com`. This change could break account-related e-mail notifications
  (forgot password, activation, etc.) for applications which do not properly
  configure a "from" domain since e-mail providers will often reject mail sent
  from `example.com`. Ensure that `Accounts.emailTemplates.from` is set to a
  proper domain in all applications.
  [PR #8760](https://github.com/meteor/meteor/issues/8760)

* The `accounts-facebook` and `facebook-oauth` packages have been updated to
  use the v2.9 of the Facebook Graph API for the Login Dialog since the v2.2
  version will be deprecated by Facebook in July.  There shouldn't be a problem
  regardless since Facebook simply rolls over to the next active version
  (v2.3, in this case) however this should assist in avoiding deprecation
  warnings and should enable any new functionality which has become available.
  [PR #8858](https://github.com/meteor/meteor/pull/8858)

* Add `DDP._CurrentPublicationInvocation` and `DDP._CurrentMethodInvocation`.
  `DDP._CurrentInvocation` remains for backwards-compatibility. This change
  allows method calls from publications to inherit the `connection` from the
  the publication which called the method.
  [PR #8629](https://github.com/meteor/meteor/pull/8629)

  > Note: If you're calling methods from publications that are using `this.connection`
  > to see if the method was called from server code or not. These checks will now
  > be more restrictive because `this.connection` will now be available when a
  > method is called from a publication.

* Fix issue with publications temporarily having `DDP._CurrentInvocation` set on
  re-run after a user logged in.  This is now provided through
  `DDP._CurrentPublicationInvocation` at all times inside a publication,
  as described above.
  [PR #8031](https://github.com/meteor/meteor/pull/8031)
  [PR #8629](https://github.com/meteor/meteor/pull/8629)

* `Meteor.userId()` and `Meteor.user()` can now be used in both method calls and
  publications.
  [PR #8629](https://github.com/meteor/meteor/pull/8629)

* `this.onStop` callbacks in publications are now run with the publication's
  context and with its `EnvironmentVariable`s bound.
  [PR #8629](https://github.com/meteor/meteor/pull/8629)

* The `minifier-js` package will now replace `process.env.NODE_ENV` with
  its string value (or `"development"` if unspecified).

* The `meteor-babel` npm package has been upgraded to version 0.22.0.

* The `reify` npm package has been upgraded to version 0.11.24.

* The `uglify-js` npm package has been upgraded to version 3.0.18.

* Illegal characters in paths written in build output directories will now
  be replaced with `_`s rather than removed, so that file and directory
  names consisting of only illegal characters do not become empty
  strings. [PR #8765](https://github.com/meteor/meteor/pull/8765).

* Additional "extra" packages (packages that aren't saved in `.meteor/packages`)
  can be included temporarily using the `--extra-packages`
  option.  For example: `meteor run --extra-packages bundle-visualizer`.
  Both `meteor test` and `meteor test-packages` also support the
  `--extra-packages` option and commas separate multiple package names.
  [PR #8769](https://github.com/meteor/meteor/pull/8769)

  > Note: Packages specified using the `--extra-packages` option override
  > version constraints from `.meteor/packages`.

* The `coffeescript` package has been updated to use CoffeeScript version
  1.12.6. [PR #8777](https://github.com/meteor/meteor/pull/8777)

* It's now possible to pipe a series of statements to `meteor shell`,
  whereas previously the input had to be an expression; for example:
  ```sh
  > echo 'import pkg from "babel-runtime/package.json";
  quote> pkg.version' |
  pipe> meteor shell
  "6.23.0"
  ```
  [Issue #8823](https://github.com/meteor/meteor/issues/8823)
  [PR #8833](https://github.com/meteor/meteor/pull/8833)

* Any `Error` thrown by a DDP method with the `error.isClientSafe`
  property set to `true` will now be serialized and displayed to the
  client, whereas previously only `Meteor.Error` objects were considered
  client-safe. [PR #8756](https://github.com/meteor/meteor/pull/8756)

## v1.5, 2017-05-30

* The `meteor-base` package implies a new `dynamic-import` package, which
  provides runtime support for [the proposed ECMAScript dynamic
  `import(...)` syntax](https://github.com/tc39/proposal-dynamic-import),
  enabling asynchronous module fetching or "code splitting." If your app
  does not use the `meteor-base` package, you can use the package by
  simply running `meteor add dynamic-import`. See this [blog
  post](https://blog.meteor.com/meteor-1-5-react-loadable-f029a320e59c)
  and [PR #8327](https://github.com/meteor/meteor/pull/8327) for more
  information about how dynamic `import(...)` works in Meteor, and how to
  use it in your applications.

* The `ecmascript-runtime` package, which provides polyfills for various
  new ECMAScript runtime APIs and language features, has been split into
  `ecmascript-runtime-client` and `ecmascript-runtime-server`, to reflect
  the different needs of browsers versus Node 4. The client runtime now
  relies on the `core-js` library found in the `node_modules` directory of
  the application, rather than a private duplicate installed via
  `Npm.depends`. This is unlikely to be a disruptive change for most
  developers, since the `babel-runtime` npm package is expected to be
  installed, and `core-js` is a dependency of `babel-runtime`, so
  `node_modules/core-js` should already be present. If that's not the
  case, just run `meteor npm install --save core-js` to install it.

* The `npm` npm package has been upgraded to version 4.6.1.

* The `meteor-babel` npm package has been upgraded to version 0.21.4,
  enabling the latest Reify compiler and the transform-class-properties
  plugin, among other improvements.

* The `reify` npm package has been upgraded to version 0.11.21, fixing
  [issue #8595](https://github.com/meteor/meteor/issues/8595) and
  improving compilation and runtime performance.

> Note: With this version of Reify, `import` declarations are compiled to
  `module.watch(require(id), ...)` instead of `module.importSync(id, ...)`
  or the older `module.import(id, ...)`. The behavior of the compiled code
  should be the same as before, but the details seemed different enough to
  warrant a note.

* The `install` npm package has been upgraded to version 0.10.1.

* The `meteor-promise` npm package has been upgraded to version 0.8.4.

* The `uglify-js` npm package has been upgraded to version 3.0.13, fixing
  [#8704](https://github.com/meteor/meteor/issues/8704).

* If you're using the `standard-minifier-js` Meteor package, as most
  Meteor developers do, it will now produce a detailed analysis of package
  and module sizes within your production `.js` bundle whenever you run
  `meteor build` or `meteor run --production`. These data are served by
  the application web server at the same URL as the minified `.js` bundle,
  except with a `.stats.json` file extension instead of `.js`. If you're
  using a different minifier plugin, and would like to support similar
  functionality, refer to
  [these](https://github.com/meteor/meteor/pull/8327/commits/084801237a8c288d99ec82b0fbc1c76bdf1aab16)
  [commits](https://github.com/meteor/meteor/pull/8327/commits/1c8bc7353e9a8d526880634a58c506b423c4a55e)
  for inspiration.

* To visualize the bundle size data produced by `standard-minifier-js`,
  run `meteor add bundle-visualizer` and then start your development
  server in production mode with `meteor run --production`. Be sure to
  remove the `bundle-visualizer` package before actually deploying your
  app, or the visualization will be displayed to your users.

* If you've been developing an app with multiple versions of Meteor, or
  testing with beta versions, and you haven't recently run `meteor reset`,
  your `.meteor/local/bundler-cache` directory may have become quite
  large. This is just a friendly reminder that this directory is perfectly
  safe to delete, and Meteor will repopulate it with only the most recent
  cached bundles.

* Apps created with `meteor create --bare` now use the `static-html`
  package for processing `.html` files instead of `blaze-html-templates`,
  to avoid large unnecessary dependencies like the `jquery` package.

* Babel plugins now receive file paths without leading `/` characters,
  which should prevent confusion about whether the path should be treated
  as absolute. [PR #8610](https://github.com/meteor/meteor/pull/8610)

* It is now possible to override the Cordova iOS and/or Android
  compatibility version by setting the `METEOR_CORDOVA_COMPAT_VERSION_IOS`
  and/or `METEOR_CORDOVA_COMPAT_VERSION_ANDROID` environment variables.
  [PR #8581](https://github.com/meteor/meteor/pull/8581)

* Modules in `node_modules` directories will no longer automatically have
  access to the `Buffer` polyfill on the client, since that polyfill
  contributed more than 22KB of minified JavaScript to the client bundle,
  and was rarely used. If you really need the Buffer API on the client,
  you should now obtain it explicitly with `require("buffer").Buffer`.
  [Issue #8645](https://github.com/meteor/meteor/issues/8645).

* Packages in `node_modules` directories are now considered non-portable
  (and thus may be automatically rebuilt for the current architecture), if
  their `package.json` files contain any of the following install hooks:
  `install`, `preinstall`, or `postinstall`. Previously, a package was
  considered non-portable only if it contained any `.node` binary modules.
  [Issue #8225](https://github.com/meteor/meteor/issues/8225)

## v1.4.4.6, 2018-04-02

* Node has been upgraded to version
  [4.9.0](https://nodejs.org/en/blog/release/v4.9.0/), an important
  [security release](https://nodejs.org/en/blog/vulnerability/march-2018-security-releases/).
  The Node v4.x release line will exit the Node.js Foundation's
  [long-term support (LTS) status](https://github.com/nodejs/LTS) on April 30,
  2018. We strongly advise updating to a version of Meteor using a newer
  version of Node which is still under LTS status, such as Meteor 1.6.x
  which uses Node 8.x.

* The `npm` package has been upgraded to version
  [4.6.1](https://github.com/npm/npm/releases/tag/v4.6.1).

## v1.4.4.5, 2017-12-08

* Node has been upgraded to version
  [4.8.7](https://nodejs.org/en/blog/release/v4.8.7/), an important
  [security release](https://nodejs.org/en/blog/vulnerability/december-2017-security-releases/).

## v1.4.4.4, 2017-09-26

* Updating to Meteor 1.4.4.4 will automatically patch a security
  vulnerability in the `allow-deny` package, since `meteor-tool@1.4.4_4`
  requires `allow-deny@1.0.9` or later. If for any reason you are not
  ready or able to update to Meteor 1.4.4.4 by running `meteor update`,
  please at least run
  ```sh
  meteor update allow-deny
  ```
  instead. More details about the security vulnerability can be found on
  the Meteor forums.

## v1.4.4.3, 2017-05-22

* Node has been upgraded to version 4.8.3.

* A bug in checking body lengths of HTTP responses that was affecting
  Galaxy deploys has been fixed.
  [PR #8709](https://github.com/meteor/meteor/pull/8709).

## v1.4.4.2, 2017-05-02

* Node has been upgraded to version 4.8.2.

* The `npm` npm package has been upgraded to version 4.5.0.
  Note that when using npm `scripts` there has been a change regarding
  what happens when `SIGINT` (Ctrl-C) is received.  Read more
  [here](https://github.com/npm/npm/releases/tag/v4.5.0).

* Fix a regression which prevented us from displaying a helpful banner when
  running `meteor debug` because of a change in Node.js.

* Update `node-inspector` npm to 1.1.1, fixing a problem encountered when trying
  to press "Enter" in the inspector console.
  [Issue #8469](https://github.com/meteor/meteor/issues/8469)

* The `email` package has had its `mailcomposer` npm package swapped with
  a Node 4 fork of `nodemailer` due to its ability to support connection pooling
  in a similar fashion as the original `mailcomposer`.
  [Issue #8591](https://github.com/meteor/meteor/issues/8591)
  [PR #8605](https://github.com/meteor/meteor/pull/8605)

    > Note: The `MAIL_URL` should be configured with a scheme which matches the
    > protocol desired by your e-mail vendor/mail-transport agent.  For
    > encrypted connections (typically listening on port 465), this means
    > using `smtps://`.  Unencrypted connections or those secured through
    > a `STARTTLS` connection upgrade (typically using port 587 and sometimes
    > port 25) should continue to use `smtp://`.  TLS/SSL will be automatically
    > enabled if the mail provider supports it.

* A new `Tracker.inFlush()` has been added to provide a global Tracker
  "flushing" state.
  [PR #8565](https://github.com/meteor/meteor/pull/8565).

* The `meteor-babel` npm package has been upgraded to version 0.20.1, and
  the `reify` npm package has been upgraded to version 0.7.4, fixing
  [issue #8595](https://github.com/meteor/meteor/issues/8595).
  (This was fixed between full Meteor releases, but is being mentioned here.)

## v1.4.4.1, 2017-04-07

* A change in Meteor 1.4.4 to remove "garbage" directories asynchronously
  in `files.renameDirAlmostAtomically` had unintended consequences for
  rebuilding some npm packages, so that change was reverted, and those
  directories are now removed before `files.renameDirAlmostAtomically`
  returns. [PR #8574](https://github.com/meteor/meteor/pull/8574)

## v1.4.4, 2017-04-07

* Node has been upgraded to version 4.8.1.

* The `npm` npm package has been upgraded to version 4.4.4.
  It should be noted that this version reduces extra noise
  previously included in some npm errors.

* The `node-gyp` npm package has been upgraded to 3.6.0 which
  adds support for VS2017 on Windows.

* The `node-pre-gyp` npm package has been updated to 0.6.34.

* Thanks to the outstanding efforts of @sethmurphy18, the `minifier-js`
  package now uses [Babili](https://github.com/babel/babili) instead of
  [UglifyJS](https://github.com/mishoo/UglifyJS2), resolving numerous
  long-standing bugs due to UglifyJS's poor support for ES2015+ syntax.
  [Issue #8378](https://github.com/meteor/meteor/issues/8378)
  [PR #8397](https://github.com/meteor/meteor/pull/8397)

* The `meteor-babel` npm package has been upgraded to version 0.19.1, and
  `reify` has been upgraded to version 0.6.6, fixing several subtle bugs
  introduced by Meteor 1.4.3 (see below), including
  [issue #8461](https://github.com/meteor/meteor/issues/8461).

* The Reify module compiler is now a Babel plugin, making it possible for
  other custom Babel plugins configured in `.babelrc` or `package.json`
  files to run before Reify, fixing bugs that resulted from running Reify
  before other plugins in Meteor 1.4.3.
  [Issue #8399](https://github.com/meteor/meteor/issues/8399)
  [Issue #8422](https://github.com/meteor/meteor/issues/8422)
  [`meteor-babel` issue #13](https://github.com/meteor/babel/issues/13)

* Two new `export ... from ...` syntax extensions are now supported:
  ```js
  export * as namespace from "./module"
  export def from "./module"
  ```
  Read the ECMA262 proposals here:
  * https://github.com/leebyron/ecmascript-export-ns-from
  * https://github.com/leebyron/ecmascript-export-default-from

* When `Meteor.call` is used on the server to invoke a method that
  returns a `Promise` object, the result will no longer be the `Promise`
  object, but the resolved value of the `Promise`.
  [Issue #8367](https://github.com/meteor/meteor/issues/8367)

> Note: if you actually want a `Promise` when calling `Meteor.call` or
  `Meteor.apply` on the server, use `Meteor.callAsync` and/or
  `Meteor.applyAsync` instead.
  [Issue #8367](https://github.com/meteor/meteor/issues/8367),
  https://github.com/meteor/meteor/commit/0cbd25111d1249a61ca7adce23fad5215408c821

* The `mailcomposer` and `smtp-connection` npms have been updated to resolve an
  issue with the encoding of long header lines.
  [Issue #8425](https://github.com/meteor/meteor/issues/8425)
  [PR #8495](https://github.com/meteor/meteor/pull/8495)

* `Accounts.config` now supports an `ambiguousErrorMessages` option which
  enabled generalization of messages produced by the `accounts-*` packages.
  [PR #8520](https://github.com/meteor/meteor/pull/8520)

* A bug which caused account enrollment tokens to be deleted too soon was fixed.
  [Issue #8218](https://github.com/meteor/meteor/issues/8218)
  [PR #8474](https://github.com/meteor/meteor/pull/8474)

* On Windows, bundles built during `meteor build` or `meteor deploy` will
  maintain the executable bit for commands installed in the
  `node_modules\.bin` directory.
  [PR #8503](https://github.com/meteor/meteor/pull/8503)

* On Windows, the upgrades to Node.js, `npm` and `mongodb` are now in-sync with
  other archs again after being mistakenly overlooked in 1.4.3.2.  An admin
  script enhancement has been applied to prevent this from happening again.
  [PR #8505](https://github.com/meteor/meteor/pull/8505)

## v1.4.3.2, 2017-03-14

* Node has been upgraded to version 4.8.0.

* The `npm` npm package has been upgraded to version 4.3.0.

* The `node-gyp` npm package has been upgraded to 3.5.0.

* The `node-pre-gyp` npm package has been updated to 0.6.33.

* The bundled version of MongoDB used by `meteor run` in development
  has been upgraded to 3.2.12.

* The `mongodb` npm package used by the `npm-mongo` Meteor package has
  been updated to version 2.2.24.
  [PR #8453](https://github.com/meteor/meteor/pull/8453)
  [Issue #8449](https://github.com/meteor/meteor/issues/8449)

* The `check` package has had its copy of `jQuery.isPlainObject`
  updated to a newer implementation to resolve an issue where the
  `nodeType` property of an object couldn't be checked, fixing
  [#7354](https://github.com/meteor/meteor/issues/7354).

* The `standard-minifier-js` and `minifier-js` packages now have improved
  error capturing to provide more information on otherwise unhelpful errors
  thrown when UglifyJS encounters ECMAScript grammar it is not familiar with.
  [#8414](https://github.com/meteor/meteor/pull/8414)

* Similar in behavior to `Meteor.loggingIn()`, `accounts-base` now offers a
  reactive `Meteor.loggingOut()` method (and related Blaze helpers,
  `loggingOut` and `loggingInOrOut`).
  [PR #8271](https://github.com/meteor/meteor/pull/8271)
  [Issue #1331](https://github.com/meteor/meteor/issues/1331)
  [Issue #769](https://github.com/meteor/meteor/issues/769)

* Using `length` as a selector field name and with a `Number` as a value
  in a `Mongo.Collection` transformation will no longer cause odd results.
  [#8329](https://github.com/meteor/meteor/issues/8329).

* `observe-sequence` (and thus Blaze) now properly supports `Array`s which were
  created in a vm or across frame boundaries, even if they were sub-classed.
  [Issue #8160](https://github.com/meteor/meteor/issues/8160)
  [PR #8401](https://github.com/meteor/meteor/pull/8401)

* Minimongo now supports `$bitsAllClear`, `$bitsAllSet`, `$bitsAnySet` and
  `$bitsAnyClear`.
  [#8350](https://github.com/meteor/meteor/pull/8350)

* A new [Development.md](DEVELOPMENT.md) document has been created to provide
  an easier path for developers looking to make contributions to Meteor Core
  (that is, the `meteor` tool itself) along with plenty of helpful reminders
  for those that have already done so!
  [#8267](https://github.com/meteor/meteor/pull/8267)

* The suggestion to add a `{oauth-service}-config-ui` package will no longer be
  made on the console if `service-configuration` package is already installed.
  [Issue #8366](https://github.com/meteor/meteor/issues/8366)
  [PR #8429](https://github.com/meteor/meteor/pull/8429)

* `Meteor.apply`'s `throwStubExceptions` option is now properly documented in
  the documentation whereas it was previously only mentioned in the Guide.
  [Issue #8435](https://github.com/meteor/meteor/issues/8435)
  [PR #8443](https://github.com/meteor/meteor/pull/8443)

* `DDPRateLimiter.addRule` now accepts a callback which will be executed after
  a rule is executed, allowing additional actions to be taken if necessary.
  [Issue #5541](https://github.com/meteor/meteor/issues/5541)
  [PR #8237](https://github.com/meteor/meteor/pull/8237)

* `jquery` is no longer a dependency of the `http` package.
  [#8389](https://github.com/meteor/meteor/pull/8389)

* `jquery` is no longer in the default package list after running
  `meteor create`, however is still available thanks to `blaze-html-templates`.
  If you still require jQuery, the recommended approach is to install it from
  npm with `meteor npm install --save jquery` and then `import`-ing it into your
  application.
  [#8388](https://github.com/meteor/meteor/pull/8388)

* The `shell-server` package (i.e. `meteor shell`) has been updated to more
  gracefully handle recoverable errors (such as `SyntaxError`s) in the same
  fashion as the Node REPL.
  [Issue #8290](https://github.com/meteor/meteor/issues/8290)
  [PR #8446](https://github.com/meteor/meteor/pull/8446)

* The `webapp` package now reveals a `WebApp.connectApp` to make it easier to
  provide custom error middleware.
  [#8403](https://github.com/meteor/meteor/pull/8403)

* The `meteor update --all-packages` command has been properly documented in
  command-line help (i.e. `meteor update --help`).
  [PR #8431](https://github.com/meteor/meteor/pull/8431)
  [Issue #8154](https://github.com/meteor/meteor/issues/8154)

* Syntax errors encountered while scanning `package.json` files for binary
  dependencies are now safely and silently ignored.
  [Issue #8427](https://github.com/meteor/meteor/issues/8427)
  [PR #8468](https://github.com/meteor/meteor/pull/8468)

## v1.4.3.1, 2017-02-14

* The `meteor-babel` npm package has been upgraded to version 0.14.4,
  fixing [#8349](https://github.com/meteor/meteor/issues/8349).

* The `reify` npm package has been upgraded to version 0.4.9.

* Partial `npm-shrinkwrap.json` files are now disregarded when
  (re)installing npm dependencies of Meteor packages, fixing
  [#8349](https://github.com/meteor/meteor/issues/8349). Further
  discussion of the new `npm` behavior can be found
  [here](https://github.com/npm/npm/blob/latest/CHANGELOG.md#no-more-partial-shrinkwraps-breaking).

## v1.4.3, 2017-02-13

* Versions of Meteor [core
  packages](https://github.com/meteor/meteor/tree/release-1.4.3/packages)
  are once again constrained by the current Meteor release.

> Before Meteor 1.4, the current release dictated the exact version of
  every installed core package, which meant newer core packages could not
  be installed without publishing a new Meteor release. In order to
  support incremental development of core packages, Meteor 1.4 removed all
  release-based constraints on core package versions
  ([#7084](https://github.com/meteor/meteor/pull/7084)). Now, in Meteor
  1.4.3, core package versions must remain patch-compatible with the
  versions they had when the Meteor release was published. This middle
  ground restores meaning to Meteor releases, yet still permits patch
  updates to core packages.

* The `cordova-lib` npm package has been updated to 6.4.0, along with
  cordova-android (6.1.1) and cordova-ios (4.3.0), and various plugins.
  [#8239](https://github.com/meteor/meteor/pull/8239)

* The `coffeescript` Meteor package has been moved from
  `packages/coffeescript` to `packages/non-core/coffeescript`, so that it
  will not be subject to the constraints described above.

* CoffeeScript source maps should be now be working properly in development.
  [#8298](https://github.com/meteor/meteor/pull/8298)

* The individual account "service" packages (`facebook`, `google`, `twitter`,
  `github`, `meteor-developer`, `meetup` and `weibo`) have been split into:
  - `<service>-oauth` (which interfaces with the `<service>` directly) and
  - `<service>-config-ui` (the Blaze configuration templates for `accounts-ui`)

  This means you can now use `accounts-<service>` without needing Blaze.

  If you are using `accounts-ui` and `accounts-<service>`, you will probably
  need to install the `<service>-config-ui` package if you want to configure it
  using the Accounts UI.

  - [Issue #7715](https://github.com/meteor/meteor/issues/7715)
  - [PR(`facebook`) #7728](https://github.com/meteor/meteor/pull/7728)
  - [PR(`google`) #8275](https://github.com/meteor/meteor/pull/8275)
  - [PR(`twitter`) #8283](https://github.com/meteor/meteor/pull/8283)
  - [PR(`github`) #8303](https://github.com/meteor/meteor/pull/8303)
  - [PR(`meteor-developer`) #8305](https://github.com/meteor/meteor/pull/8305)
  - [PR(`meetup`) #8321](https://github.com/meteor/meteor/pull/8321)
  - [PR(`weibo`) #8302](https://github.com/meteor/meteor/pull/8302)

* The `url` and `http` packages now encode to a less error-prone
  format which more closely resembles that used by PHP, Ruby, `jQuery.param`
  and others. `Object`s and `Array`s can now be encoded, however, if you have
  previously relied on `Array`s passed as `params` being simply `join`-ed with
  commas, you may need to adjust your `HTTP.call` implementations.
  [#8261](https://github.com/meteor/meteor/pull/8261) and
  [#8342](https://github.com/meteor/meteor/pull/8342).

* The `npm` npm package is still at version 4.1.2 (as it was when Meteor
  1.4.3 was originally published), even though `npm` was downgraded to
  3.10.9 in Meteor 1.4.2.7.

* The `meteor-babel` npm package has been upgraded to version 0.14.3,
  fixing [#8021](https://github.com/meteor/meteor/issues/8021) and
  [#7662](https://github.com/meteor/meteor/issues/7662).

* The `reify` npm package has been upgraded to 0.4.7.

* Added support for frame-ancestors CSP option in browser-policy.
  [#7970](https://github.com/meteor/meteor/pull/7970)

* You can now use autoprefixer with stylus files added via packages.
  [#7727](https://github.com/meteor/meteor/pull/7727)

* Restored [#8213](https://github.com/meteor/meteor/pull/8213)
  after those changes were reverted in
  [v1.4.2.5](https://github.com/meteor/meteor/blob/devel/History.md#v1425).

* npm dependencies of Meteor packages will now be automatically rebuilt if
  the npm package's `package.json` file has "scripts" section containing a
  `preinstall`, `install`, or `postinstall` command, as well as when the
  npm package contains any `.node` files. Discussion
  [here](https://github.com/meteor/meteor/issues/8225#issuecomment-275044900).

* The `meteor create` command now runs `meteor npm install` automatically
  to install dependencies specified in the default `package.json` file.
  [#8108](https://github.com/meteor/meteor/pull/8108)

## v1.4.2.7, 2017-02-13

* The `npm` npm package has been *downgraded* from version 4.1.2 back to
  version 3.10.9, reverting the upgrade in Meteor 1.4.2.4.

## v1.4.2.6, 2017-02-08

* Fixed a critical [bug](https://github.com/meteor/meteor/issues/8325)
  that was introduced by the fix for
  [Issue #8136](https://github.com/meteor/meteor/issues/8136), which
  caused some npm packages in nested `node_modules` directories to be
  omitted from bundles produced by `meteor build` and `meteor deploy`.

## v1.4.2.5, 2017-02-03

* Reverted [#8213](https://github.com/meteor/meteor/pull/8213) as the
  change was deemed too significant for this release.

> Note: The decision to revert the above change was made late in the
  Meteor 1.4.2.4 release process, before it was ever recommended but too
  late in the process to avoid the additional increment of the version number.
  See [#8311](https://github.com/meteor/meteor/pull/8311) for additional
  information. This change will still be released in an upcoming version
  of Meteor with a more seamless upgrade.

## v1.4.2.4, 2017-02-02

* Node has been upgraded to version 4.7.3.

* The `npm` npm package has been upgraded from version 3.10.9 to 4.1.2.

> Note: This change was later deemed too substantial for a point release
  and was reverted in Meteor 1.4.2.7.

* Fix for [Issue #8136](https://github.com/meteor/meteor/issues/8136).

* Fix for [Issue #8222](https://github.com/meteor/meteor/issues/8222).

* Fix for [Issue #7849](https://github.com/meteor/meteor/issues/7849).

* The version of 7-zip included in the Windows dev bundle has been
  upgraded from 1602 to 1604 in an attempt to mitigate
  [Issue #7688](https://github.com/meteor/meteor/issues/7688).

* The `"main"` field of `package.json` modules will no longer be
  overwritten with the value of the optional `"browser"` field, now that
  the `install` npm package can make sense of the `"browser"` field at
  runtime. If you experience module resolution failures on the client
  after updating Meteor, make sure you've updated the `modules-runtime`
  Meteor package to at least version 0.7.8.
  [#8213](https://github.com/meteor/meteor/pull/8213)

## v1.4.2.3, 2016-11-17

* Style improvements for `meteor create --full`.
  [#8045](https://github.com/meteor/meteor/pull/8045)

> Note: Meteor 1.4.2.2 was finalized before
  [#8045](https://github.com/meteor/meteor/pull/8045) was merged, but
  those changes were [deemed important
  enough](https://github.com/meteor/meteor/pull/8044#issuecomment-260913739)
  to skip recommending 1.4.2.2 and instead immediately release 1.4.2.3.

## v1.4.2.2, 2016-11-15

* Node has been upgraded to version 4.6.2.

* `meteor create` now has a new `--full` option, which generates an larger app,
  demonstrating development techniques highlighted in the
  [Meteor Guide](http://guide.meteor.com)

  [Issue #6974](https://github.com/meteor/meteor/issues/6974)
  [PR #7807](https://github.com/meteor/meteor/pull/7807)

* Minimongo now supports `$min`, `$max` and partially supports `$currentDate`.

  [Issue #7857](https://github.com/meteor/meteor/issues/7857)
  [PR #7858](https://github.com/meteor/meteor/pull/7858)

* Fix for [Issue #5676](https://github.com/meteor/meteor/issues/5676)
  [PR #7968](https://github.com/meteor/meteor/pull/7968)

* It is now possible for packages to specify a *lazy* main module:
  ```js
  Package.onUse(function (api) {
    api.mainModule("client.js", "client", { lazy: true });
  });
  ```
  This means the `client.js` module will not be evaluated during app
  startup unless/until another module imports it, and will not even be
  included in the client bundle if no importing code is found. **Note 1:**
  packages with lazy main modules cannot use `api.export` to export global
  symbols to other packages/apps. **Note 2:** packages with lazy main
  modules should be restricted to Meteor 1.4.2.2 or later via
  `api.versionsFrom("1.4.2.2")`, since older versions of Meteor cannot
  import lazy main modules using `import "meteor/<package name>"` but must
  explicitly name the module: `import "meteor/<package name>/client.js"`.

## v1.4.2.1, 2016-11-08

* Installing the `babel-runtime` npm package in your application
  `node_modules` directory is now required for most Babel-transformed code
  to work, as the Meteor `babel-runtime` package no longer attempts to
  provide custom implementations of Babel helper functions. To install
  the `babel-runtime` package, simply run the command
  ```sh
  meteor npm install --save babel-runtime
  ```
  in any Meteor application directory. The Meteor `babel-runtime` package
  version has been bumped to 1.0.0 to reflect this major change.
  [#7995](https://github.com/meteor/meteor/pull/7995)

* File system operations performed by the command-line tool no longer use
  fibers unless the `METEOR_DISABLE_FS_FIBERS` environment variable is
  explicitly set to a falsy value. For larger apps, this change results in
  significant build performance improvements due to the creation of fewer
  fibers and the avoidance of unnecessary asyncronous delays.
  https://github.com/meteor/meteor/pull/7975/commits/ca4baed90ae0675e55c93976411d4ed91f12dd63

* Running Meteor as `root` is still discouraged, and results in a fatal
  error by default, but the `--allow-superuser` flag now works as claimed.
  [#7959](https://github.com/meteor/meteor/issues/7959)

* The `dev_bundle\python\python.exe` executable has been restored to the
  Windows dev bundle, which may help with `meteor npm rebuild` commands.
  [#7960](https://github.com/meteor/meteor/issues/7960)

* Changes within linked npm packages now trigger a partial rebuild,
  whereas previously (in 1.4.2) they were ignored.
  [#7978](https://github.com/meteor/meteor/issues/7978)

* Miscellaneous fixed bugs:
  [#2876](https://github.com/meteor/meteor/issues/2876)
  [#7154](https://github.com/meteor/meteor/issues/7154)
  [#7956](https://github.com/meteor/meteor/issues/7956)
  [#7974](https://github.com/meteor/meteor/issues/7974)
  [#7999](https://github.com/meteor/meteor/issues/7999)
  [#8005](https://github.com/meteor/meteor/issues/8005)
  [#8007](https://github.com/meteor/meteor/issues/8007)

## v1.4.2, 2016-10-25

* This release implements a number of rebuild performance optimizations.
  As you edit files in development, the server should restart and rebuild
  much more quickly, especially if you have many `node_modules` files.
  See https://github.com/meteor/meteor/pull/7668 for more details.

> Note: the `METEOR_PROFILE` environment variable now provides data for
  server startup time as well as build time, which should make it easier
  to tell which of your packages are responsible for slow startup times.
  Please include the output of `METEOR_PROFILE=10 meteor run` with any
  GitHub issue about rebuild performance.

* `npm` has been upgraded to version 3.10.9.

* The `cordova-lib` npm package has been updated to 6.3.1, along with
  cordova-android (5.2.2) and cordova-ios (4.2.1), and various plugins.

* The `node-pre-gyp` npm package has been updated to 0.6.30.

* The `lru-cache` npm package has been updated to 4.0.1.

* The `meteor-promise` npm package has been updated to 0.8.0 for better
  asynchronous stack traces.

* The `meteor` tool is now prevented from running as `root` as this is
  not recommended and can cause issues with permissions.  In some environments,
  (e.g. Docker), it may still be desired to run as `root` and this can be
  permitted by passing `--unsafe-perm` to the `meteor` command.
  [#7821](https://github.com/meteor/meteor/pull/7821)

* Blaze-related packages have been extracted to
  [`meteor/blaze`](https://github.com/meteor/blaze), and the main
  [`meteor/meteor`](https://github.com/meteor/meteor) repository now
  refers to them via git submodules (see
  [#7633](https://github.com/meteor/meteor/pull/7633)).
  When running `meteor` from a checkout, you must now update these
  submodules by running
  ```sh
  git submodule update --init --recursive
  ```
  in the root directory of your `meteor` checkout.

* Accounts.forgotPassword and .verifyEmail no longer throw errors if callback is provided. [Issue #5664](https://github.com/meteor/meteor/issues/5664) [Origin PR #5681](https://github.com/meteor/meteor/pull/5681) [Merged PR](https://github.com/meteor/meteor/pull/7117)

* The default content security policy (CSP) for Cordova now includes `ws:`
  and `wss:` WebSocket protocols.
  [#7774](https://github.com/meteor/meteor/pull/7774)

* `meteor npm` commands are now configured to use `dev_bundle/.npm` as the
  npm cache directory by default, which should make npm commands less
  sensitive to non-reproducible factors in the external environment.
  https://github.com/meteor/meteor/pull/7668/commits/3313180a6ff33ee63602f7592a9506012029e919

* The `meteor test` command now supports the `--no-release-check` flag.
  https://github.com/meteor/meteor/pull/7668/commits/7097f78926f331fb9e70a06300ce1711adae2850

* JavaScript module bundles on the server no longer include transitive
  `node_modules` dependencies, since those dependencies can be evaluated
  directly by Node. This optimization should improve server rebuild times
  for apps and packages with large `node_modules` directories.
  https://github.com/meteor/meteor/pull/7668/commits/03c5346873849151cecc3e00606c6e5aa13b3bbc

* The `standard-minifier-css` package now does basic caching for the
  expensive `mergeCss` function.
  https://github.com/meteor/meteor/pull/7668/commits/bfa67337dda1e90610830611fd99dcb1bd44846a

* The `coffeescript` package now natively supports `import` and `export`
  declarations. [#7818](https://github.com/meteor/meteor/pull/7818)

* Due to changes in how Cordova generates version numbers for iOS and Android
  apps, you may experience issues with apps updating on user devices.  To avoid
  this, consider managing the `buildNumber` manually using
  `App.info('buildNumber', 'XXX');` in `mobile-config.js`. There are additional
  considerations if you have been setting `android:versionCode` or
  `ios-CFBundleVersion`.  See
  [#7205](https://github.com/meteor/meteor/issues/7205) and
  [#6978](https://github.com/meteor/meteor/issues/6978) for more information.

## v1.4.1.3, 2016-10-21

* Node has been updated to version 4.6.1:
  https://nodejs.org/en/blog/release/v4.6.1/

* The `mongodb` npm package used by the `npm-mongo` Meteor package has
  been updated to version 2.2.11.
  [#7780](https://github.com/meteor/meteor/pull/7780)

* The `fibers` npm package has been upgraded to version 1.0.15.

* Running Meteor with a different `--port` will now automatically
  reconfigure the Mongo replica set when using the WiredTiger storage
  engine, instead of failing to start Mongo.
  [#7840](https://github.com/meteor/meteor/pull/7840).

* When the Meteor development server shuts down, it now attempts to kill
  the `mongod` process it spawned, in addition to killing any running
  `mongod` processes when the server first starts up.
  https://github.com/meteor/meteor/pull/7668/commits/295d3d5678228f06ee0ab6c0d60139849a0ea192

* The `meteor <command> ...` syntax will now work for any command
  installed in `dev_bundle/bin`, except for Meteor's own commands.

* Incomplete package downloads will now fail (and be retried several
  times) instead of silently succeeding, which was the cause of the
  dreaded `Error: ENOENT: no such file or directory, open... os.json`
  error. [#7806](https://github.com/meteor/meteor/issues/7806)

## v1.4.1.2, 2016-10-04

* Node has been upgraded to version 4.6.0, a recommended security release:
  https://nodejs.org/en/blog/release/v4.6.0/

* `npm` has been upgraded to version 3.10.8.

## v1.4.1.1, 2016-08-24

* Update the version of our Node MongoDB driver to 2.2.8 to fix a bug in
  reconnection logic, leading to some `update` and `remove` commands being
  treated as `insert`s. [#7594](https://github.com/meteor/meteor/issues/7594)

## v1.4.1, 2016-08-18

* Node has been upgraded to 4.5.0.

* `npm` has been upgraded to 3.10.6.

* The `meteor publish-for-arch` command is no longer necessary when
  publishing Meteor packages with binary npm dependencies. Instead, binary
  dependencies will be rebuilt automatically on the installation side.
  Meteor package authors are not responsible for failures due to compiler
  toolchain misconfiguration, and any compilation problems with the
  underlying npm packages should be taken up with the authors of those
  packages. That said, if a Meteor package author really needs or wants to
  continue using `meteor publish-for-arch`, she should publish her package
  using an older release: e.g. `meteor --release 1.4 publish`.
  [#7608](https://github.com/meteor/meteor/pull/7608)

* The `.meteor-last-rebuild-version.json` files that determine if a binary
  npm package needs to be rebuilt now include more information from the
  `process` object, namely `process.{platform,arch,versions}` instead of
  just `process.versions`. Note also that the comparison of versions now
  ignores differences in patch versions, to avoid needless rebuilds.

* The `npm-bcrypt` package now uses a pure-JavaScript implementation by
  default, but will prefer the native `bcrypt` implementation if it is
  installed in the application's `node_modules` directory. In other words,
  run `meteor install --save bcrypt` in your application if you need or
  want to use the native implementation of `bcrypt`.
  [#7595](https://github.com/meteor/meteor/pull/7595)

* After Meteor packages are downloaded from Atmosphere, they will now be
  extracted using native `tar` or `7z.exe` on Windows, instead of the
  https://www.npmjs.com/package/tar library, for a significant performance
  improvement. [#7457](https://github.com/meteor/meteor/pull/7457)

* The npm `tar` package has been upgraded to 2.2.1, though it is now only
  used as a fallback after native `tar` and/or `7z.exe`.

* The progress indicator now distinguishes between downloading,
  extracting, and loading newly-installed Meteor packages, instead of
  lumping all of that work into a "downloading" status message.

* Background Meteor updates will no longer modify the `~/.meteor/meteor`
  symbolic link (or `AppData\Local\.meteor\meteor.bat` on Windows).
  Instead, developers must explicitly type `meteor update` to begin using
  a new version of the `meteor` script.

* Password Reset tokens now expire (after 3 days by default -- can be modified via `Accounts.config({ passwordResetTokenExpirationInDays: ...}`). [PR #7534](https://github.com/meteor/meteor/pull/7534)

* The `google` package now uses the `email` scope as a mandatory field instead
  of the `profile` scope. The `profile` scope is still added by default if the
  `requestPermissions` option is not specified to maintain backward
  compatibility, but it is now possible to pass an empty array to
  `requestPermissions` in order to only request the `email` scope, which
  reduces the amount of permissions requested from the user in the Google
  popup. [PR #6975](https://github.com/meteor/meteor/pull/6975)

* Added `Facebook.handleAuthFromAccessToken` in the case where you get the FB
  accessToken in some out-of-band way. [PR #7550](https://github.com/meteor/meteor/pull/7550)

* `Accounts.onLogout` gets `{ user, connection }` context in a similar fashion
  to `Accounts.onLogin`. [Issue #7397](https://github.com/meteor/meteor/issues/7397) [PR #7433](https://github.com/meteor/meteor/pull/7433)

* The `node-gyp` and `node-pre-gyp` tools will now be installed in
  `bundle/programs/server/node_modules`, to assist with rebuilding binary
  npm packages when deploying an app to Galaxy or elsewhere.
  [#7571](https://github.com/meteor/meteor/pull/7571)

* The `standard-minifier-{js,css}` packages no longer minify .js or .css
  files on the server. [#7572](https://github.com/meteor/meteor/pull/7572)

* Multi-line input to `meteor shell`, which was broken by changes to the
  `repl` module in Node 4, works again.
  [#7562](https://github.com/meteor/meteor/pull/7562)

* The implementation of the command-line `meteor` tool now forbids
  misbehaving polyfill libraries from overwriting `global.Promise`.
  [#7569](https://github.com/meteor/meteor/pull/7569)

* The `oauth-encryption` package no longer depends on the
  `npm-node-aes-gcm` package (or any special npm packages), because the
  Node 4 `crypto` library natively supports the `aes-128-gcm` algorithm.
  [#7548](https://github.com/meteor/meteor/pull/7548)

* The server-side component of the `meteor shell` command has been moved
  into a Meteor package, so that it can be developed independently from
  the Meteor release process, thanks to version unpinning.
  [#7624](https://github.com/meteor/meteor/pull/7624)

* The `meteor shell` command now works when running `meteor test`.

* The `meteor debug` command no longer pauses at the first statement
  in the Node process, yet still reliably stops at custom breakpoints
  it encounters later.

* The `meteor-babel` package has been upgraded to 0.12.0.

* The `meteor-ecmascript-runtime` package has been upgraded to 0.2.9, to
  support several additional [stage 4
  proposals](https://github.com/meteor/ecmascript-runtime/pull/4).

* A bug that prevented @-scoped npm packages from getting bundled for
  deployed apps has been fixed.
  [#7609](https://github.com/meteor/meteor/pull/7609).

* The `meteor update` command now supports an `--all-packages` flag to
  update all packages (including indirect dependencies) to their latest
  compatible versions, similar to passing the names of all your packages
  to the `meteor update` command.
  [#7653](https://github.com/meteor/meteor/pull/7653)

* Background release updates can now be disabled by invoking either
  `meteor --no-release-check` or `METEOR_NO_RELEASE_CHECK=1 meteor`.
  [#7445](https://github.com/meteor/meteor/pull/7445)

## v1.4.0.1, 2016-07-29

* Fix issue with the 1.4 tool springboarding to older releases (see [Issue #7491](https://github.com/meteor/meteor/issues/7491))

* Fix issue with running in development on Linux 32bit [Issue #7511](https://github.com/meteor/meteor/issues/7511)

## v1.4, 2016-07-25

* Node has been upgraded to 4.4.7.

* The `meteor-babel` npm package has been upgraded to 0.11.7.

* The `reify` npm package has been upgraded to 0.3.6.

* The `bcrypt` npm package has been upgraded to 0.8.7.

* Nested `import` declarations are now enabled for package code as well as
  application code. 699cf1f38e9b2a074169515d23983f74148c7223

* Meteor has been upgraded to support Mongo 3.2 by default (the bundled version
  used by `meteor run` has been upgraded). Internally it now uses the 2.2.4
  version of the `mongodb` npm driver, and has been tested against at Mongo 3.2
  server. [Issue #6957](https://github.com/meteor/meteor/issues/6957)

  Mongo 3.2 defaults to the new WiredTiger storage engine. You can update your
  database following the instructions here:
  https://docs.mongodb.com/v3.0/release-notes/3.0-upgrade/.
  In development, you can also just use `meteor reset` to remove your old
  database, and Meteor will create a new WiredTiger database for you. The Mongo
  driver will continue to work with the old MMAPv1 storage engine however.

  The new version of the Mongo driver has been tested with MongoDB versions from
  2.6 up. Mongo 2.4 has now reached end-of-life
  (https://www.mongodb.com/support-policy), and is no longer supported.

  If you are setting `MONGO_OPLOG_URL`, especially in production, ensure you are
  passing in the `replicaSet` argument (see [#7450]
    (https://github.com/meteor/meteor/issues/7450))

* Custom Mongo options can now be specified using the
  `Mongo.setConnectionOptions(options)` API.
  [#7277](https://github.com/meteor/meteor/pull/7277)

* On the server, cursor.count() now takes a single argument `applySkipLimit`
  (see the corresponding [Mongo documentation]
    (http://mongodb.github.io/node-mongodb-native/2.1/api/Cursor.html#count))

* Fix for regression caused by #5837 which incorrectly rewrote
  network-path references (e.g. `//domain.com/image.gif`) in CSS URLs.
  [#7416](https://github.com/meteor/meteor/issues/7416)
* Added Angular2 boilerplate example [#7364](https://github.com/meteor/meteor/pull/7363)

## v1.3.5.1, 2016-07-18

* This release fixed a small bug in 1.3.5 that prevented updating apps
  whose `.meteor/release` files refer to releases no longer installed in
  `~/.meteor/packages/meteor-tool`. [576468eae8d8dd7c1fe2fa381ac51dee5cb792cd](https://github.com/meteor/meteor/commit/576468eae8d8dd7c1fe2fa381ac51dee5cb792cd)

## v1.3.5, 2016-07-16

* Failed Meteor package downloads are now automatically resumed from the
  point of failure, up to ten times, with a five-second delay between
  attempts. [#7399](https://github.com/meteor/meteor/pull/7399)

* If an app has no `package.json` file, all packages in `node_modules`
  will be built into the production bundle. In other words, make sure you
  have a `package.json` file if you want to benefit from `devDependencies`
  pruning. [7b2193188fc9e297eefc841ce6035825164f0684](https://github.com/meteor/meteor/commit/7b2193188fc9e297eefc841ce6035825164f0684)

* Binary npm dependencies of compiler plugins are now automatically
  rebuilt when Node/V8 versions change.
  [#7297](https://github.com/meteor/meteor/issues/7297)

* Because `.meteor/local` is where purely local information should be
  stored, the `.meteor/dev_bundle` link has been renamed to
  `.meteor/local/dev_bundle`.

* The `.meteor/local/dev_bundle` link now corresponds exactly to
  `.meteor/release` even when an app is using an older version of
  Meteor. d732c2e649794f350238d515153f7fb71969c526

* When recompiling binary npm packages, the `npm rebuild` command now
  receives the flags `--update-binary` and `--no-bin-links`, in addition
  to respecting the `$METEOR_NPM_REBUILD_FLAGS` environment variable.
  [#7401](https://github.com/meteor/meteor/issues/7401)

* The last solution found by the package version constraint solver is now
  stored in `.meteor/local/resolver-result-cache.json` so that it need not
  be recomputed every time Meteor starts up.

* If the `$GYP_MSVS_VERSION` environment variable is not explicitly
  provided to `meteor {node,npm}`, the `node-gyp` tool will infer the
  appropriate version (though it still defaults to "2015").

## v1.3.4.4, 2016-07-10

* Fixed [#7374](https://github.com/meteor/meteor/issues/7374).

* The default loglevel for internal `npm` commands (e.g., those related to
  `Npm.depends`) has been set to "error" instead of "warn". Note that this
  change does not affect `meteor npm ...` commands, which can be easily
  configured using `.npmrc` files or command-line flags.
  [0689cae25a3e0da3615a402cdd0bec94ce8455c8](https://github.com/meteor/meteor/commit/0689cae25a3e0da3615a402cdd0bec94ce8455c8)

## v1.3.4.3, 2016-07-08

* Node has been upgraded to 0.10.46.

* `npm` has been upgraded to 3.10.5.

* The `node-gyp` npm package has been upgraded to 3.4.0.

* The `node-pre-gyp` npm package has been upgraded to 0.6.29.

* The `~/.meteor/meteor` symlink (or `AppData\Local\.meteor\meteor.bat` on
  Windows) will now be updated properly after `meteor update` succeeds. This was
  promised in [v1.3.4.2](https://github.com/meteor/meteor/blob/devel/History.md#v1342)
  but [not fully delivered](https://github.com/meteor/meteor/pull/7369#issue-164569763).

* The `.meteor/dev_bundle` symbolic link introduced in
  [v1.3.4.2](https://github.com/meteor/meteor/blob/devel/History.md#v1342)
  is now updated whenever `.meteor/release` is read.

* The `.meteor/dev_bundle` symbolic link is now ignored by
  `.meteor/.gitignore`.

## v1.3.4.2, 2016-07-07

* The `meteor node` and `meteor npm` commands now respect
  `.meteor/release` when resolving which versions of `node` and `npm` to
  invoke. Note that you must `meteor update` to 1.3.4.2 before this logic
  will take effect, but it will work in all app directories after
  updating, even those pinned to older versions.
  [#7338](https://github.com/meteor/meteor/issues/7338)

* The Meteor installer now has the ability to resume downloads, so
  installing Meteor on a spotty internet connection should be more
  reliable. [#7348](https://github.com/meteor/meteor/pull/7348)

* When running `meteor test`, shared directories are symlinked (or
  junction-linked on Windows) into the temporary test directory, not
  copied, leading to much faster test start times after the initial build.
  The directories: `.meteor/local/{bundler-cache,isopacks,plugin-cache}`

* `App.appendToConfig` allows adding custom tags to config.xml.
  [#7307](https://github.com/meteor/meteor/pull/7307)

* When using `ROOT_URL` with a path, relative CSS URLs are rewriten
  accordingly. [#5837](https://github.com/meteor/meteor/issues/5837)

* Fixed bugs:
  [#7149](https://github.com/meteor/meteor/issues/7149)
  [#7296](https://github.com/meteor/meteor/issues/7296)
  [#7309](https://github.com/meteor/meteor/issues/7309)
  [#7312](https://github.com/meteor/meteor/issues/7312)

## v1.3.4.1, 2016-06-23

* Increased the default HTTP timeout for requests made by the `meteor`
  command-line tool to 60 seconds (previously 30), and [disabled the
  timeout completely for Galaxy
  deploys](https://forums.meteor.com/t/1-3-4-breaks-galaxy-deployment-etimedout/25383/).

* Minor bug fixes: [#7281](https://github.com/meteor/meteor/pull/7281)
  [#7276](https://github.com/meteor/meteor/pull/7276)

## v1.3.4, 2016-06-22

* The version of `npm` used by `meteor npm` and when installing
  `Npm.depends` dependencies of Meteor packages has been upgraded from
  2.15.1 to **3.9.6**, which should lead to much flatter node_modules
  dependency trees.

* The `meteor-babel` npm package has been upgraded to 0.11.6, and is now
  installed using `npm@3.9.6`, fixing bugs arising from Windows path
  limits, such as [#7247](https://github.com/meteor/meteor/issues/7247).

* The `reify` npm package has been upgraded to 0.3.4, fixing
  [#7250](https://github.com/meteor/meteor/issues/7250).

* Thanks to caching improvements for the
  `files.{stat,lstat,readdir,realpath}` methods and
  `PackageSource#_findSources`, development server restart times are no
  longer proportional to the number of files in `node_modules`
  directories. [#7253](https://github.com/meteor/meteor/issues/7253)
  [#7008](https://github.com/meteor/meteor/issues/7008)

* When installed via `InstallMeteor.exe` on Windows, Meteor can now be
  easily uninstalled through the "Programs and Features" control panel.

* HTTP requests made by the `meteor` command-line tool now have a timeout
  of 30 seconds, which can be adjusted by the `$TIMEOUT_SCALE_FACTOR`
  environment variable. [#7143](https://github.com/meteor/meteor/pull/7143)

* The `request` npm dependency of the `http` package has been upgraded
  from 2.53.0 to 2.72.0.

* The `--headless` option is now supported by `meteor test` and
  `meteor test-packages`, in addition to `meteor self-test`.
  [#7245](https://github.com/meteor/meteor/pull/7245)

* Miscellaneous fixed bugs:
  [#7255](https://github.com/meteor/meteor/pull/7255)
  [#7239](https://github.com/meteor/meteor/pull/7239)

## v1.3.3.1, 2016-06-17

* Fixed bugs:
  [#7226](https://github.com/meteor/meteor/pull/7226)
  [#7181](https://github.com/meteor/meteor/pull/7181)
  [#7221](https://github.com/meteor/meteor/pull/7221)
  [#7215](https://github.com/meteor/meteor/pull/7215)
  [#7217](https://github.com/meteor/meteor/pull/7217)

* The `node-aes-gcm` npm package used by `oauth-encryption` has been
  upgraded to 0.1.5. [#7217](https://github.com/meteor/meteor/issues/7217)

* The `reify` module compiler has been upgraded to 0.3.3.

* The `meteor-babel` package has been upgraded to 0.11.4.

* The `pathwatcher` npm package has been upgraded to 6.7.0.

* In CoffeeScript files with raw JavaScript enclosed by backticks, the
  compiled JS will no longer contain `require` calls inserted by Babel.
  [#7226](https://github.com/meteor/meteor/issues/7226)

* Code related to the Velocity testing system has been removed.
  [#7235](https://github.com/meteor/meteor/pull/7235)

* Allow smtps:// in MAIL_URL [#7043](https://github.com/meteor/meteor/pull/7043)

* Adds `Accounts.onLogout()` a hook directly analogous to `Accounts.onLogin()`. [PR #6889](https://github.com/meteor/meteor/pull/6889)

## v1.3.3, 2016-06-10

* Node has been upgraded from 0.10.43 to 0.10.45.

* `npm` has been upgraded from 2.14.22 to 2.15.1.

* The `fibers` package has been upgraded to 1.0.13.

* The `meteor-babel` package has been upgraded to 0.10.9.

* The `meteor-promise` package has been upgraded to 0.7.1, a breaking
  change for code that uses `Promise.denodeify`, `Promise.nodeify`,
  `Function.prototype.async`, or `Function.prototype.asyncApply`, since
  those APIs have been removed.

* Meteor packages with binary npm dependencies are now automatically
  rebuilt using `npm rebuild` whenever the version of Node or V8 changes,
  making it much simpler to use Meteor with different versions of Node.
  5dc51d39ecc9e8e342884f3b4f8a489f734b4352

* `*.min.js` files are no longer minified during the build process.
  [PR #6986](https://github.com/meteor/meteor/pull/6986) [Issue #5363](https://github.com/meteor/meteor/issues/5363)

* You can now pick where the `.meteor/local` directory is created by setting the `METEOR_LOCAL_DIR` environment variable. This lets you run multiple instances of the same Meteor app.
  [PR #6760](https://github.com/meteor/meteor/pull/6760) [Issue #6532](https://github.com/meteor/meteor/issues/6532)

* Allow using authType in Facebook login [PR #5694](https://github.com/meteor/meteor/pull/5694)

* Adds flush() method to Tracker to force recomputation [PR #4710](https://github.com/meteor/meteor/pull/4710)

* Adds `defineMutationMethods` option (default: true) to `new Mongo.Collection` to override default behavior that sets up mutation methods (/collection/[insert|update...]) [PR #5778](https://github.com/meteor/meteor/pull/5778)

* Allow overridding the default warehouse url by specifying `METEOR_WAREHOUSE_URLBASE` [PR #7054](https://github.com/meteor/meteor/pull/7054)

* Allow `_id` in `$setOnInsert` in Minimongo: https://github.com/meteor/meteor/pull/7066

* Added support for `$eq` to Minimongo: https://github.com/meteor/meteor/pull/4235

* Insert a `Date` header into emails by default: https://github.com/meteor/meteor/pull/6916/files

* `meteor test` now supports setting the bind address using `--port IP:PORT` the same as `meteor run` [PR #6964](https://github.com/meteor/meteor/pull/6964) [Issue #6961](https://github.com/meteor/meteor/issues/6961)

* `Meteor.apply` now takes a `noRetry` option to opt-out of automatically retrying non-idempotent methods on connection blips: [PR #6180](https://github.com/meteor/meteor/pull/6180)

* DDP callbacks are now batched on the client side. This means that after a DDP message arrives, the local DDP client will batch changes for a minimum of 5ms (configurable via `bufferedWritesInterval`) and a maximum of 500ms (configurable via `bufferedWritesMaxAge`) before calling any callbacks (such as cursor observe callbacks).

* PhantomJS is no longer included in the Meteor dev bundle (#6905). If you
  previously relied on PhantomJS for local testing, the `spiderable`
  package, Velocity tests, or testing Meteor from a checkout, you should
  now install PhantomJS yourself, by running the following commmand:
  `meteor npm install -g phantomjs-prebuilt`

* The `babel-compiler` package now looks for `.babelrc` files and
  `package.json` files with a "babel" section. If found, these files may
  contribute additional Babel transforms that run before the usual
  `babel-preset-meteor` set of transforms. In other words, if you don't
  like the way `babel-preset-meteor` handles a particular kind of syntax,
  you can add your preferred transform plugins to the "presets" or
  "plugins" section of your `.babelrc` or `package.json` file. #6351

* When `BabelCompiler` cannot resolve a Babel plugin or preset package in
  `.babelrc` or `package.json`, it now merely warns instead of
  crashing. #7179

* Compiler plugins can now import npm packages that are visible to their
  input files using `inputFile.require(id)`. b16e8d50194b37d3511889b316345f31d689b020

* `import` statements in application modules now declare normal variables
  for the symbols that are imported, making it significantly easier to
  inspect imported variables when debugging in the browser console or in
  `meteor shell`.

* `import` statements in application modules are no longer restricted to
  the top level, and may now appear inside conditional statements
  (e.g. `if (Meteor.isServer) { import ... }`) or in nested scopes.

* `import` statements now work as expected in `meteor shell`. #6271

* Commands installed in `dev_bundle/lib/node_modules/.bin` (such as
  `node-gyp` and `node-pre-gyp`) are now available to scripts run by
  `meteor npm`. e95dfe410e1b43e8131bc2df9d2c29decdd1eaf6

* When building an application using `meteor build`, "devDependencies"
  listed in `package.json` are no longer copied into the bundle. #6750

* Packages tested with `meteor test-packages` now have access to local
  `node_modules` directories installed in the parent application or in the
  package directory itself. #6827

* You no longer need to specify `DEPLOY_HOSTNAME=galaxy.meteor.com` to run
  `meteor deploy` (and similar commands) against Galaxy. The AWS us-east-1
  Galaxy is now the default for `DEPLOY_HOSTNAME`. If your app's DNS points to
  another Galaxy region, `meteor deploy` will detect that automatically as
  well. #7055

* The `coffeescript` plugin now passes raw JavaScript code enclosed by
  back-ticks to `BabelCompiler`, enabling all ECMAScript features
  (including `import` and `export`) within CoffeeScript. #6000 #6691

* The `coffeescript` package now implies the same runtime environment as
  `ecmascript` (`ecmascript-runtime`, `babel-runtime`, and `promise`, but
  not `modules`). #7184

* When Meteor packages install `npm` dependencies, the
  `process.env.NPM_CONFIG_REGISTRY` environment variable is now
  respected. #7162

* `files.rename` now always executes synchronously. 9856d1d418a4d19c0adf22ec9a92f7ce81a23b05

* "Bare" files contained by `client/compatibility/` directories or added
  with `api.addFiles(path, ..., { bare: true })` are no longer compiled by
  Babel. https://github.com/meteor/meteor/pull/7033#issuecomment-225126778

* Miscellaneous fixed bugs: #6877 #6843 #6881

## v1.3.2.4, 2016-04-20

> Meteor 1.3.2.4 was published because publishing 1.3.2.3 failed in an
unrecoverable way. Meteor 1.3.2.4 contains no additional changes beyond
the changes in 1.3.2.3.

## v1.3.2.3, 2016-04-20

* Reverted accidental changes included in 1.3.2.1 and 1.3.2.2 that
  improved DDP performance by batching updates, but broke some packages
  that relied on private methods of the DDP client Connection class. See
  https://github.com/meteor/meteor/pull/5680 for more details. These
  changes will be reinstated in 1.3.3.

## v1.3.2.2, 2016-04-18

* Fixed bugs #6819 and #6831.

## v1.3.2.1, 2016-04-15

* Fixed faulty comparison of `.sourcePath` and `.targetPath` properties of
  files scanned by the `ImportScanner`, which caused problems for apps
  using the `tap:i18n` package. 6e792a7cf25847b8cd5d5664a0ff45c9fffd9e57

## v1.3.2, 2016-04-15

* The `meteor/meteor` repository now includes a `Roadmap.md` file:
  https://github.com/meteor/meteor/blob/devel/Roadmap.md

* Running `npm install` in `bundle/programs/server` when deploying an app
  also rebuilds any binary npm dependencies, fixing #6537. Set
  METEOR_SKIP_NPM_REBUILD=1 to disable this behavior if necessary.

* Non-.js(on) files in `node_modules` (such as `.less` and `.scss`) are
  now processed by compiler plugins and may be imported by JS. #6037

* The `jquery` package can now be completely removed from any app (#6563),
  and uses `<app>/node_modules/jquery` if available (#6626).

* Source maps are once again generated for all bundled JS files, even if
  they are merely identity mappings, so that the files appear distinct in
  the browser, and stack traces make more sense. #6639

* All application files in `imports` directories are now considered lazy,
  regardless of whether the app is using the `modules` package. This could
  be a breaking change for 1.3.2 apps that do not use `modules` or
  `ecmascript` but contain `imports` directories. Workaround: move files
  out of `imports`, or rename `imports` to something else.

* The `npm-bcrypt` package has been upgraded to use the latest version
  (0.8.5) of the `bcrypt` npm package.

* Compiler plugins can call `addJavaScript({ path })` multiple times with
  different paths for the same source file, and `module.id` will reflect
  this `path` instead of the source path, if they are different. #6806

* Fixed bugs: https://github.com/meteor/meteor/milestones/Release%201.3.2

* Fixed unintended change to `Match.Optional` which caused it to behave the same as the new `Match.Maybe` and incorrectly matching `null` where it previously would not have allowed it. #6735

## v1.3.1, 2016-04-03

* Long isopacket node_modules paths have been shortened, fixing upgrade
  problems on Windows. #6609

* Version 1.3.1 of Meteor can now publish packages for earlier versions of
  Meteor, provided those packages do not rely on modules. #6484 #6618

* The meteor-babel npm package used by babel-compiler has been upgraded to
  version 0.8.4. c8d12aed4e725217efbe86fa35de5d5e56d73c83

* The `meteor node` and `meteor npm` commands now return the same exit
  codes as their child processes. #6673 #6675

* Missing module warnings are no longer printed for Meteor packages, or
  for `require` calls when `require` is not a free variable, fixing
  https://github.com/practicalmeteor/meteor-mocha/issues/19.

* Cordova iOS builds are no longer built by Meteor, but merely prepared
  for building. 88d43a0f16a484a5716050cb7de8066b126c7b28

* Compiler plugin errors were formerly silenced for files not explicitly
  added in package.js. Now those errors are reported when/if the files are
  imported by the ImportScanner. be986fd70926c9dd8eff6d8866205f236c8562c4

## v1.3, 2016-03-27

### ES2015/Modules

* Enable ES2015 and CommonJS modules in Meteor apps and packages, on
  both client and server. Also let you install modules in apps and
  package by running `npm install`. See: https://github.com/meteor/meteor/blob/master/packages/modules/README.md

* Enable ES2015 generators and ES2016 async/await in the `ecmascript`
  package.

* Inherit static getters and setters in subclasses, when using the
  `ecmascript` package. #5624

* Report full file paths on compiler errors when using the
  `ecmascript` package. #5551

* Now possible to `import` or `require` files with a `.json` file
  extension. #5810

* `process.env.NODE_ENV` is now defined on both client and server as
  either `development` or `production`, which also determines the boolean
  flags `Meteor.isDevelopment` and `Meteor.isProduction`.

* Absolute identifiers for app modules no longer have the `/app/` prefix,
  and absolute identifiers for Meteor packages now have the prefix
  `/node_modules/meteor/` instead of just `/node_modules/`, meaning you
  should `import {Blaze} from "meteor/blaze"` instead of `from "blaze"`.

* Package variables imported by application code are once again exposed
  globally, allowing them to be accessed from the browser console or from
  `meteor shell`. #5868

* Fixed global variable assignment analysis during linking. #5870 #5819

* Changes to files in node_modules will now trigger a restart of the
  development server, just like any other file changes. #5815

* The meteor package now exports a `global` variable (a la Node) that
  provides a reliable reference to the global object for all Meteor code.

* Packages in local node_modules directories now take precedence over
  Meteor packages of the same name. #5933

* Upgraded `babel-compiler` to Babel 6, with the following set of plugins:
  https://github.com/meteor/babel-preset-meteor/blob/master/index.js

* Lazy CSS modules may now be imported by JS: 12c946ee651a93725f243f790c7919de3d445a19

* Packages in the top-level node_modules directory of an app can now be
  imported by Meteor packages: c631d3ac35f5ca418b93c454f521989855b8ec72

* Added support for wildcard import and export statements. #5872 #5897

* Client-side stubs for built-in Node modules are now provided
  automatically if the `meteor-node-stubs` npm package is installed. #6056

* Imported file extensions are now optional for file types handled by
  compiler plugins. #6151

* Upgraded Babel packages to ~6.5.0: 292824da3f8449afd1cd39fcd71acd415c809c0f
  Note: .babelrc files are now ignored (#6016), but may be reenabled (#6351).

* Polyfills now provided for `process.nextTick` and `process.platform`. #6167 #6198 #6055 efe53de492da6df785f1cbef2799d1d2b492a939

* The `meteor test-app` command is now `meteor test [--full-app]`:
  ab5ab15768136d55c76d51072e746d80b45ec181

* New apps now include a `package.json` file.
  c51b8cf7ffd8e7c9ca93768a2df93e4b552c199c

* `require.resolve` is now supported.
  https://github.com/benjamn/install/commit/ff6b25d6b5511d8a92930da41db73b93eb1d6cf8

* JSX now enabled in `.js` files processed by the `ecmascript` compiler
  plugin. #6151

* On the server, modules contained within `node_modules` directories are
  now loaded using the native Node `require` function. #6398

* All `<script>` tag(s) for application and package code now appear at the
  end of the `<body>` rather than in the `<head>`. #6375

* The client-side version of `process.env.NODE_ENV` (and other environment
  variables) now matches the corresponding server-side values. #6399

### Performance

* Don't reload package catalog from disk on rebuilds unless package
  dependencies changed. #5747

* Improve minimongo performance on updating documents when there are
  many active observes. #5627

### Platform

* Upgrade to Node v0.10.41.

* Allow all types of URLs that npm supports in `Npm.depends`
  declarations.

* Split up `standard-minifiers` in separate CSS
  (`standard-minifiers-css`) and JS minifiers
  (`standard-minifiers-js`). `standard-minifiers` now acts as an
  umbrella package for these 2 minifiers.

* Allow piping commands to `meteor shell` via STDIN. #5575

* Let users set the CAFILE environment variable to override the SSL
  root certificate list. #4757 #5523

* `force-ssl` is now marked production only.

### Cordova

* Cordova dependencies have been upgraded to the latest versions
  (`cordova-lib` 6.0.0, `cordova-ios` 4.0.1, and `cordova-android` 5.1.0).

* iOS apps now require iOS 8 or higher, and building for iOS requires Xcode 7.2
  to be installed.

* Building for Android now requires Android SDK 23 to be installed. You may also
  need to create a new AVD for the emulator.

* Building Cordova Android apps on Windows is now supported. #4155

* The Crosswalk plugin has been updated to 1.4.0.

* Cordova core plugins are now pinned to minimal versions known to be compatible
  with the included platforms. A warning is printed asking people to upgrade
  their dependencies if they specify an older version, but we'll always use
  the pinned version regardless.

* The plugin used for file serving and hot code push has been completely
  rewritten. Among many other improvements, it downloads updates incrementally,
  can recover from downloading faulty JavaScript code, and is much more
  reliable and performant.
  See [`cordova-plugin-meteor-webapp`](https://github.com/meteor/cordova-plugin-meteor-webapp)
  for more a more detailed description of the new design.

* If the callbacks added with `Meteor.startup()` do not complete within a set
  time, we consider a downloaded version faulty and will fallback to the last
  known good version. The default timeout is 20 seconds, but this can be
  configured by setting `App.setPreference("WebAppStartupTimeout", "10000");`
  (in milliseconds) in `mobile-config.js`.

* We now use `WKWebView` on iOS by default, even on iOS 8 (which works because
  we do not use `file://` URLs).

* We now use `localhost` instead of `meteor.local` to serve files from. Since
  `localhost` is considered a secure origin, this means the web view won't
  disable web platform features that it otherwise would.

* The local server port now lies between 12000-13000 and is chosen based on
  the `appId`, to both be consistent and lessen the chance of collisions between
  multiple Meteor Cordova apps installed on the same device.

* The plugin now allows for local file access on both iOS and Android, using a
  special URL prefix (`http://localhost:<port>/local-filesystem/<path>`).

* App icon and launch image sizes have been updated. Low resolution sizes for
  now unsupported devices have been deprecated, and higher resolution versions
  have been added.

* We now support the modern Cordova whitelist mechanism. `App.accessRule` has
  been updated with new options.

* `meteor build` now supports a `--server-only` option to avoid building
  the mobile apps when `ios` or `android` platforms have been added. It still
  builds the `web.cordova` architecture in the server bundle however, so it can
  be served for hot code pushes.

* `meteor run` now always tries to use an autodetected IP address as the
  mobile `ROOT_URL`, even if we're not running on a device. This avoids a situation
  where an app already installed on a device connects to a restarted development
  server and receives a `localhost` `ROOT_URL`. #5973

* Fixed a discrepancy between the way we calculated client hashes during a mobile
  build and on the server, which meant a Cordova app would always download a
  new version the first time it started up.

* In Cordova apps, `Meteor.startup()` now correctly waits for the
  device to be ready before firing the callback.

### Accounts

* Make `Accounts.forgotPassword` treat emails as case insensitive, as
  the rest of the accounts system does.

### Blaze

* Don't throw in certain cases when calling a template helper with an
  empty data context. #5411 #5736

* Improve automatic blocking of URLs in attribute values to also
  include `vbscript:` URLs.

### Check

* Introduced new matcher `Match.Maybe(type)` which will also match (permit) `null` in addition to `undefined`.  This is a suggested replacement (where appropriate) for `Match.Optional` which did not permit `null`.  This prevents the need to use `Match.OneOf(null, undefined, type)`. #6220

### Testing

* Packages can now be marked as `testOnly` to only run as part of app
  testing with `meteor test`. This is achieved by setting
  `testOnly: true` to `Package.describe`.


### Uncategorized

* Remove warning in the `simple-todos-react` example app. #5716

* Fix interaction between `browser-policy` and `oauth` packages. #5628

* Add README.md to the `tinytest` package. #5750

* Don't crash when calling `ReactiveDict.prototype.clear` if a
  property with a value wasn't previously accessed. #5530 #5602

* Move `DDPRateLimiter` to the server only, since it won't work if it
  is called from the client. It will now error if referenced from the
  client at all.

* Don't call function more than once when passing a `Match.Where`
  argument to `check`. #5630 #5651

* Fix empty object argument check in `this.subscribe` in
  templates. #5620

* Make `HTTP.call` not crash on undefined content. #5565 #5601

* Return observe handle from
  `Mongo.Collection.prototype._publishCursor`. #4983 #5615

* Add 'Did you mean?' reminders for some CLI commands to help Rails
  developers. #5593

* Make internal shell scripts compatible with other Unix-like
  systems. #5585

* Add a `_pollingInterval` option to `coll.find()` that can be used in
  conjunction with `_disableOplog: true`. #5586

* Expose Tinytest internals which can be used to extend it. #3541

* Improve error message from `check` when passing in null. #5545

* Split up `standard-minifiers` in separate CSS (`standard-minifier-css`) and JS
  minifiers(`standard-minifier-js`). `standard-minifiers` now acts as an umbrella package for these
  2 minifiers.

* Detect new Facebook user-agent in the `spiderable` package. #5516

* `Match.ObjectIncluding` now really requires plain objects. #6140

* Allow `git+` URL schemes for npm dependencies. #844

* Expose options `disableOplog`, `pollingIntervalMs`, and
  `pollingThrottleMs` to `Cursor.find` for tuning observe parameters
  on the server.

* Expose `dynamicHead` and `dynamicBody` hooks in boilerplate generation allowing code to inject content into the body and head tags from the server. #3860

* Add methods of the form `BrowserPolicy.content.allow<ContentType>BlobUrl()` to BrowserPolicy #5141

* Move `<script>` tags to end of `<body>` to enable 'loading' UI to be inserted into the boilerplate #6375

* Adds WebAppInternals.setBundledJsCssUrlRewriteHook allowing apps to supply a hook function that can create a dynamic bundledJsCssPrefix at runtime. This is useful if you're using a CDN by giving you a way to ensure the CDN won't cache broken js/css resources during an app upgrade.

Patches contributed by GitHub users vereed, mitar, nathan-muir,
robfallows, skishore, okland, Primigenus, zimme, welelay, rgoomar,
bySabi, mbrookes, TomFreudenberg, TechPlexEngineer, zacharydenton,
AlexeyMK, gwendall, dandv, devgrok, brianlukoff.


## v.1.2.1, 2015-10-26

* `coll.insert()` now uses a faster (but cryptographically insecure)
  algorithm to generate document IDs when called outside of a method
  and an `_id` field is not explicitly passed. With this change, there
  are no longer two algorithms used to generate document
  IDs. `Random.id()` can still be used to generate cryptographically
  secure document IDs. [#5161](https://github.com/meteor/meteor/issues/5161)

* The `ecmascript-collections` package has been renamed to
  `ecmascript-runtime` and now includes a more complete selection of
  ES2015 polyfills and shims from [`core-js`](https://www.npmjs.com/package/core-js).
  The complete list can be found
  [here](https://github.com/meteor/ecmascript-runtime/blob/master/server.js).

* Check type of `onException` argument to `bindEnvironment`. [#5271](https://github.com/meteor/meteor/issues/5271)

* WebApp's `PORT` environment variable can now be a named pipe to better support
  deployment on IIS on Windows. [4413](https://github.com/meteor/meteor/issues/4413)

* `Template.dynamic` can be now used as a block helper:
  `{{#Template.dynamic}} ... {{/Template.dynamic}}` [#4756](https://github.com/meteor/meteor/issues/4756)

* `Collection#allow/deny` now throw errors when passed falsy values. [#5442](https://github.com/meteor/meteor/pull/5442)

* `source-map` has been updated to a newer patch version, which fixes major bugs
  in particular around loading bundles generated by Webpack. [#5411](https://github.com/meteor/meteor/pull/5411)

* `check` now returns instead of throwing errors internally, which should make
  it much faster. `check` is used in many core Meteor packages, so this should
  result in small performance improvements across the framework. [#4584](https://github.com/meteor/meteor/pull/4584)

* The `userEmail` option to `Meteor.loginWithMeteorDeveloperAccount` has been
  renamed to `loginHint`, and now supports Google accounts as well. The old
  option still works for backwards compatibility. [#2422](https://github.com/meteor/meteor/issues/2422) [#5313](https://github.com/meteor/meteor/pull/5313)

* The old `addFiles` API for adding package assets no longer throws an error,
  making it easier to share packages between pre- and post-1.2 versions of
  Meteor. [#5458](https://github.com/meteor/meteor/issues/5458)

* Normally, you can't deploy to free meteor.com hosting or Galaxy from a
  non-Linux machine if you have *local* non-published packages with binary
  dependencies, nor can you run `meteor build --architecture SomeOtherArch`. As
  a temporary workaround, if you set the `METEOR_BINARY_DEP_WORKAROUND`
  variable, you will be able to deploy to Galaxy (but not free meteor.com
  hosting), and tarballs built with `meteor build` will contain a
  `programs/server/setup.sh` shell script which should be run on the server to
  install those packages.

## v1.2.0.2, 2015-09-28

* Update Crosswalk plugin for Cordova to 1.3.1. [#5267](https://github.com/meteor/meteor/issues/5267)

* Fix `meteor add` for a Cordova plugin using a Git URL with SHA.

* Upgraded the `promise` package to use `meteor-promise@0.5.0`, which uses
  the global `Promise` constructor in browsers that define it natively.

* Fix error in assigning attributes to `<body>` tag when using Blaze templates
  or `static-html`. [#5232](https://github.com/meteor/meteor/issues/5232)

## v1.2.0.1, 2015-09-22

* Fix incorrect publishing of packages with exports but no source. [#5228](https://github.com/meteor/meteor/issues/5228)

## v1.2, 2015-09-21

There are quite a lot of changes in Meteor 1.2. See the
[Wiki](https://github.com/meteor/meteor/wiki/Breaking-changes-in-Meteor-1.2) for
a shorter list of breaking changes you should be aware of when upgrading.

### Core Packages

* `meteor-platform` has been deprecated in favor of the smaller `meteor-base`,
  with apps listing their other dependencies explicitly.  The v1.2 upgrader
  will rewrite `meteor-platform` in existing apps.  `meteor-base` puts fewer
  symbols in the global namepsace, so it's no longer true that all apps
  have symbols like `Random` and `EJSON` in the global namespace.

* New packages: `ecmascript`, `es5-shim`, `ecmascript-collections`, `promise`,
  `static-html`, `jshint`, `babel-compiler`

* No longer include the `json` package by default, which contains code for
  `JSON.parse` and `JSON.stringify`.  (The last browser to not support JSON
  natively was Internet Explorer 7.)

* `autoupdate` has been renamed `hot-code-push`

### Meteor Accounts

* Login attempts are now rate-limited by default.  This can be turned off
  using `Accounts.removeDefaultRateLimit()`.

* `loginWithPassword` now matches username or email in a case insensitive
  manner. If there are multiple users with a username or email only differing
  in case, a case sensitive match is required. [#550](https://github.com/meteor/meteor/issues/550)

* `loginWithGithub` now requests `user:email` scope by default, and attempts
  to fetch the user's emails. If no public email has been set, we use the
  primary email instead. We also store the complete list of emails. [#4545](https://github.com/meteor/meteor/issues/4545)

* When an account's email address is verified, deactivate other verification
  tokens.  [#4626](https://github.com/meteor/meteor/issues/4626)

* Fix bug where blank page is shown when an expired login token is
  present. [#4825](https://github.com/meteor/meteor/issues/4825)

* Fix `OAuth1Binding.prototype.call` when making requests to Twitter
  with a large parameter set.

* Directions for setting up Google OAuth in accounts-ui have been updated to
  match Google's new requirements.

* Add `Accounts.oauth.unregisterService` method, and ensure that users can only
  log in with currently registered services.  [#4014](https://github.com/meteor/meteor/issues/4014)

* The `accounts-base` now defines reusable `AccountsClient` and
  `AccountsServer` constructors, so that users can create multiple
  independent instances of the `Accounts` namespace.  [#4233](https://github.com/meteor/meteor/issues/4233)

* Create an index for `Meteor.users` on
  `services.email.verificationTokens.token` (instead of
  `emails.validationTokens.token`, which never was used for anything).  [#4482](https://github.com/meteor/meteor/issues/4482)

* Remove an IE7-specific workaround from accounts-ui.  [#4485](https://github.com/meteor/meteor/issues/4485)

### Livequery

* Improved server performance by reducing overhead of processing oplog after
  database writes. Improvements are most noticeable in case when a method is
  doing a lot of writes on collections with plenty of active observers.  [#4694](https://github.com/meteor/meteor/issues/4694)

### Mobile

* The included Cordova tools have been updated to the latest version 5.2.0.
  This includes Cordova Android 4.1 and Cordova iOS 3.9. These updates may
  require you to make changes to your app. For details, see the [Cordova release
  notes] (https://cordova.apache.org/#news) for for the different versions.

* Thanks to Cordova Android's support for pluggable web views, it is now
  possible to install the [Crosswalk plugin]
  (https://crosswalk-project.org/documentation/cordova/cordova_4.html), which
  offers a hugely improved web view on older Android versions.
  You can add the plugin to your app with `meteor add crosswalk`.

* The bundled Android tools have been removed and a system-wide install of the
  Android SDK is now required. This should make it easier to keep the
  development toolchain up to date and helps avoid some difficult to diagnose
  failures. If you don't have your own Android tools installed already, you can
  find more information about installing the Android SDK for [Mac] (https://github.com/meteor/meteor/wiki/Mobile-Dev-Install:-Android-on-Mac)
  or [Linux]
  (https://github.com/meteor/meteor/wiki/Mobile-Dev-Install:-Android-on-Linux).

* As part of moving to npm, many Cordova plugins have been renamed. Meteor
  should perform conversions automatically, but you may want to be aware of this
  to avoid surprises. See [here]
  (https://cordova.apache.org/announcements/2015/04/21/plugins-release-and-move-to-npm.html)
  for more information.

* Installing plugins from the local filesystem is now supported using `file://`
  URLs, which should make developing your own plugins more convenient. It is
  also needed as a temporary workaround for using the Facebook plugin.
  Relative references are interpreted relative to the Meteor project directory.
  (As an example,
  `meteor add cordova:phonegap-facebook-plugin@file://../phonegap-facebook-plugin`
  would attempt to install the plugin from the same directory you Meteor project
  directory is located in.)

* Meteor no longer supports installing Cordova plugins from tarball URLs, but
  does support Git URLs with a SHA reference (like
  `https://github.com/apache/cordova-plugin-file#c452f1a67f41cb1165c92555f0e721fbb07329cc`).
  Existing GitHub tarball URLs are converted automatically.

* Allow specifying a `buildNumber` in `App.info`, which is used to set the
  `android-versionCode` and `ios-CFBundleVersion` in the `config.xml` of the
  Cordova project. The build number is used to differentiate between
  different versions of the app, and should be incremented before distributing
  a built app to stores or testing services. [#4048](https://github.com/meteor/meteor/issues/4048)

* Other changes include performance enhancements when building and running,
  and improved requirements checking and error reporting.

* Known issue: we do not currently show logging output when running on the
  iOS Simulator. As a workaround, you can `meteor run ios-device` to open the
  project in Xcode and watch the output there.

### Templates/Blaze

* New syntax: Handlebars sub-expressions are now supported -- as in,
  `{{helper (anotherHelper arg1 arg2)}}` -- as well as new block helper forms
  `#each .. in ..` and `#let x=y`.  See
  https://github.com/meteor/meteor/tree/devel/packages/spacebars

* Add a special case for the new `react-template-helper` package -- don't let
  templates use {{> React}} with siblings since `React.render` assumes it's
  being rendered into an empty container element. (This lets us throw the error
  when compiling templates rather than when the app runs.)

* Improve parsing of `<script>` and `<style>` tags.  [#3797](https://github.com/meteor/meteor/issues/3797)

* Fix a bug in `observe-sequence`. The bug was causing unnecessary rerenderings
  in an instance of `#each` block helper followed by false "duplicate ids"
  warnings. [#4049](https://github.com/meteor/meteor/issues/4049)

* `TemplateInstance#subscribe` now has a new `connection` option, which
  specifies which connection should be used when making the subscription. The
  default is `Meteor.connection`, which is the connection used when calling
  `Meteor.subscribe`.

* Fix external `<script>` tags in body or templates.  [#4415](https://github.com/meteor/meteor/issues/4415)

* Fix memory leak.  [#4289](https://github.com/meteor/meteor/issues/4289)

* Avoid recursion when materializing DOM elements, to avoid stack overflow
  errors in certain browsers. [#3028](https://github.com/meteor/meteor/issues/3028)

* Blaze and Meteor's built-in templating are now removable using
  `meteor remove blaze-html-templates`. You can add back support for static
  `head` and `body` tags in `.html` files by using the `static-html` package.

### DDP

* Websockets now support the
  [`permessage-deflate`](https://tools.ietf.org/id/draft-ietf-hybi-permessage-compression-19.txt)
  extension, which compresses data on the wire. It is enabled by default on the
  server. To disable it, set `$SERVER_WEBSOCKET_COMPRESSION` to `0`. To configure
  compression options, set `$SERVER_WEBSOCKET_COMPRESSION` to a JSON object that
  will be used as an argument to
  [`deflate.configure`](https://github.com/faye/permessage-deflate-node/blob/master/README.md).
  Compression is supported on the client side by Meteor's Node DDP client and by
  browsers including Chrome, Safari, and Firefox 37.

* The `ddp` package has been split into `ddp-client` and `ddp-server` packages;
  using `ddp` is equivalent to using both. This allows you to use the Node DDP
  client without adding the DDP server to your app.  [#4191](https://github.com/meteor/meteor/issues/4191) [#3452](https://github.com/meteor/meteor/issues/3452)

* On the client, `Meteor.call` now takes a `throwStubExceptions` option; if set,
  exceptions thrown by method stubs will be thrown instead of logged, and the
  method will not be invoked on the server.  [#4202](https://github.com/meteor/meteor/issues/4202)

* `sub.ready()` should return true inside that subscription's `onReady`
  callback.  [#4614](https://github.com/meteor/meteor/issues/4614)

* Fix method calls causing broken state when socket is reconnecting.  [#5104](https://github.com/meteor/meteor/issues/5104)

### Isobuild

* Build plugins will no longer process files whose names match the extension
  exactly (with no extra dot). If your build plugin needs to match filenames
  exactly, you should use the new build plugin API in this release which
  supplies a special `filenames` option. [#3985](https://github.com/meteor/meteor/issues/3985)

* Adding the same file twice in the same package is now an error. Previously,
  this could either lead to the file being included multiple times, or to a
  build time crash.

* You may now specify the `bare` option for JavaScript files on the server.
  Previous versions only allowed this on the client. [#3681](https://github.com/meteor/meteor/issues/3681)

* Ignore `node_modules` directories in apps instead of processing them as Meteor
  source code.  [#4457](https://github.com/meteor/meteor/issues/4457) [#4452](https://github.com/meteor/meteor/issues/4452)

* Backwards-incompatible change for package authors: Static assets in package.js files must now be
  explicitly declared by using `addAssets` instead of `addFiles`. Previously,
  any file that didn't have a source handler was automatically registered as a
  server-side asset. The `isAsset` option to `addFiles` is also deprecated in
  favor of `addAssets`.

* Built files are now always annotated with line number comments, to improve the
  debugging experience in browsers that don't support source maps.

* There is a completely new API for defining build plugins that cache their
  output. There are now special APIs for defining linters and minifiers in
  addition to compilers. The core Meteor packages for `less`, `coffee`, `stylus`
  and `html` files have been updated to use this new API. Read more on the
  [Wiki page](https://github.com/meteor/meteor/wiki/Build-Plugins-API).

### CSS

* LESS and Stylus now support cross-package imports.

* CSS concatenation and minification is delegated to the `standard-minifiers`
  package, which is present by default (and added to existing apps by the v1.2
  upgrader).

* CSS output is now split into multiple stylesheets to avoid hitting limits on
  rules per stylesheet in certain versions of Internet Explorer. [#1876](https://github.com/meteor/meteor/issues/1876)

### Mongo

* The oplog observe driver now properly updates queries when you drop a
  database.  [#3847](https://github.com/meteor/meteor/issues/3847)

* MongoID logic has been moved out of `minimongo` into a new package called
  `mongo-id`.

* Fix Mongo upserts with dotted keys in selector.  [#4522](https://github.com/meteor/meteor/issues/4522)


### `meteor` command-line tool

* You can now create three new example apps with the command line tool. These
  are the apps from the official tutorials at http://meteor.com/tutorials, which
  demonstrate building the same app with Blaze, Angular, and React. Try these
  apps with:

  ```sh
  meteor create --example simple-todos
  meteor create --example simple-todos-react
  meteor create --example simple-todos-angular
  ```

* `meteor shell` no longer crashes when piped from another command.

* Avoid a race condition in `meteor --test` and work with newer versions of the
  Velocity package.  [#3957](https://github.com/meteor/meteor/issues/3957)

* Improve error handling when publishing packages.  [#3977](https://github.com/meteor/meteor/issues/3977)

* Improve messaging around publishing binary packages.  [#3961](https://github.com/meteor/meteor/issues/3961)

* Preserve the value of `_` in `meteor shell`.  [#4010](https://github.com/meteor/meteor/issues/4010)

* `meteor mongo` now works on OS X when certain non-ASCII characters are in the
  pathname, as long as the `pgrep` utility is installed (it ships standard with
  OS X 10.8 and newer).  [#3999](https://github.com/meteor/meteor/issues/3999)

* `meteor run` no longer ignores (and often reverts) external changes to
  `.meteor/versions` which occur while the process is running.  [#3582](https://github.com/meteor/meteor/issues/3582)

* Fix crash when downloading two builds of the same package version
  simultaneously.  [#4163](https://github.com/meteor/meteor/issues/4163)

* Improve messages printed by `meteor update`, displaying list of packages
  that are not at the latest version available.

* When determining file load order, split file paths on path separator
  before comparing path components alphabetically.  [#4300](https://github.com/meteor/meteor/issues/4300)

* Fix inability to run `mongod` due to lack of locale configuration on some
  platforms, and improve error message if the failure still occurs.  [#4019](https://github.com/meteor/meteor/issues/4019)

* New `meteor lint` command.

### Minimongo

* The `$push` query modifier now supports a `$position` argument.  [#4312](https://github.com/meteor/meteor/issues/4312)

* `c.update(selector, replacementDoc)` no longer shares mutable state between
  replacementDoc and Minimongo internals. [#4377](https://github.com/meteor/meteor/issues/4377)

### Email

* `Email.send` now has a new option, `attachments`, in the same style as
  `mailcomposer`.
  [Details here.](https://github.com/andris9/mailcomposer#add-attachments)

### Tracker

* New `Tracker.Computation#onStop` method.  [#3915](https://github.com/meteor/meteor/issues/3915)

* `ReactiveDict` has two new methods, `clear` and `all`. `clear` resets
  the dictionary as if no items had been added, meaning all calls to `get` will
  return `undefined`. `all` converts the dictionary into a regular JavaScript
  object with a snapshot of the keys and values. Inside an autorun, `all`
  registers a dependency on any changes to the dictionary. [#3135](https://github.com/meteor/meteor/issues/3135)

### Utilities

* New `beforeSend` option to `HTTP.call` on the client allows you to directly
  access the `XMLHttpRequest` object and abort the call.  [#4419](https://github.com/meteor/meteor/issues/4419) [#3243](https://github.com/meteor/meteor/issues/3243) [#3266](https://github.com/meteor/meteor/issues/3266)

* Parse `application/javascript` and `application/x-javascript` HTTP replies as
  JSON too.  [#4595](https://github.com/meteor/meteor/issues/4595)

* `Match.test` from the `check` package now properly compares boolean literals,
  just like it does with Numbers and Strings. This applies to the `check`
  function as well.

* Provide direct access to the `mailcomposer` npm module used by the `email`
  package on `EmailInternals.NpmModules`. Allow specifying a `MailComposer`
  object to `Email.send` instead of individual options.  [#4209](https://github.com/meteor/meteor/issues/4209)

* Expose `Spiderable.requestTimeoutMs` from `spiderable` package to
  allow apps to set the timeout for running phantomjs.

* The `spiderable` package now reports the URL it's trying to fetch on failure.


### Other bug fixes and improvements

* Upgraded dependencies:

  - Node: 0.10.40 (from 0.10.36)
  - uglify-js: 2.4.20 (from 2.4.17)
  - http-proxy: 1.11.1 (from 1.6.0)

* `Meteor.loginWithGoogle` now supports `prompt`. Choose a prompt to always be
  displayed on Google login.

* Upgraded `coffeescript` package to depend on NPM packages
  coffeescript@1.9.2 and source-map@0.4.2. [#4302](https://github.com/meteor/meteor/issues/4302)

* Upgraded `fastclick` to 1.0.6 to fix an issue in iOS Safari. [#4393](https://github.com/meteor/meteor/issues/4393)

* Fix `Error: Can't render headers after they are sent to the client`.  [#4253](https://github.com/meteor/meteor/issues/4253) [#4750](https://github.com/meteor/meteor/issues/4750)

* `Meteor.settings.public` is always available on client and server,
  and modifications made on the server (for example, during app initialization)
  affect the value seen by connecting clients. [#4704](https://github.com/meteor/meteor/issues/4704)

### Windows

* Increase the buffer size for `netstat` when looking for running Mongo servers. [#4125](https://github.com/meteor/meteor/issues/4125)

* The Windows installer now always fetches the latest available version of
  Meteor at runtime, so that it doesn't need to be recompiled for every release.

* Fix crash in `meteor mongo` on Windows.  [#4711](https://github.com/meteor/meteor/issues/4711)


## v1.1.0.3, 2015-08-03

### Accounts

* When using Facebook API version 2.4, properly fetch `email` and other fields.
  Facebook recently forced all new apps to use version 2.4 of their API.  [#4743](https://github.com/meteor/meteor/issues/4743)


## v1.1.0.2, 2015-04-06

### `meteor` command-line tool

* Revert a change in 1.1.0.1 that caused `meteor mongo` to fail on some Linux
  systems. [#4115](https://github.com/meteor/meteor/issues/4115), [#4124](https://github.com/meteor/meteor/issues/4124), [#4134](https://github.com/meteor/meteor/issues/4134)


## v1.1.0.1, 2015-04-02

### Blaze

* Fix a regression in 1.1 in Blaze Templates: an error happening when View is
  invalidated immediately, causing a client-side crash (accessing
  `destroyMembers` of `undefined`). [#4097](https://github.com/meteor/meteor/issues/4097)

## v1.1, 2015-03-31

### Windows Support

* The Meteor command line tool now officially supports Windows 7, Windows 8.1,
  Windows Server 2008, and Windows Server 2012. It can run from PowerShell or
  Command Prompt.

* There is a native Windows installer that will be available for download from
  <https://www.meteor.com/install> starting with this release.

* In this release, Meteor on Windows supports all features available on Linux
  and Mac except building mobile apps with PhoneGap/Cordova.

* The `meteor admin get-machine` command now supports an additional
  architecture, `os.windows.x86_32`, which can be used to build binary packages
  for Windows.

### Version Solver

* The code that selects compatible package versions for `meteor update`
  and resolves conflicts on `meteor add` has been rewritten from the ground up.
  The core solver algorithm is now based on MiniSat, an open-source SAT solver,
  improving performance and maintainability.

* Refresh the catalog instead of downgrading packages when the versions in
  `.meteor/versions` aren't in the cache.  [#3653](https://github.com/meteor/meteor/issues/3653)

* Don't downgrade packages listed in `.meteor/packages`, or upgrade to a new
  major version, unless the new flag `--allow-incompatible-update` is passed
  as an override.

* Error messages are more detailed when constraints are unsatisfiable.

* Prefer "patched" versions of new indirect dependencies, and take patches
  to them on `meteor update` (for example, `1.0.1` or `1.0.0_1` over `1.0.0`).

* Version Solver is instrumented for profiling (`METEOR_PROFILE=1` in the
  environment).

* Setting the `METEOR_PRINT_CONSTRAINT_SOLVER_INPUT` environment variable
  prints information useful for diagnosing constraint solver bugs.

### Tracker

* Schedule the flush cycle using a better technique than `setTimeout` when
  available.  [#3889](https://github.com/meteor/meteor/issues/3889)

* Yield to the event loop during the flush cycle, unless we're executing a
  synchronous `Tracker.flush()`.  [#3901](https://github.com/meteor/meteor/issues/3901)

* Fix error reporting not being source-mapped properly. [#3655](https://github.com/meteor/meteor/issues/3655)

* Introduce a new option for `Tracker.autorun` - `onError`. This callback can be
  used to handle errors caught in the reactive computations. [#3822](https://github.com/meteor/meteor/issues/3822)

### Blaze

* Fix stack overflow from nested templates and helpers by avoiding recursion
  during rendering.  [#3028](https://github.com/meteor/meteor/issues/3028)

### `meteor` command-line tool

* Don't fail if `npm` prints more than 200K.  [#3887](https://github.com/meteor/meteor/issues/3887)


### Other bug fixes and improvements

* Upgraded dependencies:

  - uglify-js: 2.4.17 (from 2.4.13)

Patches contributed by GitHub users hwillson, mitar, murillo128, Primigenus,
rjakobsson, and tmeasday.


## v1.0.5, 2015-03-25

* This version of Meteor now uses version 2.2 of the Facebook API for
  authentication, instead of 1.0. If you use additional Facebook API methods
  beyond login, you may need to request new permissions.

  Facebook will automatically switch all apps to API version 2.0 on April
  30th, 2015. Please make sure to update your application's permissions and API
  calls by that date.

  For more details, see
  https://github.com/meteor/meteor/wiki/Facebook-Graph-API-Upgrade


## v1.0.4.2, 2015-03-20

* Fix regression in 1.0.4 where using Cordova for the first time in a project
  with hyphens in its directory name would fail.  [#3950](https://github.com/meteor/meteor/issues/3950)


## v1.0.4.1, 2015-03-18

* Fix regression in 1.0.4 where `meteor publish-for-arch` only worked for
  packages without colons in their name.  [#3951](https://github.com/meteor/meteor/issues/3951)

## v1.0.4, 2015-03-17

### Mongo Driver

* Meteor is now tested against MongoDB 2.6 by default (and the bundled version
  used by `meteor run` has been upgraded). It should still work fine with
  MongoDB 2.4.  Previous versions of Meteor mostly worked with MongoDB 2.6, with
  a few caveats:

    - Some upsert invocations did not work with MongoDB in previous versions of
      Meteor.
    - Previous versions of Meteor required setting up a special "user-defined
      role" with access to the `system.replset` table to use the oplog observe
      driver with MongoDB 2.6.  These extra permissions are not required with
      this version of Meteor.

  The MongoDB command needed to set up user permissions for the oplog observe
  driver is slightly different in MongoDB 2.6; see
  https://github.com/meteor/meteor/wiki/Oplog-Observe-Driver for details.

  We have also tested Meteor against the recently-released MongoDB 3.0.0.
  While we are not shipping MongoDB 3.0 with Meteor in this release (preferring
  to wait until its deployment is more widespread), we believe that Meteor
  1.0.4 apps will work fine when used with MongoDB 3.0.0 servers.

* Fix 0.8.1 regression where failure to connect to Mongo at startup would log a
  message but otherwise be ignored. Now it crashes the process, as it did before
  0.8.1.  [#3038](https://github.com/meteor/meteor/issues/3038)

* Use correct transform for allow/deny rules in `update` when different rules
  have different transforms.  [#3108](https://github.com/meteor/meteor/issues/3108)

* Provide direct access to the collection and database objects from the npm
  Mongo driver via new `rawCollection` and `rawDatabase` methods on
  `Mongo.Collection`.  [#3640](https://github.com/meteor/meteor/issues/3640)

* Observing or publishing an invalid query now throws an error instead of
  effectively hanging the server.  [#2534](https://github.com/meteor/meteor/issues/2534)


### Livequery

* If the oplog observe driver gets too far behind in processing the oplog, skip
  entries and re-poll queries instead of trying to keep up.  [#2668](https://github.com/meteor/meteor/issues/2668)

* Optimize common cases faced by the "crossbar" data structure (used by oplog
  tailing and DDP method write tracking).  [#3697](https://github.com/meteor/meteor/issues/3697)

* The oplog observe driver recovers from failed attempts to apply the modifier
  from the oplog (eg, because of empty field names).


### Minimongo

* When acting as an insert, `c.upsert({_id: 'x'}, {foo: 1})` now uses the `_id`
  of `'x'` rather than a random `_id` in the Minimongo implementation of
  `upsert`, just like it does for `c.upsert({_id: 'x'}, {$set: {foo: 1}})`.
  (The previous behavior matched a bug in the MongoDB 2.4 implementation of
  upsert that is fixed in MongoDB 2.6.)  [#2278](https://github.com/meteor/meteor/issues/2278)

* Avoid unnecessary work while paused in minimongo.

* Fix bugs related to observing queries with field filters: `changed` callbacks
  should not trigger unless a field in the filter has changed, and `changed`
  callbacks need to trigger when a parent of an included field is
  unset.  [#2254](https://github.com/meteor/meteor/issues/2254) [#3571](https://github.com/meteor/meteor/issues/3571)

* Disallow setting fields with empty names in minimongo, to match MongoDB 2.6
  semantics.


### DDP

* Subscription handles returned from `Meteor.subscribe` and
  `TemplateInstance#subscribe` now have a `subscriptionId` property to identify
  which subscription the handle is for.

* The `onError` callback to `Meteor.subscribe` has been replaced with a more
  general `onStop` callback that has an error as an optional first argument.
  The `onStop` callback is called when the subscription is terminated for
  any reason.  `onError` is still supported for backwards compatibility. [#1461](https://github.com/meteor/meteor/issues/1461)

* The return value from a server-side `Meteor.call` or `Meteor.apply` is now a
  clone of what the function returned rather than sharing mutable state.  [#3201](https://github.com/meteor/meteor/issues/3201)

* Make it easier to use the Node DDP client implementation without running a web
  server too.  [#3452](https://github.com/meteor/meteor/issues/3452)


### Blaze

* Template instances now have a `subscribe` method that functions exactly like
  `Meteor.subscribe`, but stops the subscription when the template is destroyed.
  There is a new method on Template instances called `subscriptionsReady()`
  which is a reactive function that returns true when all of the subscriptions
  made with `TemplateInstance#subscribe` are ready. There is also a built-in
  helper that returns the same thing and can be accessed with
  `Template.subscriptionsReady` inside any template.

* Add `onRendered`, `onCreated`, and `onDestroyed` methods to
  `Template`. Assignments to `Template.foo.rendered` and so forth are deprecated
  but are still supported for backwards compatibility.

* Fix bug where, when a helper or event handler was called from inside a custom
  block helper,  `Template.instance()` returned the `Template.contentBlock`
  template instead of the actual user-defined template, making it difficult to
  use `Template.instance()` for local template state.

* `Template.instance()` now works inside `Template.body`.  [#3631](https://github.com/meteor/meteor/issues/3631)

* Allow specifying attributes on `<body>` tags in templates.

* Improve performance of rendering large arrays.  [#3596](https://github.com/meteor/meteor/issues/3596)


### Isobuild

* Support `Npm.require('foo/bar')`.  [#3505](https://github.com/meteor/meteor/issues/3505) [#3526](https://github.com/meteor/meteor/issues/3526)

* In `package.js` files, `Npm.require` can only require built-in Node modules
  (and dev bundle modules, though you shouldn't depend on that), not the modules
  from its own `Npm.depends`. Previously, such code would work but only on the
  second time a `package.js` was executed.

* Ignore vim swap files in the `public` and `private` directories.  [#3322](https://github.com/meteor/meteor/issues/3322)

* Fix regression in 1.0.2 where packages might not be rebuilt when the compiler
  version changes.


### Meteor Accounts

* The `accounts-password` `Accounts.emailTemplates` can now specify arbitrary
  email `headers`.  The `from` address can now be set separately on the
  individual templates, and is a function there rather than a static
  string. [#2858](https://github.com/meteor/meteor/issues/2858) [#2854](https://github.com/meteor/meteor/issues/2854)

* Add login hooks on the client: `Accounts.onLogin` and
  `Accounts.onLoginFailure`. [#3572](https://github.com/meteor/meteor/issues/3572)

* Add a unique index to the collection that stores OAuth login configuration to
  ensure that only one configuration exists per service.  [#3514](https://github.com/meteor/meteor/issues/3514)

* On the server, a new option
  `Accounts.setPassword(user, password, { logout: false })` overrides the
  default behavior of logging out all logged-in connections for the user.  [#3846](https://github.com/meteor/meteor/issues/3846)


### Webapp

* `spiderable` now supports escaped `#!` fragments.  [#2938](https://github.com/meteor/meteor/issues/2938)

* Disable `appcache` on Firefox by default.  [#3248](https://github.com/meteor/meteor/issues/3248)

* Don't overly escape `Meteor.settings.public` and other parts of
  `__meteor_runtime_config__`.  [#3730](https://github.com/meteor/meteor/issues/3730)

* Reload the client program on `SIGHUP` or Node-specific IPC messages, not
  `SIGUSR2`.


### `meteor` command-line tool

* Enable tab-completion of global variables in `meteor shell`.  [#3227](https://github.com/meteor/meteor/issues/3227)

* Improve the stability of `meteor shell`.  [#3437](https://github.com/meteor/meteor/issues/3437) [#3595](https://github.com/meteor/meteor/issues/3595) [#3591](https://github.com/meteor/meteor/issues/3591)

* `meteor login --email` no longer takes an ignored argument.  [#3532](https://github.com/meteor/meteor/issues/3532)

* Fix regression in 1.0.2 where `meteor run --settings s` would ignore errors
  reading or parsing the settings file.  [#3757](https://github.com/meteor/meteor/issues/3757)

* Fix crash in `meteor publish` in some cases when the package is inside an
  app. [#3676](https://github.com/meteor/meteor/issues/3676)

* Fix crashes in `meteor search --show-all` and `meteor search --maintainer`.
  \#3636

* Kill PhantomJS processes after `meteor --test`, and only run the app
  once. [#3205](https://github.com/meteor/meteor/issues/3205) [#3793](https://github.com/meteor/meteor/issues/3793)

* Give a better error when Mongo fails to start up due to a full disk.  [#2378](https://github.com/meteor/meteor/issues/2378)

* After killing existing `mongod` servers, also clear the `mongod.lock` file.

* Stricter validation for package names: they cannot begin with a hyphen, end
  with a dot, contain two consecutive dots, or start or end with a colon.  (No
  packages on Atmosphere fail this validation.)  Additionally, `meteor create
  --package` applies the same validation as `meteor publish` and disallows
  packages with multiple colons.  (Packages with multiple colons like
  `local-test:iron:router` are used internally by `meteor test-packages` so that
  is not a strict validation rule.)

* `meteor create --package` now no longer creates a directory with the full
  name of the package, since Windows file systems cannot have colon characters
  in file paths. Instead, the command now creates a directory named the same
  as the second part of the package name after the colon (without the username
  prefix).


### Meteor Mobile

* Upgrade the Cordova CLI dependency from 3.5.1 to 4.2.0. See the release notes
  for the 4.x series of the Cordova CLI [on Apache
  Cordova](http://cordova.apache.org/announcements/2014/10/16/cordova-4.html).

* Related to the recently discovered [attack
  vectors](http://cordova.apache.org/announcements/2014/08/04/android-351.html)
  in Android Cordova apps, Meteor Cordova apps no longer allow access to all
  domains by default. If your app access external resources over XHR, you need
  to add them to the whitelist of allowed domains with the newly added
  [`App.accessRule`
  method](https://docs.meteor.com/#/full/App-accessRule) in your
  `mobile-config.js` file.

* Upgrade Cordova Plugins dependencies in Meteor Core packages:
  - `org.apache.cordova.file`: from 1.3.0 to 1.3.3
  - `org.apache.cordova.file-transfer`: from 0.4.4 to 0.5.0
  - `org.apache.cordova.splashscreen`: from 0.3.3 to 1.0.0
  - `org.apache.cordova.console`: from 0.2.10 to 0.2.13
  - `org.apache.cordova.device`: from 0.2.11 to 0.3.0
  - `org.apache.cordova.statusbar`: from 0.1.7 to 0.1.10
  - `org.apache.cordova.inappbrowser`: from 0.5.1 to 0.6.0
  - `org.apache.cordova.inappbrowser`: from 0.5.1 to 0.6.0

* Use the newer `ios-sim` binary, compiled with Xcode 6 on OS X Mavericks.


### Tracker

* Use `Session.set({k1: v1, k2: v2})` to set multiple values at once.


### Utilities

* Provide direct access to all options supported by the `request` npm module via
  the new server-only `npmRequestOptions` option to `HTTP.call`.  [#1703](https://github.com/meteor/meteor/issues/1703)


### Other bug fixes and improvements

* Many internal refactorings towards supporting Meteor on Windows are in this
  release.

* Remove some packages used internally to support legacy MDG systems
  (`application-configuration`, `ctl`, `ctl-helper`, `follower-livedata`,
  `dev-bundle-fetcher`, and `star-translate`).

* Provide direct access to some npm modules used by core packages on the
  `NpmModules` field of `WebAppInternals`, `MongoInternals`, and
  `HTTPInternals`.

* Upgraded dependencies:

  - node: 0.10.36 (from 0.10.33)
  - Fibers: 1.0.5 (from 1.0.1)
  - MongoDB: 2.6.7 (from 2.4.12)
  - openssl in mongo: 1.0.2 (from 1.0.1j)
  - MongoDB driver: 1.4.32 (from 1.4.1)
  - bson: 0.2.18 (from 0.2.7)
  - request: 2.53.0 (from 2.47.0)


Patches contributed by GitHub users 0a-, awatson1978, awwx, bwhitty,
christianbundy, d4nyll, dandv, DanielDent, DenisGorbachev, fay-jai, gsuess,
hwillson, jakozaur, meonkeys, mitar, netanelgilad, queso, rbabayoff, RobertLowe,
romanzolotarev, Siilwyn, and tmeasday.


## v.1.0.3.2, 2015-02-25

* Fix regression in 1.0.3 where the `meteor` tool could crash when downloading
  the second build of a given package version; for example, when running `meteor
  deploy` on an OSX or 32-bit Linux system for an app containing a binary
  package.  [#3761](https://github.com/meteor/meteor/issues/3761)


## v.1.0.3.1, 2015-01-20

* Rewrite `meteor show` and `meteor search` to show package information for
  local packages and to show if the package is installed for non-local
  packages. Introduce the `--show-all` flag, and deprecate the
  `--show-unmigrated` and `--show-old flags`.  Introduce the `--ejson` flag to
  output an EJSON object.

* Support README.md files in`meteor publish`. Take in the documentation file in
  `package.js` (set to `README.md` by default) and upload it to the server at
  publication time. Excerpt the first non-header Markdown section for use in
  `meteor show`.

* Support updates of package version metadata after that version has been
  published by running `meteor publish --update` from the package directory.

* Add `meteor test-packages --velocity` (similar to `meteor run --test`).  [#3330](https://github.com/meteor/meteor/issues/3330)

* Fix `meteor update <packageName>` to update `<packageName>` even if it's an
  indirect dependency of your app.  [#3282](https://github.com/meteor/meteor/issues/3282)

* Fix stack trace when a browser tries to use the server like a proxy.  [#1212](https://github.com/meteor/meteor/issues/1212)

* Fix inaccurate session statistics and possible multiple invocation of
  Connection.onClose callbacks.

* Switch CLI tool filesystem calls from synchronous to yielding (pro: more
  concurrency, more responsive to signals; con: could introduce concurrency
  bugs)

* Don't apply CDN prefix on Cordova. [#3278](https://github.com/meteor/meteor/issues/3278) [#3311](https://github.com/meteor/meteor/issues/3311)

* Don't try to refresh client app in the runner unless the app actually has the
  autoupdate package. [#3365](https://github.com/meteor/meteor/issues/3365)

* Fix custom release banner logic. [#3353](https://github.com/meteor/meteor/issues/3353)

* Apply HTTP followRedirects option to non-GET requests.  [#2808](https://github.com/meteor/meteor/issues/2808)

* Clean up temporary directories used by package downloads sooner.  [#3324](https://github.com/meteor/meteor/issues/3324)

* If the tool knows about the requested release but doesn't know about the build
  of its tool for the platform, refresh the catalog rather than failing
  immediately.  [#3317](https://github.com/meteor/meteor/issues/3317)

* Fix `meteor --get-ready` to not add packages to your app.

* Fix some corner cases in cleaning up app processes in the runner. Drop
  undocumented `--keepalive` support. [#3315](https://github.com/meteor/meteor/issues/3315)

* Fix CSS autoupdate when `$ROOT_URL` has a non-trivial path.  [#3111](https://github.com/meteor/meteor/issues/3111)

* Save Google OAuth idToken to the User service info object.

* Add git info to `meteor --version`.

* Correctly catch a case of illegal `Tracker.flush` during `Tracker.autorun`.  [#3037](https://github.com/meteor/meteor/issues/3037)

* Upgraded dependencies:

  - jquery: 1.11.2 (from 1.11.0)

Patches by GitHub users DanielDent, DanielDornhardt, PooMaster, Primigenus,
Tarang, TomFreudenberg, adnissen, dandv, fay-jai, knownasilya, mquandalle,
ogourment, restebanez, rissem, smallhelm and tmeasday.

## v1.0.2.1, 2014-12-22

* Fix crash in file change watcher.  [#3336](https://github.com/meteor/meteor/issues/3336)

* Allow `meteor test-packages packages/*` even if not all package directories
  have tests.  [#3334](https://github.com/meteor/meteor/issues/3334)

* Fix typo in `meteor shell` output. [#3326](https://github.com/meteor/meteor/issues/3326)


## v1.0.2, 2014-12-19

### Improvements to the `meteor` command-line tool

* A new command called `meteor shell` attaches an interactive terminal to
  an already-running server process, enabling inspection and execution of
  server-side data and code, with dynamic tab completion of variable names
  and properties. To see `meteor shell` in action, type `meteor run` in an
  app directory, then (in another terminal) type `meteor shell` in the
  same app directory. You do not have to wait for the app to start before
  typing `meteor shell`, as it will automatically connect when the server
  is ready. Note that `meteor shell` currently works for local development
  only, and is not yet supported for apps running on remote hosts.

* We've done a major internal overhaul of the `meteor` command-line tool with an
  eye to correctness, maintainability, and performance.  Some details include:
  * Refresh the package catalog for build commands only when an error
    occurs that could be fixed by a refresh, not for every build command.
  * Never run the constraint solver to select package versions more than once
    per build.
  * Built packages ("isopacks") are now cached inside individual app directories
    instead of inside their source directories.
  * `meteor run` starts Mongo in parallel with building the application.
  * The constraint solver no longer leaves a `versions.json` file in your
    packages source directories; when publishing a package that is not inside an
    app, it will leave a `.versions` file (with the same format as
    `.meteor/versions`) which you should check into source control.
  * The constraint solver's model has been simplified so that plugins must use
    the same version of packages as their surrounding package when built from
    local source.

* Using `meteor debug` no longer requires manually continuing the debugger when
  your app restarts, and it no longer overwrites the symbol `_` inside your app.

* Output from the command-line tool is now word-wrapped to the width of your
  terminal.

* Remove support for the undocumented earliestCompatibleVersion feature of the
  package system.

* Reduce CPU usage and disk I/O bandwidth by using kernel file-system change
  notification events where possible. On file systems that do not support these
  events (NFS, Vagrant Virtualbox shared folders, etc), file changes will only
  be detected every 5 seconds; to detect changes more often in these cases (but
  use more CPU), set the `METEOR_WATCH_FORCE_POLLING` environment
  variable. [#2135](https://github.com/meteor/meteor/issues/2135)

* Reduce CPU usage by fixing a check for a parent process in `meteor
  run` that was happening constantly instead of every few seconds. [#3252](https://github.com/meteor/meteor/issues/3252)

* Fix crash when two plugins defined source handlers for the same
  extension. [#3015](https://github.com/meteor/meteor/issues/3015) [#3180](https://github.com/meteor/meteor/issues/3180)

* Fix bug (introduced in 0.9.3) where the warning about using experimental
  versions of packages was printed too often.

* Fix bug (introduced in 1.0) where `meteor update --patch` crashed.

* Fix bug (introduced in 0.9.4) where banners about new releases could be
  printed too many times.

* Fix crash when a package version contained a dot-separated pre-release part
  with both digits and non-digits. [#3147](https://github.com/meteor/meteor/issues/3147)

* Corporate HTTP proxy support is now implemented using our websocket library's
  new built-in implementation instead of a custom implementation. [#2515](https://github.com/meteor/meteor/issues/2515)

### Blaze

* Add default behavior for `Template.parentData` with no arguments. This
  selects the first parent. [#2861](https://github.com/meteor/meteor/issues/2861)

* Fix `Blaze.remove` on a template's view to correctly remove the DOM
  elements when the template was inserted using
  `Blaze.renderWithData`. [#3130](https://github.com/meteor/meteor/issues/3130)

* Allow curly braces to be escaped in Spacebars. Use the special
  sequences `{{|` and `{{{|` to insert a literal `{{` or `{{{`.

### Meteor Accounts

* Allow integration with OAuth1 servers that require additional query
  parameters to be passed with the access token. [#2894](https://github.com/meteor/meteor/issues/2894)

* Expire a user's password reset and login tokens in all circumstances when
  their password is changed.

### Other bug fixes and improvements

* Some packages are no longer released as part of the core release process:
  amplify, backbone, bootstrap, d3, jquery-history, and jquery-layout. This
  means that new versions of these packages can be published outside of the full
  Meteor release cycle.

* Require plain objects as the update parameter when doing replacements
  in server-side collections.

* Fix audit-argument-checks spurious failure when an argument is NaN. [#2914](https://github.com/meteor/meteor/issues/2914)

### Upgraded dependencies

  - node: 0.10.33 (from 0.10.29)
  - source-map-support: 0.2.8 (from 0.2.5)
  - semver: 4.1.0 (from 2.2.1)
  - request: 2.47.0 (from 2.33.0)
  - tar: 1.0.2 (from 1.0.1)
  - source-map: 0.1.40 (from 0.1.32)
  - sqlite3: 3.0.2 (from 3.0.0)
  - phantomjs npm module: 1.9.12 (from 1.8.1-1)
  - http-proxy: 1.6.0 (from a fork of 1.0.2)
  - esprima: 1.2.2 (from an unreleased 1.1-era commit)
  - escope: 1.0.1 (from 1.0.0)
  - openssl in mongo: 1.0.1j (from 1.0.1g)
  - faye-websocket: 0.8.1 (from using websocket-driver instead)
  - MongoDB: 2.4.12 (from 2.4.9)


Patches by GitHub users andylash, anstarovoyt, benweissmann, chrisbridgett,
colllin, dandv, ecwyne, graemian, JamesLefrere, kevinchiu, LyuGGang, matteodem,
mitar, mquandalle, musically-ut, ograycode, pcjpcj2, physiocoder, rgoomar,
timhaines, trusktr, Urigo, and zol.


## v1.0.1, 2014-12-09

* Fix a security issue in allow/deny rules that could result in data
  loss. If your app uses allow/deny rules, or uses packages that use
  allow/deny rules, we recommend that you update immediately.


## v1.0, 2014-10-28

### New Features

* Add the `meteor admin get-machine` command to make it easier to
  publish packages with binary dependencies for all
  architectures. `meteor publish` no longer publishes builds
  automatically if your package has binary NPM dependencies.

* New `localmarket` example, highlighting Meteor's support for mobile
  app development.

* Restyle the `leaderboard` example, and optimize it for both desktop
  and mobile.

### Performance

* Reduce unnecessary syncs with the package server, which speeds up
  startup times for many commands.

* Speed up `meteor deploy` by not bundling unnecessary files and
  programs.

* To make Meteor easier to use on slow or unreliable network
  connections, increase timeouts for DDP connections that the Meteor
  tool uses to communicate with the package server. [#2777](https://github.com/meteor/meteor/issues/2777), [#2789](https://github.com/meteor/meteor/issues/2789).

### Mobile App Support

* Implemented reasonable default behavior for launch screens on mobile
  apps.

* Don't build for Android when only the iOS build is required, and
  vice versa.

* Fix bug that could cause mobile apps to stop being able to receive hot
  code push updates.

* Fix bug where Cordova clients connected to http://example.com instead
  of https://example.com when https:// was specified in the
  --mobile-server option. [#2880](https://github.com/meteor/meteor/issues/2880)

* Fix stack traces when attempting to build or run iOS apps on Linux.

* Print a warning when building an app with mobile platforms and
  outputting the build into the source tree. Outputting a build into the
  source tree can cause subsequent builds to fail because they will
  treat the build output as source files.

* Exit from `meteor run` when new Cordova plugins or platforms are
  added, since we don't support hot code push for new plugins or
  platforms.

* Fix quoting of arguments to Cordova plugins.

* The `accounts-twitter` package now works in Cordova apps in local
  development. For workarounds for other login providers in local
  development mode, see
  https://github.com/meteor/meteor/wiki/OAuth-for-mobile-Meteor-clients.

### Packaging

* `meteor publish-for-arch` can publish packages built with different Meteor
  releases.

* Fix default `api.versionsFrom` field in packages created with `meteor
  create --package`.

* Fix bug where changes in an app's .meteor/versions file would not
  cause the app to be rebuilt.

### Other bug fixes and improvements

* Use TLSv1 in the `spiderable` package, for compatibility with servers
  that have disabled SSLv3 in response to the POODLE bug.

* Work around the `meteor run` proxy occasionally running out of sockets.

* Fix bug with regular expressions in minimongo. [#2817](https://github.com/meteor/meteor/issues/2817)

* Add READMEs for several core packages.

* Include protocols in URLs printed by `meteor deploy`.

* Improve error message for limited ordered observe. [#1643](https://github.com/meteor/meteor/issues/1643)

* Fix missing dependency on `random` in the `autoupdate` package. [#2892](https://github.com/meteor/meteor/issues/2892)

* Fix bug where all CSS would be removed from connected clients if a
  CSS-only change is made between local development server restarts or
  when deploying with `meteor deploy`.

* Increase height of the Google OAuth popup to the Google-recommended
  value.

* Fix the layout of the OAuth configuration dialog when used with
  Bootstrap.

* Allow build plugins to override the 'bare' option on added source
  files. [#2834](https://github.com/meteor/meteor/issues/2834)

Patches by GitHub users DenisGorbachev, ecwyne, mitar, mquandalle,
Primigenus, svda, yauh, and zol.


## v0.9.4.1, 2014-12-09 (backport)

* Fix a security issue in allow/deny rules that could result in data
  loss. If your app uses allow/deny rules, or uses packages that use
  allow/deny rules, we recommend that you update immediately.
  Backport from 1.0.1.


## v0.9.4, 2014-10-13

### New Features

* The new `meteor debug` command and `--debug-port` command line option
  to `meteor run` allow you to easily use node-inspector to debug your
  server-side code. Add a `debugger` statement to your code to create a
  breakpoint.

* Add new a `meteor run --test` command that runs
  [Velocity](https://github.com/meteor-velocity/velocity) tests in your
  app .

* Add new callbacks `Accounts.onResetPasswordLink`,
  `Accounts.onEnrollmentLink`, and `Accounts.onEmailVerificationLink`
  that make it easier to build custom user interfaces on top of the
  accounts system. These callbacks should be registered before
  `Meteor.startup` fires, and will be called if the URL matches a link
  in an email sent by `Accounts.resetPassword`, etc. See
  https://docs.meteor.com/#Accounts-onResetPasswordLink.

* A new configuration file for mobile apps,
  `<APP>/mobile-config.js`. This allows you to set app metadata, icons,
  splash screens, preferences, and PhoneGap/Cordova plugin settings
  without needing a `cordova_build_override` directory. See
  https://docs.meteor.com/#mobileconfigjs.


### API Changes

* Rename `{{> UI.dynamic}}` to `{{> Template.dynamic}}`, and likewise
  with `UI.contentBlock` and `UI.elseBlock`. The UI namespace is no
  longer used anywhere except for backwards compatibility.

* Deprecate the `Template.someTemplate.myHelper = ...` syntax in favor
  of `Template.someTemplate.helpers(...)`.  Using the older syntax still
  works, but prints a deprecation warning to the console.

* `Package.registerBuildPlugin` its associated functions have been added
  to the public API, cleaned up, and documented. The new function is
  identical to the earlier _transitional_registerBuildPlugin except for
  minor backwards-compatible API changes. See
  https://docs.meteor.com/#Package-registerBuildPlugin

* Rename the `showdown` package to `markdown`.

* Deprecate the `amplify`, `backbone`, `bootstrap`, and `d3` integration
  packages in favor of community alternatives.  These packages will no
  longer be maintained by MDG.


### Tool Changes

* Improved output from `meteor build` to make it easier to publish
  mobile apps to the App Store and Play Store. See the wiki pages for
  instructions on how to publish your
  [iOS](https://github.com/meteor/meteor/wiki/How-to-submit-your-iOS-app-to-App-Store)
  and
  [Android](https://github.com/meteor/meteor/wiki/How-to-submit-your-Android-app-to-Play-Store)
  apps.

* Packages can now be marked as debug-mode only by adding `debugOnly:
  true` to `Package.describe`. Debug-only packages are not included in
  the app when it is bundled for production (`meteor build` or `meteor
  run --production`). This allows package authors to build packages
  specifically for testing and debugging without increasing the size of
  the resulting app bundle or causing apps to ship with debug
  functionality built in.

* Rework the process for installing mobile development SDKs. There is
  now a `meteor install-sdk` command that automatically install what
  software it can and points to documentation for the parts that
  require manual installation.

* The `.meteor/cordova-platforms` file has been renamed to
  `.meteor/platforms` and now includes the default `server` and
  `browser` platforms. The default platforms can't currently be removed
  from a project, though this will be possible in the future. The old
  file will be automatically migrated to the new one when the app is run
  with Meteor 0.9.4 or above.

* The `unipackage.json` file inside downloaded packages has been renamed
  to `isopack.json` and has an improved forwards-compatible format. To
  maintain backwards compatibility with previous releases, packages will
  be built with both files.

* The local package metadata cache now uses SQLite, which is much faster
  than the previous implementation. This improves `meteor` command line
  tool startup time.

* The constraint solver used by the client to find compatible versions
  of packages is now much faster.

* The `--port` option to `meteor run` now requires a numeric port
  (e.g. `meteor run --port example.com` is no longer valid).

* The `--mobile-port` option `meteor run` has been reworked. The option
  is now `--mobile-server` in `meteor run` and `--server` in `meteor
  build`. `--server` is required for `meteor build` in apps with mobile
  platforms installed. `--mobile-server` defaults to an automatically
  detected IP address on port 3000, and `--server` requires a hostname
  but defaults to port 80 if a port is not specified.

* Operations that take longer than a few seconds (e.g. downloading
  packages, installing the Android SDK, etc) now show a progress bar.

* Complete support for using an HTTP proxy in the `meteor` command line
  tool. Now all DDP connections can work through a proxy.  Use the standard
  `http_proxy` environment variable to specify your proxy endpoint.  [#2515](https://github.com/meteor/meteor/issues/2515)


### Bug Fixes

* Fix behavior of ROOT_URL with path ending in `/`.

* Fix source maps when using a ROOT_URL with a path. [#2627](https://github.com/meteor/meteor/issues/2627)

* Change the mechanism that the Meteor tool uses to clean up app server
  processes. The new mechanism is more resilient to slow app bundles and
  other CPU-intensive tasks. [#2536](https://github.com/meteor/meteor/issues/2536), [#2588](https://github.com/meteor/meteor/issues/2588).


Patches by GitHub users cryptoquick, Gaelan, jperl, meonkeys, mitar,
mquandalle, prapicault, pscanf, richguan, rick-golden-healthagen,
rissem, rosh93, rzymek, and timoabend


## v0.9.3.1, 2014-09-30

* Don't crash when failing to contact the package server. [#2713](https://github.com/meteor/meteor/issues/2713)

* Allow more than one dash in package versions. [#2715](https://github.com/meteor/meteor/issues/2715)


## v0.9.3, 2014-09-25

### More Package Version Number Flexibility

* Packages now support relying on multiple major versions of their
  dependencies (eg `blaze@1.0.0 || 2.0.0`). Additionally, you can now
  call `api.versionsFrom(<release>)` multiple times, or with an array
  (eg `api.versionsFrom([<release1>, <release2>])`. Meteor will
  interpret this to mean that the package will work with packages from
  all the listed releases.

* Support for "wrapped package" version numbers. There is now a `_` field
  in version numbers. The `_` field must be an integer, and versions with
  the `_` are sorted after versions without. This allows using the
  upstream version number as the Meteor package version number and being
  able to publish multiple version of the Meteor package (e.g.
  `jquery@1.11.1_2`).

Note: packages using the `||` operator or the `_` symbol in their
versions or dependencies will be invisible to pre-0.9.3 users. Meteor
versions 0.9.2 and before do not understand the new version formats and
will not be able to use versions of packages that use the new features.


### Other Command-line Tool Improvements

* More detailed constraint solver output. Meteor now tells you which
  constraints prevent upgrading or adding new packages. This will make
  it much easier to update your app to new versions.

* Better handling of pre-release versions (e.g. versions with
  `-`). Pre-release packages will now be included in an app if and only
  if there is no way to meet the app's constraints without using a
  pre-release package.

* Add `meteor admin set-unmigrated` to allow maintainers to hide
  pre-0.9.0 packages in `meteor search` and `meteor show`. This will not
  stop users from continuing to use the package, but it helps prevent
  new users from finding old non-functional packages.

* Progress bars for time-intensive operations, like downloading large
  packages.


### Other Changes

* Offically support `Meteor.wrapAsync` (renamed from
  `Meteor._wrapAsync`). Additionally, `Meteor.wrapAsync` now lets you
  pass an object to bind as `this` in the wrapped call. See
  https://docs.meteor.com/#meteor_wrapasync.

* The `reactive-dict` package now allows an optional name argument to
  enable data persistence during hot code push.


Patches by GitHub users evliu, meonkeys, mitar, mizzao, mquandalle,
prapicault, waitingkuo, wulfmeister.



## v0.9.2.2, 2014-09-17

* Fix regression in 0.9.2 that prevented some users from accessing the
  Meteor development server in their browser. Specifically, 0.9.2
  unintentionally changed the development mode server's default bind
  host to localhost instead of 0.0.0.0. [#2596](https://github.com/meteor/meteor/issues/2596)


## v0.9.2.1, 2014-09-15

* Fix versions of packages that were published with `-cordova` versions
  in 0.9.2 (appcache, fastclick, htmljs, logging, mobile-status-bar,
  routepolicy, webapp-hashing).


## v0.9.2, 2014-09-15

This release contains our first support for building mobile apps in
Meteor, for both iOS and Android. This support comes via an
integration with Apache's Cordova/PhoneGap project.

  * You can use Cordova/PhoneGap packages in your application or inside
    a Meteor package to access a device's native functions directly from
    JavaScript code.
  * The `meteor add-platform` and `meteor run` commands now let you
    launch the app in the iOS or Android simulator or run it on an
    attached hardware device.
  * This release extends hot code push to support live updates into
    installed native apps.
  * The `meteor bundle` command has been renamed to `meteor build` and
    now outputs build projects for the mobile version of the targeted
    app.
  * See
    https://github.com/meteor/meteor/wiki/Meteor-Cordova-Phonegap-integration
    for more information about how to get started building mobile apps
    with Meteor.

* Better mobile support for OAuth login: you can now use a
  redirect-based flow inside UIWebViews, and the existing popup-based
  flow has been adapted to work in Cordova/PhoneGap apps.

#### Bug fixes and minor improvements

* Fix sorting on non-trivial keys in Minimongo. [#2439](https://github.com/meteor/meteor/issues/2439)

* Bug fixes and performance improvements for the package system's
  constraint solver.

* Improved error reporting for misbehaving oplog observe driver. [#2033](https://github.com/meteor/meteor/issues/2033) [#2244](https://github.com/meteor/meteor/issues/2244)

* Drop deprecated source map linking format used for older versions of
  Firefox.  [#2385](https://github.com/meteor/meteor/issues/2385)

* Allow Meteor tool to run from a symlink. [#2462](https://github.com/meteor/meteor/issues/2462)

* Assets added via a plugin are no longer considered source files. [#2488](https://github.com/meteor/meteor/issues/2488)

* Remove support for long deprecated `SERVER_ID` environment
  variable. Use `AUTOUPDATE_VERSION` instead.

* Fix bug in reload-safetybelt package that resulted in reload loops in
  Chrome with cookies disabled.

* Change the paths for static assets served from packages. The `:`
  character is replaced with the `_` character in package names so as to
  allow serving on mobile devices and ease operation on Windows. For
  example, assets from the `abc:bootstrap` package are now served at
  `/packages/abc_bootstrap` instead of `/packages/abc:bootstrap`.

* Also change the paths within a bundled Meteor app to allow for
  different client architectures (eg mobile). For example,
  `bundle/programs/client` is now `bundle/programs/web.browser`.


Patches by GitHub users awwx, mizzao, and mquandalle.



## v0.9.1.1, 2014-09-06

* Fix backwards compatibility for packages that had weak dependencies
  on packages renamed in 0.9.1 (`ui`, `deps`, `livedata`). [#2521](https://github.com/meteor/meteor/issues/2521)

* Fix error when using the `reactive-dict` package without the `mongo`
  package.


## v0.9.1, 2014-09-04

#### Organizations in Meteor developer accounts

Meteor 0.9.1 ships with organizations support in Meteor developer
accounts. Organizations are teams of users that make it easy to
collaborate on apps and packages.

Create an organization at
https://www.meteor.com/account-settings/organizations. Run the `meteor
authorized` command in your terminal to give an organization
permissions to your apps. To add an organization as a maintainer of
your packages, use the `meteor admin maintainers` command. You can
also publish packages with an organization's name in the package name
prefix instead of your own username.


#### One backwards incompatible change for templates

* Templates can no longer be named "body" or "instance".

#### Backwards compatible Blaze API changes

* New public and documented APIs:
  * `Blaze.toHTMLWithData()`
  * `Template.currentData()`
  * `Blaze.getView()`
  * `Template.parentData()` (previously `UI._parentData()`)
  * `Template.instance()` (previously `UI._templateInstance()`)
  * `Template.body` (previously `UI.body`)
  * `new Template` (previously `Template.__create__`)
  * `Blaze.getData()` (previously `UI.getElementData`, or `Blaze.getCurrentData` with no arguments)

* Deprecate the `ui` package. Instead, use the `blaze` package. The
  `UI` and `Blaze` symbols are now the same.

* Deprecate `UI.insert`. `UI.render` and `UI.renderWithData` now
  render a template and place it in the DOM.

* Add an underscore to some undocumented Blaze APIs to make them
  internal. Notably: `Blaze._materializeView`, `Blaze._createView`,
  `Blaze._toText`, `Blaze._destroyView`, `Blaze._destroyNode`,
  `Blaze._withCurrentView`, `Blaze._DOMBackend`,
  `Blaze._TemplateWith`

* Document Views. Views are the machinery powering DOM updates in
  Blaze.

* Expose `view` property on template instances.

#### Backwards compatible renames

* Package renames
  * `livedata` -> `ddp`
  * `mongo-livedata` -> `mongo`
  * `standard-app-packages` -> `meteor-platform`
* Symbol renames
  * `Meteor.Collection` -> `Mongo.Collection`
  * `Meteor.Collection.Cursor` -> `Mongo.Cursor`
  * `Meteor.Collection.ObjectID` -> `Mongo.ObjectID`
  * `Deps` -> `Tracker`

#### Other

* Add `reactive-var` package. Lets you define a single reactive
  variable, like a single key in `Session`.

* Don't throw an exception in Chrome when cookies and local storage
  are blocked.

* Bump DDP version to "1". Clients connecting with version "pre1" or
  "pre2" should still work.

* Allow query parameters in OAuth1 URLs. [#2404](https://github.com/meteor/meteor/issues/2404)

* Fix `meteor list` if not all packages on server. Fixes [#2468](https://github.com/meteor/meteor/issues/2468)

Patch by GitHub user mitar.


## v0.9.0.1, 2014-08-27

* Fix issues preventing hot code reload from automatically reloading webapps in
  two cases: when the old app was a pre-0.9.0 app, and when the app used
  appcache. (In both cases, an explicit reload still worked.)

* Fix publishing packages containing a plugin with platform-specific code but
  no platform-specific code in the main package.

* Fix `meteor add package@version` when the package was already added with a
  different version constraint.

* Improve treatment of pre-release packages (packages with a dash in their
  version). Guarantee that they will not be chosen by the constraint solver
  unless explicitly requested.  `meteor list` won't suggest that you update to
  them.

* Fix slow spiderable executions.

* Fix dev-mode client-only restart when client files changed very soon after
  server restart.

* Fix stack trace on `meteor add` constraint solver failure.

* Fix "access-denied" stack trace when publishing packages.


## v0.9.0, 2014-08-26

Meteor 0.9.0 introduces the Meteor Package Server. Incorporating lessons from
our community's Meteorite tool, Meteor 0.9.0 allows users to develop and publish
Meteor packages to a central repository. The `meteor publish` command is used to
publish packages. Non-core packages can now be added with `meteor add`, and you
can specify version constraints on the packages you use. Binary packages can be
published for additional architectures with `meteor publish-for-arch`, which
allows cross-platform deploys and bundling.  You can search for packages with
`meteor search` and display information on them with `meteor show`, or you can
use the Atmosphere web interface developed by Percolate Studio at
https://atmospherejs.com/

See https://docs.meteor.com/#writingpackages and
https://docs.meteor.com/#packagejs for more details.

Other packaging-related changes:

* `meteor list` now lists the packages your app is using, which was formerly the
  behavior of `meteor list --using`. To search for packages you are not
  currently using, use `meteor search`.  The concept of an "internal" package
  (which did not show up in `meteor list`) no longer exists.

* To prepare a bundle created with `meteor bundle` for execution on a
  server, you now run `npm install` with no arguments instead of having
  to specify a few specific npm modules and their versions
  explicitly. See the README in the generated bundle for more details.

* All `under_score`-style `package.js` APIs (`Package.on_use`, `api.add_files`,
  etc) have been replaced with `camelCase` names (`Package.onUse`,
  `api.addFiles`, etc).  The old names continue to work for now.

* There's a new `archMatching` option to `Plugin.registerSourceHandler`, which
  should be used by any plugin whose output is only for the client or only for
  the server (eg, CSS and HTML templating packages); this allows Meteor to avoid
  restarting the server when files processed by these plugins change.

Other changes:

* When running your app with the local development server, changes that only
  affect the client no longer require restarting the server.  Changes that only
  affect CSS no longer require the browser to refresh the page, both in local
  development and in some production environments.  [#490](https://github.com/meteor/meteor/issues/490)

* When a call to `match` fails in a method or subscription, log the
  failure on the server. (This matches the behavior described in our docs)

* The `appcache` package now defaults to functioning on all browsers
  that support the AppCache API, rather than a whitelist of browsers.
  The main effect of this change is that `appcache` is now enabled by
  default on Firefox, because Firefox no longer makes a confusing
  popup. You can still disable individual browsers with
  `AppCache.config`.  [#2241](https://github.com/meteor/meteor/issues/2241)

* The `forceApprovalPrompt` option can now be specified in `Accounts.ui.config`
  in addition to `Meteor.loginWithGoogle`.  [#2149](https://github.com/meteor/meteor/issues/2149)

* Don't leak websocket clients in server-to-server DDP in some cases (and fix
  "Got open from inactive client"
  error). https://github.com/faye/websocket-driver-node/pull/8

* Updated OAuth url for login with Meetup.

* Allow minimongo `changed` callbacks to mutate their `oldDocument`
  argument. [#2231](https://github.com/meteor/meteor/issues/2231)

* Fix upsert called from client with no callback.  [#2413](https://github.com/meteor/meteor/issues/2413)

* Avoid a few harmless exceptions in OplogObserveDriver.

* Refactor `observe-sequence` package.

* Fix `spiderable` race condition.

* Re-apply our fix of NPM bug https://github.com/npm/npm/issues/3265 which got
  accidentally reverted upstream.

* Workaround for a crash in recent Safari
  versions. https://github.com/meteor/meteor/commit/e897539adb

* Upgraded dependencies:
  - less: 1.7.4 (from 1.7.1)
  - tar: 1.0.1 (from 0.1.19)
  - fstream: 1.0.2 (from 0.1.25)

Patches by GitHub users Cangit, dandv, ImtiazMajeed, MaximDubrovin, mitar,
mquandalle, rcy, RichardLitt, thatneat, and twhy.


## v0.8.3.1, 2014-12-09 (backport)

* Fix a security issue in allow/deny rules that could result in data
  loss. If your app uses allow/deny rules, or uses packages that use
  allow/deny rules, we recommend that you update immediately.
  Backport from 1.0.1.


## v0.8.3, 2014-07-29

#### Blaze

* Refactor Blaze to simplify internals while preserving the public
  API. `UI.Component` has been replaced with `Blaze.View.`

* Fix performance issues and memory leaks concerning event handlers.

* Add `UI.remove`, which removes a template after `UI.render`/`UI.insert`.

* Add `this.autorun` to the template instance, which is like `Deps.autorun`
  but is automatically stopped when the template is destroyed.

* Create `<a>` tags as SVG elements when they have `xlink:href`
  attributes. (Previously, `<a>` tags inside SVGs were never created as
  SVG elements.)  [#2178](https://github.com/meteor/meteor/issues/2178)

* Throw an error in `{{foo bar}}` if `foo` is missing or not a function.

* Cursors returned from template helpers for #each should implement
  the `observeChanges` method and don't have to be Minimongo cursors
  (allowing new custom data stores for Blaze like Miniredis).

* Remove warnings when {{#each}} iterates over a list of strings,
  numbers, or other items that contains duplicates.  [#1980](https://github.com/meteor/meteor/issues/1980)

#### Meteor Accounts

* Fix regression in 0.8.2 where an exception would be thrown if
  `Meteor.loginWithPassword` didn't have a callback. Callbacks to
  `Meteor.loginWithPassword` are now optional again.  [#2255](https://github.com/meteor/meteor/issues/2255)

* Fix OAuth popup flow in mobile apps that don't support
  `window.opener`.  [#2302](https://github.com/meteor/meteor/issues/2302)

* Fix "Email already exists" error with MongoDB 2.6.  [#2238](https://github.com/meteor/meteor/issues/2238)


#### mongo-livedata and minimongo

* Fix performance issue where a large batch of oplog updates could block
  the node event loop for long periods.  [#2299](https://github.com/meteor/meteor/issues/2299).

* Fix oplog bug resulting in error message "Buffer inexplicably empty".  [#2274](https://github.com/meteor/meteor/issues/2274)

* Fix regression from 0.8.2 that caused collections to appear empty in
  reactive `findOne()` or `fetch` queries that run before a mutator
  returns.  [#2275](https://github.com/meteor/meteor/issues/2275)


#### Miscellaneous

* Stop including code by default that automatically refreshes the page
  if JavaScript and CSS don't load correctly. While this code is useful
  in some multi-server deployments, it can cause infinite refresh loops
  if there are errors on the page. Add the `reload-safetybelt` package
  to your app if you want to include this code.

* On the server, `Meteor.startup(c)` now calls `c` immediately if the
  server has already started up, matching the client behavior.  [#2239](https://github.com/meteor/meteor/issues/2239)

* Add support for server-side source maps when debugging with
  `node-inspector`.

* Add `WebAppInternals.addStaticJs()` for adding static JavaScript code
  to be served in the app, inline if allowed by `browser-policy`.

* Make the `tinytest/run` method return immediately, so that `wait`
  method calls from client tests don't block on server tests completing.

* Log errors from method invocations on the client if there is no
  callback provided.

* Upgraded dependencies:
  - node: 0.10.29 (from 0.10.28)
  - less: 1.7.1 (from 1.6.1)

Patches contributed by GitHub users Cangit, cmather, duckspeaker, zol.


## v0.8.2, 2014-06-23

#### Meteor Accounts

* Switch `accounts-password` to use bcrypt to store passwords on the
  server. (Previous versions of Meteor used a protocol called SRP.)
  Users will be transparently transitioned when they log in. This
  transition is one-way, so you cannot downgrade a production app once
  you upgrade to 0.8.2. If you are maintaining an authenticating DDP
  client:
     - Clients that use the plaintext password login handler (i.e. call
       the `login` method with argument `{ password: <plaintext
       password> }`) will continue to work, but users will not be
       transitioned from SRP to bcrypt when logging in with this login
       handler.
     - Clients that use SRP will no longer work. These clients should
       instead directly call the `login` method, as in
       `Meteor.loginWithPassword`. The argument to the `login` method
       can be either:
         - `{ password: <plaintext password> }`, or
         - `{ password: { digest: <password hash>, algorithm: "sha-256" } }`,
           where the password hash is the hex-encoded SHA256 hash of the
           plaintext password.

* Show the display name of the currently logged-in user after following
  an email verification link or a password reset link in `accounts-ui`.

* Add a `userEmail` option to `Meteor.loginWithMeteorDeveloperAccount`
  to pre-fill the user's email address in the OAuth popup.

* Ensure that the user object has updated token information before
  it is passed to email template functions. [#2210](https://github.com/meteor/meteor/issues/2210)

* Export the function that serves the HTTP response at the end of an
  OAuth flow as `OAuth._endOfLoginResponse`. This function can be
  overridden to make the OAuth popup flow work in certain mobile
  environments where `window.opener` is not supported.

* Remove support for OAuth redirect URLs with a `redirect` query
  parameter. This OAuth flow was never documented and never fully
  worked.


#### Blaze

* Blaze now tracks individual CSS rules in `style` attributes and won't
  overwrite changes to them made by other JavaScript libraries.

* Add `{{> UI.dynamic}}` to make it easier to dynamically render a
  template with a data context.

* Add `UI._templateInstance()` for accessing the current template
  instance from within a block helper.

* Add `UI._parentData(n)` for accessing parent data contexts from
  within a block helper.

* Add preliminary API for registering hooks to run when Blaze intends to
  insert, move, or remove DOM elements. For example, you can use these
  hooks to animate nodes as they are inserted, moved, or removed. To use
  them, you can set the `_uihooks` property on a container DOM
  element. `_uihooks` is an object that can have any subset of the
  following three properties:

    - `insertElement: function (node, next)`: called when Blaze intends
      to insert the DOM element `node` before the element `next`
    - `moveElement: function (node, next)`: called when Blaze intends to
      move the DOM element `node` before the element `next`
    - `removeElement: function (node)`: called when Blaze intends to
      remove the DOM element `node`

    Note that when you set one of these functions on a container
    element, Blaze will not do the actual operation; it's your
    responsibility to actually insert, move, or remove the node (by
    calling `$(node).remove()`, for example).

* The `findAll` method on template instances now returns a vanilla
  array, not a jQuery object. The `$` method continues to
  return a jQuery object. [#2039](https://github.com/meteor/meteor/issues/2039)

* Fix a Blaze memory leak by cleaning up event handlers when a template
  instance is destroyed. [#1997](https://github.com/meteor/meteor/issues/1997)

* Fix a bug where helpers used by {{#with}} were still re-running when
  their reactive data sources changed after they had been removed from
  the DOM.

* Stop not updating form controls if they're focused. If a field is
  edited by one user while another user is focused on it, it will just
  lose its value but maintain its focus. [#1965](https://github.com/meteor/meteor/issues/1965)

* Add `_nestInCurrentComputation` option to `UI.render`, fixing a bug in
  {{#each}} when an item is added inside a computation that subsequently
  gets invalidated. [#2156](https://github.com/meteor/meteor/issues/2156)

* Fix bug where "=" was not allowed in helper arguments. [#2157](https://github.com/meteor/meteor/issues/2157)

* Fix bug when a template tag immediately follows a Spacebars block
  comment. [#2175](https://github.com/meteor/meteor/issues/2175)


#### Command-line tool

* Add --directory flag to `meteor bundle`. Setting this flag outputs a
  directory rather than a tarball.

* Speed up updates of NPM modules by upgrading Node to include our fix for
  https://github.com/npm/npm/issues/3265 instead of passing `--force` to
  `npm install`.

* Always rebuild on changes to npm-shrinkwrap.json files.  [#1648](https://github.com/meteor/meteor/issues/1648)

* Fix uninformative error message when deploying to long hostnames. [#1208](https://github.com/meteor/meteor/issues/1208)

* Increase a buffer size to avoid failing when running MongoDB due to a
  large number of processes running on the machine, and fix the error
  message when the failure does occur. [#2158](https://github.com/meteor/meteor/issues/2158)

* Clarify a `meteor mongo` error message when using the MONGO_URL
  environment variable. [#1256](https://github.com/meteor/meteor/issues/1256)


#### Testing

* Run server tests from multiple clients serially instead of in
  parallel. This allows testing features that modify global server
  state.  [#2088](https://github.com/meteor/meteor/issues/2088)


#### Security

* Add Content-Type headers on JavaScript and CSS resources.

* Add `X-Content-Type-Options: nosniff` header to
  `browser-policy-content`'s default policy. If you are using
  `browser-policy-content` and you don't want your app to send this
  header, then call `BrowserPolicy.content.allowContentTypeSniffing()`.

* Use `Meteor.absoluteUrl()` to compute the redirect URL in the `force-ssl`
  package (instead of the host header).


#### Miscellaneous

* Allow `check` to work on the server outside of a Fiber. [#2136](https://github.com/meteor/meteor/issues/2136)

* EJSON custom type conversion functions should not be permitted to yield. [#2136](https://github.com/meteor/meteor/issues/2136)

* The legacy polling observe driver handles errors communicating with MongoDB
  better and no longer gets "stuck" in some circumstances.

* Automatically rewind cursors before calls to `fetch`, `forEach`, or `map`. On
  the client, don't cache the return value of `cursor.count()` (consistently
  with the server behavior). `cursor.rewind()` is now a no-op. [#2114](https://github.com/meteor/meteor/issues/2114)

* Remove an obsolete hack in reporting line numbers for LESS errors. [#2216](https://github.com/meteor/meteor/issues/2216)

* Avoid exceptions when accessing localStorage in certain Internet
  Explorer configurations. [#1291](https://github.com/meteor/meteor/issues/1291), [#1688](https://github.com/meteor/meteor/issues/1688).

* Make `handle.ready()` reactively stop, where `handle` is a
  subscription handle.

* Fix an error message from `audit-argument-checks` after login.

* Make the DDP server send an error if the client sends a connect
  message with a missing or malformed `support` field. [#2125](https://github.com/meteor/meteor/issues/2125)

* Fix missing `jquery` dependency in the `amplify` package. [#2113](https://github.com/meteor/meteor/issues/2113)

* Ban inserting EJSON custom types as documents. [#2095](https://github.com/meteor/meteor/issues/2095)

* Fix incorrect URL rewrites in stylesheets. [#2106](https://github.com/meteor/meteor/issues/2106)

* Upgraded dependencies:
  - node: 0.10.28 (from 0.10.26)
  - uglify-js: 2.4.13 (from 2.4.7)
  - sockjs server: 0.3.9 (from 0.3.8)
  - websocket-driver: 0.3.4 (from 0.3.2)
  - stylus: 0.46.3 (from 0.42.3)

Patches contributed by GitHub users awwx, babenzele, Cangit, dandv,
ducdigital, emgee3, felixrabe, FredericoC, jbruni, kentonv, mizzao,
mquandalle, subhog, tbjers, tmeasday.


## v0.8.1.3, 2014-05-22

* Fix a security issue in the `spiderable` package. `spiderable` now
  uses the ROOT_URL environment variable instead of the Host header to
  determine which page to snapshot.

* Fix hardcoded Twitter URL in `oauth1` package. This fixes a regression
  in 0.8.0.1 that broke Atmosphere packages that do OAuth1
  logins. [#2154](https://github.com/meteor/meteor/issues/2154).

* Add `credentialSecret` argument to `Google.retrieveCredential`, which
  was forgotten in a previous release.

* Remove nonexistent `-a` and `-r` aliases for `--add` and `--remove` in
  `meteor help authorized`. [#2155](https://github.com/meteor/meteor/issues/2155)

* Add missing `underscore` dependency in the `oauth-encryption` package. [#2165](https://github.com/meteor/meteor/issues/2165)

* Work around IE8 bug that caused some apps to fail to render when
  minified. [#2037](https://github.com/meteor/meteor/issues/2037).


## v0.8.1.2, 2014-05-12

* Fix memory leak (introduced in 0.8.1) by making sure to unregister
  sessions at the server when they are closed due to heartbeat timeout.

* Add `credentialSecret` argument to `Google.retrieveCredential`,
  `Facebook.retrieveCredential`, etc., which is needed to use them as of
  0.8.1. [#2118](https://github.com/meteor/meteor/issues/2118)

* Fix 0.8.1 regression that broke apps using a `ROOT_URL` with a path
  prefix. [#2109](https://github.com/meteor/meteor/issues/2109)


## v0.8.1.1, 2014-05-01

* Fix 0.8.1 regression preventing clients from specifying `_id` on insert. [#2097](https://github.com/meteor/meteor/issues/2097)

* Fix handling of malformed URLs when merging CSS files. [#2103](https://github.com/meteor/meteor/issues/2103), [#2093](https://github.com/meteor/meteor/issues/2093)

* Loosen the checks on the `options` argument to `Collection.find` to
  allow undefined values.


## v0.8.1, 2014-04-30

#### Meteor Accounts

* Fix a security flaw in OAuth1 and OAuth2 implementations. If you are
  using any OAuth accounts packages (such as `accounts-google` or
  `accounts-twitter`), we recommend that you update immediately and log
  out your users' current sessions with the following MongoDB command:

    $ db.users.update({}, { $set: { 'services.resume.loginTokens': [] } }, { multi: true });

* OAuth redirect URLs are now required to be on the same origin as your app.

* Log out a user's other sessions when they change their password.

* Store pending OAuth login results in the database instead of
  in-memory, so that an OAuth flow succeeds even if different requests
  go to different server processes.

* When validateLoginAttempt callbacks return false, don't override a more
  specific error message.

* Add `Random.secret()` for generating security-critical secrets like
  login tokens.

* `Meteor.logoutOtherClients` now calls the user callback when other
  login tokens have actually been removed from the database, not when
  they have been marked for eventual removal.  [#1915](https://github.com/meteor/meteor/issues/1915)

* Rename `Oauth` to `OAuth`.  `Oauth` is now an alias for backwards
  compatibility.

* Add `oauth-encryption` package for encrypting sensitive account
  credentials in the database.

* A validate login hook can now override the exception thrown from
  `beginPasswordExchange` like it can for other login methods.

* Remove an expensive observe over all users in the `accounts-base`
  package.


#### Blaze

* Disallow `javascript:` URLs in URL attribute values by default, to
  help prevent cross-site scripting bugs. Call
  `UI._allowJavascriptUrls()` to allow them.

* Fix `UI.toHTML` on templates containing `{{#with}}`.

* Fix `{{#with}}` over a data context that is mutated.  [#2046](https://github.com/meteor/meteor/issues/2046)

* Clean up autoruns when calling `UI.toHTML`.

* Properly clean up event listeners when removing templates.

* Add support for `{{!-- block comments --}}` in Spacebars. Block comments may
  contain `}}`, so they are more useful than `{{! normal comments}}` for
  commenting out sections of Spacebars templates.

* Don't dynamically insert `<tbody>` tags in reactive tables

* When handling a custom jQuery event, additional arguments are
  no longer lost -- they now come after the template instance
  argument.  [#1988](https://github.com/meteor/meteor/issues/1988)


#### DDP and MongoDB

* Extend latency compensation to support an arbitrary sequence of
  inserts in methods.  Previously, documents created inside a method
  stub on the client would eventually be replaced by new documents
  from the server, causing the screen to flicker.  Calling `insert`
  inside a method body now generates the same ID on the client (inside
  the method stub) and on the server.  A sequence of inserts also
  generates the same sequence of IDs.  Code that wants a random stream
  that is consistent between method stub and real method execution can
  get one with `DDP.randomStream`.
  https://trello.com/c/moiiS2rP/57-pattern-for-creating-multiple-database-records-from-a-method

* The document passed to the `insert` callback of `allow` and `deny` now only
  has a `_id` field if the client explicitly specified one; this allows you to
  use `allow`/`deny` rules to prevent clients from specifying their own
  `_id`. As an exception, `allow`/`deny` rules with a `transform` always have an
  `_id`.

* DDP now has an implementation of bidirectional heartbeats which is consistent
  across SockJS and websocket transports. This enables connection keepalive and
  allows servers and clients to more consistently and efficiently detect
  disconnection.

* The DDP protocol version number has been incremented to "pre2" (adding
  randomSeed and heartbeats).

* The oplog observe driver handles errors communicating with MongoDB
  better and knows to re-poll all queries after a MongoDB failover.

* Fix bugs involving mutating DDP method arguments.


#### meteor command-line tool

* Move boilerplate HTML from tools to webapp.  Change internal
  `Webapp.addHtmlAttributeHook` API.

* Add `meteor list-sites` command for listing the sites that you have
  deployed to meteor.com with your Meteor developer account.

* Third-party template languages can request that their generated source loads
  before other JavaScript files, just like *.html files, by passing the
  isTemplate option to Plugin.registerSourceHandler.

* You can specify a particular interface for the dev mode runner to bind to with
  `meteor -p host:port`.

* Don't include proprietary tar tags in bundle tarballs.

* Convert relative URLs to absolute URLs when merging CSS files.


#### Upgraded dependencies

* Node.js from 0.10.25 to 0.10.26.
* MongoDB driver from 1.3.19 to 1.4.1
* stylus: 0.42.3 (from 0.42.2)
* showdown: 0.3.1
* css-parse: an unreleased version (from 1.7.0)
* css-stringify: an unreleased version (from 1.4.1)


Patches contributed by GitHub users aldeed, apendua, arbesfeld, awwx, dandv,
davegonzalez, emgee3, justinsb, mquandalle, Neftedollar, Pent, sdarnell,
and timhaines.


## v0.8.0.1, 2014-04-21

* Fix security flaw in OAuth1 implementation. Clients can no longer
  choose the callback_url for OAuth1 logins.


## v0.8.0, 2014-03-27

Meteor 0.8.0 introduces Blaze, a total rewrite of our live templating engine,
replacing Spark. Advantages of Blaze include:

  * Better interoperability with jQuery plugins and other techniques which
    directly manipulate the DOM
  * More fine-grained updates: only the specific elements or attributes that
    change are touched rather than the entire template
  * A fully documented templating language
  * No need for the confusing `{{#constant}}`, `{{#isolate}}`, and `preserve`
    directives
  * Uses standard jQuery delegation (`.on`) instead of our custom implementation
  * Blaze supports live SVG templates that work just like HTML templates

See
[the Using Blaze wiki page](https://github.com/meteor/meteor/wiki/Using-Blaze)
for full details on upgrading your app to 0.8.0.  This includes:

* The `Template.foo.rendered` callback is now only called once when the template
  is rendered, rather than repeatedly as it is "re-rendered", because templates
  now directly update changed data instead of fully re-rendering.

* The `accounts-ui` login buttons are now invoked as a `{{> loginButtons}}`
  rather than as `{{loginButtons}}`.

* Previous versions of Meteor used a heavily modified version of the Handlebars
  templating language. In 0.8.0, we've given it its own name: Spacebars!
  Spacebars has an
  [explicit specification](https://github.com/meteor/meteor/blob/devel/packages/spacebars/README.md)
  instead of being defined as a series of changes to Handlebars. There are some
  incompatibilities with our previous Handlebars fork, such as a
  [different way of specifying dynamic element attributes](https://github.com/meteor/meteor/blob/devel/packages/spacebars/README.md#in-attribute-values)
  and a
  [new way of defining custom block helpers](https://github.com/meteor/meteor/blob/devel/packages/spacebars/README.md#custom-block-helpers).

* Your template files must consist of
  [well-formed HTML](https://github.com/meteor/meteor/blob/devel/packages/spacebars/README.md#html-dialect). Invalid
  HTML is now a compilation failure.  (There is a current limitation in our HTML
  parser such that it does not support
  [omitting end tags](http://www.w3.org/TR/html5/syntax.html#syntax-tag-omission)
  on elements such as `<P>` and `<LI>`.)

* `Template.foo` is no longer a function. It is instead a
  "component". Components render to an intermediate representation of an HTML
  tree, not a string, so there is no longer an easy way to render a component to
  a static HTML string.

* `Meteor.render` and `Spark.render` have been removed. Use `UI.render` and
  `UI.insert` instead.

* The `<body>` tag now defines a template just like the `<template>` tag, which
  can have helpers and event handlers.  Define them directly on the object
  `UI.body`.

* Previous versions of Meteor shipped with a synthesized `tap` event,
  implementing a zero-delay click event on mobile browsers. Unfortunately, this
  event never worked very well. We're eliminating it. Instead, use one of the
  excellent third party solutions.

* The `madewith` package (which supported adding a badge to your website
  displaying its score from http://madewith.meteor.com/) has been removed, as it
  is not compatible with the new version of that site.

* The internal `spark`, `liverange`, `universal-events`, and `domutils` packages
  have been removed.

* The `Handlebars` namespace has been deprecated.  `Handlebars.SafeString` is
  now `Spacebars.SafeString`, and `Handlebars.registerHelper` is now
  `UI.registerHelper`.

Patches contributed by GitHub users cmather and mart-jansink.


## v0.7.2.3, 2014-12-09 (backport)

* Fix a security issue in allow/deny rules that could result in data
  loss. If your app uses allow/deny rules, or uses packages that use
  allow/deny rules, we recommend that you update immediately.
  Backport from 1.0.1.

## v0.7.2.2, 2014-04-21 (backport)

* Fix a security flaw in OAuth1 and OAuth2 implementations.
  Backport from 0.8.1; see its entry for recommended actions to take.

## v0.7.2.1, 2014-04-30 (backport)

* Fix security flaw in OAuth1 implementation. Clients can no longer
  choose the callback_url for OAuth1 logins.
  Backport from 0.8.0.1.

## v0.7.2, 2014-03-18

* Support oplog tailing on queries with the `limit` option. All queries
  except those containing `$near` or `$where` selectors or the `skip`
  option can now be used with the oplog driver.

* Add hooks to login process: `Accounts.onLogin`,
  `Accounts.onLoginFailure`, and `Accounts.validateLoginAttempt`. These
  functions allow for rate limiting login attempts, logging an audit
  trail, account lockout flags, and more. See:
  http://docs.meteor.com/#accounts_validateloginattempt [#1815](https://github.com/meteor/meteor/issues/1815)

* Change the `Accounts.registerLoginHandler` API for custom login
  methods. Login handlers now require a name and no longer have to deal
  with generating resume tokens. See
  https://github.com/meteor/meteor/blob/devel/packages/accounts-base/accounts_server.js
  for details. OAuth based login handlers using the
  `Oauth.registerService` packages are not affected.

* Add support for HTML email in `Accounts.emailTemplates`.  [#1785](https://github.com/meteor/meteor/issues/1785)

* minimongo: Support `{a: {$elemMatch: {x: 1, $or: [{a: 1}, {b: 1}]}}}`  [#1875](https://github.com/meteor/meteor/issues/1875)

* minimongo: Support `{a: {$regex: '', $options: 'i'}}`  [#1874](https://github.com/meteor/meteor/issues/1874)

* minimongo: Fix sort implementation with multiple sort fields which each look
  inside an array. eg, ensure that with sort key `{'a.x': 1, 'a.y': 1}`, the
  document `{a: [{x: 0, y: 4}]}` sorts before
  `{a: [{x: 0, y: 5}, {x: 1, y: 3}]}`, because the 3 should not be used as a
  tie-breaker because it is not "next to" the tied 0s.

* minimongo: Fix sort implementation when selector and sort key share a field,
  that field matches an array in the document, and only some values of the array
  match the selector. eg, ensure that with sort key `{a: 1}` and selector
  `{a: {$gt: 3}}`, the document `{a: [4, 6]}` sorts before `{a: [1, 5]}`,
  because the 1 should not be used as a sort key because it does not match the
  selector. (We only approximate the MongoDB behavior here by only supporting
  relatively selectors.)

* Use `faye-websocket` (0.7.2) npm module instead of `websocket` (1.0.8) for
  server-to-server DDP.

* Update Google OAuth package to use new `profile` and `email` scopes
  instead of deprecated URL-based scopes.  [#1887](https://github.com/meteor/meteor/issues/1887)

* Add `_throwFirstError` option to `Deps.flush`.

* Make `facts` package data available on the server as
  `Facts._factsByPackage`.

* Fix issue where `LESS` compilation error could crash the `meteor run`
  process.  [#1877](https://github.com/meteor/meteor/issues/1877)

* Fix crash caused by empty HTTP host header in `meteor run` development
  server.  [#1871](https://github.com/meteor/meteor/issues/1871)

* Fix hot code reload in private browsing mode in Safari.

* Fix appcache size calculation to avoid erronious warnings. [#1847](https://github.com/meteor/meteor/issues/1847)

* Remove unused `Deps._makeNonReactive` wrapper function. Call
  `Deps.nonreactive` directly instead.

* Avoid setting the `oplogReplay` on non-oplog collections. Doing so
  caused mongod to crash.

* Add startup message to `test-in-console` to ease automation. [#1884](https://github.com/meteor/meteor/issues/1884)

* Upgraded dependencies
  - amplify: 1.1.2 (from 1.1.0)

Patches contributed by GitHub users awwx, dandv, queso, rgould, timhaines, zol


## v0.7.1.2, 2014-02-27

* Fix bug in tool error handling that caused `meteor` to crash on Mac
  OSX when no computer name is set.

* Work around a bug that caused MongoDB to fail an assertion when using
  tailable cursors on non-oplog collections.


## v0.7.1.1, 2014-02-24

* Integrate with Meteor developer accounts, a new way of managing your
  meteor.com deployed sites. When you use `meteor deploy`, you will be
  prompted to create a developer account.
    - Once you've created a developer account, you can log in and out
      from the command line with `meteor login` and `meteor logout`.
    - You can claim legacy sites with `meteor claim`. This command will
      prompt you for your site password if you are claiming a
      password-protected site; after claiming it, you will not need to
      enter the site password again.
    - You can add or remove authorized users, and view the list of
      authorized users, for a site with `meteor authorized`.
    - You can view your current username with `meteor whoami`.
    - This release also includes the `accounts-meteor-developer` package
      for building Meteor apps that allow users to log in with their own
      developer accounts.

* Improve the oplog tailing implementation for getting real-time database
  updates from MongoDB.
    - Add support for all operators except `$where` and `$near`. Limit and
      skip are not supported yet.
    - Add optimizations to avoid needless data fetches from MongoDB.
    - Fix an error ("Cannot call method 'has' of null") in an oplog
      callback. [#1767](https://github.com/meteor/meteor/issues/1767)

* Add and improve support for minimongo operators.
  - Support `$comment`.
  - Support `obj` name in `$where`.
  - `$regex` matches actual regexps properly.
  - Improve support for `$nin`, `$ne`, `$not`.
  - Support using `{ $in: [/foo/, /bar/] }`. [#1707](https://github.com/meteor/meteor/issues/1707)
  - Support `{$exists: false}`.
  - Improve type-checking for selectors.
  - Support `{x: {$elemMatch: {$gt: 5}}}`.
  - Match Mongo's behavior better when there are arrays in the document.
  - Support `$near` with sort.
  - Implement updates with `{ $set: { 'a.$.b': 5 } }`.
  - Support `{$type: 4}` queries.
  - Optimize `remove({})` when observers are paused.
  - Make update-by-id constant time.
  - Allow `{$set: {'x._id': 1}}`.  [#1794](https://github.com/meteor/meteor/issues/1794)

* Upgraded dependencies
  - node: 0.10.25 (from 0.10.22). The workaround for specific Node
    versions from 0.7.0 is now removed; 0.10.25+ is supported.
  - jquery: 1.11.0 (from 1.8.2). See
    http://jquery.com/upgrade-guide/1.9/ for upgrade instructions.
  - jquery-waypoints: 2.0.4 (from 1.1.7). Contains
    backwards-incompatible changes.
  - source-map: 0.3.2 (from 0.3.30) [#1782](https://github.com/meteor/meteor/issues/1782)
  - websocket-driver: 0.3.2 (from 0.3.1)
  - http-proxy: 1.0.2 (from a pre-release fork of 1.0)
  - semver: 2.2.1 (from 2.1.0)
  - request: 2.33.0 (from 2.27.0)
  - fstream: 0.1.25 (from 0.1.24)
  - tar: 0.1.19 (from 0.1.18)
  - eachline: a fork of 2.4.0 (from 2.3.3)
  - source-map: 0.1.31 (from 0.1.30)
  - source-map-support: 0.2.5 (from 0.2.3)
  - mongo: 2.4.9 (from 2.4.8)
  - openssl in mongo: 1.0.1f (from 1.0.1e)
  - kexec: 0.2.0 (from 0.1.1)
  - less: 1.6.1 (from 1.3.3)
  - stylus: 0.42.2 (from 0.37.0)
  - nib: 1.0.2 (from 1.0.0)
  - coffeescript: 1.7.1 (from 1.6.3)

* CSS preprocessing and sourcemaps:
  - Add sourcemap support for CSS stylesheet preprocessors. Use
    sourcemaps for stylesheets compiled with LESS.
  - Improve CSS minification to deal with `@import` statements correctly.
  - Lint CSS files for invalid `@` directives.
  - Change the recommended suffix for imported LESS files from
    `.lessimport` to `.import.less`. Add `.import.styl` to allow
    `stylus` imports. `.lessimport` continues to work but is deprecated.

* Add `clientAddress` and `httpHeaders` to `this.connection` in method
  calls and publish functions.

* Hash login tokens before storing them in the database. Legacy unhashed
  tokens are upgraded to hashed tokens in the database as they are used
  in login requests.

* Change default accounts-ui styling and add more CSS classes.

* Refactor command-line tool. Add test harness and better tests. Run
  `meteor self-test --help` for info on running the tools test suite.

* Speed up application re-build in development mode by re-using file
  hash computation between file change watching code and application
  build code..

* Fix issues with documents containing a key named `length` with a
  numeric value. Underscore treated these as arrays instead of objects,
  leading to exceptions when . Patch Underscore to not treat plain
  objects (`x.constructor === Object`) with numeric `length` fields as
  arrays. [#594](https://github.com/meteor/meteor/issues/594) [#1737](https://github.com/meteor/meteor/issues/1737)

* Deprecate `Accounts.loginServiceConfiguration` in favor of
  `ServiceConfiguration.configurations`, exported by the
  `service-configuration` package. `Accounts.loginServiceConfiguration`
  is maintained for backwards-compatibility, but it is defined in a
  `Meteor.startup` block and so cannot be used from top-level code.

* Cursors with a field specifier containing `{_id: 0}` can no longer be
  used with `observeChanges` or `observe`. This includes the implicit
  calls to these functions that are done when returning a cursor from a
  publish function or using `{{#each}}`.

* Transform functions must return objects and may not change the `_id`
  field, though they may leave it out.

* Remove broken IE7 support from the `localstorage` package. Meteor
  accounts logins no longer persist in IE7.

* Fix the `localstorage` package when used with Safari in private
  browsing mode. This fixes a problem with login token storage and
  account login. [#1291](https://github.com/meteor/meteor/issues/1291)

* Types added with `EJSON.addType` now have default `clone` and `equals`
  implementations. Users may still specify `clone` or `equals` functions
  to override the default behavior.  [#1745](https://github.com/meteor/meteor/issues/1745)

* Add `frame-src` to `browser-policy-content` and account for
  cross-browser CSP disparities.

* Deprecate `Oauth.initiateLogin` in favor of `Oauth.showPopup`.

* Add `WebApp.rawConnectHandlers` for adding connect handlers that run
  before any other Meteor handlers, except `connect.compress()`. Raw
  connect handlers see the URL's full path (even if ROOT_URL contains a
  non-empty path) and they run before static assets are served.

* Add `Accounts.connection` to allow using Meteor accounts packages with
  a non-default DDP connection.

* Detect and reload if minified CSS files fail to load at startup. This
  prevents the application from running unstyled if the page load occurs
  while the server is switching versions.

* Allow Npm.depends to specify any http or https URL containing a full
  40-hex-digit SHA.  [#1686](https://github.com/meteor/meteor/issues/1686)

* Add `retry` package for connection retry with exponential backoff.

* Pass `update` and `remove` return values correctly when using
  collections validated with `allow` and `deny` rules. [#1759](https://github.com/meteor/meteor/issues/1759)

* If you're using Deps on the server, computations and invalidation
  functions are not allowed to yield. Throw an error instead of behaving
  unpredictably.

* Fix namespacing in coffeescript files added to a package with the
  `bare: true` option. [#1668](https://github.com/meteor/meteor/issues/1668)

* Fix races when calling login and/or logoutOtherClients from multiple
  tabs. [#1616](https://github.com/meteor/meteor/issues/1616)

* Include oauth_verifier as a header rather than a parameter in
  the `oauth1` package. [#1825](https://github.com/meteor/meteor/issues/1825)

* Fix `force-ssl` to allow local development with `meteor run` in IPv6
  environments. [#1751](https://github.com/meteor/meteor/issues/1751)`

* Allow cursors on named local collections to be returned from a publish
  function in an array.  [#1820](https://github.com/meteor/meteor/issues/1820)

* Fix build failure caused by a directory in `programs/` without a
  package.js file.

* Do a better job of handling shrinkwrap files when an npm module
  depends on something that isn't a semver. [#1684](https://github.com/meteor/meteor/issues/1684)

* Fix failures updating npm dependencies when a node_modules directory
  exists above the project directory.  [#1761](https://github.com/meteor/meteor/issues/1761)

* Preserve permissions (eg, executable bit) on npm files.  [#1808](https://github.com/meteor/meteor/issues/1808)

* SockJS tweak to support relative base URLs.

* Don't leak sockets on error in dev-mode proxy.

* Clone arguments to `added` and `changed` methods in publish
  functions. This allows callers to reuse objects and prevents already
  published data from changing after the fact.  [#1750](https://github.com/meteor/meteor/issues/1750)

* Ensure springboarding to a different meteor tools version always uses
  `exec` to run the old version. This simplifies process management for
  wrapper scripts.

Patches contributed by GitHub users DenisGorbachev, EOT, OyoKooN, awwx,
dandv, icellan, jfhamlin, marcandre, michaelbishop, mitar, mizzao,
mquandalle, paulswartz, rdickert, rzymek, timhaines, and yeputons.


## v0.7.0.1, 2013-12-20

* Two fixes to `meteor run` Mongo startup bugs that could lead to hangs with the
  message "Initializing mongo database... this may take a moment.".  [#1696](https://github.com/meteor/meteor/issues/1696)

* Apply the Node patch to 0.10.24 as well (see the 0.7.0 section for details).

* Fix gratuitous IE7 incompatibility.  [#1690](https://github.com/meteor/meteor/issues/1690)


## v0.7.0, 2013-12-17

This version of Meteor contains a patch for a bug in Node 0.10 which
most commonly affects websockets. The patch is against Node version
0.10.22 and 0.10.23. We strongly recommend using one of these precise
versions of Node in production so that the patch will be applied. If you
use a newer version of Node with this version of Meteor, Meteor will not
apply the patch and will instead disable websockets.

* Rework how Meteor gets realtime database updates from MongoDB. Meteor
  now reads the MongoDB "oplog" -- a special collection that records all
  the write operations as they are applied to your database. This means
  changes to the database are instantly noticed and reflected in Meteor,
  whether they originated from Meteor or from an external database
  client. Oplog tailing is automatically enabled in development mode
  with `meteor run`, and can be enabled in production with the
  `MONGO_OPLOG_URL` environment variable. Currently the only supported
  selectors are equality checks; `$`-operators, `limit` and `skip`
  queries fall back to the original poll-and-diff algorithm. See
  https://github.com/meteor/meteor/wiki/Oplog-Observe-Driver
  for details.

* Add `Meteor.onConnection` and add `this.connection` to method
  invocations and publish functions. These can be used to store data
  associated with individual clients between subscriptions and method
  calls. See http://docs.meteor.com/#meteor_onconnection for details. [#1611](https://github.com/meteor/meteor/issues/1611)

* Bundler failures cause non-zero exit code in `meteor run`.  [#1515](https://github.com/meteor/meteor/issues/1515)

* Fix error when publish function callbacks are called during session shutdown.

* Rework hot code push. The new `autoupdate` package drives automatic
  reloads on update using standard DDP messages instead of a hardcoded
  message at DDP startup. Now the hot code push only triggers when
  client code changes; server-only code changes will not cause the page
  to reload.

* New `facts` package publishes internal statistics about Meteor.

* Add an explicit check that publish functions return a cursor, an array
  of cursors, or a falsey value. This is a safety check to to prevent
  users from accidentally returning Collection.findOne() or some other
  value and expecting it to be published.

* Implement `$each`, `$sort`, and `$slice` options for minimongo's `$push`
  modifier.  [#1492](https://github.com/meteor/meteor/issues/1492)

* Introduce `--raw-logs` option to `meteor run` to disable log
  coloring and timestamps.

* Add `WebAppInternals.setBundledJsCssPrefix()` to control where the
  client loads bundled JavaScript and CSS files. This allows serving
  files from a CDN to decrease page load times and reduce server load.

* Attempt to exit cleanly on `SIGHUP`. Stop accepting incoming
  connections, kill DDP connections, and finish all outstanding requests
  for static assets.

* In the HTTP server, only keep sockets with no active HTTP requests alive for 5
  seconds.

* Fix handling of `fields` option in minimongo when only `_id` is present. [#1651](https://github.com/meteor/meteor/issues/1651)

* Fix issue where setting `process.env.MAIL_URL` in app code would not
  alter where mail was sent. This was a regression in 0.6.6 from 0.6.5. [#1649](https://github.com/meteor/meteor/issues/1649)

* Use stderr instead of stdout (for easier automation in shell scripts) when
  prompting for passwords and when downloading the dev bundle. [#1600](https://github.com/meteor/meteor/issues/1600)

* Ensure more downtime during file watching.  [#1506](https://github.com/meteor/meteor/issues/1506)

* Fix `meteor run` with settings files containing non-ASCII characters.  [#1497](https://github.com/meteor/meteor/issues/1497)

* Support `EJSON.clone` for `Meteor.Error`. As a result, they are properly
  stringified in DDP even if thrown through a `Future`.  [#1482](https://github.com/meteor/meteor/issues/1482)

* Fix passing `transform: null` option to `collection.allow()` to disable
  transformation in validators.  [#1659](https://github.com/meteor/meteor/issues/1659)

* Fix livedata error on `this.removed` during session shutdown. [#1540](https://github.com/meteor/meteor/issues/1540) [#1553](https://github.com/meteor/meteor/issues/1553)

* Fix incompatibility with Phusion Passenger by removing an unused line. [#1613](https://github.com/meteor/meteor/issues/1613)

* Ensure install script creates /usr/local on machines where it does not
  exist (eg. fresh install of OSX Mavericks).

* Set x-forwarded-* headers in `meteor run`.

* Clean up package dirs containing only ".build".

* Check for matching hostname before doing end-of-oauth redirect.

* Only count files that actually go in the cache towards the `appcache`
  size check. [#1653](https://github.com/meteor/meteor/issues/1653).

* Increase the maximum size spiderable will return for a page from 200kB
  to 5MB.

* Upgraded dependencies:
  * SockJS server from 0.3.7 to 0.3.8, including new faye-websocket module.
  * Node from 0.10.21 to 0.10.22
  * MongoDB from 2.4.6 to 2.4.8
  * clean-css from 1.1.2 to 2.0.2
  * uglify-js from a fork of 2.4.0 to 2.4.7
  * handlebars npm module no longer available outside of handlebars package

Patches contributed by GitHub users AlexeyMK, awwx, dandv, DenisGorbachev,
emgee3, FooBarWidget, mitar, mcbain, rzymek, and sdarnell.


## v0.6.6.3, 2013-11-04

* Fix error when publish function callbacks are called during session
  shutdown.  [#1540](https://github.com/meteor/meteor/issues/1540) [#1553](https://github.com/meteor/meteor/issues/1553)

* Improve `meteor run` CPU usage in projects with many
  directories.  [#1506](https://github.com/meteor/meteor/issues/1506)


## v0.6.6.2, 2013-10-21

* Upgrade Node from 0.10.20 to 0.10.21 (security update).


## v0.6.6.1, 2013-10-12

* Fix file watching on OSX. Work around Node issue [#6251](https://github.com/meteor/meteor/issues/6251) by not using
  fs.watch. [#1483](https://github.com/meteor/meteor/issues/1483)


## v0.6.6, 2013-10-10


#### Security

* Add `browser-policy` package for configuring and sending
  Content-Security-Policy and X-Frame-Options HTTP headers.
  [See the docs](http://docs.meteor.com/#browserpolicy) for more.

* Use cryptographically strong pseudorandom number generators when available.

#### MongoDB

* Add upsert support. `Collection.update` now supports the `{upsert:
  true}` option. Additionally, add a `Collection.upsert` method which
  returns the newly inserted object id if applicable.

* `update` and `remove` now return the number of documents affected.  [#1046](https://github.com/meteor/meteor/issues/1046)

* `$near` operator for `2d` and `2dsphere` indices.

* The `fields` option to the collection methods `find` and `findOne` now works
  on the client as well.  (Operators such as `$elemMatch` and `$` are not yet
  supported in `fields` projections.) [#1287](https://github.com/meteor/meteor/issues/1287)

* Pass an index and the cursor itself to the callbacks in `cursor.forEach` and
  `cursor.map`, just like the corresponding `Array` methods.  [#63](https://github.com/meteor/meteor/issues/63)

* Support `c.find(query, {limit: N}).count()` on the client.  [#654](https://github.com/meteor/meteor/issues/654)

* Improve behavior of `$ne`, `$nin`, and `$not` selectors with objects containing
  arrays.  [#1451](https://github.com/meteor/meteor/issues/1451)

* Fix various bugs if you had two documents with the same _id field in
  String and ObjectID form.

#### Accounts

* [Behavior Change] Expire login tokens periodically. Defaults to 90
  days. Use `Accounts.config({loginExpirationInDays: null})` to disable
  token expiration.

* [Behavior Change] Write dates generated by Meteor Accounts to Mongo as
  Date instead of number; existing data can be converted by passing it
  through `new Date()`. [#1228](https://github.com/meteor/meteor/issues/1228)

* Log out and close connections for users if they are deleted from the
  database.

* Add Meteor.logoutOtherClients() for logging out other connections
  logged in as the current user.

* `restrictCreationByEmailDomain` option in `Accounts.config` to restrict new
  users to emails of specific domain (eg. only users with @meteor.com emails) or
  a custom validator. [#1332](https://github.com/meteor/meteor/issues/1332)

* Support OAuth1 services that require request token secrets as well as
  authentication token secrets.  [#1253](https://github.com/meteor/meteor/issues/1253)

* Warn if `Accounts.config` is only called on the client.  [#828](https://github.com/meteor/meteor/issues/828)

* Fix bug where callbacks to login functions could be called multiple
  times when the client reconnects.

#### DDP

* Fix infinite loop if a client disconnects while a long yielding method is
  running.

* Unfinished code to support DDP session resumption has been removed. Meteor
  servers now stop processing messages from clients and reclaim memory
  associated with them as soon as they are disconnected instead of a few minutes
  later.

#### Tools

* The pre-0.6.5 `Package.register_extension` API has been removed. Use
  `Package._transitional_registerBuildPlugin` instead, which was introduced in
  0.6.5. (A bug prevented the 0.6.5 reimplementation of `register_extension`
  from working properly anyway.)

* Support using an HTTP proxy in the `meteor` command line tool. This
  allows the `update`, `deploy`, `logs`, and `mongo` commands to work
  behind a proxy. Use the standard `http_proxy` environment variable to
  specify your proxy endpoint.  [#429](https://github.com/meteor/meteor/issues/429), [#689](https://github.com/meteor/meteor/issues/689), [#1338](https://github.com/meteor/meteor/issues/1338)

* Build Linux binaries on an older Linux machine. Meteor now supports
  running on Linux machines with glibc 2.9 or newer (Ubuntu 10.04+, RHEL
  and CentOS 6+, Fedora 10+, Debian 6+). Improve error message when running
  on Linux with unsupported glibc, and include Mongo stderr if it fails
  to start.

* Install NPM modules with `--force` to avoid corrupted local caches.

* Rebuild NPM modules in packages when upgrading to a version of Meteor that
  uses a different version of Node.

* Disable the Mongo http interface. This lets you run meteor on two ports
  differing by 1000 at the same time.

#### Misc

* [Known issue] Breaks support for pre-release OSX 10.9 'Mavericks'.
  Will be addressed shortly. See issues:
  https://github.com/joyent/node/issues/6251
  https://github.com/joyent/node/issues/6296

* `EJSON.stringify` now takes options:
  - `canonical` causes objects keys to be stringified in sorted order
  - `indent` allows formatting control over the EJSON stringification

* EJSON now supports `Infinity`, `-Infinity` and `NaN`.

* Check that the argument to `EJSON.parse` is a string.  [#1401](https://github.com/meteor/meteor/issues/1401)

* Better error from functions that use `Meteor._wrapAsync` (eg collection write
  methods and `HTTP` methods) and in DDP server message processing.  [#1387](https://github.com/meteor/meteor/issues/1387)

* Support `appcache` on Chrome for iOS.

* Support literate CoffeeScript files with the extension `.coffee.md` (in
  addition to the already-supported `.litcoffee` extension). [#1407](https://github.com/meteor/meteor/issues/1407)

* Make `madewith` package work again (broken in 0.6.5).  [#1448](https://github.com/meteor/meteor/issues/1448)

* Better error when passing a string to `{{#each}}`. [#722](https://github.com/meteor/meteor/issues/722)

* Add support for JSESSIONID cookies for sticky sessions. Set the
  `USE_JSESSIONID` environment variable to enable placing a JSESSIONID
  cookie on sockjs requests.

* Simplify the static analysis used to detect package-scope variables.

* Upgraded dependencies:
  * Node from 0.8.24 to 0.10.20
  * MongoDB from 2.4.4 to 2.4.6
  * MongoDB driver from 1.3.17 to 1.3.19
  * http-proxy from 0.10.1 to a pre-release of 1.0.0
  * stylus from 0.30.1 to 0.37.0
  * nib from 0.8.2 to 1.0.0
  * optimist from 0.3.5 to 0.6.0
  * semver from 1.1.0 to 2.1.0
  * request from 2.12.0 to 2.27.0
  * keypress from 0.1.0 to 0.2.1
  * underscore from 1.5.1 to 1.5.2
  * fstream from 0.1.21 to 0.1.24
  * tar from 0.1.14 to 0.1.18
  * source-map from 0.1.26 to 0.1.30
  * source-map-support from a fork of 0.1.8 to 0.2.3
  * escope from a fork of 0.0.15 to 1.0.0
  * estraverse from 1.1.2-1 to 1.3.1
  * simplesmtp from 0.1.25 to 0.3.10
  * stream-buffers from 0.2.3 to 0.2.5
  * websocket from 1.0.7 to 1.0.8
  * cli-color from 0.2.2 to 0.2.3
  * clean-css from 1.0.11 to 1.1.2
  * UglifyJS2 from a fork of 2.3.6 to a different fork of 2.4.0
  * connect from 2.7.10 to 2.9.0
  * send from 0.1.0 to 0.1.4
  * useragent from 2.0.1 to 2.0.7
  * replaced byline with eachline 2.3.3

Patches contributed by GitHub users ansman, awwx, codeinthehole, jacott,
Maxhodges, meawoppl, mitar, mizzao, mquandalle, nathan-muir, RobertLowe, ryw,
sdarnell, and timhaines.


## v0.6.5.3, 2014-12-09 (backport)

* Fix a security issue in allow/deny rules that could result in data
  loss. If your app uses allow/deny rules, or uses packages that use
  allow/deny rules, we recommend that you update immediately.
  Backport from 1.0.1.


## v0.6.5.2, 2013-10-21

* Upgrade Node from 0.8.24 to 0.8.26 (security patch)


## v0.6.5.1, 2013-08-28

* Fix syntax errors on lines that end with a backslash. [#1326](https://github.com/meteor/meteor/issues/1326)

* Fix serving static files with special characters in their name. [#1339](https://github.com/meteor/meteor/issues/1339)

* Upgrade `esprima` JavaScript parser to fix bug parsing complex regexps.

* Export `Spiderable` from `spiderable` package to allow users to set
  `Spiderable.userAgentRegExps` to control what user agents are treated
  as spiders.

* Add EJSON to standard-app-packages. [#1343](https://github.com/meteor/meteor/issues/1343)

* Fix bug in d3 tab character parsing.

* Fix regression when using Mongo ObjectIDs in Spark templates.


## v0.6.5, 2013-08-14

* New package system with package compiler and linker:

  * Each package now has it own namespace for variable
    declarations. Global variables used in a package are limited to
    package scope.

  * Packages must explicitly declare which symbols they export with
    `api.export` in `package.js`.

  * Apps and packages only see the exported symbols from packages they
    explicitly use. For example, if your app uses package A which in
    turn depends on package B, only package A's symbols will be
    available in the app.

  * Package names can only contain alphanumeric characters, dashes, and
    dots. Packages with spaces and underscores must be renamed.

  * Remove hardcoded list of required packages. New default
    `standard-app-packages` package adds dependencies on the core Meteor
    stack. This package can be removed to make an app with only parts of
    the Meteor stack. `standard-app-packages` will be automatically
    added to a project when it is updated to Meteor 0.6.5.

  * Custom app packages in the `packages` directory are no longer
    automatically used. They must be explicitly added to the app with
    `meteor add <packagename>`. To help with the transition, all
    packages in the `packages` directory will be automatically added to
    the project when it is updated to Meteor 0.6.5.

  * New "unipackage" on-disk format for built packages. Compiled packages are
    cached and rebuilt only when their source or dependencies change.

  * Add "unordered" and "weak" package dependency modes to allow
    circular package dependencies and conditional code inclusion.

  * New API (`_transitional_registerBuildPlugin`) for declaring
    compilers, preprocessors, and file extension handlers. These new
    build plugins are full compilation targets in their own right, and
    have their own namespace, source files, NPM requirements, and package
    dependencies. The old `register_extension` API is deprecated. Please
    note that the `package.js` format and especially
    `_transitional_registerBuildPlugin` are not frozen interfaces and
    are subject to change in future releases.

  * Add `api.imply`, which allows one package to "imply" another. If
    package A implies package B, then anything that depends on package
    A automatically depends on package B as well (and receives package
    B's imports). This is useful for creating umbrella packages
    (`standard-app-packages`) or sometimes for factoring common code
    out of related packages (`accounts-base`).

* Move HTTP serving out of the server bootstrap and into the `webapp`
  package. This allows building Meteor apps that are not web servers
  (eg. command line tools, DDP clients, etc.). Connect middlewares can
  now be registered on the new `WebApp.connectHandlers` instead of the
  old `__meteor_bootstrap__.app`.

* The entire Meteor build process now has first-class source map
  support. A source map is maintained for every source file as it
  passes through the build pipeline. Currently, the source maps are
  only served in development mode. Not all web browsers support source
  maps yet and for those that do, you may have to turn on an option to
  enable them. Source maps will always be used when reporting
  exceptions on the server.

* Update the `coffeescript` package to generate source maps.

* Add new `Assets` API and `private` subdirectory for including and
  accessing static assets on the server. http://docs.meteor.com/#assets

* Add `Meteor.disconnect`. Call this to disconnect from the
  server and stop all live data updates. [#1151](https://github.com/meteor/meteor/issues/1151)

* Add `Match.Integer` to `check` for 32-bit signed integers.

* `Meteor.connect` has been renamed to `DDP.connect` and is now fully
  supported on the server. Server-to-server DDP connections use
  websockets, and can be used for both method calls and subscriptions.

* Rename `Meteor.default_connection` to `Meteor.connection` and
  `Meteor.default_server` to `Meteor.server`.

* Rename `Meteor.http` to `HTTP`.

* `ROOT_URL` may now have a path part. This allows serving multiple
  Meteor apps on the same domain.

* Support creating named unmanaged collections with
  `new Meteor.Collection("name", {connection: null})`.

* New `Log` function in the `logging` package which prints with
  timestamps, color, filenames and linenumbers.

* Include http response in errors from oauth providers. [#1246](https://github.com/meteor/meteor/issues/1246)

* The `observe` callback `movedTo` now has a fourth argument `before`.

* Move NPM control files for packages from `.npm` to
  `.npm/package`. This is to allow build plugins such as `coffeescript`
  to depend on NPM packages. Also, when removing the last NPM
  dependency, clean up the `.npm` dir.

* Remove deprecated `Meteor.is_client` and `Meteor.is_server` variables.

* Implement "meteor bundle --debug" [#748](https://github.com/meteor/meteor/issues/748)

* Add `forceApprovalPrompt` option to `Meteor.loginWithGoogle`. [#1226](https://github.com/meteor/meteor/issues/1226)

* Make server-side Mongo `insert`s, `update`s, and `remove`s run
  asynchronously when a callback is passed.

* Improve memory usage when calling `findOne()` on the server.

* Delete login tokens from server when user logs out.

* Rename package compatibility mode option to `add_files` from `raw` to
  `bare`.

* Fix Mongo selectors of the form: {$regex: /foo/}.

* Fix Spark memory leak.  [#1157](https://github.com/meteor/meteor/issues/1157)

* Fix EPIPEs during dev mode hot code reload.

* Fix bug where we would never quiesce if we tried to revive subs that errored
  out (5e7138d)

* Fix bug where `this.fieldname` in handlebars template might refer to a
  helper instead of a property of the current data context. [#1143](https://github.com/meteor/meteor/issues/1143)

* Fix submit events on IE8. [#1191](https://github.com/meteor/meteor/issues/1191)

* Handle `Meteor.loginWithX` being called with a callback but no options. [#1181](https://github.com/meteor/meteor/issues/1181)

* Work around a Chrome bug where hitting reload could cause a tab to
  lose the DDP connection and never recover. [#1244](https://github.com/meteor/meteor/issues/1244)

* Upgraded dependencies:
  * Node from 0.8.18 to 0.8.24
  * MongoDB from 2.4.3 to 2.4.4, now with SSL support
  * CleanCSS from 0.8.3 to 1.0.11
  * Underscore from 1.4.4 to 1.5.1
  * Fibers from 1.0.0 to 1.0.1
  * MongoDB Driver from 1.3.7 to 1.3.17

Patches contributed by GitHub users btipling, mizzao, timhaines and zol.


## v0.6.4.1, 2013-07-19

* Update mongodb driver to use version 0.2.1 of the bson module.


## v0.6.4, 2013-06-10

* Separate OAuth flow logic from Accounts into separate packages. The
  `facebook`, `github`, `google`, `meetup`, `twitter`, and `weibo`
  packages can be used to perform an OAuth exchange without creating an
  account and logging in.  [#1024](https://github.com/meteor/meteor/issues/1024)

* If you set the `DISABLE_WEBSOCKETS` environment variable, browsers will not
  attempt to connect to your app using Websockets. Use this if you know your
  server environment does not properly proxy Websockets to reduce connection
  startup time.

* Make `Meteor.defer` work in an inactive tab in iOS.  [#1023](https://github.com/meteor/meteor/issues/1023)

* Allow new `Random` instances to be constructed with specified seed. This
  can be used to create repeatable test cases for code that picks random
  values.  [#1033](https://github.com/meteor/meteor/issues/1033)

* Fix CoffeeScript error reporting to include source file and line
  number again.  [#1052](https://github.com/meteor/meteor/issues/1052)

* Fix Mongo queries which nested JavaScript RegExp objects inside `$or`.  [#1089](https://github.com/meteor/meteor/issues/1089)

* Upgraded dependencies:
  * Underscore from 1.4.2 to 1.4.4  [#776](https://github.com/meteor/meteor/issues/776)
  * http-proxy from 0.8.5 to 0.10.1  [#513](https://github.com/meteor/meteor/issues/513)
  * connect from 1.9.2 to 2.7.10
  * Node mongodb client from 1.2.13 to 1.3.7  [#1060](https://github.com/meteor/meteor/issues/1060)

Patches contributed by GitHub users awwx, johnston, and timhaines.


## v0.6.3, 2013-05-15

* Add new `check` package for ensuring that a value matches a required
  type and structure. This is used to validate untrusted input from the
  client. See http://docs.meteor.com/#match for details.

* Use Websockets by default on supported browsers. This reduces latency
  and eliminates the constant network spinner on iOS devices.

* With `autopublish` on, publish many useful fields on `Meteor.users`.

* Files in the `client/compatibility/` subdirectory of a Meteor app do
  not get wrapped in a new variable scope. This is useful for
  third-party libraries which expect `var` statements at the outermost
  level to be global.

* Add synthetic `tap` event for use on touch enabled devices. This is a
  replacement for `click` that fires immediately.

* When using the `http` package synchronously on the server, errors
  are thrown rather than passed in `result.error`

* The `manager` option to the `Meteor.Collection` constructor is now called
  `connection`. The old name still works for now.  [#987](https://github.com/meteor/meteor/issues/987)

* The `localstorage-polyfill` smart package has been replaced by a
  `localstorage` package, which defines a `Meteor._localStorage` API instead of
  trying to replace the DOM `window.localStorage` facility. (Now, apps can use
  the existence of `window.localStorage` to detect if the full localStorage API
  is supported.)  [#979](https://github.com/meteor/meteor/issues/979)

* Upgrade MongoDB from 2.2.1 to 2.4.3.

* Upgrade CoffeeScript from 1.5.0 to 1.6.2.  [#972](https://github.com/meteor/meteor/issues/972)

* Faster reconnects when regaining connectivity.  [#696](https://github.com/meteor/meteor/issues/696)

* `Email.send` has a new `headers` option to set arbitrary headers.  [#963](https://github.com/meteor/meteor/issues/963)

* Cursor transform functions on the server no longer are required to return
  objects with correct `_id` fields.  [#974](https://github.com/meteor/meteor/issues/974)

* Rework `observe()` callback ordering in minimongo to improve fiber
  safety on the server. This makes subscriptions on server to server DDP
  more usable.

* Use binary search in minimongo when updating ordered queries.  [#969](https://github.com/meteor/meteor/issues/969)

* Fix EJSON base64 decoding bug.  [#1001](https://github.com/meteor/meteor/issues/1001)

* Support `appcache` on Chromium.  [#958](https://github.com/meteor/meteor/issues/958)

Patches contributed by GitHub users awwx, jagill, spang, and timhaines.


## v0.6.2.1, 2013-04-24

* When authenticating with GitHub, include a user agent string. This
  unbreaks "Sign in with GitHub"

Patch contributed by GitHub user pmark.


## v0.6.2, 2013-04-16

* Better error reporting:
  * Capture real stack traces for `Meteor.Error`.
  * Report better errors with misconfigured OAuth services.

* Add per-package upgrade notices to `meteor update`.

* Experimental server-to-server DDP support: `Meteor.connect` on the
  server will connect to a remote DDP endpoint via WebSockets. Method
  calls should work fine, but subscriptions and minimongo on the server
  are still a work in progress.

* Upgrade d3 from 2.x to 3.1.4. See
  https://github.com/mbostock/d3/wiki/Upgrading-to-3.0 for compatibility notes.

* Allow CoffeeScript to set global variables when using `use strict`. [#933](https://github.com/meteor/meteor/issues/933)

* Return the inserted documented ID from `LocalCollection.insert`. [#908](https://github.com/meteor/meteor/issues/908)

* Add Weibo token expiration time to `services.weibo.expiresAt`.

* `Spiderable.userAgentRegExps` can now be modified to change what user agents
  are treated as spiders by the `spiderable` package.

* Prevent observe callbacks from affecting the arguments to identical
  observes. [#855](https://github.com/meteor/meteor/issues/855)

* Fix meteor command line tool when run from a home directory with
  spaces in its name. If you previously installed meteor release 0.6.0
  or 0.6.1 you'll need to uninstall and reinstall meteor to support
  users with spaces in their usernames (see
  https://github.com/meteor/meteor/blob/master/README.md#uninstalling-meteor)

Patches contributed by GitHub users andreas-karlsson, awwx, jacott,
joshuaconner, and timhaines.


## v0.6.1, 2013-04-08

* Correct NPM behavior in packages in case there is a `node_modules` directory
  somewhere above the app directory. [#927](https://github.com/meteor/meteor/issues/927)

* Small bug fix in the low-level `routepolicy` package.

Patches contributed by GitHub users andreas-karlsson and awwx.


## v0.6.0, 2013-04-04

* Meteor has a brand new distribution system! In this new system, code-named
  Engine, packages are downloaded individually and on demand. All of the
  packages in each official Meteor release are prefetched and cached so you can
  still use Meteor while offline. You can have multiple releases of Meteor
  installed simultaneously; apps are pinned to specific Meteor releases.
  All `meteor` commands accept a `--release` argument to specify which release
  to use; `meteor update` changes what release the app is pinned to.
  Inside an app, the name of the release is available at `Meteor.release`.
  When running Meteor directly from a git checkout, the release is ignored.

* Variables declared with `var` at the outermost level of a JavaScript
  source file are now private to that file. Remove the `var` to share
  a value between files.

* Meteor now supports any x86 (32- or 64-bit) Linux system, not just those which
  use Debian or RedHat package management.

* Apps may contain packages inside a top-level directory named `packages`.

* Packages may depend on [NPM modules](https://npmjs.org), using the new
  `Npm.depends` directive in their `package.js` file. (Note: if the NPM module
  has architecture-specific binary components, bundles built with `meteor
  bundle` or `meteor deploy` will contain the components as built for the
  developer's platform and may not run on other platforms.)

* Meteor's internal package tests (as well as tests you add to your app's
  packages with the unsupported `Tinytest` framework) are now run with the new
  command `meteor test-packages`.

* `{{#each}}` helper can now iterate over falsey values without throwing an
  exception. [#815](https://github.com/meteor/meteor/issues/815), [#801](https://github.com/meteor/meteor/issues/801)

* `{{#with}}` helper now only includes its block if its argument is not falsey,
  and runs an `{{else}}` block if provided if the argument is falsey. [#770](https://github.com/meteor/meteor/issues/770), [#866](https://github.com/meteor/meteor/issues/866)

* Twitter login now stores `profile_image_url` and `profile_image_url_https`
  attributes in the `user.services.twitter` namespace. [#788](https://github.com/meteor/meteor/issues/788)

* Allow packages to register file extensions with dots in the filename.

* When calling `this.changed` in a publish function, it is no longer an error to
  clear a field which was never set. [#850](https://github.com/meteor/meteor/issues/850)

* Deps API
  * Add `dep.depend()`, deprecate `Deps.depend(dep)` and
    `dep.addDependent()`.
  * If first run of `Deps.autorun` throws an exception, stop it and don't
    rerun.  This prevents a Spark exception when template rendering fails
    ("Can't call 'firstNode' of undefined").
  * If an exception is thrown during `Deps.flush` with no stack, the
    message is logged instead. [#822](https://github.com/meteor/meteor/issues/822)

* When connecting to MongoDB, use the JavaScript BSON parser unless specifically
  requested in `MONGO_URL`; the native BSON parser sometimes segfaults. (Meteor
  only started using the native parser in 0.5.8.)

* Calls to the `update` collection function in untrusted code may only use a
  whitelisted list of modifier operators.

Patches contributed by GitHub users awwx, blackcoat, cmather, estark37,
mquandalle, Primigenus, raix, reustle, and timhaines.


## v0.5.9, 2013-03-14

* Fix regression in 0.5.8 that prevented users from editing their own
  profile. [#809](https://github.com/meteor/meteor/issues/809)

* Fix regression in 0.5.8 where `Meteor.loggingIn()` would not update
  reactively. [#811](https://github.com/meteor/meteor/issues/811)


## v0.5.8, 2013-03-13

* Calls to the `update` and `remove` collection functions in untrusted code may
  no longer use arbitrary selectors. You must specify a single document ID when
  invoking these functions from the client (other than in a method stub).

  You may still use other selectors when calling `update` and `remove` on the
  server and from client method stubs, so you can replace calls that are no
  longer supported (eg, in event handlers) with custom method calls.

  The corresponding `update` and `remove` callbacks passed to `allow` and `deny`
  now take a single document instead of an array.

* Add new `appcache` package. Add this package to your project to speed
  up page load and make hot code reload smoother using the HTML5
  AppCache API. See http://docs.meteor.com/#appcache for details.

* Rewrite reactivity library. `Meteor.deps` is now `Deps` and has a new
  API. `Meteor.autorun` and `Meteor.flush` are now called `Deps.autorun` and
  `Deps.flush` (the old names still work for now). The other names under
  `Meteor.deps` such as `Context` no longer exist. The new API is documented at
  http://docs.meteor.com/#deps

* You can now provide a `transform` option to collections, which is a
  function that documents coming out of that collection are passed
  through. `find`, `findOne`, `allow`, and `deny` now take `transform` options,
  which may override the Collection's `transform`.  Specifying a `transform`
  of `null` causes you to receive the documents unmodified.

* Publish functions may now return an array of cursors to publish. Currently,
  the cursors must all be from different collections. [#716](https://github.com/meteor/meteor/issues/716)

* User documents have id's when `onCreateUser` and `validateNewUser` hooks run.

* Encode and store custom EJSON types in MongoDB.

* Support literate CoffeeScript files with the extension `.litcoffee`. [#766](https://github.com/meteor/meteor/issues/766)

* Add new login service provider for Meetup.com in `accounts-meetup` package.

* If you call `observe` or `observeChanges` on a cursor created with the
  `reactive: false` option, it now only calls initial add callbacks and
  does not continue watching the query. [#771](https://github.com/meteor/meteor/issues/771)

* In an event handler, if the data context is falsey, default it to `{}`
  rather than to the global object. [#777](https://github.com/meteor/meteor/issues/777)

* Allow specifying multiple event handlers for the same selector. [#753](https://github.com/meteor/meteor/issues/753)

* Revert caching header change from 0.5.5. This fixes image flicker on redraw.

* Stop making `Session` available on the server; it's not useful there. [#751](https://github.com/meteor/meteor/issues/751)

* Force URLs in stack traces in browser consoles to be hyperlinks. [#725](https://github.com/meteor/meteor/issues/725)

* Suppress spurious `changed` callbacks with empty `fields` from
  `Cursor.observeChanges`.

* Fix logic bug in template branch matching. [#724](https://github.com/meteor/meteor/issues/724)

* Make `spiderable` user-agent test case insensitive. [#721](https://github.com/meteor/meteor/issues/721)

* Fix several bugs in EJSON type support:
  * Fix `{$type: 5}` selectors for binary values on browsers that do
    not support `Uint8Array`.
  * Fix EJSON equality on falsey values.
  * Fix for returning a scalar EJSON type from a method. [#731](https://github.com/meteor/meteor/issues/731)

* Upgraded dependencies:
  * mongodb driver to version 1.2.13 (from 0.1.11)
  * mime module removed (it was unused)


Patches contributed by GitHub users awwx, cmather, graemian, jagill,
jmhredsox, kevinxucs, krizka, mitar, raix, and rasmuserik.


## v0.5.7, 2013-02-21

* The DDP wire protocol has been redesigned.

  * The handshake message is now versioned. This breaks backwards
    compatibility between sites with `Meteor.connect()`. Older meteor
    apps can not talk to new apps and vice versa. This includes the
    `madewith` package, apps using `madewith` must upgrade.

  * New [EJSON](http://docs.meteor.com/#ejson) package allows you to use
    Dates, Mongo ObjectIDs, and binary data in your collections and
    Session variables.  You can also add your own custom datatypes.

  * Meteor now correctly represents empty documents in Collections.

  * There is an informal specification in `packages/livedata/DDP.md`.


* Breaking API changes

  * Changed the API for `observe`.  Observing with `added`, `changed`
    and `removed` callbacks is now unordered; for ordering information
    use `addedAt`, `changedAt`, `removedAt`, and `movedTo`. Full
    documentation is in the [`observe` docs](http://docs.meteor.com/#observe).
    All callers of `observe` need to be updated.

  * Changed the API for publish functions that do not return a cursor
    (ie functions that call `this.set` and `this.unset`). See the
    [`publish` docs](http://docs.meteor.com/#meteor_publish) for the new
    API.


* New Features

  * Added new [`observeChanges`](http://docs.meteor.com/#observe_changes)
    API for keeping track of the contents of a cursor more efficiently.

  * There is a new reactive function on subscription handles: `ready()`
    returns true when the subscription has received all of its initial
    documents.

  * Added `Session.setDefault(key, value)` so you can easily provide
    initial values for session variables that will not be clobbered on
    hot code push.

  * You can specify that a collection should use MongoDB ObjectIDs as
    its `_id` fields for inserts instead of strings. This allows you to
    use Meteor with existing MongoDB databases that have ObjectID
    `_id`s. If you do this, you must use `EJSON.equals()` for comparing
    equality instead of `===`. See http://docs.meteor.com/#meteor_collection.

  * New [`random` package](http://docs.meteor.com/#random) provides
    several functions for generating random values. The new
    `Random.id()` function is used to provide shorter string IDs for
    MongoDB documents. `Meteor.uuid()` is deprecated.

  * `Meteor.status()` can return the status `failed` if DDP version
    negotiation fails.


* Major Performance Enhancements

  * Rewrote subscription duplication detection logic to use a more
    efficient algorithm. This significantly reduces CPU usage on the
    server during initial page load and when dealing with large amounts
    of data.

  * Reduced unnecessary MongoDB re-polling of live queries. Meteor no
    longer polls for changes on queries that specify `_id` when
    updates for a different specific `_id` are processed. This
    drastically improves performance when dealing with many
    subscriptions and updates to individual objects, such as those
    generated by the `accounts-base` package on the `Meteor.users`
    collection.


* Upgraded UglifyJS2 to version 2.2.5


Patches contributed by GitHub users awwx and michaelglenadams.


## v0.5.6, 2013-02-15

* Fix 0.5.5 regression: Minimongo selectors matching subdocuments under arrays
  did not work correctly.

* Some Bootstrap icons should have appeared white.

Patches contributed by GitHub user benjaminchelli.

## v0.5.5, 2013-02-13

* Deprecate `Meteor.autosubscribe`. `Meteor.subscribe` now works within
  `Meteor.autorun`.

* Allow access to `Meteor.settings.public` on the client. If the JSON
  file you gave to `meteor --settings` includes a field called `public`,
  that field will be available on the client as well as the server.

* `@import` works in `less`. Use the `.lessimport` file extension to
  make a less file that is ignored by preprocessor so as to avoid double
  processing. [#203](https://github.com/meteor/meteor/issues/203)

* Upgrade Fibers to version 1.0.0. The `Fiber` and `Future` symbols are
  no longer exposed globally. To use fibers directly you can use:
   `var Fiber = __meteor_bootstrap__.require('fibers');` and
   `var Future = __meteor_bootstrap__.require('fibers/future');`

* Call version 1.1 of the Twitter API when authenticating with
  OAuth. `accounts-twitter` users have until March 5th, 2013 to
  upgrade before Twitter disables the old API. [#527](https://github.com/meteor/meteor/issues/527)

* Treat Twitter ids as strings, not numbers, as recommended by
  Twitter. [#629](https://github.com/meteor/meteor/issues/629)

* You can now specify the `_id` field of a document passed to `insert`.
  Meteor still auto-generates `_id` if it is not present.

* Expose an `invalidated` flag on `Meteor.deps.Context`.

* Populate user record with additional data from Facebook and Google. [#664](https://github.com/meteor/meteor/issues/664)

* Add Facebook token expiration time to `services.facebook.expiresAt`. [#576](https://github.com/meteor/meteor/issues/576)

* Allow piping a password to `meteor deploy` on `stdin`. [#623](https://github.com/meteor/meteor/issues/623)

* Correctly type cast arguments to handlebars helper. [#617](https://github.com/meteor/meteor/issues/617)

* Fix leaked global `userId` symbol.

* Terminate `phantomjs` properly on error when using the `spiderable`
  package. [#571](https://github.com/meteor/meteor/issues/571)

* Stop serving non-cachable files with caching headers. [#631](https://github.com/meteor/meteor/issues/631)

* Fix race condition if server restarted between page load and initial
  DDP connection. [#653](https://github.com/meteor/meteor/issues/653)

* Resolve issue where login methods sometimes blocked future methods. [#555](https://github.com/meteor/meteor/issues/555)

* Fix `Meteor.http` parsing of JSON responses on Firefox. [#553](https://github.com/meteor/meteor/issues/553)

* Minimongo no longer uses `eval`. [#480](https://github.com/meteor/meteor/issues/480)

* Serve 404 for `/app.manifest`. This allows experimenting with the
  upcoming `appcache` smart package. [#628](https://github.com/meteor/meteor/issues/628)

* Upgraded many dependencies, including:
  * node.js to version 0.8.18
  * jquery-layout to version 1.3.0RC
  * Twitter Bootstrap to version 2.3.0
  * Less to version 1.3.3
  * Uglify to version 2.2.3
  * useragent to version 2.0.1

Patches contributed by GitHub users awwx, bminer, bramp, crunchie84,
danawoodman, dbimmler, Ed-von-Schleck, geoffd123, jperl, kevee,
milesmatthias, Primigenus, raix, timhaines, and xenolf.


## v0.5.4, 2013-01-08

* Fix 0.5.3 regression: `meteor run` could fail on OSX 10.8 if environment
  variables such as `DYLD_LIBRARY_PATH` are set.


## v0.5.3, 2013-01-07

* Add `--settings` argument to `meteor deploy` and `meteor run`. This
  allows you to specify deployment-specific information made available
  to server code in the variable `Meteor.settings`.

* Support unlimited open tabs in a single browser. Work around the
  browser per-hostname connection limit by using randomized hostnames
  for deployed apps. [#131](https://github.com/meteor/meteor/issues/131)

* minimongo improvements:
  * Allow observing cursors with `skip` or `limit`.  [#528](https://github.com/meteor/meteor/issues/528)
  * Allow sorting on `dotted.sub.keys`.  [#533](https://github.com/meteor/meteor/issues/533)
  * Allow querying specific array elements (`foo.1.bar`).
  * `$and`, `$or`, and `$nor` no longer accept empty arrays (for consistency
    with Mongo)

* Re-rendering a template with Spark no longer reverts changes made by
  users to a `preserve`d form element. Instead, the newly rendered value
  is only applied if it is different from the previously rendered value.
  Additionally, `<INPUT>` elements with type other than TEXT can now have
  reactive values (eg, the labels on submit buttons can now be
  reactive).  [#510](https://github.com/meteor/meteor/issues/510) [#514](https://github.com/meteor/meteor/issues/514) [#523](https://github.com/meteor/meteor/issues/523) [#537](https://github.com/meteor/meteor/issues/537) [#558](https://github.com/meteor/meteor/issues/558)

* Support JavaScript RegExp objects in selectors in Collection write
  methods on the client, eg `myCollection.remove({foo: /bar/})`.  [#346](https://github.com/meteor/meteor/issues/346)

* `meteor` command-line improvements:
  * Improve error message when mongod fails to start.
  * The `NODE_OPTIONS` environment variable can be used to pass command-line
    flags to node (eg, `--debug` or `--debug-brk` to enable the debugger).
  * Die with error if an app name is mistakenly passed to `meteor reset`.

* Add support for "offline" access tokens with Google login. [#464](https://github.com/meteor/meteor/issues/464) [#525](https://github.com/meteor/meteor/issues/525)

* Don't remove `serviceData` fields from previous logins when logging in
  with an external service.

* Improve `OAuth1Binding` to allow making authenticated API calls to
  OAuth1 providers (eg Twitter).  [#539](https://github.com/meteor/meteor/issues/539)

* New login providers automatically work with `{{loginButtons}}` without
  needing to edit the `accounts-ui-unstyled` package.  [#572](https://github.com/meteor/meteor/issues/572)

* Use `Content-Type: application/json` by default when sending JSON data
  with `Meteor.http`.

* Improvements to `jsparse`: hex literals, keywords as property names, ES5 line
  continuations, trailing commas in object literals, line numbers in error
  messages, decimal literals starting with `.`, regex character classes with
  slashes.

* Spark improvements:
  * Improve rendering of `<SELECT>` elements on IE.  [#496](https://github.com/meteor/meteor/issues/496)
  * Don't lose nested data contexts in IE9/10 after two seconds.  [#458](https://github.com/meteor/meteor/issues/458)
  * Don't print a stack trace if DOM nodes are manually removed
    from the document without calling `Spark.finalize`.  [#392](https://github.com/meteor/meteor/issues/392)

* Always use the `autoReconnect` flag when connecting to Mongo.  [#425](https://github.com/meteor/meteor/issues/425)

* Fix server-side `observe` with no `added` callback.  [#589](https://github.com/meteor/meteor/issues/589)

* Fix re-sending method calls on reconnect.  [#538](https://github.com/meteor/meteor/issues/538)

* Remove deprecated `/sockjs` URL support from `Meteor.connect`.

* Avoid losing a few bits of randomness in UUID v4 creation.  [#519](https://github.com/meteor/meteor/issues/519)

* Update clean-css package from 0.8.2 to 0.8.3, fixing minification of `0%`
  values in `hsl` colors.  [#515](https://github.com/meteor/meteor/issues/515)

Patches contributed by GitHub users Ed-von-Schleck, egtann, jwulf, lvbreda,
martin-naumann, meawoppl, nwmartin, timhaines, and zealoushacker.


## v0.5.2, 2012-11-27

* Fix 0.5.1 regression: Cursor `observe` works during server startup.  [#507](https://github.com/meteor/meteor/issues/507)

## v0.5.1, 2012-11-20

* Speed up server-side subscription handling by avoiding redundant work
  when the same Mongo query is observed multiple times concurrently (eg,
  by multiple users subscribing to the same subscription), and by using
  a simpler "unordered" algorithm.

* Meteor now waits to invoke method callbacks until all the data written by the
  method is available in the local cache. This way, method callbacks can see the
  full effects of their writes. This includes the callbacks passed to
  `Meteor.call` and `Meteor.apply`, as well as to the `Meteor.Collection`
  `insert`/`update`/`remove` methods.

  If you want to process the method's result as soon as it arrives from the
  server, even if the method's writes are not available yet, you can now specify
  an `onResultReceived` callback to `Meteor.apply`.

* Rework latency compensation to show server data changes sooner. Previously, as
  long as any method calls were in progress, Meteor would buffer all data
  changes sent from the server until all methods finished. Meteor now only
  buffers writes to documents written by client stubs, and applies the writes as
  soon as all methods that wrote that document have finished.

* `Meteor.userLoaded()` and `{{currentUserLoaded}}` have been removed.
  Previously, during the login process on the client, `Meteor.userId()` could be
  set but the document at `Meteor.user()` could be incomplete. Meteor provided
  the function `Meteor.userLoaded()` to differentiate between these states. Now,
  this in-between state does not occur: when a user logs in, `Meteor.userId()`
  only is set once `Meteor.user()` is fully loaded.

* New reactive function `Meteor.loggingIn()` and template helper
  `{{loggingIn}}`; they are true whenever some login method is in progress.
  `accounts-ui` now uses this to show an animation during login.

* The `sass` CSS preprocessor package has been removed. It was based on an
  unmaintained NPM module which did not implement recent versions of the Sass
  language and had no error handling.  Consider using the `less` or `stylus`
  packages instead.  [#143](https://github.com/meteor/meteor/issues/143)

* `Meteor.setPassword` is now called `Accounts.setPassword`, matching the
  documentation and original intention.  [#454](https://github.com/meteor/meteor/issues/454)

* Passing the `wait` option to `Meteor.apply` now waits for all in-progress
  method calls to finish before sending the method, instead of only guaranteeing
  that its callback occurs after the callbacks of in-progress methods.

* New function `Accounts.callLoginMethod` which should be used to call custom
  login handlers (such as those registered with
  `Accounts.registerLoginHandler`).

* The callbacks for `Meteor.loginWithToken` and `Accounts.createUser` now match
  the other login callbacks: they are called with error on error or with no
  arguments on success.

* Fix bug where method calls could be dropped during a brief disconnection. [#339](https://github.com/meteor/meteor/issues/339)

* Prevent running the `meteor` command-line tool and server on unsupported Node
  versions.

* Fix Minimongo query bug with nested objects.  [#455](https://github.com/meteor/meteor/issues/455)

* In `accounts-ui`, stop page layout from changing during login.

* Use `path.join` instead of `/` in paths (helpful for the unofficial Windows
  port) [#303](https://github.com/meteor/meteor/issues/303)

* The `spiderable` package serves pages to
  [`facebookexternalhit`](https://www.facebook.com/externalhit_uatext.php) [#411](https://github.com/meteor/meteor/issues/411)

* Fix error on Firefox with DOM Storage disabled.

* Avoid invalidating listeners if setUserId is called with current value.

* Upgrade many dependencies, including:
  * MongoDB 2.2.1 (from 2.2.0)
  * underscore 1.4.2 (from 1.3.3)
  * bootstrap 2.2.1 (from 2.1.1)
  * jQuery 1.8.2 (from 1.7.2)
  * less 1.3.1 (from 1.3.0)
  * stylus 0.30.1 (from 0.29.0)
  * coffee-script 1.4.0 (from 1.3.3)

Patches contributed by GitHub users ayal, dandv, possibilities, TomWij,
tmeasday, and workmad3.

## v0.5.0, 2012-10-17

* This release introduces Meteor Accounts, a full-featured auth system that supports
  - fine-grained user-based control over database reads and writes
  - federated login with any OAuth provider (with built-in support for
    Facebook, GitHub, Google, Twitter, and Weibo)
  - secure password login
  - email validation and password recovery
  - an optional set of UI widgets implementing standard login/signup/password
    change/logout flows

  When you upgrade to Meteor 0.5.0, existing apps will lose the ability to write
  to the database from the client. To restore this, either:
  - configure each of your collections with
    [`collection.allow`](http://docs.meteor.com/#allow) and
    [`collection.deny`](http://docs.meteor.com/#deny) calls to specify which
    users can perform which write operations, or
  - add the `insecure` smart package (which is included in new apps by default)
    to restore the old behavior where anyone can write to any collection which
    has not been configured with `allow` or `deny`

  For more information on Meteor Accounts, see
  http://docs.meteor.com/#dataandsecurity and
  http://docs.meteor.com/#accounts_api

* The new function `Meteor.autorun` allows you run any code in a reactive
  context. See http://docs.meteor.com/#meteor_autorun

* Arrays and objects can now be stored in the `Session`; mutating the value you
  retrieve with `Session.get` does not affect the value in the session.

* On the client, `Meteor.apply` takes a new `wait` option, which ensures that no
  further method calls are sent to the server until this method is finished; it
  is used for login and logout methods in order to keep the user ID
  well-defined. You can also specifiy an `onReconnect` handler which is run when
  re-establishing a connection; Meteor Accounts uses this to log back in on
  reconnect.

* Meteor now provides a compatible replacement for the DOM `localStorage`
  facility that works in IE7, in the `localstorage-polyfill` smart package.

* Meteor now packages the D3 library for manipulating documents based on data in
  a smart package called `d3`.

* `Meteor.Collection` now takes its optional `manager` argument (used to
  associate a collection with a server you've connected to with
  `Meteor.connect`) as a named option. (The old call syntax continues to work
  for now.)

* Fix a bug where trying to immediately resubscribe to a record set after
  unsubscribing could fail silently.

* Better error handling for failed Mongo writes from inside methods; previously,
  errors here could cause clients to stop processing data from the server.


Patches contributed by GitHub users bradens, dandv, dybskiy, possibilities,
zhangcheng, and 75lb.


## v0.4.2, 2012-10-02

* Fix connection failure on iOS6. SockJS 0.3.3 includes this fix.

* The new `preserve-inputs` package, included by default in new Meteor apps,
  restores the pre-v0.4.0 behavior of "preserving" all form input elements by ID
  and name during re-rendering; users who want more precise control over
  preservation can still use the APIs added in v0.4.0.

* A few changes to the `Meteor.absoluteUrl` function:
  - Added a `replaceLocalhost` option.
  - The `ROOT_URL` environment variable is respected by `meteor run`.
  - It is now included in all apps via the `meteor` package. Apps that
    explicitly added the now-deprecated `absolute-url` smart package will log a
    deprecation warning.

* Upgrade Node from 0.8.8 to 0.8.11.

* If a Handlebars helper function `foo` returns null, you can now run do
  `{{foo.bar}}` without error, just like when `foo` is a non-existent property.

* If you pass a non-scalar object to `Session.set`, an error will now be thrown
  (matching the behavior of `Session.equals`). [#215](https://github.com/meteor/meteor/issues/215)

* HTML pages are now served with a `charset=utf-8` Content-Type header. [#264](https://github.com/meteor/meteor/issues/264)

* The contents of `<select>` tags can now be reactive even in IE 7 and 8.

* The `meteor` tool no longer gets confused if a parent directory of your
  project is named `public`. [#352](https://github.com/meteor/meteor/issues/352)

* Fix a race condition in the `spiderable` package which could include garbage
  in the spidered page.

* The REPL run by `admin/node.sh` no longer crashes Emacs M-x shell on exit.

* Refactor internal `reload` API.

* New internal `jsparse` smart package. Not yet exposed publicly.


Patch contributed by GitHub user yanivoliver.


## v0.4.1, 2012-09-24

* New `email` smart package, with [`Email.send`](http://docs.meteor.com/#email)
  API.

* Upgrade Node from 0.6.17 to 0.8.8, as well as many Node modules in the dev
  bundle; those that are user-exposed are:
  * coffee-script: 1.3.3 (from 1.3.1)
  * stylus: 0.29.0 (from 0.28.1)
  * nib: 0.8.2 (from 0.7.0)

* All publicly documented APIs now use `camelCase` rather than
  `under_scores`. The old spellings continue to work for now. New names are:
  - `Meteor.isClient`/`isServer`
  - `this.isSimulation` inside a method invocation
  - `Meteor.deps.Context.onInvalidate`
  - `Meteor.status().retryCount`/`retryTime`

* Spark improvements
  * Optimize selector matching for event maps.
  * Fix `Spark._currentRenderer` behavior in timer callbacks.
  * Fix bug caused by interaction between `Template.foo.preserve` and
    `{{#constant}}`. [#323](https://github.com/meteor/meteor/issues/323)
  * Allow `{{#each}}` over a collection of objects without `_id`. [#281](https://github.com/meteor/meteor/issues/281)
  * Spark now supports Firefox 3.6.
  * Added a script to build a standalone spark.js that does not depend on
    Meteor (it depends on jQuery or Sizzle if you need IE7 support,
    and otherwise is fully standalone).

* Database writes from within `Meteor.setTimeout`/`setInterval`/`defer` will be
  batched with other writes from the current method invocation if they start
  before the method completes.

* Make `Meteor.Cursor.forEach` fully synchronous even if the user's callback
  yields. [#321](https://github.com/meteor/meteor/issues/321).

* Recover from exceptions thrown in `Meteor.publish` handlers.

* Upgrade bootstrap to version 2.1.1. [#336](https://github.com/meteor/meteor/issues/336), [#337](https://github.com/meteor/meteor/issues/337), [#288](https://github.com/meteor/meteor/issues/288), [#293](https://github.com/meteor/meteor/issues/293)

* Change the implementation of the `meteor deploy` password prompt to not crash
  Emacs M-x shell.

* Optimize `LocalCollection.remove(id)` to be O(1) rather than O(n).

* Optimize client-side database performance when receiving updated data from the
  server outside of method calls.

* Better error reporting when a package in `.meteor/packages` does not exist.

* Better error reporting for coffeescript. [#331](https://github.com/meteor/meteor/issues/331)

* Better error handling in `Handlebars.Exception`.


Patches contributed by GitHub users fivethirty, tmeasday, and xenolf.


## v0.4.0, 2012-08-30

* Merge Spark, a new live page update engine
  * Breaking API changes
     * Input elements no longer preserved based on `id` and `name`
       attributes. Use [`preserve`](http://docs.meteor.com/#template_preserve)
       instead.
     * All `Meteor.ui` functions removed. Use `Meteor.render`,
       `Meteor.renderList`, and
       [Spark](https://github.com/meteor/meteor/wiki/Spark) functions instead.
     * New template functions (eg. `created`, `rendered`, etc) may collide with
       existing helpers. Use `Template.foo.helpers()` to avoid conflicts.
     * New syntax for declaring event maps. Use
       `Template.foo.events({...})`. For backwards compatibility, both syntaxes
       are allowed for now.
  * New Template features
     * Allow embedding non-Meteor widgets (eg. Google Maps) using
       [`{{#constant}}`](http://docs.meteor.com/#constant)
     * Callbacks when templates are rendered. See
       http://docs.meteor.com/#template_rendered
     * Explicit control of which nodes are preserved during re-rendering. See
       http://docs.meteor.com/#template_preserve
     * Easily find nodes within a template in event handlers and callbacks. See
       http://docs.meteor.com/#template_find
     * Allow parts of a template to be independently reactive with the
       [`{{#isolate}}`](http://docs.meteor.com/#isolate) block helper.

* Use PACKAGE_DIRS environment variable to override package location. [#227](https://github.com/meteor/meteor/issues/227)

* Add `absolute-url` package to construct URLs pointing to the application.

* Allow modifying documents returned by `observe` callbacks. [#209](https://github.com/meteor/meteor/issues/209)

* Fix periodic crash after client disconnect. [#212](https://github.com/meteor/meteor/issues/212)

* Fix minimingo crash on dotted queries with undefined keys. [#126](https://github.com/meteor/meteor/issues/126)


## v0.3.9, 2012-08-07

* Add `spiderable` package to allow web crawlers to index Meteor apps.

* `meteor deploy` uses SSL to protect application deployment.

* Fix `stopImmediatePropagation()`. [#205](https://github.com/meteor/meteor/issues/205)


## v0.3.8, 2012-07-12

* HTTPS support
  * Add `force-ssl` package to require site to load over HTTPS.
  * Use HTTPS for install script and `meteor update`.
  * Allow runtime configuration of default DDP endpoint.

* Handlebars improvements
  * Implement dotted path traversal for helpers and methods.
  * Allow functions in helper arguments.
  * Change helper nesting rules to allow functions as arguments.
  * Fix `{{this.foo}}` to never invoke helper `foo`.
  * Make event handler `this` reflect the node that matched the selector instead
    of the event target node.
  * Fix keyword arguments to helpers.

* Add `nib` support to stylus package. [#175](https://github.com/meteor/meteor/issues/175)

* Upgrade bootstrap to version 2.0.4. [#173](https://github.com/meteor/meteor/issues/173)

* Print changelog after `meteor update`.

* Fix mouseenter and mouseleave events. [#224](https://github.com/meteor/meteor/issues/224)

* Fix issue with spurious heartbeat failures on busy connections.

* Fix exception in minimongo when matching non-arrays using `$all`. [#183](https://github.com/meteor/meteor/issues/183)

* Fix serving an empty file when no cacheable assets exist. [#179](https://github.com/meteor/meteor/issues/179)


## v0.3.7, 2012-06-06

* Better parsing of `.html` template files
  * Allow HTML comments (`<!-- -->`) at top level
  * Allow whitespace anywhere in open/close tag
  * Provide names and line numbers on error
  * More helpful error messages

* Form control improvements
  * Fix reactive radio buttons in Internet Explorer.
  * Fix reactive textareas to update consistently across browsers, matching text
    field behavior.

* `http` package bug fixes:
  * Send correct Content-Type when POSTing `params` from the server. [#172](https://github.com/meteor/meteor/issues/172)
  * Correctly detect JSON response Content-Type when a charset is present.

* Support `Handlebars.SafeString`. [#160](https://github.com/meteor/meteor/issues/160)

* Fix intermittent "Cursor is closed" mongo error.

* Fix "Cannot read property 'nextSibling' of null" error in certain nested
  templates. [#142](https://github.com/meteor/meteor/issues/142)

* Add heartbeat timer on the client to notice when the server silently goes
  away.


## v0.3.6, 2012-05-16

* Rewrite event handling. `this` in event handlers now refers to the data
  context of the element that generated the event, *not* the top-level data
  context of the template where the event is declared.

* Add /websocket endpoint for raw websockets. Pass websockets through
  development mode proxy.

* Simplified API for Meteor.connect, which now receives a URL to a Meteor app
  rather than to a sockjs endpoint.

* Fix livedata to support subscriptions with overlapping documents.

* Update node.js to 0.6.17 to fix potential security issue.


## v0.3.5, 2012-04-28

* Fix 0.3.4 regression: Call event map handlers on bubbled events. [#107](https://github.com/meteor/meteor/issues/107)


## v0.3.4, 2012-04-27

* Add Twitter `bootstrap` package. [#84](https://github.com/meteor/meteor/issues/84)

* Add packages for `sass` and `stylus` CSS pre-processors. [#40](https://github.com/meteor/meteor/issues/40), [#50](https://github.com/meteor/meteor/issues/50)

* Bind events correctly on top level elements in a template.

* Fix dotted path selectors in minimongo. [#88](https://github.com/meteor/meteor/issues/88)

* Make `backbone` package also run on the server.

* Add `bare` option to coffee-script compilation so variables can be shared
  between multiple coffee-script file. [#85](https://github.com/meteor/meteor/issues/85)

* Upgrade many dependency versions. User visible highlights:
 * node.js 0.6.15
 * coffee-script 1.3.1
 * less 1.3.0
 * sockjs 0.3.1
 * underscore 1.3.3
 * backbone 0.9.2

* Several documentation fixes and test coverage improvements.


## v0.3.3, 2012-04-20

* Add `http` package for making HTTP requests to remote servers.

* Add `madewith` package to put a live-updating Made with Meteor badge on apps.

* Reduce size of mongo database on disk (--smallfiles).

* Prevent unnecessary hot-code pushes on deployed apps during server migration.

* Fix issue with spaces in directory names. [#39](https://github.com/meteor/meteor/issues/39)

* Workaround browser caching issues in development mode by using query
  parameters on all JavaScript and CSS requests.

* Many documentation and test fixups.


## v0.3.2, 2012-04-10

* Initial public launch<|MERGE_RESOLUTION|>--- conflicted
+++ resolved
@@ -10,11 +10,7 @@
 
 ### Changes
 
-<<<<<<< HEAD
-N/A
-=======
 * `email` package now exposes `hookSend` that runs before emails are sent.
->>>>>>> 3694e07f
 
 ## v1.10.3, TBD
 
