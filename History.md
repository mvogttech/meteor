--- conflicted
+++ resolved
@@ -1,4 +1,3 @@
-<<<<<<< HEAD
 ## v1.10, TBD
 
 ### Breaking changes
@@ -6,22 +5,11 @@
 * Cordova was updated from version 7 to 9 then we recommend that you test 
 your features that are taking advantage of Cordova plugins to be sure they are 
 still working as expected. 
-=======
-## v1.9.1, 2020-02-18
-
-### Breaking changes
-
-N/A
->>>>>>> 17eb5ba8
 
 ### Migration Steps
 N/A
 
 ### Changes
-
-* Node.js has been updated to version
-<<<<<<< HEAD
-  [12.14.1](https://nodejs.org/en/blog/release/v12.14.1/).
 
 * The version of MongoDB used by Meteor in development has been updated
   from 4.0.6 to 4.2.1, and the `mongodb` driver package has been updated
@@ -57,13 +45,24 @@
   corresponding to version 7.8.3 for most `@babel/*` packages.
 
 * The `typescript` npm package has been updated to version 3.7.4.
-=======
+
+## v1.9.1, 2020-02-18
+
+### Breaking changes
+
+N/A
+
+### Migration Steps
+N/A
+
+### Changes
+
+* Node.js has been updated to version
   12.16.0 from 12.14.0, which includes
   security updates and small changes:
   * [12.16.0](https://nodejs.org/en/blog/release/v12.16.0/)
     * Updated V8 to [release v7.8](https://v8.dev/blog/v8-release-78) which includes improvements in performance, for example, object destructuring now is as fast as the equivalent variable assignment.
   * [12.15.0](https://nodejs.org/en/blog/release/v12.15.0/)
->>>>>>> 17eb5ba8
 
 ## v1.9, 2020-01-09
 
