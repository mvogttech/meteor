## v.NEXT

<<<<<<< HEAD
* The `meteor-babel` npm package has been upgraded to version 0.15.2,
  with support for dynamic `import(...)` syntax.
=======
* The `check` package has had its copy of `jQuery.isPlainObject`
  updated to a newer implementation to resolve an issue where the
  `nodeType` property of an object couldn't be checked, fixing
  [#7354](https://github.com/meteor/meteor/issues/7354).
>>>>>>> 907e1d91

## v1.4.3.1, 2017-02-14

* The `meteor-babel` npm package has been upgraded to version 0.14.4,
  fixing [#8349](https://github.com/meteor/meteor/issues/8349).

* The `reify` npm package has been upgraded to version 0.4.9.

* Partial `npm-shrinkwrap.json` files are now disregarded when
  (re)installing npm dependencies of Meteor packages, fixing
  [#8349](https://github.com/meteor/meteor/issues/8349). Further
  discussion of the new `npm` behavior can be found
  [here](https://github.com/npm/npm/blob/latest/CHANGELOG.md#no-more-partial-shrinkwraps-breaking).

## v1.4.3, 2017-02-13

* Versions of Meteor [core
  packages](https://github.com/meteor/meteor/tree/release-1.4.3/packages)
  are once again constrained by the current Meteor release.

> Before Meteor 1.4, the current release dictated the exact version of
  every installed core package, which meant newer core packages could not
  be installed without publishing a new Meteor release. In order to
  support incremental development of core packages, Meteor 1.4 removed all
  release-based constraints on core package versions
  ([#7084](https://github.com/meteor/meteor/pull/7084)). Now, in Meteor
  1.4.3, core package versions must remain patch-compatible with the
  versions they had when the Meteor release was published. This middle
  ground restores meaning to Meteor releases, yet still permits patch
  updates to core packages.

* The `coffeescript` Meteor package has been moved from
  `packages/coffeescript` to `packages/non-core/coffeescript`, so that it
  will not be subject to the constraints described above.

* The individual account "service" packages (`facebook`, `google`, `twitter`,
  `github`, `meteor-developer`, `meetup` and `weibo`) have been split into:
  - `<service>-oauth` (which interfaces with the `<service>` directly) and
  - `<service>-config-ui` (the Blaze configuration templates for `accounts-ui`)

  This means you can now use `accounts-<service>` without needing Blaze.

  If you are using `accounts-ui` and `accounts-<service>`, you will probably
  need to install the `<service>-config-ui` package if you want to configure it
  using the Accounts UI.

  - [Issue #7715](https://github.com/meteor/meteor/issues/7715)
  - [PR(`facebook`) #7728](https://github.com/meteor/meteor/pull/7728)
  - [PR(`google`) #8275](https://github.com/meteor/meteor/pull/8275)
  - [PR(`twitter`) #8283](https://github.com/meteor/meteor/pull/8283)
  - [PR(`github`) #8303](https://github.com/meteor/meteor/pull/8303)
  - [PR(`meteor-developer`) #8305](https://github.com/meteor/meteor/pull/8305)
  - [PR(`meetup`) #8321](https://github.com/meteor/meteor/pull/8321)
  - [PR(`weibo`) #8302](https://github.com/meteor/meteor/pull/8302)

* The `url` and `http` packages now encode to a less error-prone
  format which more closely resembles that used by PHP, Ruby, `jQuery.param`
  and others. `Object`s and `Array`s can now be encoded, however, if you have
  previously relied on `Array`s passed as `params` being simply `join`-ed with
  commas, you may need to adjust your `HTTP.call` implementations.
  [#8261](https://github.com/meteor/meteor/pull/8261) and
  [#8342](https://github.com/meteor/meteor/pull/8342).

* The `npm` npm package is still at version 4.1.2 (as it was when Meteor
  1.4.3 was originally published), even though `npm` was downgraded to
  3.10.9 in Meteor 1.4.2.7.

* The `meteor-babel` npm package has been upgraded to version 0.14.3,
  fixing [#8021](https://github.com/meteor/meteor/issues/8021) and
  [#7662](https://github.com/meteor/meteor/issues/7662).

* The `reify` npm package has been upgraded to 0.4.7.

* Added support for frame-ancestors CSP option in browser-policy.
  [#7970](https://github.com/meteor/meteor/pull/7970)

* You can now use autoprefixer with stylus files added via packages.
  [#7727](https://github.com/meteor/meteor/pull/7727)

* Restored [#8213](https://github.com/meteor/meteor/pull/8213)
  after those changes were reverted in
  [v1.4.2.5](https://github.com/meteor/meteor/blob/devel/History.md#v1425).

* npm dependencies of Meteor packages will now be automatically rebuilt if
  the npm package's `package.json` file has "scripts" section containing a
  `preinstall`, `install`, or `postinstall` command, as well as when the
  npm package contains any `.node` files. Discussion
  [here](https://github.com/meteor/meteor/issues/8225#issuecomment-275044900).

* The `meteor create` command now runs `meteor npm install` automatically
  to install dependencies specified in the default `package.json` file.
  [#8108](https://github.com/meteor/meteor/pull/8108)

## v1.4.2.7, 2017-02-13

* The `npm` npm package has been *downgraded* from version 4.1.2 back to
  version 3.10.9, reverting the upgrade in Meteor 1.4.2.4.

## v1.4.2.6, 2017-02-08

* Fixed a critical [bug](https://github.com/meteor/meteor/issues/8325)
  that was introduced by the fix for
  [Issue #8136](https://github.com/meteor/meteor/issues/8136), which
  caused some npm packages in nested `node_modules` directories to be
  omitted from bundles produced by `meteor build` and `meteor deploy`.

## v1.4.2.5, 2017-02-03

* Reverted [#8213](https://github.com/meteor/meteor/pull/8213) as the
  change was deemed too significant for this release.

> Note: The decision to revert the above change was made late in the
  Meteor 1.4.2.4 release process, before it was ever recommended but too
  late in the process to avoid the additional increment of the version number.
  See [#8311](https://github.com/meteor/meteor/pull/8311) for additional
  information. This change will still be released in an upcoming version
  of Meteor with a more seamless upgrade.

## v1.4.2.4, 2017-02-02

* Node has been upgraded to version 4.7.3.

* The `npm` npm package has been upgraded from version 3.10.9 to 4.1.2.

> Note: This change was later deemed too substantial for a point release
  and was reverted in Meteor 1.4.2.7.

* Fix for [Issue #8136](https://github.com/meteor/meteor/issues/8136).

* Fix for [Issue #8222](https://github.com/meteor/meteor/issues/8222).

* Fix for [Issue #7849](https://github.com/meteor/meteor/issues/7849).

* The version of 7-zip included in the Windows dev bundle has been
  upgraded from 1602 to 1604 in an attempt to mitigate
  [Issue #7688](https://github.com/meteor/meteor/issues/7688).

* The `"main"` field of `package.json` modules will no longer be
  overwritten with the value of the optional `"browser"` field, now that
  the `install` npm package can make sense of the `"browser"` field at
  runtime. If you experience module resolution failures on the client
  after updating Meteor, make sure you've updated the `modules-runtime`
  Meteor package to at least version 0.7.8.
  [#8213](https://github.com/meteor/meteor/pull/8213)

## v1.4.2.3, 2016-11-17

* Style improvements for `meteor create --full`.
  [#8045](https://github.com/meteor/meteor/pull/8045)

> Note: Meteor 1.4.2.2 was finalized before
  [#8045](https://github.com/meteor/meteor/pull/8045) was merged, but
  those changes were [deemed important
  enough](https://github.com/meteor/meteor/pull/8044#issuecomment-260913739)
  to skip recommending 1.4.2.2 and instead immediately release 1.4.2.3.

## v1.4.2.2, 2016-11-15

* Node has been upgraded to version 4.6.2.

* `meteor create` now has a new `--full` option, which generates an larger app,
  demonstrating development techniques highlighted in the
  [Meteor Guide](http://guide.meteor.com)

  [Issue #6974](https://github.com/meteor/meteor/issues/6974)
  [PR #7807](https://github.com/meteor/meteor/pull/7807)

* Minimongo now supports `$min`, `$max` and partially supports `$currentDate`.

  [Issue #7857](https://github.com/meteor/meteor/issues/7857)
  [PR #7858](https://github.com/meteor/meteor/pull/7858)

* Fix for [Issue #5676](https://github.com/meteor/meteor/issues/5676)
  [PR #7968](https://github.com/meteor/meteor/pull/7968)

* It is now possible for packages to specify a *lazy* main module:
  ```js
  Package.onUse(function (api) {
    api.mainModule("client.js", "client", { lazy: true });
  });
  ```
  This means the `client.js` module will not be evaluated during app
  startup unless/until another module imports it, and will not even be
  included in the client bundle if no importing code is found. **Note 1:**
  packages with lazy main modules cannot use `api.export` to export global
  symbols to other packages/apps. **Note 2:** packages with lazy main
  modules should be restricted to Meteor 1.4.2.2 or later via
  `api.versionsFrom("1.4.2.2")`, since older versions of Meteor cannot
  import lazy main modules using `import "meteor/<package name>"` but must
  explicitly name the module: `import "meteor/<package name>/client.js"`.

## v1.4.2.1, 2016-11-08

* Installing the `babel-runtime` npm package in your application
  `node_modules` directory is now required for most Babel-transformed code
  to work, as the Meteor `babel-runtime` package no longer attempts to
  provide custom implementations of Babel helper functions. To install
  the `babel-runtime` package, simply run the command
  ```sh
  meteor npm install --save babel-runtime
  ```
  in any Meteor application directory. The Meteor `babel-runtime` package
  version has been bumped to 1.0.0 to reflect this major change.
  [#7995](https://github.com/meteor/meteor/pull/7995)

* File system operations performed by the command-line tool no longer use
  fibers unless the `METEOR_DISABLE_FS_FIBERS` environment variable is
  explicitly set to a falsy value. For larger apps, this change results in
  significant build performance improvements due to the creation of fewer
  fibers and the avoidance of unnecessary asyncronous delays.
  https://github.com/meteor/meteor/pull/7975/commits/ca4baed90ae0675e55c93976411d4ed91f12dd63

* Running Meteor as `root` is still discouraged, and results in a fatal
  error by default, but the `--allow-superuser` flag now works as claimed.
  [#7959](https://github.com/meteor/meteor/issues/7959)

* The `dev_bundle\python\python.exe` executable has been restored to the
  Windows dev bundle, which may help with `meteor npm rebuild` commands.
  [#7960](https://github.com/meteor/meteor/issues/7960)

* Changes within linked npm packages now trigger a partial rebuild,
  whereas previously (in 1.4.2) they were ignored.
  [#7978](https://github.com/meteor/meteor/issues/7978)

* Miscellaneous fixed bugs:
  [#2876](https://github.com/meteor/meteor/issues/2876)
  [#7154](https://github.com/meteor/meteor/issues/7154)
  [#7956](https://github.com/meteor/meteor/issues/7956)
  [#7974](https://github.com/meteor/meteor/issues/7974)
  [#7999](https://github.com/meteor/meteor/issues/7999)
  [#8005](https://github.com/meteor/meteor/issues/8005)
  [#8007](https://github.com/meteor/meteor/issues/8007)

## v1.4.2, 2016-10-25

* This release implements a number of rebuild performance optimizations.
  As you edit files in development, the server should restart and rebuild
  much more quickly, especially if you have many `node_modules` files.
  See https://github.com/meteor/meteor/pull/7668 for more details.

> Note: the `METEOR_PROFILE` environment variable now provides data for
  server startup time as well as build time, which should make it easier
  to tell which of your packages are responsible for slow startup times.
  Please include the output of `METEOR_PROFILE=10 meteor run` with any
  GitHub issue about rebuild performance.

* `npm` has been upgraded to version 3.10.9.

* The `cordova-lib` npm package has been updated to 6.3.1, along with
  cordova-android (5.2.2) and cordova-ios (4.2.1), and various plugins.

* The `node-pre-gyp` npm package has been updated to 0.6.30.

* The `lru-cache` npm package has been updated to 4.0.1.

* The `meteor-promise` npm package has been updated to 0.8.0 for better
  asynchronous stack traces.

* The `meteor` tool is now prevented from running as `root` as this is
  not recommended and can cause issues with permissions.  In some environments,
  (e.g. Docker), it may still be desired to run as `root` and this can be
  permitted by passing `--unsafe-perm` to the `meteor` command.
  [#7821](https://github.com/meteor/meteor/pull/7821)

* Blaze-related packages have been extracted to
  [`meteor/blaze`](https://github.com/meteor/blaze), and the main
  [`meteor/meteor`](https://github.com/meteor/meteor) repository now
  refers to them via git submodules (see
  [#7633](https://github.com/meteor/meteor/pull/7633)).
  When running `meteor` from a checkout, you must now update these
  submodules by running
  ```sh
  git submodule update --init --recursive
  ```
  in the root directory of your `meteor` checkout.

* Accounts.forgotPassword and .verifyEmail no longer throw errors if callback is provided. [Issue #5664](https://github.com/meteor/meteor/issues/5664) [Origin PR #5681](https://github.com/meteor/meteor/pull/5681) [Merged PR](https://github.com/meteor/meteor/pull/7117)

* The default content security policy (CSP) for Cordova now includes `ws:`
  and `wss:` WebSocket protocols.
  [#7774](https://github.com/meteor/meteor/pull/7774)

* `meteor npm` commands are now configured to use `dev_bundle/.npm` as the
  npm cache directory by default, which should make npm commands less
  sensitive to non-reproducible factors in the external environment.
  https://github.com/meteor/meteor/pull/7668/commits/3313180a6ff33ee63602f7592a9506012029e919

* The `meteor test` command now supports the `--no-release-check` flag.
  https://github.com/meteor/meteor/pull/7668/commits/7097f78926f331fb9e70a06300ce1711adae2850

* JavaScript module bundles on the server no longer include transitive
  `node_modules` dependencies, since those dependencies can be evaluated
  directly by Node. This optimization should improve server rebuild times
  for apps and packages with large `node_modules` directories.
  https://github.com/meteor/meteor/pull/7668/commits/03c5346873849151cecc3e00606c6e5aa13b3bbc

* The `standard-minifier-css` package now does basic caching for the
  expensive `mergeCss` function.
  https://github.com/meteor/meteor/pull/7668/commits/bfa67337dda1e90610830611fd99dcb1bd44846a

* The `coffeescript` package now natively supports `import` and `export`
  declarations. [#7818](https://github.com/meteor/meteor/pull/7818)

## v1.4.1.3, 2016-10-21

* Node has been updated to version 4.6.1:
  https://nodejs.org/en/blog/release/v4.6.1/

* The `mongodb` npm package used by the `npm-mongo` Meteor package has
  been updated to version 2.2.11.
  [#7780](https://github.com/meteor/meteor/pull/7780)

* The `fibers` npm package has been upgraded to version 1.0.15.

* Running Meteor with a different `--port` will now automatically
  reconfigure the Mongo replica set when using the WiredTiger storage
  engine, instead of failing to start Mongo.
  [#7840](https://github.com/meteor/meteor/pull/7840).

* When the Meteor development server shuts down, it now attempts to kill
  the `mongod` process it spawned, in addition to killing any running
  `mongod` processes when the server first starts up.
  https://github.com/meteor/meteor/pull/7668/commits/295d3d5678228f06ee0ab6c0d60139849a0ea192

* The `meteor <command> ...` syntax will now work for any command
  installed in `dev_bundle/bin`, except for Meteor's own commands.

* Incomplete package downloads will now fail (and be retried several
  times) instead of silently succeeding, which was the cause of the
  dreaded `Error: ENOENT: no such file or directory, open... os.json`
  error. [#7806](https://github.com/meteor/meteor/issues/7806)

## v1.4.1.2, 2016-10-04

* Node has been upgraded to version 4.6.0, a recommended security release:
  https://nodejs.org/en/blog/release/v4.6.0/

* `npm` has been upgraded to version 3.10.8.

## v1.4.1.1, 2016-08-24

* Update the version of our Node MongoDB driver to 2.2.8 to fix a bug in
  reconnection logic, leading to some `update` and `remove` commands being
  treated as `insert`s. [#7594](https://github.com/meteor/meteor/issues/7594)

## v1.4.1, 2016-08-18

* Node has been upgraded to 4.5.0.

* `npm` has been upgraded to 3.10.6.

* The `meteor publish-for-arch` command is no longer necessary when
  publishing Meteor packages with binary npm dependencies. Instead, binary
  dependencies will be rebuilt automatically on the installation side.
  Meteor package authors are not responsible for failures due to compiler
  toolchain misconfiguration, and any compilation problems with the
  underlying npm packages should be taken up with the authors of those
  packages. That said, if a Meteor package author really needs or wants to
  continue using `meteor publish-for-arch`, she should publish her package
  using an older release: e.g. `meteor --release 1.4 publish`.
  [#7608](https://github.com/meteor/meteor/pull/7608)

* The `.meteor-last-rebuild-version.json` files that determine if a binary
  npm package needs to be rebuilt now include more information from the
  `process` object, namely `process.{platform,arch,versions}` instead of
  just `process.versions`. Note also that the comparison of versions now
  ignores differences in patch versions, to avoid needless rebuilds.

* The `npm-bcrypt` package now uses a pure-JavaScript implementation by
  default, but will prefer the native `bcrypt` implementation if it is
  installed in the application's `node_modules` directory. In other words,
  run `meteor install --save bcrypt` in your application if you need or
  want to use the native implementation of `bcrypt`.
  [#7595](https://github.com/meteor/meteor/pull/7595)

* After Meteor packages are downloaded from Atmosphere, they will now be
  extracted using native `tar` or `7z.exe` on Windows, instead of the
  https://www.npmjs.com/package/tar library, for a significant performance
  improvement. [#7457](https://github.com/meteor/meteor/pull/7457)

* The npm `tar` package has been upgraded to 2.2.1, though it is now only
  used as a fallback after native `tar` and/or `7z.exe`.

* The progress indicator now distinguishes between downloading,
  extracting, and loading newly-installed Meteor packages, instead of
  lumping all of that work into a "downloading" status message.

* Background Meteor updates will no longer modify the `~/.meteor/meteor`
  symbolic link (or `AppData\Local\.meteor\meteor.bat` on Windows).
  Instead, developers must explicitly type `meteor update` to begin using
  a new version of the `meteor` script.

* Password Reset tokens now expire (after 3 days by default -- can be modified via `Accounts.config({ passwordResetTokenExpirationInDays: ...}`). [PR #7534](https://github.com/meteor/meteor/pull/7534)

* The `google` package now uses the `email` scope as a mandatory field instead
  of the `profile` scope. The `profile` scope is still added by default if the
  `requestPermissions` option is not specified to maintain backward
  compatibility, but it is now possible to pass an empty array to
  `requestPermissions` in order to only request the `email` scope, which
  reduces the amount of permissions requested from the user in the Google
  popup. [PR #6975](https://github.com/meteor/meteor/pull/6975)

* Added `Facebook.handleAuthFromAccessToken` in the case where you get the FB
  accessToken in some out-of-band way. [PR #7550](https://github.com/meteor/meteor/pull/7550)

* `Accounts.onLogout` gets `{ user, connection }` context in a similar fashion
  to `Accounts.onLogin`. [Issue #7397](https://github.com/meteor/meteor/issues/7397) [PR #7433](https://github.com/meteor/meteor/pull/7433)

* The `node-gyp` and `node-pre-gyp` tools will now be installed in
  `bundle/programs/server/node_modules`, to assist with rebuilding binary
  npm packages when deploying an app to Galaxy or elsewhere.
  [#7571](https://github.com/meteor/meteor/pull/7571)

* The `standard-minifier-{js,css}` packages no longer minify .js or .css
  files on the server. [#7572](https://github.com/meteor/meteor/pull/7572)

* Multi-line input to `meteor shell`, which was broken by changes to the
  `repl` module in Node 4, works again.
  [#7562](https://github.com/meteor/meteor/pull/7562)

* The implementation of the command-line `meteor` tool now forbids
  misbehaving polyfill libraries from overwriting `global.Promise`.
  [#7569](https://github.com/meteor/meteor/pull/7569)

* The `oauth-encryption` package no longer depends on the
  `npm-node-aes-gcm` package (or any special npm packages), because the
  Node 4 `crypto` library natively supports the `aes-128-gcm` algorithm.
  [#7548](https://github.com/meteor/meteor/pull/7548)

* The server-side component of the `meteor shell` command has been moved
  into a Meteor package, so that it can be developed independently from
  the Meteor release process, thanks to version unpinning.
  [#7624](https://github.com/meteor/meteor/pull/7624)

* The `meteor shell` command now works when running `meteor test`.

* The `meteor debug` command no longer pauses at the first statement
  in the Node process, yet still reliably stops at custom breakpoints
  it encounters later.

* The `meteor-babel` package has been upgraded to 0.12.0.

* The `meteor-ecmascript-runtime` package has been upgraded to 0.2.9, to
  support several additional [stage 4
  proposals](https://github.com/meteor/ecmascript-runtime/pull/4).

* A bug that prevented @-scoped npm packages from getting bundled for
  deployed apps has been fixed.
  [#7609](https://github.com/meteor/meteor/pull/7609).

* The `meteor update` command now supports an `--all-packages` flag to
  update all packages (including indirect dependencies) to their latest
  compatible versions, similar to passing the names of all your packages
  to the `meteor update` command.
  [#7653](https://github.com/meteor/meteor/pull/7653)

* Background release updates can now be disabled by invoking either
  `meteor --no-release-check` or `METEOR_NO_RELEASE_CHECK=1 meteor`.
  [#7445](https://github.com/meteor/meteor/pull/7445)

## v1.4.0.1, 2016-07-29

* Fix issue with the 1.4 tool springboarding to older releases (see [Issue #7491](https://github.com/meteor/meteor/issues/7491))

* Fix issue with running in development on Linux 32bit [Issue #7511](https://github.com/meteor/meteor/issues/7511)

## v1.4, 2016-07-25

* Node has been upgraded to 4.4.7.

* The `meteor-babel` npm package has been upgraded to 0.11.7.

* The `reify` npm package has been upgraded to 0.3.6.

* The `bcrypt` npm package has been upgraded to 0.8.7.

* Nested `import` declarations are now enabled for package code as well as
  application code. 699cf1f38e9b2a074169515d23983f74148c7223

* Meteor has been upgraded to support Mongo 3.2 by default (the bundled version
  used by `meteor run` has been upgraded). Internally it now uses the 2.2.4
  version of the `mongodb` npm driver, and has been tested against at Mongo 3.2
  server. [Issue #6957](https://github.com/meteor/meteor/issues/6957)

  Mongo 3.2 defaults to the new WiredTiger storage engine. You can update your
  database following the instructions here:
  https://docs.mongodb.com/v3.0/release-notes/3.0-upgrade/.
  In development, you can also just use `meteor reset` to remove your old
  database, and Meteor will create a new WiredTiger database for you. The Mongo
  driver will continue to work with the old MMAPv1 storage engine however.

  The new version of the Mongo driver has been tested with MongoDB versions from
  2.6 up. Mongo 2.4 has now reached end-of-life
  (https://www.mongodb.com/support-policy), and is no longer supported.

  If you are setting `MONGO_OPLOG_URL`, especially in production, ensure you are
  passing in the `replicaSet` argument (see [#7450]
    (https://github.com/meteor/meteor/issues/7450))

* Custom Mongo options can now be specified using the
  `Mongo.setConnectionOptions(options)` API.
  [#7277](https://github.com/meteor/meteor/pull/7277)

* On the server, cursor.count() now takes a single argument `applySkipLimit`
  (see the corresponding [Mongo documentation]
    (http://mongodb.github.io/node-mongodb-native/2.1/api/Cursor.html#count))

* Fix for regression caused by #5837 which incorrectly rewrote
  network-path references (e.g. `//domain.com/image.gif`) in CSS URLs.
  [#7416](https://github.com/meteor/meteor/issues/7416)
* Added Angular2 boilerplate example [#7364](https://github.com/meteor/meteor/pull/7363)

## v1.3.5.1, 2016-07-18

* This release fixed a small bug in 1.3.5 that prevented updating apps
  whose `.meteor/release` files refer to releases no longer installed in
  `~/.meteor/packages/meteor-tool`. [576468eae8d8dd7c1fe2fa381ac51dee5cb792cd](https://github.com/meteor/meteor/commit/576468eae8d8dd7c1fe2fa381ac51dee5cb792cd)

## v1.3.5, 2016-07-16

* Failed Meteor package downloads are now automatically resumed from the
  point of failure, up to ten times, with a five-second delay between
  attempts. [#7399](https://github.com/meteor/meteor/pull/7399)

* If an app has no `package.json` file, all packages in `node_modules`
  will be built into the production bundle. In other words, make sure you
  have a `package.json` file if you want to benefit from `devDependencies`
  pruning. [7b2193188fc9e297eefc841ce6035825164f0684](https://github.com/meteor/meteor/commit/7b2193188fc9e297eefc841ce6035825164f0684)

* Binary npm dependencies of compiler plugins are now automatically
  rebuilt when Node/V8 versions change.
  [#7297](https://github.com/meteor/meteor/issues/7297)

* Because `.meteor/local` is where purely local information should be
  stored, the `.meteor/dev_bundle` link has been renamed to
  `.meteor/local/dev_bundle`.

* The `.meteor/local/dev_bundle` link now corresponds exactly to
  `.meteor/release` even when an app is using an older version of
  Meteor. d732c2e649794f350238d515153f7fb71969c526

* When recompiling binary npm packages, the `npm rebuild` command now
  receives the flags `--update-binary` and `--no-bin-links`, in addition
  to respecting the `$METEOR_NPM_REBUILD_FLAGS` environment variable.
  [#7401](https://github.com/meteor/meteor/issues/7401)

* The last solution found by the package version constraint solver is now
  stored in `.meteor/local/resolver-result-cache.json` so that it need not
  be recomputed every time Meteor starts up.

* If the `$GYP_MSVS_VERSION` environment variable is not explicitly
  provided to `meteor {node,npm}`, the `node-gyp` tool will infer the
  appropriate version (though it still defaults to "2015").

## v1.3.4.4, 2016-07-10

* Fixed [#7374](https://github.com/meteor/meteor/issues/7374).

* The default loglevel for internal `npm` commands (e.g., those related to
  `Npm.depends`) has been set to "error" instead of "warn". Note that this
  change does not affect `meteor npm ...` commands, which can be easily
  configured using `.npmrc` files or command-line flags.
  [0689cae25a3e0da3615a402cdd0bec94ce8455c8](https://github.com/meteor/meteor/commit/0689cae25a3e0da3615a402cdd0bec94ce8455c8)

## v1.3.4.3, 2016-07-08

* Node has been upgraded to 0.10.46.

* `npm` has been upgraded to 3.10.5.

* The `node-gyp` npm package has been upgraded to 3.4.0.

* The `node-pre-gyp` npm package has been upgraded to 0.6.29.

* The `~/.meteor/meteor` symlink (or `AppData\Local\.meteor\meteor.bat` on
  Windows) will now be updated properly after `meteor update` succeeds. This was
  promised in [v1.3.4.2](https://github.com/meteor/meteor/blob/devel/History.md#v1342)
  but [not fully delivered](https://github.com/meteor/meteor/pull/7369#issue-164569763).

* The `.meteor/dev_bundle` symbolic link introduced in
  [v1.3.4.2](https://github.com/meteor/meteor/blob/devel/History.md#v1342)
  is now updated whenever `.meteor/release` is read.

* The `.meteor/dev_bundle` symbolic link is now ignored by
  `.meteor/.gitignore`.

## v1.3.4.2, 2016-07-07

* The `meteor node` and `meteor npm` commands now respect
  `.meteor/release` when resolving which versions of `node` and `npm` to
  invoke. Note that you must `meteor update` to 1.3.4.2 before this logic
  will take effect, but it will work in all app directories after
  updating, even those pinned to older versions.
  [#7338](https://github.com/meteor/meteor/issues/7338)

* The Meteor installer now has the ability to resume downloads, so
  installing Meteor on a spotty internet connection should be more
  reliable. [#7348](https://github.com/meteor/meteor/pull/7348)

* When running `meteor test`, shared directories are symlinked (or
  junction-linked on Windows) into the temporary test directory, not
  copied, leading to much faster test start times after the initial build.
  The directories: `.meteor/local/{bundler-cache,isopacks,plugin-cache}`

* `App.appendToConfig` allows adding custom tags to config.xml.
  [#7307](https://github.com/meteor/meteor/pull/7307)

* When using `ROOT_URL` with a path, relative CSS URLs are rewriten
  accordingly. [#5837](https://github.com/meteor/meteor/issues/5837)

* Fixed bugs:
  [#7149](https://github.com/meteor/meteor/issues/7149)
  [#7296](https://github.com/meteor/meteor/issues/7296)
  [#7309](https://github.com/meteor/meteor/issues/7309)
  [#7312](https://github.com/meteor/meteor/issues/7312)

## v1.3.4.1, 2016-06-23

* Increased the default HTTP timeout for requests made by the `meteor`
  command-line tool to 60 seconds (previously 30), and [disabled the
  timeout completely for Galaxy
  deploys](https://forums.meteor.com/t/1-3-4-breaks-galaxy-deployment-etimedout/25383/).

* Minor bug fixes: [#7281](https://github.com/meteor/meteor/pull/7281)
  [#7276](https://github.com/meteor/meteor/pull/7276)

## v1.3.4, 2016-06-22

* The version of `npm` used by `meteor npm` and when installing
  `Npm.depends` dependencies of Meteor packages has been upgraded from
  2.15.1 to **3.9.6**, which should lead to much flatter node_modules
  dependency trees.

* The `meteor-babel` npm package has been upgraded to 0.11.6, and is now
  installed using `npm@3.9.6`, fixing bugs arising from Windows path
  limits, such as [#7247](https://github.com/meteor/meteor/issues/7247).

* The `reify` npm package has been upgraded to 0.3.4, fixing
  [#7250](https://github.com/meteor/meteor/issues/7250).

* Thanks to caching improvements for the
  `files.{stat,lstat,readdir,realpath}` methods and
  `PackageSource#_findSources`, development server restart times are no
  longer proportional to the number of files in `node_modules`
  directories. [#7253](https://github.com/meteor/meteor/issues/7253)
  [#7008](https://github.com/meteor/meteor/issues/7008)

* When installed via `InstallMeteor.exe` on Windows, Meteor can now be
  easily uninstalled through the "Programs and Features" control panel.

* HTTP requests made by the `meteor` command-line tool now have a timeout
  of 30 seconds, which can be adjusted by the `$TIMEOUT_SCALE_FACTOR`
  environment variable. [#7143](https://github.com/meteor/meteor/pull/7143)

* The `request` npm dependency of the `http` package has been upgraded
  from 2.53.0 to 2.72.0.

* The `--headless` option is now supported by `meteor test` and
  `meteor test-packages`, in addition to `meteor self-test`.
  [#7245](https://github.com/meteor/meteor/pull/7245)

* Miscellaneous fixed bugs:
  [#7255](https://github.com/meteor/meteor/pull/7255)
  [#7239](https://github.com/meteor/meteor/pull/7239)

## v1.3.3.1, 2016-06-17

* Fixed bugs:
  [#7226](https://github.com/meteor/meteor/pull/7226)
  [#7181](https://github.com/meteor/meteor/pull/7181)
  [#7221](https://github.com/meteor/meteor/pull/7221)
  [#7215](https://github.com/meteor/meteor/pull/7215)
  [#7217](https://github.com/meteor/meteor/pull/7217)

* The `node-aes-gcm` npm package used by `oauth-encryption` has been
  upgraded to 0.1.5. [#7217](https://github.com/meteor/meteor/issues/7217)

* The `reify` module compiler has been upgraded to 0.3.3.

* The `meteor-babel` package has been upgraded to 0.11.4.

* The `pathwatcher` npm package has been upgraded to 6.7.0.

* In CoffeeScript files with raw JavaScript enclosed by backticks, the
  compiled JS will no longer contain `require` calls inserted by Babel.
  [#7226](https://github.com/meteor/meteor/issues/7226)

* Code related to the Velocity testing system has been removed.
  [#7235](https://github.com/meteor/meteor/pull/7235)

* Allow smtps:// in MAIL_URL [#7043](https://github.com/meteor/meteor/pull/7043)

* Adds `Accounts.onLogout()` a hook directly analogous to `Accounts.onLogin()`. [PR #6889](https://github.com/meteor/meteor/pull/6889)

## v1.3.3, 2016-06-10

* Node has been upgraded from 0.10.43 to 0.10.45.

* `npm` has been upgraded from 2.14.22 to 2.15.1.

* The `fibers` package has been upgraded to 1.0.13.

* The `meteor-babel` package has been upgraded to 0.10.9.

* The `meteor-promise` package has been upgraded to 0.7.1, a breaking
  change for code that uses `Promise.denodeify`, `Promise.nodeify`,
  `Function.prototype.async`, or `Function.prototype.asyncApply`, since
  those APIs have been removed.

* Meteor packages with binary npm dependencies are now automatically
  rebuilt using `npm rebuild` whenever the version of Node or V8 changes,
  making it much simpler to use Meteor with different versions of Node.
  5dc51d39ecc9e8e342884f3b4f8a489f734b4352

* `*.min.js` files are no longer minified during the build process.
  [PR #6986](https://github.com/meteor/meteor/pull/6986) [Issue #5363](https://github.com/meteor/meteor/issues/5363)

* You can now pick where the `.meteor/local` directory is created by setting the `METEOR_LOCAL_DIR` environment variable. This lets you run multiple instances of the same Meteor app.
  [PR #6760](https://github.com/meteor/meteor/pull/6760) [Issue #6532](https://github.com/meteor/meteor/issues/6532)

* Allow using authType in Facebook login [PR #5694](https://github.com/meteor/meteor/pull/5694)

* Adds flush() method to Tracker to force recomputation [PR #4710](https://github.com/meteor/meteor/pull/4710)

* Adds `defineMutationMethods` option (default: true) to `new Mongo.Collection` to override default behavior that sets up mutation methods (/collection/[insert|update...]) [PR #5778](https://github.com/meteor/meteor/pull/5778)

* Allow overridding the default warehouse url by specifying `METEOR_WAREHOUSE_URLBASE` [PR #7054](https://github.com/meteor/meteor/pull/7054)

* Allow `_id` in `$setOnInsert` in Minimongo: https://github.com/meteor/meteor/pull/7066

* Added support for `$eq` to Minimongo: https://github.com/meteor/meteor/pull/4235

* Insert a `Date` header into emails by default: https://github.com/meteor/meteor/pull/6916/files

* `meteor test` now supports setting the bind address using `--port IP:PORT` the same as `meteor run` [PR #6964](https://github.com/meteor/meteor/pull/6964) [Issue #6961](https://github.com/meteor/meteor/issues/6961)

* `Meteor.apply` now takes a `noRetry` option to opt-out of automatically retrying non-idempotent methods on connection blips: [PR #6180](https://github.com/meteor/meteor/pull/6180)

* DDP callbacks are now batched on the client side. This means that after a DDP message arrives, the local DDP client will batch changes for a minimum of 5ms (configurable via `bufferedWritesInterval`) and a maximum of 500ms (configurable via `bufferedWritesMaxAge`) before calling any callbacks (such as cursor observe callbacks).

* PhantomJS is no longer included in the Meteor dev bundle (#6905). If you
  previously relied on PhantomJS for local testing, the `spiderable`
  package, Velocity tests, or testing Meteor from a checkout, you should
  now install PhantomJS yourself, by running the following commmand:
  `meteor npm install -g phantomjs-prebuilt`

* The `babel-compiler` package now looks for `.babelrc` files and
  `package.json` files with a "babel" section. If found, these files may
  contribute additional Babel transforms that run before the usual
  `babel-preset-meteor` set of transforms. In other words, if you don't
  like the way `babel-preset-meteor` handles a particular kind of syntax,
  you can add your preferred transform plugins to the "presets" or
  "plugins" section of your `.babelrc` or `package.json` file. #6351

* When `BabelCompiler` cannot resolve a Babel plugin or preset package in
  `.babelrc` or `package.json`, it now merely warns instead of
  crashing. #7179

* Compiler plugins can now import npm packages that are visible to their
  input files using `inputFile.require(id)`. b16e8d50194b37d3511889b316345f31d689b020

* `import` statements in application modules now declare normal variables
  for the symbols that are imported, making it significantly easier to
  inspect imported variables when debugging in the browser console or in
  `meteor shell`.

* `import` statements in application modules are no longer restricted to
  the top level, and may now appear inside conditional statements
  (e.g. `if (Meteor.isServer) { import ... }`) or in nested scopes.

* `import` statements now work as expected in `meteor shell`. #6271

* Commands installed in `dev_bundle/lib/node_modules/.bin` (such as
  `node-gyp` and `node-pre-gyp`) are now available to scripts run by
  `meteor npm`. e95dfe410e1b43e8131bc2df9d2c29decdd1eaf6

* When building an application using `meteor build`, "devDependencies"
  listed in `package.json` are no longer copied into the bundle. #6750

* Packages tested with `meteor test-packages` now have access to local
  `node_modules` directories installed in the parent application or in the
  package directory itself. #6827

* You no longer need to specify `DEPLOY_HOSTNAME=galaxy.meteor.com` to run
  `meteor deploy` (and similar commands) against Galaxy. The AWS us-east-1
  Galaxy is now the default for `DEPLOY_HOSTNAME`. If your app's DNS points to
  another Galaxy region, `meteor deploy` will detect that automatically as
  well. #7055

* The `coffeescript` plugin now passes raw JavaScript code enclosed by
  back-ticks to `BabelCompiler`, enabling all ECMAScript features
  (including `import` and `export`) within CoffeeScript. #6000 #6691

* The `coffeescript` package now implies the same runtime environment as
  `ecmascript` (`ecmascript-runtime`, `babel-runtime`, and `promise`, but
  not `modules`). #7184

* When Meteor packages install `npm` dependencies, the
  `process.env.NPM_CONFIG_REGISTRY` environment variable is now
  respected. #7162

* `files.rename` now always executes synchronously. 9856d1d418a4d19c0adf22ec9a92f7ce81a23b05

* "Bare" files contained by `client/compatibility/` directories or added
  with `api.addFiles(path, ..., { bare: true })` are no longer compiled by
  Babel. https://github.com/meteor/meteor/pull/7033#issuecomment-225126778

* Miscellaneous fixed bugs: #6877 #6843 #6881

## v1.3.2.4, 2016-04-20

> Meteor 1.3.2.4 was published because publishing 1.3.2.3 failed in an
unrecoverable way. Meteor 1.3.2.4 contains no additional changes beyond
the changes in 1.3.2.3.

## v1.3.2.3, 2016-04-20

* Reverted accidental changes included in 1.3.2.1 and 1.3.2.2 that
  improved DDP performance by batching updates, but broke some packages
  that relied on private methods of the DDP client Connection class. See
  https://github.com/meteor/meteor/pull/5680 for more details. These
  changes will be reinstated in 1.3.3.

## v1.3.2.2, 2016-04-18

* Fixed bugs #6819 and #6831.

## v1.3.2.1, 2016-04-15

* Fixed faulty comparison of `.sourcePath` and `.targetPath` properties of
  files scanned by the `ImportScanner`, which caused problems for apps
  using the `tap:i18n` package. 6e792a7cf25847b8cd5d5664a0ff45c9fffd9e57

## v1.3.2, 2016-04-15

* The `meteor/meteor` repository now includes a `Roadmap.md` file:
  https://github.com/meteor/meteor/blob/devel/Roadmap.md

* Running `npm install` in `bundle/programs/server` when deploying an app
  also rebuilds any binary npm dependencies, fixing #6537. Set
  METEOR_SKIP_NPM_REBUILD=1 to disable this behavior if necessary.

* Non-.js(on) files in `node_modules` (such as `.less` and `.scss`) are
  now processed by compiler plugins and may be imported by JS. #6037

* The `jquery` package can now be completely removed from any app (#6563),
  and uses `<app>/node_modules/jquery` if available (#6626).

* Source maps are once again generated for all bundled JS files, even if
  they are merely identity mappings, so that the files appear distinct in
  the browser, and stack traces make more sense. #6639

* All application files in `imports` directories are now considered lazy,
  regardless of whether the app is using the `modules` package. This could
  be a breaking change for 1.3.2 apps that do not use `modules` or
  `ecmascript` but contain `imports` directories. Workaround: move files
  out of `imports`, or rename `imports` to something else.

* The `npm-bcrypt` package has been upgraded to use the latest version
  (0.8.5) of the `bcrypt` npm package.

* Compiler plugins can call `addJavaScript({ path })` multiple times with
  different paths for the same source file, and `module.id` will reflect
  this `path` instead of the source path, if they are different. #6806

* Fixed bugs: https://github.com/meteor/meteor/milestones/Release%201.3.2

* Fixed unintended change to `Match.Optional` which caused it to behave the same as the new `Match.Maybe` and incorrectly matching `null` where it previously would not have allowed it. #6735

## v1.3.1, 2016-04-03

* Long isopacket node_modules paths have been shortened, fixing upgrade
  problems on Windows. #6609

* Version 1.3.1 of Meteor can now publish packages for earlier versions of
  Meteor, provided those packages do not rely on modules. #6484 #6618

* The meteor-babel npm package used by babel-compiler has been upgraded to
  version 0.8.4. c8d12aed4e725217efbe86fa35de5d5e56d73c83

* The `meteor node` and `meteor npm` commands now return the same exit
  codes as their child processes. #6673 #6675

* Missing module warnings are no longer printed for Meteor packages, or
  for `require` calls when `require` is not a free variable, fixing
  https://github.com/practicalmeteor/meteor-mocha/issues/19.

* Cordova iOS builds are no longer built by Meteor, but merely prepared
  for building. 88d43a0f16a484a5716050cb7de8066b126c7b28

* Compiler plugin errors were formerly silenced for files not explicitly
  added in package.js. Now those errors are reported when/if the files are
  imported by the ImportScanner. be986fd70926c9dd8eff6d8866205f236c8562c4

## v1.3, 2016-03-27

### ES2015/Modules

* Enable ES2015 and CommonJS modules in Meteor apps and packages, on
  both client and server. Also let you install modules in apps and
  package by running `npm install`. See: https://github.com/meteor/meteor/blob/master/packages/modules/README.md

* Enable ES2015 generators and ES2016 async/await in the `ecmascript`
  package.

* Inherit static getters and setters in subclasses, when using the
  `ecmascript` package. #5624

* Report full file paths on compiler errors when using the
  `ecmascript` package. #5551

* Now possible to `import` or `require` files with a `.json` file
  extension. #5810

* `process.env.NODE_ENV` is now defined on both client and server as
  either `development` or `production`, which also determines the boolean
  flags `Meteor.isDevelopment` and `Meteor.isProduction`.

* Absolute identifiers for app modules no longer have the `/app/` prefix,
  and absolute identifiers for Meteor packages now have the prefix
  `/node_modules/meteor/` instead of just `/node_modules/`, meaning you
  should `import {Blaze} from "meteor/blaze"` instead of `from "blaze"`.

* Package variables imported by application code are once again exposed
  globally, allowing them to be accessed from the browser console or from
  `meteor shell`. #5868

* Fixed global variable assignment analysis during linking. #5870 #5819

* Changes to files in node_modules will now trigger a restart of the
  development server, just like any other file changes. #5815

* The meteor package now exports a `global` variable (a la Node) that
  provides a reliable reference to the global object for all Meteor code.

* Packages in local node_modules directories now take precedence over
  Meteor packages of the same name. #5933

* Upgraded `babel-compiler` to Babel 6, with the following set of plugins:
  https://github.com/meteor/babel-preset-meteor/blob/master/index.js

* Lazy CSS modules may now be imported by JS: 12c946ee651a93725f243f790c7919de3d445a19

* Packages in the top-level node_modules directory of an app can now be
  imported by Meteor packages: c631d3ac35f5ca418b93c454f521989855b8ec72

* Added support for wildcard import and export statements. #5872 #5897

* Client-side stubs for built-in Node modules are now provided
  automatically if the `meteor-node-stubs` npm package is installed. #6056

* Imported file extensions are now optional for file types handled by
  compiler plugins. #6151

* Upgraded Babel packages to ~6.5.0: 292824da3f8449afd1cd39fcd71acd415c809c0f
  Note: .babelrc files are now ignored (#6016), but may be reenabled (#6351).

* Polyfills now provided for `process.nextTick` and `process.platform`. #6167 #6198 #6055 efe53de492da6df785f1cbef2799d1d2b492a939

* The `meteor test-app` command is now `meteor test [--full-app]`:
  ab5ab15768136d55c76d51072e746d80b45ec181

* New apps now include a `package.json` file.
  c51b8cf7ffd8e7c9ca93768a2df93e4b552c199c

* `require.resolve` is now supported.
  https://github.com/benjamn/install/commit/ff6b25d6b5511d8a92930da41db73b93eb1d6cf8

* JSX now enabled in `.js` files processed by the `ecmascript` compiler
  plugin. #6151

* On the server, modules contained within `node_modules` directories are
  now loaded using the native Node `require` function. #6398

* All `<script>` tag(s) for application and package code now appear at the
  end of the `<body>` rather than in the `<head>`. #6375

* The client-side version of `process.env.NODE_ENV` (and other environment
  variables) now matches the corresponding server-side values. #6399

### Performance

* Don't reload package catalog from disk on rebuilds unless package
  dependencies changed. #5747

* Improve minimongo performance on updating documents when there are
  many active observes. #5627

### Platform

* Upgrade to Node v0.10.41.

* Allow all types of URLs that npm supports in `Npm.depends`
  declarations.

* Split up `standard-minifiers` in separate CSS
  (`standard-minifiers-css`) and JS minifiers
  (`standard-minifiers-js`). `standard-minifiers` now acts as an
  umbrella package for these 2 minifiers.

* Allow piping commands to `meteor shell` via STDIN. #5575

* Let users set the CAFILE environment variable to override the SSL
  root certificate list. #4757 #5523

* `force-ssl` is now marked production only.

### Cordova

* Cordova dependencies have been upgraded to the latest versions
  (`cordova-lib` 6.0.0, `cordova-ios` 4.0.1, and `cordova-android` 5.1.0).

* iOS apps now require iOS 8 or higher, and building for iOS requires Xcode 7.2
  to be installed.

* Building for Android now requires Android SDK 23 to be installed. You may also
  need to create a new AVD for the emulator.

* Building Cordova Android apps on Windows is now supported. #4155

* The Crosswalk plugin has been updated to 1.4.0.

* Cordova core plugins are now pinned to minimal versions known to be compatible
  with the included platforms. A warning is printed asking people to upgrade
  their dependencies if they specify an older version, but we'll always use
  the pinned version regardless.

* The plugin used for file serving and hot code push has been completely
  rewritten. Among many other improvements, it downloads updates incrementally,
  can recover from downloading faulty JavaScript code, and is much more
  reliable and performant.
  See [`cordova-plugin-meteor-webapp`](https://github.com/meteor/cordova-plugin-meteor-webapp)
  for more a more detailed description of the new design.

* If the callbacks added with `Meteor.startup()` do not complete within a set
  time, we consider a downloaded version faulty and will fallback to the last
  known good version. The default timeout is 20 seconds, but this can be
  configured by setting `App.setPreference("WebAppStartupTimeout", "10000");`
  (in milliseconds) in `mobile-config.js`.

* We now use `WKWebView` on iOS by default, even on iOS 8 (which works because
  we do not use `file://` URLs).

* We now use `localhost` instead of `meteor.local` to serve files from. Since
  `localhost` is considered a secure origin, this means the web view won't
  disable web platform features that it otherwise would.

* The local server port now lies between 12000-13000 and is chosen based on
  the `appId`, to both be consistent and lessen the chance of collisions between
  multiple Meteor Cordova apps installed on the same device.

* The plugin now allows for local file access on both iOS and Android, using a
  special URL prefix (`http://localhost:<port>/local-filesystem/<path>`).

* App icon and launch image sizes have been updated. Low resolution sizes for
  now unsupported devices have been deprecated, and higher resolution versions
  have been added.

* We now support the modern Cordova whitelist mechanism. `App.accessRule` has
  been updated with new options.

* `meteor build` now supports a `--server-only` option to avoid building
  the mobile apps when `ios` or `android` platforms have been added. It still
  builds the `web.cordova` architecture in the server bundle however, so it can
  be served for hot code pushes.

* `meteor run` now always tries to use an autodetected IP address as the
  mobile `ROOT_URL`, even if we're not running on a device. This avoids a situation
  where an app already installed on a device connects to a restarted development
  server and receives a `localhost` `ROOT_URL`. #5973

* Fixed a discrepancy between the way we calculated client hashes during a mobile
  build and on the server, which meant a Cordova app would always download a
  new version the first time it started up.

* In Cordova apps, `Meteor.startup()` now correctly waits for the
  device to be ready before firing the callback.

### Accounts

* Make `Accounts.forgotPassword` treat emails as case insensitive, as
  the rest of the accounts system does.

### Blaze

* Don't throw in certain cases when calling a template helper with an
  empty data context. #5411 #5736

* Improve automatic blocking of URLs in attribute values to also
  include `vbscript:` URLs.

### Check

* Introduced new matcher `Match.Maybe(type)` which will also match (permit) `null` in addition to `undefined`.  This is a suggested replacement (where appropriate) for `Match.Optional` which did not permit `null`.  This prevents the need to use `Match.OneOf(null, undefined, type)`. #6220

### Testing

* Packages can now be marked as `testOnly` to only run as part of app
  testing with `meteor test`. This is achieved by setting
  `testOnly: true` to `Package.describe`.


### Uncategorized

* Remove warning in the `simple-todos-react` example app. #5716

* Fix interaction between `browser-policy` and `oauth` packages. #5628

* Add README.md to the `tinytest` package. #5750

* Don't crash when calling `ReactiveDict.prototype.clear` if a
  property with a value wasn't previously accessed. #5530 #5602

* Move `DDPRateLimiter` to the server only, since it won't work if it
  is called from the client. It will now error if referenced from the
  client at all.

* Don't call function more than once when passing a `Match.Where`
  argument to `check`. #5630 #5651

* Fix empty object argument check in `this.subscribe` in
  templates. #5620

* Make `HTTP.call` not crash on undefined content. #5565 #5601

* Return observe handle from
  `Mongo.Collection.prototype._publishCursor`. #4983 #5615

* Add 'Did you mean?' reminders for some CLI commands to help Rails
  developers. #5593

* Make internal shell scripts compatible with other Unix-like
  systems. #5585

* Add a `_pollingInterval` option to `coll.find()` that can be used in
  conjunction with `_disableOplog: true`. #5586

* Expose Tinytest internals which can be used to extend it. #3541

* Improve error message from `check` when passing in null. #5545

* Split up `standard-minifiers` in separate CSS (`standard-minifier-css`) and JS
  minifiers(`standard-minifier-js`). `standard-minifiers` now acts as an umbrella package for these
  2 minifiers.

* Detect new Facebook user-agent in the `spiderable` package. #5516

* `Match.ObjectIncluding` now really requires plain objects. #6140

* Allow `git+` URL schemes for npm dependencies. #844

* Expose options `disableOplog`, `pollingIntervalMs`, and
  `pollingThrottleMs` to `Cursor.find` for tuning observe parameters
  on the server.

* Expose `dynamicHead` and `dynamicBody` hooks in boilerplate generation allowing code to inject content into the body and head tags from the server. #3860

* Add methods of the form `BrowserPolicy.content.allow<ContentType>BlobUrl()` to BrowserPolicy #5141

* Move `<script>` tags to end of `<body>` to enable 'loading' UI to be inserted into the boilerplate #6375

* Adds WebAppInternals.setBundledJsCssUrlRewriteHook allowing apps to supply a hook function that can create a dynamic bundledJsCssPrefix at runtime. This is useful if you're using a CDN by giving you a way to ensure the CDN won't cache broken js/css resources during an app upgrade.

Patches contributed by GitHub users vereed, mitar, nathan-muir,
robfallows, skishore, okland, Primigenus, zimme, welelay, rgoomar,
bySabi, mbrookes, TomFreudenberg, TechPlexEngineer, zacharydenton,
AlexeyMK, gwendall, dandv, devgrok, brianlukoff.


## v.1.2.1, 2015-10-26

* `coll.insert()` now uses a faster (but cryptographically insecure)
  algorithm to generate document IDs when called outside of a method
  and an `_id` field is not explicitly passed. With this change, there
  are no longer two algorithms used to generate document
  IDs. `Random.id()` can still be used to generate cryptographically
  secure document IDs. [#5161](https://github.com/meteor/meteor/issues/5161)

* The `ecmascript-collections` package has been renamed to
  `ecmascript-runtime` and now includes a more complete selection of
  ES2015 polyfills and shims from [`core-js`](https://www.npmjs.com/package/core-js).
  The complete list can be found
  [here](https://github.com/meteor/ecmascript-runtime/blob/master/server.js).

* Check type of `onException` argument to `bindEnvironment`. [#5271](https://github.com/meteor/meteor/issues/5271)

* WebApp's `PORT` environment variable can now be a named pipe to better support
  deployment on IIS on Windows. [4413](https://github.com/meteor/meteor/issues/4413)

* `Template.dynamic` can be now used as a block helper:
  `{{#Template.dynamic}} ... {{/Template.dynamic}}` [#4756](https://github.com/meteor/meteor/issues/4756)

* `Collection#allow/deny` now throw errors when passed falsy values. [#5442](https://github.com/meteor/meteor/pull/5442)

* `source-map` has been updated to a newer patch version, which fixes major bugs
  in particular around loading bundles generated by Webpack. [#5411](https://github.com/meteor/meteor/pull/5411)

* `check` now returns instead of throwing errors internally, which should make
  it much faster. `check` is used in many core Meteor packages, so this should
  result in small performance improvements across the framework. [#4584](https://github.com/meteor/meteor/pull/4584)

* The `userEmail` option to `Meteor.loginWithMeteorDeveloperAccount` has been
  renamed to `loginHint`, and now supports Google accounts as well. The old
  option still works for backwards compatibility. [#2422](https://github.com/meteor/meteor/issues/2422) [#5313](https://github.com/meteor/meteor/pull/5313)

* The old `addFiles` API for adding package assets no longer throws an error,
  making it easier to share packages between pre- and post-1.2 versions of
  Meteor. [#5458](https://github.com/meteor/meteor/issues/5458)

* Normally, you can't deploy to free meteor.com hosting or Galaxy from a
  non-Linux machine if you have *local* non-published packages with binary
  dependencies, nor can you run `meteor build --architecture SomeOtherArch`. As
  a temporary workaround, if you set the `METEOR_BINARY_DEP_WORKAROUND`
  variable, you will be able to deploy to Galaxy (but not free meteor.com
  hosting), and tarballs built with `meteor build` will contain a
  `programs/server/setup.sh` shell script which should be run on the server to
  install those packages.

## v1.2.0.2, 2015-09-28

* Update Crosswalk plugin for Cordova to 1.3.1. [#5267](https://github.com/meteor/meteor/issues/5267)

* Fix `meteor add` for a Cordova plugin using a Git URL with SHA.

* Upgraded the `promise` package to use `meteor-promise@0.5.0`, which uses
  the global `Promise` constructor in browsers that define it natively.

* Fix error in assigning attributes to `<body>` tag when using Blaze templates
  or `static-html`. [#5232](https://github.com/meteor/meteor/issues/5232)

## v1.2.0.1, 2015-09-22

* Fix incorrect publishing of packages with exports but no source. [#5228](https://github.com/meteor/meteor/issues/5228)

## v1.2, 2015-09-21

There are quite a lot of changes in Meteor 1.2. See the
[Wiki](https://github.com/meteor/meteor/wiki/Breaking-changes-in-Meteor-1.2) for
a shorter list of breaking changes you should be aware of when upgrading.

### Core Packages

* `meteor-platform` has been deprecated in favor of the smaller `meteor-base`,
  with apps listing their other dependencies explicitly.  The v1.2 upgrader
  will rewrite `meteor-platform` in existing apps.  `meteor-base` puts fewer
  symbols in the global namepsace, so it's no longer true that all apps
  have symbols like `Random` and `EJSON` in the global namespace.

* New packages: `ecmascript`, `es5-shim`, `ecmascript-collections`, `promise`,
  `static-html`, `jshint`, `babel-compiler`

* No longer include the `json` package by default, which contains code for
  `JSON.parse` and `JSON.stringify`.  (The last browser to not support JSON
  natively was Internet Explorer 7.)

* `autoupdate` has been renamed `hot-code-push`

### Meteor Accounts

* Login attempts are now rate-limited by default.  This can be turned off
  using `Accounts.removeDefaultRateLimit()`.

* `loginWithPassword` now matches username or email in a case insensitive
  manner. If there are multiple users with a username or email only differing
  in case, a case sensitive match is required. [#550](https://github.com/meteor/meteor/issues/550)

* `loginWithGithub` now requests `user:email` scope by default, and attempts
  to fetch the user's emails. If no public email has been set, we use the
  primary email instead. We also store the complete list of emails. [#4545](https://github.com/meteor/meteor/issues/4545)

* When an account's email address is verified, deactivate other verification
  tokens.  [#4626](https://github.com/meteor/meteor/issues/4626)

* Fix bug where blank page is shown when an expired login token is
  present. [#4825](https://github.com/meteor/meteor/issues/4825)

* Fix `OAuth1Binding.prototype.call` when making requests to Twitter
  with a large parameter set.

* Directions for setting up Google OAuth in accounts-ui have been updated to
  match Google's new requirements.

* Add `Accounts.oauth.unregisterService` method, and ensure that users can only
  log in with currently registered services.  [#4014](https://github.com/meteor/meteor/issues/4014)

* The `accounts-base` now defines reusable `AccountsClient` and
  `AccountsServer` constructors, so that users can create multiple
  independent instances of the `Accounts` namespace.  [#4233](https://github.com/meteor/meteor/issues/4233)

* Create an index for `Meteor.users` on
  `services.email.verificationTokens.token` (instead of
  `emails.validationTokens.token`, which never was used for anything).  [#4482](https://github.com/meteor/meteor/issues/4482)

* Remove an IE7-specific workaround from accounts-ui.  [#4485](https://github.com/meteor/meteor/issues/4485)

### Livequery

* Improved server performance by reducing overhead of processing oplog after
  database writes. Improvements are most noticeable in case when a method is
  doing a lot of writes on collections with plenty of active observers.  [#4694](https://github.com/meteor/meteor/issues/4694)

### Mobile

* The included Cordova tools have been updated to the latest version 5.2.0.
  This includes Cordova Android 4.1 and Cordova iOS 3.9. These updates may
  require you to make changes to your app. For details, see the [Cordova release
  notes] (https://cordova.apache.org/#news) for for the different versions.

* Thanks to Cordova Android's support for pluggable web views, it is now
  possible to install the [Crosswalk plugin]
  (https://crosswalk-project.org/documentation/cordova/cordova_4.html), which
  offers a hugely improved web view on older Android versions.
  You can add the plugin to your app with `meteor add crosswalk`.

* The bundled Android tools have been removed and a system-wide install of the
  Android SDK is now required. This should make it easier to keep the
  development toolchain up to date and helps avoid some difficult to diagnose
  failures. If you don't have your own Android tools installed already, you can
  find more information about installing the Android SDK for [Mac] (https://github.com/meteor/meteor/wiki/Mobile-Dev-Install:-Android-on-Mac)
  or [Linux]
  (https://github.com/meteor/meteor/wiki/Mobile-Dev-Install:-Android-on-Linux).

* As part of moving to npm, many Cordova plugins have been renamed. Meteor
  should perform conversions automatically, but you may want to be aware of this
  to avoid surprises. See [here]
  (https://cordova.apache.org/announcements/2015/04/21/plugins-release-and-move-to-npm.html)
  for more information.

* Installing plugins from the local filesystem is now supported using `file://`
  URLs, which should make developing your own plugins more convenient. It is
  also needed as a temporary workaround for using the Facebook plugin.
  Relative references are interpreted relative to the Meteor project directory.
  (As an example,
  `meteor add cordova:phonegap-facebook-plugin@file://../phonegap-facebook-plugin`
  would attempt to install the plugin from the same directory you Meteor project
  directory is located in.)

* Meteor no longer supports installing Cordova plugins from tarball URLs, but
  does support Git URLs with a SHA reference (like
  `https://github.com/apache/cordova-plugin-file#c452f1a67f41cb1165c92555f0e721fbb07329cc`).
  Existing GitHub tarball URLs are converted automatically.

* Allow specifying a `buildNumber` in `App.info`, which is used to set the
  `android-versionCode` and `ios-CFBundleVersion` in the `config.xml` of the
  Cordova project. The build number is used to differentiate between
  different versions of the app, and should be incremented before distributing
  a built app to stores or testing services. [#4048](https://github.com/meteor/meteor/issues/4048)

* Other changes include performance enhancements when building and running,
  and improved requirements checking and error reporting.

* Known issue: we do not currently show logging output when running on the
  iOS Simulator. As a workaround, you can `meteor run ios-device` to open the
  project in Xcode and watch the output there.

### Templates/Blaze

* New syntax: Handlebars sub-expressions are now supported -- as in,
  `{{helper (anotherHelper arg1 arg2)}}` -- as well as new block helper forms
  `#each .. in ..` and `#let x=y`.  See
  https://github.com/meteor/meteor/tree/devel/packages/spacebars

* Add a special case for the new `react-template-helper` package -- don't let
  templates use {{> React}} with siblings since `React.render` assumes it's
  being rendered into an empty container element. (This lets us throw the error
  when compiling templates rather than when the app runs.)

* Improve parsing of `<script>` and `<style>` tags.  [#3797](https://github.com/meteor/meteor/issues/3797)

* Fix a bug in `observe-sequence`. The bug was causing unnecessary rerenderings
  in an instance of `#each` block helper followed by false "duplicate ids"
  warnings. [#4049](https://github.com/meteor/meteor/issues/4049)

* `TemplateInstance#subscribe` now has a new `connection` option, which
  specifies which connection should be used when making the subscription. The
  default is `Meteor.connection`, which is the connection used when calling
  `Meteor.subscribe`.

* Fix external `<script>` tags in body or templates.  [#4415](https://github.com/meteor/meteor/issues/4415)

* Fix memory leak.  [#4289](https://github.com/meteor/meteor/issues/4289)

* Avoid recursion when materializing DOM elements, to avoid stack overflow
  errors in certain browsers. [#3028](https://github.com/meteor/meteor/issues/3028)

* Blaze and Meteor's built-in templating are now removable using
  `meteor remove blaze-html-templates`. You can add back support for static
  `head` and `body` tags in `.html` files by using the `static-html` package.

### DDP

* Websockets now support the
  [`permessage-deflate`](https://tools.ietf.org/id/draft-ietf-hybi-permessage-compression-19.txt)
  extension, which compresses data on the wire. It is enabled by default on the
  server. To disable it, set `$SERVER_WEBSOCKET_COMPRESSION` to `0`. To configure
  compression options, set `$SERVER_WEBSOCKET_COMPRESSION` to a JSON object that
  will be used as an argument to
  [`deflate.configure`](https://github.com/faye/permessage-deflate-node/blob/master/README.md).
  Compression is supported on the client side by Meteor's Node DDP client and by
  browsers including Chrome, Safari, and Firefox 37.

* The `ddp` package has been split into `ddp-client` and `ddp-server` packages;
  using `ddp` is equivalent to using both. This allows you to use the Node DDP
  client without adding the DDP server to your app.  [#4191](https://github.com/meteor/meteor/issues/4191) [#3452](https://github.com/meteor/meteor/issues/3452)

* On the client, `Meteor.call` now takes a `throwStubExceptions` option; if set,
  exceptions thrown by method stubs will be thrown instead of logged, and the
  method will not be invoked on the server.  [#4202](https://github.com/meteor/meteor/issues/4202)

* `sub.ready()` should return true inside that subscription's `onReady`
  callback.  [#4614](https://github.com/meteor/meteor/issues/4614)

* Fix method calls causing broken state when socket is reconnecting.  [#5104](https://github.com/meteor/meteor/issues/5104)

### Isobuild

* Build plugins will no longer process files whose names match the extension
  exactly (with no extra dot). If your build plugin needs to match filenames
  exactly, you should use the new build plugin API in this release which
  supplies a special `filenames` option. [#3985](https://github.com/meteor/meteor/issues/3985)

* Adding the same file twice in the same package is now an error. Previously,
  this could either lead to the file being included multiple times, or to a
  build time crash.

* You may now specify the `bare` option for JavaScript files on the server.
  Previous versions only allowed this on the client. [#3681](https://github.com/meteor/meteor/issues/3681)

* Ignore `node_modules` directories in apps instead of processing them as Meteor
  source code.  [#4457](https://github.com/meteor/meteor/issues/4457) [#4452](https://github.com/meteor/meteor/issues/4452)

* Backwards-incompatible change for package authors: Static assets in package.js files must now be
  explicitly declared by using `addAssets` instead of `addFiles`. Previously,
  any file that didn't have a source handler was automatically registered as a
  server-side asset. The `isAsset` option to `addFiles` is also deprecated in
  favor of `addAssets`.

* Built files are now always annotated with line number comments, to improve the
  debugging experience in browsers that don't support source maps.

* There is a completely new API for defining build plugins that cache their
  output. There are now special APIs for defining linters and minifiers in
  addition to compilers. The core Meteor packages for `less`, `coffee`, `stylus`
  and `html` files have been updated to use this new API. Read more on the
  [Wiki page](https://github.com/meteor/meteor/wiki/Build-Plugins-API).

### CSS

* LESS and Stylus now support cross-package imports.

* CSS concatenation and minification is delegated to the `standard-minifiers`
  package, which is present by default (and added to existing apps by the v1.2
  upgrader).

* CSS output is now split into multiple stylesheets to avoid hitting limits on
  rules per stylesheet in certain versions of Internet Explorer. [#1876](https://github.com/meteor/meteor/issues/1876)

### Mongo

* The oplog observe driver now properly updates queries when you drop a
  database.  [#3847](https://github.com/meteor/meteor/issues/3847)

* MongoID logic has been moved out of `minimongo` into a new package called
  `mongo-id`.

* Fix Mongo upserts with dotted keys in selector.  [#4522](https://github.com/meteor/meteor/issues/4522)


### `meteor` command-line tool

* You can now create three new example apps with the command line tool. These
  are the apps from the official tutorials at http://meteor.com/tutorials, which
  demonstrate building the same app with Blaze, Angular, and React. Try these
  apps with:

  ```sh
  meteor create --example simple-todos
  meteor create --example simple-todos-react
  meteor create --example simple-todos-angular
  ```

* `meteor shell` no longer crashes when piped from another command.

* Avoid a race condition in `meteor --test` and work with newer versions of the
  Velocity package.  [#3957](https://github.com/meteor/meteor/issues/3957)

* Improve error handling when publishing packages.  [#3977](https://github.com/meteor/meteor/issues/3977)

* Improve messaging around publishing binary packages.  [#3961](https://github.com/meteor/meteor/issues/3961)

* Preserve the value of `_` in `meteor shell`.  [#4010](https://github.com/meteor/meteor/issues/4010)

* `meteor mongo` now works on OS X when certain non-ASCII characters are in the
  pathname, as long as the `pgrep` utility is installed (it ships standard with
  OS X 10.8 and newer).  [#3999](https://github.com/meteor/meteor/issues/3999)

* `meteor run` no longer ignores (and often reverts) external changes to
  `.meteor/versions` which occur while the process is running.  [#3582](https://github.com/meteor/meteor/issues/3582)

* Fix crash when downloading two builds of the same package version
  simultaneously.  [#4163](https://github.com/meteor/meteor/issues/4163)

* Improve messages printed by `meteor update`, displaying list of packages
  that are not at the latest version available.

* When determining file load order, split file paths on path separator
  before comparing path components alphabetically.  [#4300](https://github.com/meteor/meteor/issues/4300)

* Fix inability to run `mongod` due to lack of locale configuration on some
  platforms, and improve error message if the failure still occurs.  [#4019](https://github.com/meteor/meteor/issues/4019)

* New `meteor lint` command.

### Minimongo

* The `$push` query modifier now supports a `$position` argument.  [#4312](https://github.com/meteor/meteor/issues/4312)

* `c.update(selector, replacementDoc)` no longer shares mutable state between
  replacementDoc and Minimongo internals. [#4377](https://github.com/meteor/meteor/issues/4377)

### Email

* `Email.send` now has a new option, `attachments`, in the same style as
  `mailcomposer`.
  [Details here.](https://github.com/andris9/mailcomposer#add-attachments)

### Tracker

* New `Tracker.Computation#onStop` method.  [#3915](https://github.com/meteor/meteor/issues/3915)

* `ReactiveDict` has two new methods, `clear` and `all`. `clear` resets
  the dictionary as if no items had been added, meaning all calls to `get` will
  return `undefined`. `all` converts the dictionary into a regular JavaScript
  object with a snapshot of the keys and values. Inside an autorun, `all`
  registers a dependency on any changes to the dictionary. [#3135](https://github.com/meteor/meteor/issues/3135)

### Utilities

* New `beforeSend` option to `HTTP.call` on the client allows you to directly
  access the `XMLHttpRequest` object and abort the call.  [#4419](https://github.com/meteor/meteor/issues/4419) [#3243](https://github.com/meteor/meteor/issues/3243) [#3266](https://github.com/meteor/meteor/issues/3266)

* Parse `application/javascript` and `application/x-javascript` HTTP replies as
  JSON too.  [#4595](https://github.com/meteor/meteor/issues/4595)

* `Match.test` from the `check` package now properly compares boolean literals,
  just like it does with Numbers and Strings. This applies to the `check`
  function as well.

* Provide direct access to the `mailcomposer` npm module used by the `email`
  package on `EmailInternals.NpmModules`. Allow specifying a `MailComposer`
  object to `Email.send` instead of individual options.  [#4209](https://github.com/meteor/meteor/issues/4209)

* Expose `Spiderable.requestTimeoutMs` from `spiderable` package to
  allow apps to set the timeout for running phantomjs.

* The `spiderable` package now reports the URL it's trying to fetch on failure.


### Other bug fixes and improvements

* Upgraded dependencies:

  - Node: 0.10.40 (from 0.10.36)
  - uglify-js: 2.4.20 (from 2.4.17)
  - http-proxy: 1.11.1 (from 1.6.0)

* `Meteor.loginWithGoogle` now supports `prompt`. Choose a prompt to always be
  displayed on Google login.

* Upgraded `coffeescript` package to depend on NPM packages
  coffeescript@1.9.2 and source-map@0.4.2. [#4302](https://github.com/meteor/meteor/issues/4302)

* Upgraded `fastclick` to 1.0.6 to fix an issue in iOS Safari. [#4393](https://github.com/meteor/meteor/issues/4393)

* Fix `Error: Can't render headers after they are sent to the client`.  [#4253](https://github.com/meteor/meteor/issues/4253) [#4750](https://github.com/meteor/meteor/issues/4750)

* `Meteor.settings.public` is always available on client and server,
  and modifications made on the server (for example, during app initialization)
  affect the value seen by connecting clients. [#4704](https://github.com/meteor/meteor/issues/4704)

### Windows

* Increase the buffer size for `netstat` when looking for running Mongo servers. [#4125](https://github.com/meteor/meteor/issues/4125)

* The Windows installer now always fetches the latest available version of
  Meteor at runtime, so that it doesn't need to be recompiled for every release.

* Fix crash in `meteor mongo` on Windows.  [#4711](https://github.com/meteor/meteor/issues/4711)


## v1.1.0.3, 2015-08-03

### Accounts

* When using Facebook API version 2.4, properly fetch `email` and other fields.
  Facebook recently forced all new apps to use version 2.4 of their API.  [#4743](https://github.com/meteor/meteor/issues/4743)


## v1.1.0.2, 2015-04-06

### `meteor` command-line tool

* Revert a change in 1.1.0.1 that caused `meteor mongo` to fail on some Linux
  systems. [#4115](https://github.com/meteor/meteor/issues/4115), [#4124](https://github.com/meteor/meteor/issues/4124), [#4134](https://github.com/meteor/meteor/issues/4134)


## v1.1.0.1, 2015-04-02

### Blaze

* Fix a regression in 1.1 in Blaze Templates: an error happening when View is
  invalidated immediately, causing a client-side crash (accessing
  `destroyMembers` of `undefined`). [#4097](https://github.com/meteor/meteor/issues/4097)

## v1.1, 2015-03-31

### Windows Support

* The Meteor command line tool now officially supports Windows 7, Windows 8.1,
  Windows Server 2008, and Windows Server 2012. It can run from PowerShell or
  Command Prompt.

* There is a native Windows installer that will be available for download from
  <https://www.meteor.com/install> starting with this release.

* In this release, Meteor on Windows supports all features available on Linux
  and Mac except building mobile apps with PhoneGap/Cordova.

* The `meteor admin get-machine` command now supports an additional
  architecture, `os.windows.x86_32`, which can be used to build binary packages
  for Windows.

### Version Solver

* The code that selects compatible package versions for `meteor update`
  and resolves conflicts on `meteor add` has been rewritten from the ground up.
  The core solver algorithm is now based on MiniSat, an open-source SAT solver,
  improving performance and maintainability.

* Refresh the catalog instead of downgrading packages when the versions in
  `.meteor/versions` aren't in the cache.  [#3653](https://github.com/meteor/meteor/issues/3653)

* Don't downgrade packages listed in `.meteor/packages`, or upgrade to a new
  major version, unless the new flag `--allow-incompatible-update` is passed
  as an override.

* Error messages are more detailed when constraints are unsatisfiable.

* Prefer "patched" versions of new indirect dependencies, and take patches
  to them on `meteor update` (for example, `1.0.1` or `1.0.0_1` over `1.0.0`).

* Version Solver is instrumented for profiling (`METEOR_PROFILE=1` in the
  environment).

* Setting the `METEOR_PRINT_CONSTRAINT_SOLVER_INPUT` environment variable
  prints information useful for diagnosing constraint solver bugs.

### Tracker

* Schedule the flush cycle using a better technique than `setTimeout` when
  available.  [#3889](https://github.com/meteor/meteor/issues/3889)

* Yield to the event loop during the flush cycle, unless we're executing a
  synchronous `Tracker.flush()`.  [#3901](https://github.com/meteor/meteor/issues/3901)

* Fix error reporting not being source-mapped properly. [#3655](https://github.com/meteor/meteor/issues/3655)

* Introduce a new option for `Tracker.autorun` - `onError`. This callback can be
  used to handle errors caught in the reactive computations. [#3822](https://github.com/meteor/meteor/issues/3822)

### Blaze

* Fix stack overflow from nested templates and helpers by avoiding recursion
  during rendering.  [#3028](https://github.com/meteor/meteor/issues/3028)

### `meteor` command-line tool

* Don't fail if `npm` prints more than 200K.  [#3887](https://github.com/meteor/meteor/issues/3887)


### Other bug fixes and improvements

* Upgraded dependencies:

  - uglify-js: 2.4.17 (from 2.4.13)

Patches contributed by GitHub users hwillson, mitar, murillo128, Primigenus,
rjakobsson, and tmeasday.


## v1.0.5, 2015-03-25

* This version of Meteor now uses version 2.2 of the Facebook API for
  authentication, instead of 1.0. If you use additional Facebook API methods
  beyond login, you may need to request new permissions.

  Facebook will automatically switch all apps to API version 2.0 on April
  30th, 2015. Please make sure to update your application's permissions and API
  calls by that date.

  For more details, see
  https://github.com/meteor/meteor/wiki/Facebook-Graph-API-Upgrade


## v1.0.4.2, 2015-03-20

* Fix regression in 1.0.4 where using Cordova for the first time in a project
  with hyphens in its directory name would fail.  [#3950](https://github.com/meteor/meteor/issues/3950)


## v1.0.4.1, 2015-03-18

* Fix regression in 1.0.4 where `meteor publish-for-arch` only worked for
  packages without colons in their name.  [#3951](https://github.com/meteor/meteor/issues/3951)

## v1.0.4, 2015-03-17

### Mongo Driver

* Meteor is now tested against MongoDB 2.6 by default (and the bundled version
  used by `meteor run` has been upgraded). It should still work fine with
  MongoDB 2.4.  Previous versions of Meteor mostly worked with MongoDB 2.6, with
  a few caveats:

    - Some upsert invocations did not work with MongoDB in previous versions of
      Meteor.
    - Previous versions of Meteor required setting up a special "user-defined
      role" with access to the `system.replset` table to use the oplog observe
      driver with MongoDB 2.6.  These extra permissions are not required with
      this version of Meteor.

  The MongoDB command needed to set up user permissions for the oplog observe
  driver is slightly different in MongoDB 2.6; see
  https://github.com/meteor/meteor/wiki/Oplog-Observe-Driver for details.

  We have also tested Meteor against the recently-released MongoDB 3.0.0.
  While we are not shipping MongoDB 3.0 with Meteor in this release (preferring
  to wait until its deployment is more widespread), we believe that Meteor
  1.0.4 apps will work fine when used with MongoDB 3.0.0 servers.

* Fix 0.8.1 regression where failure to connect to Mongo at startup would log a
  message but otherwise be ignored. Now it crashes the process, as it did before
  0.8.1.  [#3038](https://github.com/meteor/meteor/issues/3038)

* Use correct transform for allow/deny rules in `update` when different rules
  have different transforms.  [#3108](https://github.com/meteor/meteor/issues/3108)

* Provide direct access to the collection and database objects from the npm
  Mongo driver via new `rawCollection` and `rawDatabase` methods on
  `Mongo.Collection`.  [#3640](https://github.com/meteor/meteor/issues/3640)

* Observing or publishing an invalid query now throws an error instead of
  effectively hanging the server.  [#2534](https://github.com/meteor/meteor/issues/2534)


### Livequery

* If the oplog observe driver gets too far behind in processing the oplog, skip
  entries and re-poll queries instead of trying to keep up.  [#2668](https://github.com/meteor/meteor/issues/2668)

* Optimize common cases faced by the "crossbar" data structure (used by oplog
  tailing and DDP method write tracking).  [#3697](https://github.com/meteor/meteor/issues/3697)

* The oplog observe driver recovers from failed attempts to apply the modifier
  from the oplog (eg, because of empty field names).


### Minimongo

* When acting as an insert, `c.upsert({_id: 'x'}, {foo: 1})` now uses the `_id`
  of `'x'` rather than a random `_id` in the Minimongo implementation of
  `upsert`, just like it does for `c.upsert({_id: 'x'}, {$set: {foo: 1}})`.
  (The previous behavior matched a bug in the MongoDB 2.4 implementation of
  upsert that is fixed in MongoDB 2.6.)  [#2278](https://github.com/meteor/meteor/issues/2278)

* Avoid unnecessary work while paused in minimongo.

* Fix bugs related to observing queries with field filters: `changed` callbacks
  should not trigger unless a field in the filter has changed, and `changed`
  callbacks need to trigger when a parent of an included field is
  unset.  [#2254](https://github.com/meteor/meteor/issues/2254) [#3571](https://github.com/meteor/meteor/issues/3571)

* Disallow setting fields with empty names in minimongo, to match MongoDB 2.6
  semantics.


### DDP

* Subscription handles returned from `Meteor.subscribe` and
  `TemplateInstance#subscribe` now have a `subscriptionId` property to identify
  which subscription the handle is for.

* The `onError` callback to `Meteor.subscribe` has been replaced with a more
  general `onStop` callback that has an error as an optional first argument.
  The `onStop` callback is called when the subscription is terminated for
  any reason.  `onError` is still supported for backwards compatibility. [#1461](https://github.com/meteor/meteor/issues/1461)

* The return value from a server-side `Meteor.call` or `Meteor.apply` is now a
  clone of what the function returned rather than sharing mutable state.  [#3201](https://github.com/meteor/meteor/issues/3201)

* Make it easier to use the Node DDP client implementation without running a web
  server too.  [#3452](https://github.com/meteor/meteor/issues/3452)


### Blaze

* Template instances now have a `subscribe` method that functions exactly like
  `Meteor.subscribe`, but stops the subscription when the template is destroyed.
  There is a new method on Template instances called `subscriptionsReady()`
  which is a reactive function that returns true when all of the subscriptions
  made with `TemplateInstance#subscribe` are ready. There is also a built-in
  helper that returns the same thing and can be accessed with
  `Template.subscriptionsReady` inside any template.

* Add `onRendered`, `onCreated`, and `onDestroyed` methods to
  `Template`. Assignments to `Template.foo.rendered` and so forth are deprecated
  but are still supported for backwards compatibility.

* Fix bug where, when a helper or event handler was called from inside a custom
  block helper,  `Template.instance()` returned the `Template.contentBlock`
  template instead of the actual user-defined template, making it difficult to
  use `Template.instance()` for local template state.

* `Template.instance()` now works inside `Template.body`.  [#3631](https://github.com/meteor/meteor/issues/3631)

* Allow specifying attributes on `<body>` tags in templates.

* Improve performance of rendering large arrays.  [#3596](https://github.com/meteor/meteor/issues/3596)


### Isobuild

* Support `Npm.require('foo/bar')`.  [#3505](https://github.com/meteor/meteor/issues/3505) [#3526](https://github.com/meteor/meteor/issues/3526)

* In `package.js` files, `Npm.require` can only require built-in Node modules
  (and dev bundle modules, though you shouldn't depend on that), not the modules
  from its own `Npm.depends`. Previously, such code would work but only on the
  second time a `package.js` was executed.

* Ignore vim swap files in the `public` and `private` directories.  [#3322](https://github.com/meteor/meteor/issues/3322)

* Fix regression in 1.0.2 where packages might not be rebuilt when the compiler
  version changes.


### Meteor Accounts

* The `accounts-password` `Accounts.emailTemplates` can now specify arbitrary
  email `headers`.  The `from` address can now be set separately on the
  individual templates, and is a function there rather than a static
  string. [#2858](https://github.com/meteor/meteor/issues/2858) [#2854](https://github.com/meteor/meteor/issues/2854)

* Add login hooks on the client: `Accounts.onLogin` and
  `Accounts.onLoginFailure`. [#3572](https://github.com/meteor/meteor/issues/3572)

* Add a unique index to the collection that stores OAuth login configuration to
  ensure that only one configuration exists per service.  [#3514](https://github.com/meteor/meteor/issues/3514)

* On the server, a new option
  `Accounts.setPassword(user, password, { logout: false })` overrides the
  default behavior of logging out all logged-in connections for the user.  [#3846](https://github.com/meteor/meteor/issues/3846)


### Webapp

* `spiderable` now supports escaped `#!` fragments.  [#2938](https://github.com/meteor/meteor/issues/2938)

* Disable `appcache` on Firefox by default.  [#3248](https://github.com/meteor/meteor/issues/3248)

* Don't overly escape `Meteor.settings.public` and other parts of
  `__meteor_runtime_config__`.  [#3730](https://github.com/meteor/meteor/issues/3730)

* Reload the client program on `SIGHUP` or Node-specific IPC messages, not
  `SIGUSR2`.


### `meteor` command-line tool

* Enable tab-completion of global variables in `meteor shell`.  [#3227](https://github.com/meteor/meteor/issues/3227)

* Improve the stability of `meteor shell`.  [#3437](https://github.com/meteor/meteor/issues/3437) [#3595](https://github.com/meteor/meteor/issues/3595) [#3591](https://github.com/meteor/meteor/issues/3591)

* `meteor login --email` no longer takes an ignored argument.  [#3532](https://github.com/meteor/meteor/issues/3532)

* Fix regression in 1.0.2 where `meteor run --settings s` would ignore errors
  reading or parsing the settings file.  [#3757](https://github.com/meteor/meteor/issues/3757)

* Fix crash in `meteor publish` in some cases when the package is inside an
  app. [#3676](https://github.com/meteor/meteor/issues/3676)

* Fix crashes in `meteor search --show-all` and `meteor search --maintainer`.
  \#3636

* Kill PhantomJS processes after `meteor --test`, and only run the app
  once. [#3205](https://github.com/meteor/meteor/issues/3205) [#3793](https://github.com/meteor/meteor/issues/3793)

* Give a better error when Mongo fails to start up due to a full disk.  [#2378](https://github.com/meteor/meteor/issues/2378)

* After killing existing `mongod` servers, also clear the `mongod.lock` file.

* Stricter validation for package names: they cannot begin with a hyphen, end
  with a dot, contain two consecutive dots, or start or end with a colon.  (No
  packages on Atmosphere fail this validation.)  Additionally, `meteor create
  --package` applies the same validation as `meteor publish` and disallows
  packages with multiple colons.  (Packages with multiple colons like
  `local-test:iron:router` are used internally by `meteor test-packages` so that
  is not a strict validation rule.)

* `meteor create --package` now no longer creates a directory with the full
  name of the package, since Windows file systems cannot have colon characters
  in file paths. Instead, the command now creates a directory named the same
  as the second part of the package name after the colon (without the username
  prefix).


### Meteor Mobile

* Upgrade the Cordova CLI dependency from 3.5.1 to 4.2.0. See the release notes
  for the 4.x series of the Cordova CLI [on Apache
  Cordova](http://cordova.apache.org/announcements/2014/10/16/cordova-4.html).

* Related to the recently discovered [attack
  vectors](http://cordova.apache.org/announcements/2014/08/04/android-351.html)
  in Android Cordova apps, Meteor Cordova apps no longer allow access to all
  domains by default. If your app access external resources over XHR, you need
  to add them to the whitelist of allowed domains with the newly added
  [`App.accessRule`
  method](https://docs.meteor.com/#/full/App-accessRule) in your
  `mobile-config.js` file.

* Upgrade Cordova Plugins dependencies in Meteor Core packages:
  - `org.apache.cordova.file`: from 1.3.0 to 1.3.3
  - `org.apache.cordova.file-transfer`: from 0.4.4 to 0.5.0
  - `org.apache.cordova.splashscreen`: from 0.3.3 to 1.0.0
  - `org.apache.cordova.console`: from 0.2.10 to 0.2.13
  - `org.apache.cordova.device`: from 0.2.11 to 0.3.0
  - `org.apache.cordova.statusbar`: from 0.1.7 to 0.1.10
  - `org.apache.cordova.inappbrowser`: from 0.5.1 to 0.6.0
  - `org.apache.cordova.inappbrowser`: from 0.5.1 to 0.6.0

* Use the newer `ios-sim` binary, compiled with Xcode 6 on OS X Mavericks.


### Tracker

* Use `Session.set({k1: v1, k2: v2})` to set multiple values at once.


### Utilities

* Provide direct access to all options supported by the `request` npm module via
  the new server-only `npmRequestOptions` option to `HTTP.call`.  [#1703](https://github.com/meteor/meteor/issues/1703)


### Other bug fixes and improvements

* Many internal refactorings towards supporting Meteor on Windows are in this
  release.

* Remove some packages used internally to support legacy MDG systems
  (`application-configuration`, `ctl`, `ctl-helper`, `follower-livedata`,
  `dev-bundle-fetcher`, and `star-translate`).

* Provide direct access to some npm modules used by core packages on the
  `NpmModules` field of `WebAppInternals`, `MongoInternals`, and
  `HTTPInternals`.

* Upgraded dependencies:

  - node: 0.10.36 (from 0.10.33)
  - Fibers: 1.0.5 (from 1.0.1)
  - MongoDB: 2.6.7 (from 2.4.12)
  - openssl in mongo: 1.0.2 (from 1.0.1j)
  - MongoDB driver: 1.4.32 (from 1.4.1)
  - bson: 0.2.18 (from 0.2.7)
  - request: 2.53.0 (from 2.47.0)


Patches contributed by GitHub users 0a-, awatson1978, awwx, bwhitty,
christianbundy, d4nyll, dandv, DanielDent, DenisGorbachev, fay-jai, gsuess,
hwillson, jakozaur, meonkeys, mitar, netanelgilad, queso, rbabayoff, RobertLowe,
romanzolotarev, Siilwyn, and tmeasday.


## v.1.0.3.2, 2015-02-25

* Fix regression in 1.0.3 where the `meteor` tool could crash when downloading
  the second build of a given package version; for example, when running `meteor
  deploy` on an OSX or 32-bit Linux system for an app containing a binary
  package.  [#3761](https://github.com/meteor/meteor/issues/3761)


## v.1.0.3.1, 2015-01-20

* Rewrite `meteor show` and `meteor search` to show package information for
  local packages and to show if the package is installed for non-local
  packages. Introduce the `--show-all` flag, and deprecate the
  `--show-unmigrated` and `--show-old flags`.  Introduce the `--ejson` flag to
  output an EJSON object.

* Support README.md files in`meteor publish`. Take in the documentation file in
  `package.js` (set to `README.md` by default) and upload it to the server at
  publication time. Excerpt the first non-header Markdown section for use in
  `meteor show`.

* Support updates of package version metadata after that version has been
  published by running `meteor publish --update` from the package directory.

* Add `meteor test-packages --velocity` (similar to `meteor run --test`).  [#3330](https://github.com/meteor/meteor/issues/3330)

* Fix `meteor update <packageName>` to update `<packageName>` even if it's an
  indirect dependency of your app.  [#3282](https://github.com/meteor/meteor/issues/3282)

* Fix stack trace when a browser tries to use the server like a proxy.  [#1212](https://github.com/meteor/meteor/issues/1212)

* Fix inaccurate session statistics and possible multiple invocation of
  Connection.onClose callbacks.

* Switch CLI tool filesystem calls from synchronous to yielding (pro: more
  concurrency, more responsive to signals; con: could introduce concurrency
  bugs)

* Don't apply CDN prefix on Cordova. [#3278](https://github.com/meteor/meteor/issues/3278) [#3311](https://github.com/meteor/meteor/issues/3311)

* Don't try to refresh client app in the runner unless the app actually has the
  autoupdate package. [#3365](https://github.com/meteor/meteor/issues/3365)

* Fix custom release banner logic. [#3353](https://github.com/meteor/meteor/issues/3353)

* Apply HTTP followRedirects option to non-GET requests.  [#2808](https://github.com/meteor/meteor/issues/2808)

* Clean up temporary directories used by package downloads sooner.  [#3324](https://github.com/meteor/meteor/issues/3324)

* If the tool knows about the requested release but doesn't know about the build
  of its tool for the platform, refresh the catalog rather than failing
  immediately.  [#3317](https://github.com/meteor/meteor/issues/3317)

* Fix `meteor --get-ready` to not add packages to your app.

* Fix some corner cases in cleaning up app processes in the runner. Drop
  undocumented `--keepalive` support. [#3315](https://github.com/meteor/meteor/issues/3315)

* Fix CSS autoupdate when `$ROOT_URL` has a non-trivial path.  [#3111](https://github.com/meteor/meteor/issues/3111)

* Save Google OAuth idToken to the User service info object.

* Add git info to `meteor --version`.

* Correctly catch a case of illegal `Tracker.flush` during `Tracker.autorun`.  [#3037](https://github.com/meteor/meteor/issues/3037)

* Upgraded dependencies:

  - jquery: 1.11.2 (from 1.11.0)

Patches by GitHub users DanielDent, DanielDornhardt, PooMaster, Primigenus,
Tarang, TomFreudenberg, adnissen, dandv, fay-jai, knownasilya, mquandalle,
ogourment, restebanez, rissem, smallhelm and tmeasday.

## v1.0.2.1, 2014-12-22

* Fix crash in file change watcher.  [#3336](https://github.com/meteor/meteor/issues/3336)

* Allow `meteor test-packages packages/*` even if not all package directories
  have tests.  [#3334](https://github.com/meteor/meteor/issues/3334)

* Fix typo in `meteor shell` output. [#3326](https://github.com/meteor/meteor/issues/3326)


## v1.0.2, 2014-12-19

### Improvements to the `meteor` command-line tool

* A new command called `meteor shell` attaches an interactive terminal to
  an already-running server process, enabling inspection and execution of
  server-side data and code, with dynamic tab completion of variable names
  and properties. To see `meteor shell` in action, type `meteor run` in an
  app directory, then (in another terminal) type `meteor shell` in the
  same app directory. You do not have to wait for the app to start before
  typing `meteor shell`, as it will automatically connect when the server
  is ready. Note that `meteor shell` currently works for local development
  only, and is not yet supported for apps running on remote hosts.

* We've done a major internal overhaul of the `meteor` command-line tool with an
  eye to correctness, maintainability, and performance.  Some details include:
  * Refresh the package catalog for build commands only when an error
    occurs that could be fixed by a refresh, not for every build command.
  * Never run the constraint solver to select package versions more than once
    per build.
  * Built packages ("isopacks") are now cached inside individual app directories
    instead of inside their source directories.
  * `meteor run` starts Mongo in parallel with building the application.
  * The constraint solver no longer leaves a `versions.json` file in your
    packages source directories; when publishing a package that is not inside an
    app, it will leave a `.versions` file (with the same format as
    `.meteor/versions`) which you should check into source control.
  * The constraint solver's model has been simplified so that plugins must use
    the same version of packages as their surrounding package when built from
    local source.

* Using `meteor debug` no longer requires manually continuing the debugger when
  your app restarts, and it no longer overwrites the symbol `_` inside your app.

* Output from the command-line tool is now word-wrapped to the width of your
  terminal.

* Remove support for the undocumented earliestCompatibleVersion feature of the
  package system.

* Reduce CPU usage and disk I/O bandwidth by using kernel file-system change
  notification events where possible. On file systems that do not support these
  events (NFS, Vagrant Virtualbox shared folders, etc), file changes will only
  be detected every 5 seconds; to detect changes more often in these cases (but
  use more CPU), set the `METEOR_WATCH_FORCE_POLLING` environment
  variable. [#2135](https://github.com/meteor/meteor/issues/2135)

* Reduce CPU usage by fixing a check for a parent process in `meteor
  run` that was happening constantly instead of every few seconds. [#3252](https://github.com/meteor/meteor/issues/3252)

* Fix crash when two plugins defined source handlers for the same
  extension. [#3015](https://github.com/meteor/meteor/issues/3015) [#3180](https://github.com/meteor/meteor/issues/3180)

* Fix bug (introduced in 0.9.3) where the warning about using experimental
  versions of packages was printed too often.

* Fix bug (introduced in 1.0) where `meteor update --patch` crashed.

* Fix bug (introduced in 0.9.4) where banners about new releases could be
  printed too many times.

* Fix crash when a package version contained a dot-separated pre-release part
  with both digits and non-digits. [#3147](https://github.com/meteor/meteor/issues/3147)

* Corporate HTTP proxy support is now implemented using our websocket library's
  new built-in implementation instead of a custom implementation. [#2515](https://github.com/meteor/meteor/issues/2515)

### Blaze

* Add default behavior for `Template.parentData` with no arguments. This
  selects the first parent. [#2861](https://github.com/meteor/meteor/issues/2861)

* Fix `Blaze.remove` on a template's view to correctly remove the DOM
  elements when the template was inserted using
  `Blaze.renderWithData`. [#3130](https://github.com/meteor/meteor/issues/3130)

* Allow curly braces to be escaped in Spacebars. Use the special
  sequences `{{|` and `{{{|` to insert a literal `{{` or `{{{`.

### Meteor Accounts

* Allow integration with OAuth1 servers that require additional query
  parameters to be passed with the access token. [#2894](https://github.com/meteor/meteor/issues/2894)

* Expire a user's password reset and login tokens in all circumstances when
  their password is changed.

### Other bug fixes and improvements

* Some packages are no longer released as part of the core release process:
  amplify, backbone, bootstrap, d3, jquery-history, and jquery-layout. This
  means that new versions of these packages can be published outside of the full
  Meteor release cycle.

* Require plain objects as the update parameter when doing replacements
  in server-side collections.

* Fix audit-argument-checks spurious failure when an argument is NaN. [#2914](https://github.com/meteor/meteor/issues/2914)

### Upgraded dependencies

  - node: 0.10.33 (from 0.10.29)
  - source-map-support: 0.2.8 (from 0.2.5)
  - semver: 4.1.0 (from 2.2.1)
  - request: 2.47.0 (from 2.33.0)
  - tar: 1.0.2 (from 1.0.1)
  - source-map: 0.1.40 (from 0.1.32)
  - sqlite3: 3.0.2 (from 3.0.0)
  - phantomjs npm module: 1.9.12 (from 1.8.1-1)
  - http-proxy: 1.6.0 (from a fork of 1.0.2)
  - esprima: 1.2.2 (from an unreleased 1.1-era commit)
  - escope: 1.0.1 (from 1.0.0)
  - openssl in mongo: 1.0.1j (from 1.0.1g)
  - faye-websocket: 0.8.1 (from using websocket-driver instead)
  - MongoDB: 2.4.12 (from 2.4.9)


Patches by GitHub users andylash, anstarovoyt, benweissmann, chrisbridgett,
colllin, dandv, ecwyne, graemian, JamesLefrere, kevinchiu, LyuGGang, matteodem,
mitar, mquandalle, musically-ut, ograycode, pcjpcj2, physiocoder, rgoomar,
timhaines, trusktr, Urigo, and zol.


## v1.0.1, 2014-12-09

* Fix a security issue in allow/deny rules that could result in data
  loss. If your app uses allow/deny rules, or uses packages that use
  allow/deny rules, we recommend that you update immediately.


## v1.0, 2014-10-28

### New Features

* Add the `meteor admin get-machine` command to make it easier to
  publish packages with binary dependencies for all
  architectures. `meteor publish` no longer publishes builds
  automatically if your package has binary NPM dependencies.

* New `localmarket` example, highlighting Meteor's support for mobile
  app development.

* Restyle the `leaderboard` example, and optimize it for both desktop
  and mobile.

### Performance

* Reduce unnecessary syncs with the package server, which speeds up
  startup times for many commands.

* Speed up `meteor deploy` by not bundling unnecessary files and
  programs.

* To make Meteor easier to use on slow or unreliable network
  connections, increase timeouts for DDP connections that the Meteor
  tool uses to communicate with the package server. [#2777](https://github.com/meteor/meteor/issues/2777), [#2789](https://github.com/meteor/meteor/issues/2789).

### Mobile App Support

* Implemented reasonable default behavior for launch screens on mobile
  apps.

* Don't build for Android when only the iOS build is required, and
  vice versa.

* Fix bug that could cause mobile apps to stop being able to receive hot
  code push updates.

* Fix bug where Cordova clients connected to http://example.com instead
  of https://example.com when https:// was specified in the
  --mobile-server option. [#2880](https://github.com/meteor/meteor/issues/2880)

* Fix stack traces when attempting to build or run iOS apps on Linux.

* Print a warning when building an app with mobile platforms and
  outputting the build into the source tree. Outputting a build into the
  source tree can cause subsequent builds to fail because they will
  treat the build output as source files.

* Exit from `meteor run` when new Cordova plugins or platforms are
  added, since we don't support hot code push for new plugins or
  platforms.

* Fix quoting of arguments to Cordova plugins.

* The `accounts-twitter` package now works in Cordova apps in local
  development. For workarounds for other login providers in local
  development mode, see
  https://github.com/meteor/meteor/wiki/OAuth-for-mobile-Meteor-clients.

### Packaging

* `meteor publish-for-arch` can publish packages built with different Meteor
  releases.

* Fix default `api.versionsFrom` field in packages created with `meteor
  create --package`.

* Fix bug where changes in an app's .meteor/versions file would not
  cause the app to be rebuilt.

### Other bug fixes and improvements

* Use TLSv1 in the `spiderable` package, for compatibility with servers
  that have disabled SSLv3 in response to the POODLE bug.

* Work around the `meteor run` proxy occasionally running out of sockets.

* Fix bug with regular expressions in minimongo. [#2817](https://github.com/meteor/meteor/issues/2817)

* Add READMEs for several core packages.

* Include protocols in URLs printed by `meteor deploy`.

* Improve error message for limited ordered observe. [#1643](https://github.com/meteor/meteor/issues/1643)

* Fix missing dependency on `random` in the `autoupdate` package. [#2892](https://github.com/meteor/meteor/issues/2892)

* Fix bug where all CSS would be removed from connected clients if a
  CSS-only change is made between local development server restarts or
  when deploying with `meteor deploy`.

* Increase height of the Google OAuth popup to the Google-recommended
  value.

* Fix the layout of the OAuth configuration dialog when used with
  Bootstrap.

* Allow build plugins to override the 'bare' option on added source
  files. [#2834](https://github.com/meteor/meteor/issues/2834)

Patches by GitHub users DenisGorbachev, ecwyne, mitar, mquandalle,
Primigenus, svda, yauh, and zol.


## v0.9.4.1, 2014-12-09 (backport)

* Fix a security issue in allow/deny rules that could result in data
  loss. If your app uses allow/deny rules, or uses packages that use
  allow/deny rules, we recommend that you update immediately.
  Backport from 1.0.1.


## v0.9.4, 2014-10-13

### New Features

* The new `meteor debug` command and `--debug-port` command line option
  to `meteor run` allow you to easily use node-inspector to debug your
  server-side code. Add a `debugger` statement to your code to create a
  breakpoint.

* Add new a `meteor run --test` command that runs
  [Velocity](https://github.com/meteor-velocity/velocity) tests in your
  app .

* Add new callbacks `Accounts.onResetPasswordLink`,
  `Accounts.onEnrollmentLink`, and `Accounts.onEmailVerificationLink`
  that make it easier to build custom user interfaces on top of the
  accounts system. These callbacks should be registered before
  `Meteor.startup` fires, and will be called if the URL matches a link
  in an email sent by `Accounts.resetPassword`, etc. See
  https://docs.meteor.com/#Accounts-onResetPasswordLink.

* A new configuration file for mobile apps,
  `<APP>/mobile-config.js`. This allows you to set app metadata, icons,
  splash screens, preferences, and PhoneGap/Cordova plugin settings
  without needing a `cordova_build_override` directory. See
  https://docs.meteor.com/#mobileconfigjs.


### API Changes

* Rename `{{> UI.dynamic}}` to `{{> Template.dynamic}}`, and likewise
  with `UI.contentBlock` and `UI.elseBlock`. The UI namespace is no
  longer used anywhere except for backwards compatibility.

* Deprecate the `Template.someTemplate.myHelper = ...` syntax in favor
  of `Template.someTemplate.helpers(...)`.  Using the older syntax still
  works, but prints a deprecation warning to the console.

* `Package.registerBuildPlugin` its associated functions have been added
  to the public API, cleaned up, and documented. The new function is
  identical to the earlier _transitional_registerBuildPlugin except for
  minor backwards-compatible API changes. See
  https://docs.meteor.com/#Package-registerBuildPlugin

* Rename the `showdown` package to `markdown`.

* Deprecate the `amplify`, `backbone`, `bootstrap`, and `d3` integration
  packages in favor of community alternatives.  These packages will no
  longer be maintained by MDG.


### Tool Changes

* Improved output from `meteor build` to make it easier to publish
  mobile apps to the App Store and Play Store. See the wiki pages for
  instructions on how to publish your
  [iOS](https://github.com/meteor/meteor/wiki/How-to-submit-your-iOS-app-to-App-Store)
  and
  [Android](https://github.com/meteor/meteor/wiki/How-to-submit-your-Android-app-to-Play-Store)
  apps.

* Packages can now be marked as debug-mode only by adding `debugOnly:
  true` to `Package.describe`. Debug-only packages are not included in
  the app when it is bundled for production (`meteor build` or `meteor
  run --production`). This allows package authors to build packages
  specifically for testing and debugging without increasing the size of
  the resulting app bundle or causing apps to ship with debug
  functionality built in.

* Rework the process for installing mobile development SDKs. There is
  now a `meteor install-sdk` command that automatically install what
  software it can and points to documentation for the parts that
  require manual installation.

* The `.meteor/cordova-platforms` file has been renamed to
  `.meteor/platforms` and now includes the default `server` and
  `browser` platforms. The default platforms can't currently be removed
  from a project, though this will be possible in the future. The old
  file will be automatically migrated to the new one when the app is run
  with Meteor 0.9.4 or above.

* The `unipackage.json` file inside downloaded packages has been renamed
  to `isopack.json` and has an improved forwards-compatible format. To
  maintain backwards compatibility with previous releases, packages will
  be built with both files.

* The local package metadata cache now uses SQLite, which is much faster
  than the previous implementation. This improves `meteor` command line
  tool startup time.

* The constraint solver used by the client to find compatible versions
  of packages is now much faster.

* The `--port` option to `meteor run` now requires a numeric port
  (e.g. `meteor run --port example.com` is no longer valid).

* The `--mobile-port` option `meteor run` has been reworked. The option
  is now `--mobile-server` in `meteor run` and `--server` in `meteor
  build`. `--server` is required for `meteor build` in apps with mobile
  platforms installed. `--mobile-server` defaults to an automatically
  detected IP address on port 3000, and `--server` requires a hostname
  but defaults to port 80 if a port is not specified.

* Operations that take longer than a few seconds (e.g. downloading
  packages, installing the Android SDK, etc) now show a progress bar.

* Complete support for using an HTTP proxy in the `meteor` command line
  tool. Now all DDP connections can work through a proxy.  Use the standard
  `http_proxy` environment variable to specify your proxy endpoint.  [#2515](https://github.com/meteor/meteor/issues/2515)


### Bug Fixes

* Fix behavior of ROOT_URL with path ending in `/`.

* Fix source maps when using a ROOT_URL with a path. [#2627](https://github.com/meteor/meteor/issues/2627)

* Change the mechanism that the Meteor tool uses to clean up app server
  processes. The new mechanism is more resilient to slow app bundles and
  other CPU-intensive tasks. [#2536](https://github.com/meteor/meteor/issues/2536), [#2588](https://github.com/meteor/meteor/issues/2588).


Patches by GitHub users cryptoquick, Gaelan, jperl, meonkeys, mitar,
mquandalle, prapicault, pscanf, richguan, rick-golden-healthagen,
rissem, rosh93, rzymek, and timoabend


## v0.9.3.1, 2014-09-30

* Don't crash when failing to contact the package server. [#2713](https://github.com/meteor/meteor/issues/2713)

* Allow more than one dash in package versions. [#2715](https://github.com/meteor/meteor/issues/2715)


## v0.9.3, 2014-09-25

### More Package Version Number Flexibility

* Packages now support relying on multiple major versions of their
  dependencies (eg `blaze@1.0.0 || 2.0.0`). Additionally, you can now
  call `api.versionsFrom(<release>)` multiple times, or with an array
  (eg `api.versionsFrom([<release1>, <release2>])`. Meteor will
  interpret this to mean that the package will work with packages from
  all the listed releases.

* Support for "wrapped package" version numbers. There is now a `_` field
  in version numbers. The `_` field must be an integer, and versions with
  the `_` are sorted after versions without. This allows using the
  upstream version number as the Meteor package version number and being
  able to publish multiple version of the Meteor package (e.g.
  `jquery@1.11.1_2`).

Note: packages using the `||` operator or the `_` symbol in their
versions or dependencies will be invisible to pre-0.9.3 users. Meteor
versions 0.9.2 and before do not understand the new version formats and
will not be able to use versions of packages that use the new features.


### Other Command-line Tool Improvements

* More detailed constraint solver output. Meteor now tells you which
  constraints prevent upgrading or adding new packages. This will make
  it much easier to update your app to new versions.

* Better handling of pre-release versions (e.g. versions with
  `-`). Pre-release packages will now be included in an app if and only
  if there is no way to meet the app's constraints without using a
  pre-release package.

* Add `meteor admin set-unmigrated` to allow maintainers to hide
  pre-0.9.0 packages in `meteor search` and `meteor show`. This will not
  stop users from continuing to use the package, but it helps prevent
  new users from finding old non-functional packages.

* Progress bars for time-intensive operations, like downloading large
  packages.


### Other Changes

* Offically support `Meteor.wrapAsync` (renamed from
  `Meteor._wrapAsync`). Additionally, `Meteor.wrapAsync` now lets you
  pass an object to bind as `this` in the wrapped call. See
  https://docs.meteor.com/#meteor_wrapasync.

* The `reactive-dict` package now allows an optional name argument to
  enable data persistence during hot code push.


Patches by GitHub users evliu, meonkeys, mitar, mizzao, mquandalle,
prapicault, waitingkuo, wulfmeister.



## v0.9.2.2, 2014-09-17

* Fix regression in 0.9.2 that prevented some users from accessing the
  Meteor development server in their browser. Specifically, 0.9.2
  unintentionally changed the development mode server's default bind
  host to localhost instead of 0.0.0.0. [#2596](https://github.com/meteor/meteor/issues/2596)


## v0.9.2.1, 2014-09-15

* Fix versions of packages that were published with `-cordova` versions
  in 0.9.2 (appcache, fastclick, htmljs, logging, mobile-status-bar,
  routepolicy, webapp-hashing).


## v0.9.2, 2014-09-15

This release contains our first support for building mobile apps in
Meteor, for both iOS and Android. This support comes via an
integration with Apache's Cordova/PhoneGap project.

  * You can use Cordova/PhoneGap packages in your application or inside
    a Meteor package to access a device's native functions directly from
    JavaScript code.
  * The `meteor add-platform` and `meteor run` commands now let you
    launch the app in the iOS or Android simulator or run it on an
    attached hardware device.
  * This release extends hot code push to support live updates into
    installed native apps.
  * The `meteor bundle` command has been renamed to `meteor build` and
    now outputs build projects for the mobile version of the targeted
    app.
  * See
    https://github.com/meteor/meteor/wiki/Meteor-Cordova-Phonegap-integration
    for more information about how to get started building mobile apps
    with Meteor.

* Better mobile support for OAuth login: you can now use a
  redirect-based flow inside UIWebViews, and the existing popup-based
  flow has been adapted to work in Cordova/PhoneGap apps.

#### Bug fixes and minor improvements

* Fix sorting on non-trivial keys in Minimongo. [#2439](https://github.com/meteor/meteor/issues/2439)

* Bug fixes and performance improvements for the package system's
  constraint solver.

* Improved error reporting for misbehaving oplog observe driver. [#2033](https://github.com/meteor/meteor/issues/2033) [#2244](https://github.com/meteor/meteor/issues/2244)

* Drop deprecated source map linking format used for older versions of
  Firefox.  [#2385](https://github.com/meteor/meteor/issues/2385)

* Allow Meteor tool to run from a symlink. [#2462](https://github.com/meteor/meteor/issues/2462)

* Assets added via a plugin are no longer considered source files. [#2488](https://github.com/meteor/meteor/issues/2488)

* Remove support for long deprecated `SERVER_ID` environment
  variable. Use `AUTOUPDATE_VERSION` instead.

* Fix bug in reload-safetybelt package that resulted in reload loops in
  Chrome with cookies disabled.

* Change the paths for static assets served from packages. The `:`
  character is replaced with the `_` character in package names so as to
  allow serving on mobile devices and ease operation on Windows. For
  example, assets from the `abc:bootstrap` package are now served at
  `/packages/abc_bootstrap` instead of `/packages/abc:bootstrap`.

* Also change the paths within a bundled Meteor app to allow for
  different client architectures (eg mobile). For example,
  `bundle/programs/client` is now `bundle/programs/web.browser`.


Patches by GitHub users awwx, mizzao, and mquandalle.



## v0.9.1.1, 2014-09-06

* Fix backwards compatibility for packages that had weak dependencies
  on packages renamed in 0.9.1 (`ui`, `deps`, `livedata`). [#2521](https://github.com/meteor/meteor/issues/2521)

* Fix error when using the `reactive-dict` package without the `mongo`
  package.


## v0.9.1, 2014-09-04

#### Organizations in Meteor developer accounts

Meteor 0.9.1 ships with organizations support in Meteor developer
accounts. Organizations are teams of users that make it easy to
collaborate on apps and packages.

Create an organization at
https://www.meteor.com/account-settings/organizations. Run the `meteor
authorized` command in your terminal to give an organization
permissions to your apps. To add an organization as a maintainer of
your packages, use the `meteor admin maintainers` command. You can
also publish packages with an organization's name in the package name
prefix instead of your own username.


#### One backwards incompatible change for templates

* Templates can no longer be named "body" or "instance".

#### Backwards compatible Blaze API changes

* New public and documented APIs:
  * `Blaze.toHTMLWithData()`
  * `Template.currentData()`
  * `Blaze.getView()`
  * `Template.parentData()` (previously `UI._parentData()`)
  * `Template.instance()` (previously `UI._templateInstance()`)
  * `Template.body` (previously `UI.body`)
  * `new Template` (previously `Template.__create__`)
  * `Blaze.getData()` (previously `UI.getElementData`, or `Blaze.getCurrentData` with no arguments)

* Deprecate the `ui` package. Instead, use the `blaze` package. The
  `UI` and `Blaze` symbols are now the same.

* Deprecate `UI.insert`. `UI.render` and `UI.renderWithData` now
  render a template and place it in the DOM.

* Add an underscore to some undocumented Blaze APIs to make them
  internal. Notably: `Blaze._materializeView`, `Blaze._createView`,
  `Blaze._toText`, `Blaze._destroyView`, `Blaze._destroyNode`,
  `Blaze._withCurrentView`, `Blaze._DOMBackend`,
  `Blaze._TemplateWith`

* Document Views. Views are the machinery powering DOM updates in
  Blaze.

* Expose `view` property on template instances.

#### Backwards compatible renames

* Package renames
  * `livedata` -> `ddp`
  * `mongo-livedata` -> `mongo`
  * `standard-app-packages` -> `meteor-platform`
* Symbol renames
  * `Meteor.Collection` -> `Mongo.Collection`
  * `Meteor.Collection.Cursor` -> `Mongo.Cursor`
  * `Meteor.Collection.ObjectID` -> `Mongo.ObjectID`
  * `Deps` -> `Tracker`

#### Other

* Add `reactive-var` package. Lets you define a single reactive
  variable, like a single key in `Session`.

* Don't throw an exception in Chrome when cookies and local storage
  are blocked.

* Bump DDP version to "1". Clients connecting with version "pre1" or
  "pre2" should still work.

* Allow query parameters in OAuth1 URLs. [#2404](https://github.com/meteor/meteor/issues/2404)

* Fix `meteor list` if not all packages on server. Fixes [#2468](https://github.com/meteor/meteor/issues/2468)

Patch by GitHub user mitar.


## v0.9.0.1, 2014-08-27

* Fix issues preventing hot code reload from automatically reloading webapps in
  two cases: when the old app was a pre-0.9.0 app, and when the app used
  appcache. (In both cases, an explicit reload still worked.)

* Fix publishing packages containing a plugin with platform-specific code but
  no platform-specific code in the main package.

* Fix `meteor add package@version` when the package was already added with a
  different version constraint.

* Improve treatment of pre-release packages (packages with a dash in their
  version). Guarantee that they will not be chosen by the constraint solver
  unless explicitly requested.  `meteor list` won't suggest that you update to
  them.

* Fix slow spiderable executions.

* Fix dev-mode client-only restart when client files changed very soon after
  server restart.

* Fix stack trace on `meteor add` constraint solver failure.

* Fix "access-denied" stack trace when publishing packages.


## v0.9.0, 2014-08-26

Meteor 0.9.0 introduces the Meteor Package Server. Incorporating lessons from
our community's Meteorite tool, Meteor 0.9.0 allows users to develop and publish
Meteor packages to a central repository. The `meteor publish` command is used to
publish packages. Non-core packages can now be added with `meteor add`, and you
can specify version constraints on the packages you use. Binary packages can be
published for additional architectures with `meteor publish-for-arch`, which
allows cross-platform deploys and bundling.  You can search for packages with
`meteor search` and display information on them with `meteor show`, or you can
use the Atmosphere web interface developed by Percolate Studio at
https://atmospherejs.com/

See https://docs.meteor.com/#writingpackages and
https://docs.meteor.com/#packagejs for more details.

Other packaging-related changes:

* `meteor list` now lists the packages your app is using, which was formerly the
  behavior of `meteor list --using`. To search for packages you are not
  currently using, use `meteor search`.  The concept of an "internal" package
  (which did not show up in `meteor list`) no longer exists.

* To prepare a bundle created with `meteor bundle` for execution on a
  server, you now run `npm install` with no arguments instead of having
  to specify a few specific npm modules and their versions
  explicitly. See the README in the generated bundle for more details.

* All `under_score`-style `package.js` APIs (`Package.on_use`, `api.add_files`,
  etc) have been replaced with `camelCase` names (`Package.onUse`,
  `api.addFiles`, etc).  The old names continue to work for now.

* There's a new `archMatching` option to `Plugin.registerSourceHandler`, which
  should be used by any plugin whose output is only for the client or only for
  the server (eg, CSS and HTML templating packages); this allows Meteor to avoid
  restarting the server when files processed by these plugins change.

Other changes:

* When running your app with the local development server, changes that only
  affect the client no longer require restarting the server.  Changes that only
  affect CSS no longer require the browser to refresh the page, both in local
  development and in some production environments.  [#490](https://github.com/meteor/meteor/issues/490)

* When a call to `match` fails in a method or subscription, log the
  failure on the server. (This matches the behavior described in our docs)

* The `appcache` package now defaults to functioning on all browsers
  that support the AppCache API, rather than a whitelist of browsers.
  The main effect of this change is that `appcache` is now enabled by
  default on Firefox, because Firefox no longer makes a confusing
  popup. You can still disable individual browsers with
  `AppCache.config`.  [#2241](https://github.com/meteor/meteor/issues/2241)

* The `forceApprovalPrompt` option can now be specified in `Accounts.ui.config`
  in addition to `Meteor.loginWithGoogle`.  [#2149](https://github.com/meteor/meteor/issues/2149)

* Don't leak websocket clients in server-to-server DDP in some cases (and fix
  "Got open from inactive client"
  error). https://github.com/faye/websocket-driver-node/pull/8

* Updated OAuth url for login with Meetup.

* Allow minimongo `changed` callbacks to mutate their `oldDocument`
  argument. [#2231](https://github.com/meteor/meteor/issues/2231)

* Fix upsert called from client with no callback.  [#2413](https://github.com/meteor/meteor/issues/2413)

* Avoid a few harmless exceptions in OplogObserveDriver.

* Refactor `observe-sequence` package.

* Fix `spiderable` race condition.

* Re-apply our fix of NPM bug https://github.com/npm/npm/issues/3265 which got
  accidentally reverted upstream.

* Workaround for a crash in recent Safari
  versions. https://github.com/meteor/meteor/commit/e897539adb

* Upgraded dependencies:
  - less: 1.7.4 (from 1.7.1)
  - tar: 1.0.1 (from 0.1.19)
  - fstream: 1.0.2 (from 0.1.25)

Patches by GitHub users Cangit, dandv, ImtiazMajeed, MaximDubrovin, mitar,
mquandalle, rcy, RichardLitt, thatneat, and twhy.


## v0.8.3.1, 2014-12-09 (backport)

* Fix a security issue in allow/deny rules that could result in data
  loss. If your app uses allow/deny rules, or uses packages that use
  allow/deny rules, we recommend that you update immediately.
  Backport from 1.0.1.


## v0.8.3, 2014-07-29

#### Blaze

* Refactor Blaze to simplify internals while preserving the public
  API. `UI.Component` has been replaced with `Blaze.View.`

* Fix performance issues and memory leaks concerning event handlers.

* Add `UI.remove`, which removes a template after `UI.render`/`UI.insert`.

* Add `this.autorun` to the template instance, which is like `Deps.autorun`
  but is automatically stopped when the template is destroyed.

* Create `<a>` tags as SVG elements when they have `xlink:href`
  attributes. (Previously, `<a>` tags inside SVGs were never created as
  SVG elements.)  [#2178](https://github.com/meteor/meteor/issues/2178)

* Throw an error in `{{foo bar}}` if `foo` is missing or not a function.

* Cursors returned from template helpers for #each should implement
  the `observeChanges` method and don't have to be Minimongo cursors
  (allowing new custom data stores for Blaze like Miniredis).

* Remove warnings when {{#each}} iterates over a list of strings,
  numbers, or other items that contains duplicates.  [#1980](https://github.com/meteor/meteor/issues/1980)

#### Meteor Accounts

* Fix regression in 0.8.2 where an exception would be thrown if
  `Meteor.loginWithPassword` didn't have a callback. Callbacks to
  `Meteor.loginWithPassword` are now optional again.  [#2255](https://github.com/meteor/meteor/issues/2255)

* Fix OAuth popup flow in mobile apps that don't support
  `window.opener`.  [#2302](https://github.com/meteor/meteor/issues/2302)

* Fix "Email already exists" error with MongoDB 2.6.  [#2238](https://github.com/meteor/meteor/issues/2238)


#### mongo-livedata and minimongo

* Fix performance issue where a large batch of oplog updates could block
  the node event loop for long periods.  [#2299](https://github.com/meteor/meteor/issues/2299).

* Fix oplog bug resulting in error message "Buffer inexplicably empty".  [#2274](https://github.com/meteor/meteor/issues/2274)

* Fix regression from 0.8.2 that caused collections to appear empty in
  reactive `findOne()` or `fetch` queries that run before a mutator
  returns.  [#2275](https://github.com/meteor/meteor/issues/2275)


#### Miscellaneous

* Stop including code by default that automatically refreshes the page
  if JavaScript and CSS don't load correctly. While this code is useful
  in some multi-server deployments, it can cause infinite refresh loops
  if there are errors on the page. Add the `reload-safetybelt` package
  to your app if you want to include this code.

* On the server, `Meteor.startup(c)` now calls `c` immediately if the
  server has already started up, matching the client behavior.  [#2239](https://github.com/meteor/meteor/issues/2239)

* Add support for server-side source maps when debugging with
  `node-inspector`.

* Add `WebAppInternals.addStaticJs()` for adding static JavaScript code
  to be served in the app, inline if allowed by `browser-policy`.

* Make the `tinytest/run` method return immediately, so that `wait`
  method calls from client tests don't block on server tests completing.

* Log errors from method invocations on the client if there is no
  callback provided.

* Upgraded dependencies:
  - node: 0.10.29 (from 0.10.28)
  - less: 1.7.1 (from 1.6.1)

Patches contributed by GitHub users Cangit, cmather, duckspeaker, zol.


## v0.8.2, 2014-06-23

#### Meteor Accounts

* Switch `accounts-password` to use bcrypt to store passwords on the
  server. (Previous versions of Meteor used a protocol called SRP.)
  Users will be transparently transitioned when they log in. This
  transition is one-way, so you cannot downgrade a production app once
  you upgrade to 0.8.2. If you are maintaining an authenticating DDP
  client:
     - Clients that use the plaintext password login handler (i.e. call
       the `login` method with argument `{ password: <plaintext
       password> }`) will continue to work, but users will not be
       transitioned from SRP to bcrypt when logging in with this login
       handler.
     - Clients that use SRP will no longer work. These clients should
       instead directly call the `login` method, as in
       `Meteor.loginWithPassword`. The argument to the `login` method
       can be either:
         - `{ password: <plaintext password> }`, or
         - `{ password: { digest: <password hash>, algorithm: "sha-256" } }`,
           where the password hash is the hex-encoded SHA256 hash of the
           plaintext password.

* Show the display name of the currently logged-in user after following
  an email verification link or a password reset link in `accounts-ui`.

* Add a `userEmail` option to `Meteor.loginWithMeteorDeveloperAccount`
  to pre-fill the user's email address in the OAuth popup.

* Ensure that the user object has updated token information before
  it is passed to email template functions. [#2210](https://github.com/meteor/meteor/issues/2210)

* Export the function that serves the HTTP response at the end of an
  OAuth flow as `OAuth._endOfLoginResponse`. This function can be
  overridden to make the OAuth popup flow work in certain mobile
  environments where `window.opener` is not supported.

* Remove support for OAuth redirect URLs with a `redirect` query
  parameter. This OAuth flow was never documented and never fully
  worked.


#### Blaze

* Blaze now tracks individual CSS rules in `style` attributes and won't
  overwrite changes to them made by other JavaScript libraries.

* Add `{{> UI.dynamic}}` to make it easier to dynamically render a
  template with a data context.

* Add `UI._templateInstance()` for accessing the current template
  instance from within a block helper.

* Add `UI._parentData(n)` for accessing parent data contexts from
  within a block helper.

* Add preliminary API for registering hooks to run when Blaze intends to
  insert, move, or remove DOM elements. For example, you can use these
  hooks to animate nodes as they are inserted, moved, or removed. To use
  them, you can set the `_uihooks` property on a container DOM
  element. `_uihooks` is an object that can have any subset of the
  following three properties:

    - `insertElement: function (node, next)`: called when Blaze intends
      to insert the DOM element `node` before the element `next`
    - `moveElement: function (node, next)`: called when Blaze intends to
      move the DOM element `node` before the element `next`
    - `removeElement: function (node)`: called when Blaze intends to
      remove the DOM element `node`

    Note that when you set one of these functions on a container
    element, Blaze will not do the actual operation; it's your
    responsibility to actually insert, move, or remove the node (by
    calling `$(node).remove()`, for example).

* The `findAll` method on template instances now returns a vanilla
  array, not a jQuery object. The `$` method continues to
  return a jQuery object. [#2039](https://github.com/meteor/meteor/issues/2039)

* Fix a Blaze memory leak by cleaning up event handlers when a template
  instance is destroyed. [#1997](https://github.com/meteor/meteor/issues/1997)

* Fix a bug where helpers used by {{#with}} were still re-running when
  their reactive data sources changed after they had been removed from
  the DOM.

* Stop not updating form controls if they're focused. If a field is
  edited by one user while another user is focused on it, it will just
  lose its value but maintain its focus. [#1965](https://github.com/meteor/meteor/issues/1965)

* Add `_nestInCurrentComputation` option to `UI.render`, fixing a bug in
  {{#each}} when an item is added inside a computation that subsequently
  gets invalidated. [#2156](https://github.com/meteor/meteor/issues/2156)

* Fix bug where "=" was not allowed in helper arguments. [#2157](https://github.com/meteor/meteor/issues/2157)

* Fix bug when a template tag immediately follows a Spacebars block
  comment. [#2175](https://github.com/meteor/meteor/issues/2175)


#### Command-line tool

* Add --directory flag to `meteor bundle`. Setting this flag outputs a
  directory rather than a tarball.

* Speed up updates of NPM modules by upgrading Node to include our fix for
  https://github.com/npm/npm/issues/3265 instead of passing `--force` to
  `npm install`.

* Always rebuild on changes to npm-shrinkwrap.json files.  [#1648](https://github.com/meteor/meteor/issues/1648)

* Fix uninformative error message when deploying to long hostnames. [#1208](https://github.com/meteor/meteor/issues/1208)

* Increase a buffer size to avoid failing when running MongoDB due to a
  large number of processes running on the machine, and fix the error
  message when the failure does occur. [#2158](https://github.com/meteor/meteor/issues/2158)

* Clarify a `meteor mongo` error message when using the MONGO_URL
  environment variable. [#1256](https://github.com/meteor/meteor/issues/1256)


#### Testing

* Run server tests from multiple clients serially instead of in
  parallel. This allows testing features that modify global server
  state.  [#2088](https://github.com/meteor/meteor/issues/2088)


#### Security

* Add Content-Type headers on JavaScript and CSS resources.

* Add `X-Content-Type-Options: nosniff` header to
  `browser-policy-content`'s default policy. If you are using
  `browser-policy-content` and you don't want your app to send this
  header, then call `BrowserPolicy.content.allowContentTypeSniffing()`.

* Use `Meteor.absoluteUrl()` to compute the redirect URL in the `force-ssl`
  package (instead of the host header).


#### Miscellaneous

* Allow `check` to work on the server outside of a Fiber. [#2136](https://github.com/meteor/meteor/issues/2136)

* EJSON custom type conversion functions should not be permitted to yield. [#2136](https://github.com/meteor/meteor/issues/2136)

* The legacy polling observe driver handles errors communicating with MongoDB
  better and no longer gets "stuck" in some circumstances.

* Automatically rewind cursors before calls to `fetch`, `forEach`, or `map`. On
  the client, don't cache the return value of `cursor.count()` (consistently
  with the server behavior). `cursor.rewind()` is now a no-op. [#2114](https://github.com/meteor/meteor/issues/2114)

* Remove an obsolete hack in reporting line numbers for LESS errors. [#2216](https://github.com/meteor/meteor/issues/2216)

* Avoid exceptions when accessing localStorage in certain Internet
  Explorer configurations. [#1291](https://github.com/meteor/meteor/issues/1291), [#1688](https://github.com/meteor/meteor/issues/1688).

* Make `handle.ready()` reactively stop, where `handle` is a
  subscription handle.

* Fix an error message from `audit-argument-checks` after login.

* Make the DDP server send an error if the client sends a connect
  message with a missing or malformed `support` field. [#2125](https://github.com/meteor/meteor/issues/2125)

* Fix missing `jquery` dependency in the `amplify` package. [#2113](https://github.com/meteor/meteor/issues/2113)

* Ban inserting EJSON custom types as documents. [#2095](https://github.com/meteor/meteor/issues/2095)

* Fix incorrect URL rewrites in stylesheets. [#2106](https://github.com/meteor/meteor/issues/2106)

* Upgraded dependencies:
  - node: 0.10.28 (from 0.10.26)
  - uglify-js: 2.4.13 (from 2.4.7)
  - sockjs server: 0.3.9 (from 0.3.8)
  - websocket-driver: 0.3.4 (from 0.3.2)
  - stylus: 0.46.3 (from 0.42.3)

Patches contributed by GitHub users awwx, babenzele, Cangit, dandv,
ducdigital, emgee3, felixrabe, FredericoC, jbruni, kentonv, mizzao,
mquandalle, subhog, tbjers, tmeasday.


## v0.8.1.3, 2014-05-22

* Fix a security issue in the `spiderable` package. `spiderable` now
  uses the ROOT_URL environment variable instead of the Host header to
  determine which page to snapshot.

* Fix hardcoded Twitter URL in `oauth1` package. This fixes a regression
  in 0.8.0.1 that broke Atmosphere packages that do OAuth1
  logins. [#2154](https://github.com/meteor/meteor/issues/2154).

* Add `credentialSecret` argument to `Google.retrieveCredential`, which
  was forgotten in a previous release.

* Remove nonexistent `-a` and `-r` aliases for `--add` and `--remove` in
  `meteor help authorized`. [#2155](https://github.com/meteor/meteor/issues/2155)

* Add missing `underscore` dependency in the `oauth-encryption` package. [#2165](https://github.com/meteor/meteor/issues/2165)

* Work around IE8 bug that caused some apps to fail to render when
  minified. [#2037](https://github.com/meteor/meteor/issues/2037).


## v0.8.1.2, 2014-05-12

* Fix memory leak (introduced in 0.8.1) by making sure to unregister
  sessions at the server when they are closed due to heartbeat timeout.

* Add `credentialSecret` argument to `Google.retrieveCredential`,
  `Facebook.retrieveCredential`, etc., which is needed to use them as of
  0.8.1. [#2118](https://github.com/meteor/meteor/issues/2118)

* Fix 0.8.1 regression that broke apps using a `ROOT_URL` with a path
  prefix. [#2109](https://github.com/meteor/meteor/issues/2109)


## v0.8.1.1, 2014-05-01

* Fix 0.8.1 regression preventing clients from specifying `_id` on insert. [#2097](https://github.com/meteor/meteor/issues/2097)

* Fix handling of malformed URLs when merging CSS files. [#2103](https://github.com/meteor/meteor/issues/2103), [#2093](https://github.com/meteor/meteor/issues/2093)

* Loosen the checks on the `options` argument to `Collection.find` to
  allow undefined values.


## v0.8.1, 2014-04-30

#### Meteor Accounts

* Fix a security flaw in OAuth1 and OAuth2 implementations. If you are
  using any OAuth accounts packages (such as `accounts-google` or
  `accounts-twitter`), we recommend that you update immediately and log
  out your users' current sessions with the following MongoDB command:

    $ db.users.update({}, { $set: { 'services.resume.loginTokens': [] } }, { multi: true });

* OAuth redirect URLs are now required to be on the same origin as your app.

* Log out a user's other sessions when they change their password.

* Store pending OAuth login results in the database instead of
  in-memory, so that an OAuth flow succeeds even if different requests
  go to different server processes.

* When validateLoginAttempt callbacks return false, don't override a more
  specific error message.

* Add `Random.secret()` for generating security-critical secrets like
  login tokens.

* `Meteor.logoutOtherClients` now calls the user callback when other
  login tokens have actually been removed from the database, not when
  they have been marked for eventual removal.  [#1915](https://github.com/meteor/meteor/issues/1915)

* Rename `Oauth` to `OAuth`.  `Oauth` is now an alias for backwards
  compatibility.

* Add `oauth-encryption` package for encrypting sensitive account
  credentials in the database.

* A validate login hook can now override the exception thrown from
  `beginPasswordExchange` like it can for other login methods.

* Remove an expensive observe over all users in the `accounts-base`
  package.


#### Blaze

* Disallow `javascript:` URLs in URL attribute values by default, to
  help prevent cross-site scripting bugs. Call
  `UI._allowJavascriptUrls()` to allow them.

* Fix `UI.toHTML` on templates containing `{{#with}}`.

* Fix `{{#with}}` over a data context that is mutated.  [#2046](https://github.com/meteor/meteor/issues/2046)

* Clean up autoruns when calling `UI.toHTML`.

* Properly clean up event listeners when removing templates.

* Add support for `{{!-- block comments --}}` in Spacebars. Block comments may
  contain `}}`, so they are more useful than `{{! normal comments}}` for
  commenting out sections of Spacebars templates.

* Don't dynamically insert `<tbody>` tags in reactive tables

* When handling a custom jQuery event, additional arguments are
  no longer lost -- they now come after the template instance
  argument.  [#1988](https://github.com/meteor/meteor/issues/1988)


#### DDP and MongoDB

* Extend latency compensation to support an arbitrary sequence of
  inserts in methods.  Previously, documents created inside a method
  stub on the client would eventually be replaced by new documents
  from the server, causing the screen to flicker.  Calling `insert`
  inside a method body now generates the same ID on the client (inside
  the method stub) and on the server.  A sequence of inserts also
  generates the same sequence of IDs.  Code that wants a random stream
  that is consistent between method stub and real method execution can
  get one with `DDP.randomStream`.
  https://trello.com/c/moiiS2rP/57-pattern-for-creating-multiple-database-records-from-a-method

* The document passed to the `insert` callback of `allow` and `deny` now only
  has a `_id` field if the client explicitly specified one; this allows you to
  use `allow`/`deny` rules to prevent clients from specifying their own
  `_id`. As an exception, `allow`/`deny` rules with a `transform` always have an
  `_id`.

* DDP now has an implementation of bidirectional heartbeats which is consistent
  across SockJS and websocket transports. This enables connection keepalive and
  allows servers and clients to more consistently and efficiently detect
  disconnection.

* The DDP protocol version number has been incremented to "pre2" (adding
  randomSeed and heartbeats).

* The oplog observe driver handles errors communicating with MongoDB
  better and knows to re-poll all queries after a MongoDB failover.

* Fix bugs involving mutating DDP method arguments.


#### meteor command-line tool

* Move boilerplate HTML from tools to webapp.  Change internal
  `Webapp.addHtmlAttributeHook` API.

* Add `meteor list-sites` command for listing the sites that you have
  deployed to meteor.com with your Meteor developer account.

* Third-party template languages can request that their generated source loads
  before other JavaScript files, just like *.html files, by passing the
  isTemplate option to Plugin.registerSourceHandler.

* You can specify a particular interface for the dev mode runner to bind to with
  `meteor -p host:port`.

* Don't include proprietary tar tags in bundle tarballs.

* Convert relative URLs to absolute URLs when merging CSS files.


#### Upgraded dependencies

* Node.js from 0.10.25 to 0.10.26.
* MongoDB driver from 1.3.19 to 1.4.1
* stylus: 0.42.3 (from 0.42.2)
* showdown: 0.3.1
* css-parse: an unreleased version (from 1.7.0)
* css-stringify: an unreleased version (from 1.4.1)


Patches contributed by GitHub users aldeed, apendua, arbesfeld, awwx, dandv,
davegonzalez, emgee3, justinsb, mquandalle, Neftedollar, Pent, sdarnell,
and timhaines.


## v0.8.0.1, 2014-04-21

* Fix security flaw in OAuth1 implementation. Clients can no longer
  choose the callback_url for OAuth1 logins.


## v0.8.0, 2014-03-27

Meteor 0.8.0 introduces Blaze, a total rewrite of our live templating engine,
replacing Spark. Advantages of Blaze include:

  * Better interoperability with jQuery plugins and other techniques which
    directly manipulate the DOM
  * More fine-grained updates: only the specific elements or attributes that
    change are touched rather than the entire template
  * A fully documented templating language
  * No need for the confusing `{{#constant}}`, `{{#isolate}}`, and `preserve`
    directives
  * Uses standard jQuery delegation (`.on`) instead of our custom implementation
  * Blaze supports live SVG templates that work just like HTML templates

See
[the Using Blaze wiki page](https://github.com/meteor/meteor/wiki/Using-Blaze)
for full details on upgrading your app to 0.8.0.  This includes:

* The `Template.foo.rendered` callback is now only called once when the template
  is rendered, rather than repeatedly as it is "re-rendered", because templates
  now directly update changed data instead of fully re-rendering.

* The `accounts-ui` login buttons are now invoked as a `{{> loginButtons}}`
  rather than as `{{loginButtons}}`.

* Previous versions of Meteor used a heavily modified version of the Handlebars
  templating language. In 0.8.0, we've given it its own name: Spacebars!
  Spacebars has an
  [explicit specification](https://github.com/meteor/meteor/blob/devel/packages/spacebars/README.md)
  instead of being defined as a series of changes to Handlebars. There are some
  incompatibilities with our previous Handlebars fork, such as a
  [different way of specifying dynamic element attributes](https://github.com/meteor/meteor/blob/devel/packages/spacebars/README.md#in-attribute-values)
  and a
  [new way of defining custom block helpers](https://github.com/meteor/meteor/blob/devel/packages/spacebars/README.md#custom-block-helpers).

* Your template files must consist of
  [well-formed HTML](https://github.com/meteor/meteor/blob/devel/packages/spacebars/README.md#html-dialect). Invalid
  HTML is now a compilation failure.  (There is a current limitation in our HTML
  parser such that it does not support
  [omitting end tags](http://www.w3.org/TR/html5/syntax.html#syntax-tag-omission)
  on elements such as `<P>` and `<LI>`.)

* `Template.foo` is no longer a function. It is instead a
  "component". Components render to an intermediate representation of an HTML
  tree, not a string, so there is no longer an easy way to render a component to
  a static HTML string.

* `Meteor.render` and `Spark.render` have been removed. Use `UI.render` and
  `UI.insert` instead.

* The `<body>` tag now defines a template just like the `<template>` tag, which
  can have helpers and event handlers.  Define them directly on the object
  `UI.body`.

* Previous versions of Meteor shipped with a synthesized `tap` event,
  implementing a zero-delay click event on mobile browsers. Unfortunately, this
  event never worked very well. We're eliminating it. Instead, use one of the
  excellent third party solutions.

* The `madewith` package (which supported adding a badge to your website
  displaying its score from http://madewith.meteor.com/) has been removed, as it
  is not compatible with the new version of that site.

* The internal `spark`, `liverange`, `universal-events`, and `domutils` packages
  have been removed.

* The `Handlebars` namespace has been deprecated.  `Handlebars.SafeString` is
  now `Spacebars.SafeString`, and `Handlebars.registerHelper` is now
  `UI.registerHelper`.

Patches contributed by GitHub users cmather and mart-jansink.


## v0.7.2.3, 2014-12-09 (backport)

* Fix a security issue in allow/deny rules that could result in data
  loss. If your app uses allow/deny rules, or uses packages that use
  allow/deny rules, we recommend that you update immediately.
  Backport from 1.0.1.

## v0.7.2.2, 2014-04-21 (backport)

* Fix a security flaw in OAuth1 and OAuth2 implementations.
  Backport from 0.8.1; see its entry for recommended actions to take.

## v0.7.2.1, 2014-04-30 (backport)

* Fix security flaw in OAuth1 implementation. Clients can no longer
  choose the callback_url for OAuth1 logins.
  Backport from 0.8.0.1.

## v0.7.2, 2014-03-18

* Support oplog tailing on queries with the `limit` option. All queries
  except those containing `$near` or `$where` selectors or the `skip`
  option can now be used with the oplog driver.

* Add hooks to login process: `Accounts.onLogin`,
  `Accounts.onLoginFailure`, and `Accounts.validateLoginAttempt`. These
  functions allow for rate limiting login attempts, logging an audit
  trail, account lockout flags, and more. See:
  http://docs.meteor.com/#accounts_validateloginattempt [#1815](https://github.com/meteor/meteor/issues/1815)

* Change the `Accounts.registerLoginHandler` API for custom login
  methods. Login handlers now require a name and no longer have to deal
  with generating resume tokens. See
  https://github.com/meteor/meteor/blob/devel/packages/accounts-base/accounts_server.js
  for details. OAuth based login handlers using the
  `Oauth.registerService` packages are not affected.

* Add support for HTML email in `Accounts.emailTemplates`.  [#1785](https://github.com/meteor/meteor/issues/1785)

* minimongo: Support `{a: {$elemMatch: {x: 1, $or: [{a: 1}, {b: 1}]}}}`  [#1875](https://github.com/meteor/meteor/issues/1875)

* minimongo: Support `{a: {$regex: '', $options: 'i'}}`  [#1874](https://github.com/meteor/meteor/issues/1874)

* minimongo: Fix sort implementation with multiple sort fields which each look
  inside an array. eg, ensure that with sort key `{'a.x': 1, 'a.y': 1}`, the
  document `{a: [{x: 0, y: 4}]}` sorts before
  `{a: [{x: 0, y: 5}, {x: 1, y: 3}]}`, because the 3 should not be used as a
  tie-breaker because it is not "next to" the tied 0s.

* minimongo: Fix sort implementation when selector and sort key share a field,
  that field matches an array in the document, and only some values of the array
  match the selector. eg, ensure that with sort key `{a: 1}` and selector
  `{a: {$gt: 3}}`, the document `{a: [4, 6]}` sorts before `{a: [1, 5]}`,
  because the 1 should not be used as a sort key because it does not match the
  selector. (We only approximate the MongoDB behavior here by only supporting
  relatively selectors.)

* Use `faye-websocket` (0.7.2) npm module instead of `websocket` (1.0.8) for
  server-to-server DDP.

* Update Google OAuth package to use new `profile` and `email` scopes
  instead of deprecated URL-based scopes.  [#1887](https://github.com/meteor/meteor/issues/1887)

* Add `_throwFirstError` option to `Deps.flush`.

* Make `facts` package data available on the server as
  `Facts._factsByPackage`.

* Fix issue where `LESS` compilation error could crash the `meteor run`
  process.  [#1877](https://github.com/meteor/meteor/issues/1877)

* Fix crash caused by empty HTTP host header in `meteor run` development
  server.  [#1871](https://github.com/meteor/meteor/issues/1871)

* Fix hot code reload in private browsing mode in Safari.

* Fix appcache size calculation to avoid erronious warnings. [#1847](https://github.com/meteor/meteor/issues/1847)

* Remove unused `Deps._makeNonReactive` wrapper function. Call
  `Deps.nonreactive` directly instead.

* Avoid setting the `oplogReplay` on non-oplog collections. Doing so
  caused mongod to crash.

* Add startup message to `test-in-console` to ease automation. [#1884](https://github.com/meteor/meteor/issues/1884)

* Upgraded dependencies
  - amplify: 1.1.2 (from 1.1.0)

Patches contributed by GitHub users awwx, dandv, queso, rgould, timhaines, zol


## v0.7.1.2, 2014-02-27

* Fix bug in tool error handling that caused `meteor` to crash on Mac
  OSX when no computer name is set.

* Work around a bug that caused MongoDB to fail an assertion when using
  tailable cursors on non-oplog collections.


## v0.7.1.1, 2014-02-24

* Integrate with Meteor developer accounts, a new way of managing your
  meteor.com deployed sites. When you use `meteor deploy`, you will be
  prompted to create a developer account.
    - Once you've created a developer account, you can log in and out
      from the command line with `meteor login` and `meteor logout`.
    - You can claim legacy sites with `meteor claim`. This command will
      prompt you for your site password if you are claiming a
      password-protected site; after claiming it, you will not need to
      enter the site password again.
    - You can add or remove authorized users, and view the list of
      authorized users, for a site with `meteor authorized`.
    - You can view your current username with `meteor whoami`.
    - This release also includes the `accounts-meteor-developer` package
      for building Meteor apps that allow users to log in with their own
      developer accounts.

* Improve the oplog tailing implementation for getting real-time database
  updates from MongoDB.
    - Add support for all operators except `$where` and `$near`. Limit and
      skip are not supported yet.
    - Add optimizations to avoid needless data fetches from MongoDB.
    - Fix an error ("Cannot call method 'has' of null") in an oplog
      callback. [#1767](https://github.com/meteor/meteor/issues/1767)

* Add and improve support for minimongo operators.
  - Support `$comment`.
  - Support `obj` name in `$where`.
  - `$regex` matches actual regexps properly.
  - Improve support for `$nin`, `$ne`, `$not`.
  - Support using `{ $in: [/foo/, /bar/] }`. [#1707](https://github.com/meteor/meteor/issues/1707)
  - Support `{$exists: false}`.
  - Improve type-checking for selectors.
  - Support `{x: {$elemMatch: {$gt: 5}}}`.
  - Match Mongo's behavior better when there are arrays in the document.
  - Support `$near` with sort.
  - Implement updates with `{ $set: { 'a.$.b': 5 } }`.
  - Support `{$type: 4}` queries.
  - Optimize `remove({})` when observers are paused.
  - Make update-by-id constant time.
  - Allow `{$set: {'x._id': 1}}`.  [#1794](https://github.com/meteor/meteor/issues/1794)

* Upgraded dependencies
  - node: 0.10.25 (from 0.10.22). The workaround for specific Node
    versions from 0.7.0 is now removed; 0.10.25+ is supported.
  - jquery: 1.11.0 (from 1.8.2). See
    http://jquery.com/upgrade-guide/1.9/ for upgrade instructions.
  - jquery-waypoints: 2.0.4 (from 1.1.7). Contains
    backwards-incompatible changes.
  - source-map: 0.3.2 (from 0.3.30) [#1782](https://github.com/meteor/meteor/issues/1782)
  - websocket-driver: 0.3.2 (from 0.3.1)
  - http-proxy: 1.0.2 (from a pre-release fork of 1.0)
  - semver: 2.2.1 (from 2.1.0)
  - request: 2.33.0 (from 2.27.0)
  - fstream: 0.1.25 (from 0.1.24)
  - tar: 0.1.19 (from 0.1.18)
  - eachline: a fork of 2.4.0 (from 2.3.3)
  - source-map: 0.1.31 (from 0.1.30)
  - source-map-support: 0.2.5 (from 0.2.3)
  - mongo: 2.4.9 (from 2.4.8)
  - openssl in mongo: 1.0.1f (from 1.0.1e)
  - kexec: 0.2.0 (from 0.1.1)
  - less: 1.6.1 (from 1.3.3)
  - stylus: 0.42.2 (from 0.37.0)
  - nib: 1.0.2 (from 1.0.0)
  - coffeescript: 1.7.1 (from 1.6.3)

* CSS preprocessing and sourcemaps:
  - Add sourcemap support for CSS stylesheet preprocessors. Use
    sourcemaps for stylesheets compiled with LESS.
  - Improve CSS minification to deal with `@import` statements correctly.
  - Lint CSS files for invalid `@` directives.
  - Change the recommended suffix for imported LESS files from
    `.lessimport` to `.import.less`. Add `.import.styl` to allow
    `stylus` imports. `.lessimport` continues to work but is deprecated.

* Add `clientAddress` and `httpHeaders` to `this.connection` in method
  calls and publish functions.

* Hash login tokens before storing them in the database. Legacy unhashed
  tokens are upgraded to hashed tokens in the database as they are used
  in login requests.

* Change default accounts-ui styling and add more CSS classes.

* Refactor command-line tool. Add test harness and better tests. Run
  `meteor self-test --help` for info on running the tools test suite.

* Speed up application re-build in development mode by re-using file
  hash computation between file change watching code and application
  build code..

* Fix issues with documents containing a key named `length` with a
  numeric value. Underscore treated these as arrays instead of objects,
  leading to exceptions when . Patch Underscore to not treat plain
  objects (`x.constructor === Object`) with numeric `length` fields as
  arrays. [#594](https://github.com/meteor/meteor/issues/594) [#1737](https://github.com/meteor/meteor/issues/1737)

* Deprecate `Accounts.loginServiceConfiguration` in favor of
  `ServiceConfiguration.configurations`, exported by the
  `service-configuration` package. `Accounts.loginServiceConfiguration`
  is maintained for backwards-compatibility, but it is defined in a
  `Meteor.startup` block and so cannot be used from top-level code.

* Cursors with a field specifier containing `{_id: 0}` can no longer be
  used with `observeChanges` or `observe`. This includes the implicit
  calls to these functions that are done when returning a cursor from a
  publish function or using `{{#each}}`.

* Transform functions must return objects and may not change the `_id`
  field, though they may leave it out.

* Remove broken IE7 support from the `localstorage` package. Meteor
  accounts logins no longer persist in IE7.

* Fix the `localstorage` package when used with Safari in private
  browsing mode. This fixes a problem with login token storage and
  account login. [#1291](https://github.com/meteor/meteor/issues/1291)

* Types added with `EJSON.addType` now have default `clone` and `equals`
  implementations. Users may still specify `clone` or `equals` functions
  to override the default behavior.  [#1745](https://github.com/meteor/meteor/issues/1745)

* Add `frame-src` to `browser-policy-content` and account for
  cross-browser CSP disparities.

* Deprecate `Oauth.initiateLogin` in favor of `Oauth.showPopup`.

* Add `WebApp.rawConnectHandlers` for adding connect handlers that run
  before any other Meteor handlers, except `connect.compress()`. Raw
  connect handlers see the URL's full path (even if ROOT_URL contains a
  non-empty path) and they run before static assets are served.

* Add `Accounts.connection` to allow using Meteor accounts packages with
  a non-default DDP connection.

* Detect and reload if minified CSS files fail to load at startup. This
  prevents the application from running unstyled if the page load occurs
  while the server is switching versions.

* Allow Npm.depends to specify any http or https URL containing a full
  40-hex-digit SHA.  [#1686](https://github.com/meteor/meteor/issues/1686)

* Add `retry` package for connection retry with exponential backoff.

* Pass `update` and `remove` return values correctly when using
  collections validated with `allow` and `deny` rules. [#1759](https://github.com/meteor/meteor/issues/1759)

* If you're using Deps on the server, computations and invalidation
  functions are not allowed to yield. Throw an error instead of behaving
  unpredictably.

* Fix namespacing in coffeescript files added to a package with the
  `bare: true` option. [#1668](https://github.com/meteor/meteor/issues/1668)

* Fix races when calling login and/or logoutOtherClients from multiple
  tabs. [#1616](https://github.com/meteor/meteor/issues/1616)

* Include oauth_verifier as a header rather than a parameter in
  the `oauth1` package. [#1825](https://github.com/meteor/meteor/issues/1825)

* Fix `force-ssl` to allow local development with `meteor run` in IPv6
  environments. [#1751](https://github.com/meteor/meteor/issues/1751)`

* Allow cursors on named local collections to be returned from a publish
  function in an array.  [#1820](https://github.com/meteor/meteor/issues/1820)

* Fix build failure caused by a directory in `programs/` without a
  package.js file.

* Do a better job of handling shrinkwrap files when an npm module
  depends on something that isn't a semver. [#1684](https://github.com/meteor/meteor/issues/1684)

* Fix failures updating npm dependencies when a node_modules directory
  exists above the project directory.  [#1761](https://github.com/meteor/meteor/issues/1761)

* Preserve permissions (eg, executable bit) on npm files.  [#1808](https://github.com/meteor/meteor/issues/1808)

* SockJS tweak to support relative base URLs.

* Don't leak sockets on error in dev-mode proxy.

* Clone arguments to `added` and `changed` methods in publish
  functions. This allows callers to reuse objects and prevents already
  published data from changing after the fact.  [#1750](https://github.com/meteor/meteor/issues/1750)

* Ensure springboarding to a different meteor tools version always uses
  `exec` to run the old version. This simplifies process management for
  wrapper scripts.

Patches contributed by GitHub users DenisGorbachev, EOT, OyoKooN, awwx,
dandv, icellan, jfhamlin, marcandre, michaelbishop, mitar, mizzao,
mquandalle, paulswartz, rdickert, rzymek, timhaines, and yeputons.


## v0.7.0.1, 2013-12-20

* Two fixes to `meteor run` Mongo startup bugs that could lead to hangs with the
  message "Initializing mongo database... this may take a moment.".  [#1696](https://github.com/meteor/meteor/issues/1696)

* Apply the Node patch to 0.10.24 as well (see the 0.7.0 section for details).

* Fix gratuitous IE7 incompatibility.  [#1690](https://github.com/meteor/meteor/issues/1690)


## v0.7.0, 2013-12-17

This version of Meteor contains a patch for a bug in Node 0.10 which
most commonly affects websockets. The patch is against Node version
0.10.22 and 0.10.23. We strongly recommend using one of these precise
versions of Node in production so that the patch will be applied. If you
use a newer version of Node with this version of Meteor, Meteor will not
apply the patch and will instead disable websockets.

* Rework how Meteor gets realtime database updates from MongoDB. Meteor
  now reads the MongoDB "oplog" -- a special collection that records all
  the write operations as they are applied to your database. This means
  changes to the database are instantly noticed and reflected in Meteor,
  whether they originated from Meteor or from an external database
  client. Oplog tailing is automatically enabled in development mode
  with `meteor run`, and can be enabled in production with the
  `MONGO_OPLOG_URL` environment variable. Currently the only supported
  selectors are equality checks; `$`-operators, `limit` and `skip`
  queries fall back to the original poll-and-diff algorithm. See
  https://github.com/meteor/meteor/wiki/Oplog-Observe-Driver
  for details.

* Add `Meteor.onConnection` and add `this.connection` to method
  invocations and publish functions. These can be used to store data
  associated with individual clients between subscriptions and method
  calls. See http://docs.meteor.com/#meteor_onconnection for details. [#1611](https://github.com/meteor/meteor/issues/1611)

* Bundler failures cause non-zero exit code in `meteor run`.  [#1515](https://github.com/meteor/meteor/issues/1515)

* Fix error when publish function callbacks are called during session shutdown.

* Rework hot code push. The new `autoupdate` package drives automatic
  reloads on update using standard DDP messages instead of a hardcoded
  message at DDP startup. Now the hot code push only triggers when
  client code changes; server-only code changes will not cause the page
  to reload.

* New `facts` package publishes internal statistics about Meteor.

* Add an explicit check that publish functions return a cursor, an array
  of cursors, or a falsey value. This is a safety check to to prevent
  users from accidentally returning Collection.findOne() or some other
  value and expecting it to be published.

* Implement `$each`, `$sort`, and `$slice` options for minimongo's `$push`
  modifier.  [#1492](https://github.com/meteor/meteor/issues/1492)

* Introduce `--raw-logs` option to `meteor run` to disable log
  coloring and timestamps.

* Add `WebAppInternals.setBundledJsCssPrefix()` to control where the
  client loads bundled JavaScript and CSS files. This allows serving
  files from a CDN to decrease page load times and reduce server load.

* Attempt to exit cleanly on `SIGHUP`. Stop accepting incoming
  connections, kill DDP connections, and finish all outstanding requests
  for static assets.

* In the HTTP server, only keep sockets with no active HTTP requests alive for 5
  seconds.

* Fix handling of `fields` option in minimongo when only `_id` is present. [#1651](https://github.com/meteor/meteor/issues/1651)

* Fix issue where setting `process.env.MAIL_URL` in app code would not
  alter where mail was sent. This was a regression in 0.6.6 from 0.6.5. [#1649](https://github.com/meteor/meteor/issues/1649)

* Use stderr instead of stdout (for easier automation in shell scripts) when
  prompting for passwords and when downloading the dev bundle. [#1600](https://github.com/meteor/meteor/issues/1600)

* Ensure more downtime during file watching.  [#1506](https://github.com/meteor/meteor/issues/1506)

* Fix `meteor run` with settings files containing non-ASCII characters.  [#1497](https://github.com/meteor/meteor/issues/1497)

* Support `EJSON.clone` for `Meteor.Error`. As a result, they are properly
  stringified in DDP even if thrown through a `Future`.  [#1482](https://github.com/meteor/meteor/issues/1482)

* Fix passing `transform: null` option to `collection.allow()` to disable
  transformation in validators.  [#1659](https://github.com/meteor/meteor/issues/1659)

* Fix livedata error on `this.removed` during session shutdown. [#1540](https://github.com/meteor/meteor/issues/1540) [#1553](https://github.com/meteor/meteor/issues/1553)

* Fix incompatibility with Phusion Passenger by removing an unused line. [#1613](https://github.com/meteor/meteor/issues/1613)

* Ensure install script creates /usr/local on machines where it does not
  exist (eg. fresh install of OSX Mavericks).

* Set x-forwarded-* headers in `meteor run`.

* Clean up package dirs containing only ".build".

* Check for matching hostname before doing end-of-oauth redirect.

* Only count files that actually go in the cache towards the `appcache`
  size check. [#1653](https://github.com/meteor/meteor/issues/1653).

* Increase the maximum size spiderable will return for a page from 200kB
  to 5MB.

* Upgraded dependencies:
  * SockJS server from 0.3.7 to 0.3.8, including new faye-websocket module.
  * Node from 0.10.21 to 0.10.22
  * MongoDB from 2.4.6 to 2.4.8
  * clean-css from 1.1.2 to 2.0.2
  * uglify-js from a fork of 2.4.0 to 2.4.7
  * handlebars npm module no longer available outside of handlebars package

Patches contributed by GitHub users AlexeyMK, awwx, dandv, DenisGorbachev,
emgee3, FooBarWidget, mitar, mcbain, rzymek, and sdarnell.


## v0.6.6.3, 2013-11-04

* Fix error when publish function callbacks are called during session
  shutdown.  [#1540](https://github.com/meteor/meteor/issues/1540) [#1553](https://github.com/meteor/meteor/issues/1553)

* Improve `meteor run` CPU usage in projects with many
  directories.  [#1506](https://github.com/meteor/meteor/issues/1506)


## v0.6.6.2, 2013-10-21

* Upgrade Node from 0.10.20 to 0.10.21 (security update).


## v0.6.6.1, 2013-10-12

* Fix file watching on OSX. Work around Node issue [#6251](https://github.com/meteor/meteor/issues/6251) by not using
  fs.watch. [#1483](https://github.com/meteor/meteor/issues/1483)


## v0.6.6, 2013-10-10


#### Security

* Add `browser-policy` package for configuring and sending
  Content-Security-Policy and X-Frame-Options HTTP headers.
  [See the docs](http://docs.meteor.com/#browserpolicy) for more.

* Use cryptographically strong pseudorandom number generators when available.

#### MongoDB

* Add upsert support. `Collection.update` now supports the `{upsert:
  true}` option. Additionally, add a `Collection.upsert` method which
  returns the newly inserted object id if applicable.

* `update` and `remove` now return the number of documents affected.  [#1046](https://github.com/meteor/meteor/issues/1046)

* `$near` operator for `2d` and `2dsphere` indices.

* The `fields` option to the collection methods `find` and `findOne` now works
  on the client as well.  (Operators such as `$elemMatch` and `$` are not yet
  supported in `fields` projections.) [#1287](https://github.com/meteor/meteor/issues/1287)

* Pass an index and the cursor itself to the callbacks in `cursor.forEach` and
  `cursor.map`, just like the corresponding `Array` methods.  [#63](https://github.com/meteor/meteor/issues/63)

* Support `c.find(query, {limit: N}).count()` on the client.  [#654](https://github.com/meteor/meteor/issues/654)

* Improve behavior of `$ne`, `$nin`, and `$not` selectors with objects containing
  arrays.  [#1451](https://github.com/meteor/meteor/issues/1451)

* Fix various bugs if you had two documents with the same _id field in
  String and ObjectID form.

#### Accounts

* [Behavior Change] Expire login tokens periodically. Defaults to 90
  days. Use `Accounts.config({loginExpirationInDays: null})` to disable
  token expiration.

* [Behavior Change] Write dates generated by Meteor Accounts to Mongo as
  Date instead of number; existing data can be converted by passing it
  through `new Date()`. [#1228](https://github.com/meteor/meteor/issues/1228)

* Log out and close connections for users if they are deleted from the
  database.

* Add Meteor.logoutOtherClients() for logging out other connections
  logged in as the current user.

* `restrictCreationByEmailDomain` option in `Accounts.config` to restrict new
  users to emails of specific domain (eg. only users with @meteor.com emails) or
  a custom validator. [#1332](https://github.com/meteor/meteor/issues/1332)

* Support OAuth1 services that require request token secrets as well as
  authentication token secrets.  [#1253](https://github.com/meteor/meteor/issues/1253)

* Warn if `Accounts.config` is only called on the client.  [#828](https://github.com/meteor/meteor/issues/828)

* Fix bug where callbacks to login functions could be called multiple
  times when the client reconnects.

#### DDP

* Fix infinite loop if a client disconnects while a long yielding method is
  running.

* Unfinished code to support DDP session resumption has been removed. Meteor
  servers now stop processing messages from clients and reclaim memory
  associated with them as soon as they are disconnected instead of a few minutes
  later.

#### Tools

* The pre-0.6.5 `Package.register_extension` API has been removed. Use
  `Package._transitional_registerBuildPlugin` instead, which was introduced in
  0.6.5. (A bug prevented the 0.6.5 reimplementation of `register_extension`
  from working properly anyway.)

* Support using an HTTP proxy in the `meteor` command line tool. This
  allows the `update`, `deploy`, `logs`, and `mongo` commands to work
  behind a proxy. Use the standard `http_proxy` environment variable to
  specify your proxy endpoint.  [#429](https://github.com/meteor/meteor/issues/429), [#689](https://github.com/meteor/meteor/issues/689), [#1338](https://github.com/meteor/meteor/issues/1338)

* Build Linux binaries on an older Linux machine. Meteor now supports
  running on Linux machines with glibc 2.9 or newer (Ubuntu 10.04+, RHEL
  and CentOS 6+, Fedora 10+, Debian 6+). Improve error message when running
  on Linux with unsupported glibc, and include Mongo stderr if it fails
  to start.

* Install NPM modules with `--force` to avoid corrupted local caches.

* Rebuild NPM modules in packages when upgrading to a version of Meteor that
  uses a different version of Node.

* Disable the Mongo http interface. This lets you run meteor on two ports
  differing by 1000 at the same time.

#### Misc

* [Known issue] Breaks support for pre-release OSX 10.9 'Mavericks'.
  Will be addressed shortly. See issues:
  https://github.com/joyent/node/issues/6251
  https://github.com/joyent/node/issues/6296

* `EJSON.stringify` now takes options:
  - `canonical` causes objects keys to be stringified in sorted order
  - `indent` allows formatting control over the EJSON stringification

* EJSON now supports `Infinity`, `-Infinity` and `NaN`.

* Check that the argument to `EJSON.parse` is a string.  [#1401](https://github.com/meteor/meteor/issues/1401)

* Better error from functions that use `Meteor._wrapAsync` (eg collection write
  methods and `HTTP` methods) and in DDP server message processing.  [#1387](https://github.com/meteor/meteor/issues/1387)

* Support `appcache` on Chrome for iOS.

* Support literate CoffeeScript files with the extension `.coffee.md` (in
  addition to the already-supported `.litcoffee` extension). [#1407](https://github.com/meteor/meteor/issues/1407)

* Make `madewith` package work again (broken in 0.6.5).  [#1448](https://github.com/meteor/meteor/issues/1448)

* Better error when passing a string to `{{#each}}`. [#722](https://github.com/meteor/meteor/issues/722)

* Add support for JSESSIONID cookies for sticky sessions. Set the
  `USE_JSESSIONID` environment variable to enable placing a JSESSIONID
  cookie on sockjs requests.

* Simplify the static analysis used to detect package-scope variables.

* Upgraded dependencies:
  * Node from 0.8.24 to 0.10.20
  * MongoDB from 2.4.4 to 2.4.6
  * MongoDB driver from 1.3.17 to 1.3.19
  * http-proxy from 0.10.1 to a pre-release of 1.0.0
  * stylus from 0.30.1 to 0.37.0
  * nib from 0.8.2 to 1.0.0
  * optimist from 0.3.5 to 0.6.0
  * semver from 1.1.0 to 2.1.0
  * request from 2.12.0 to 2.27.0
  * keypress from 0.1.0 to 0.2.1
  * underscore from 1.5.1 to 1.5.2
  * fstream from 0.1.21 to 0.1.24
  * tar from 0.1.14 to 0.1.18
  * source-map from 0.1.26 to 0.1.30
  * source-map-support from a fork of 0.1.8 to 0.2.3
  * escope from a fork of 0.0.15 to 1.0.0
  * estraverse from 1.1.2-1 to 1.3.1
  * simplesmtp from 0.1.25 to 0.3.10
  * stream-buffers from 0.2.3 to 0.2.5
  * websocket from 1.0.7 to 1.0.8
  * cli-color from 0.2.2 to 0.2.3
  * clean-css from 1.0.11 to 1.1.2
  * UglifyJS2 from a fork of 2.3.6 to a different fork of 2.4.0
  * connect from 2.7.10 to 2.9.0
  * send from 0.1.0 to 0.1.4
  * useragent from 2.0.1 to 2.0.7
  * replaced byline with eachline 2.3.3

Patches contributed by GitHub users ansman, awwx, codeinthehole, jacott,
Maxhodges, meawoppl, mitar, mizzao, mquandalle, nathan-muir, RobertLowe, ryw,
sdarnell, and timhaines.


## v0.6.5.3, 2014-12-09 (backport)

* Fix a security issue in allow/deny rules that could result in data
  loss. If your app uses allow/deny rules, or uses packages that use
  allow/deny rules, we recommend that you update immediately.
  Backport from 1.0.1.


## v0.6.5.2, 2013-10-21

* Upgrade Node from 0.8.24 to 0.8.26 (security patch)


## v0.6.5.1, 2013-08-28

* Fix syntax errors on lines that end with a backslash. [#1326](https://github.com/meteor/meteor/issues/1326)

* Fix serving static files with special characters in their name. [#1339](https://github.com/meteor/meteor/issues/1339)

* Upgrade `esprima` JavaScript parser to fix bug parsing complex regexps.

* Export `Spiderable` from `spiderable` package to allow users to set
  `Spiderable.userAgentRegExps` to control what user agents are treated
  as spiders.

* Add EJSON to standard-app-packages. [#1343](https://github.com/meteor/meteor/issues/1343)

* Fix bug in d3 tab character parsing.

* Fix regression when using Mongo ObjectIDs in Spark templates.


## v0.6.5, 2013-08-14

* New package system with package compiler and linker:

  * Each package now has it own namespace for variable
    declarations. Global variables used in a package are limited to
    package scope.

  * Packages must explicitly declare which symbols they export with
    `api.export` in `package.js`.

  * Apps and packages only see the exported symbols from packages they
    explicitly use. For example, if your app uses package A which in
    turn depends on package B, only package A's symbols will be
    available in the app.

  * Package names can only contain alphanumeric characters, dashes, and
    dots. Packages with spaces and underscores must be renamed.

  * Remove hardcoded list of required packages. New default
    `standard-app-packages` package adds dependencies on the core Meteor
    stack. This package can be removed to make an app with only parts of
    the Meteor stack. `standard-app-packages` will be automatically
    added to a project when it is updated to Meteor 0.6.5.

  * Custom app packages in the `packages` directory are no longer
    automatically used. They must be explicitly added to the app with
    `meteor add <packagename>`. To help with the transition, all
    packages in the `packages` directory will be automatically added to
    the project when it is updated to Meteor 0.6.5.

  * New "unipackage" on-disk format for built packages. Compiled packages are
    cached and rebuilt only when their source or dependencies change.

  * Add "unordered" and "weak" package dependency modes to allow
    circular package dependencies and conditional code inclusion.

  * New API (`_transitional_registerBuildPlugin`) for declaring
    compilers, preprocessors, and file extension handlers. These new
    build plugins are full compilation targets in their own right, and
    have their own namespace, source files, NPM requirements, and package
    dependencies. The old `register_extension` API is deprecated. Please
    note that the `package.js` format and especially
    `_transitional_registerBuildPlugin` are not frozen interfaces and
    are subject to change in future releases.

  * Add `api.imply`, which allows one package to "imply" another. If
    package A implies package B, then anything that depends on package
    A automatically depends on package B as well (and receives package
    B's imports). This is useful for creating umbrella packages
    (`standard-app-packages`) or sometimes for factoring common code
    out of related packages (`accounts-base`).

* Move HTTP serving out of the server bootstrap and into the `webapp`
  package. This allows building Meteor apps that are not web servers
  (eg. command line tools, DDP clients, etc.). Connect middlewares can
  now be registered on the new `WebApp.connectHandlers` instead of the
  old `__meteor_bootstrap__.app`.

* The entire Meteor build process now has first-class source map
  support. A source map is maintained for every source file as it
  passes through the build pipeline. Currently, the source maps are
  only served in development mode. Not all web browsers support source
  maps yet and for those that do, you may have to turn on an option to
  enable them. Source maps will always be used when reporting
  exceptions on the server.

* Update the `coffeescript` package to generate source maps.

* Add new `Assets` API and `private` subdirectory for including and
  accessing static assets on the server. http://docs.meteor.com/#assets

* Add `Meteor.disconnect`. Call this to disconnect from the
  server and stop all live data updates. [#1151](https://github.com/meteor/meteor/issues/1151)

* Add `Match.Integer` to `check` for 32-bit signed integers.

* `Meteor.connect` has been renamed to `DDP.connect` and is now fully
  supported on the server. Server-to-server DDP connections use
  websockets, and can be used for both method calls and subscriptions.

* Rename `Meteor.default_connection` to `Meteor.connection` and
  `Meteor.default_server` to `Meteor.server`.

* Rename `Meteor.http` to `HTTP`.

* `ROOT_URL` may now have a path part. This allows serving multiple
  Meteor apps on the same domain.

* Support creating named unmanaged collections with
  `new Meteor.Collection("name", {connection: null})`.

* New `Log` function in the `logging` package which prints with
  timestamps, color, filenames and linenumbers.

* Include http response in errors from oauth providers. [#1246](https://github.com/meteor/meteor/issues/1246)

* The `observe` callback `movedTo` now has a fourth argument `before`.

* Move NPM control files for packages from `.npm` to
  `.npm/package`. This is to allow build plugins such as `coffeescript`
  to depend on NPM packages. Also, when removing the last NPM
  dependency, clean up the `.npm` dir.

* Remove deprecated `Meteor.is_client` and `Meteor.is_server` variables.

* Implement "meteor bundle --debug" [#748](https://github.com/meteor/meteor/issues/748)

* Add `forceApprovalPrompt` option to `Meteor.loginWithGoogle`. [#1226](https://github.com/meteor/meteor/issues/1226)

* Make server-side Mongo `insert`s, `update`s, and `remove`s run
  asynchronously when a callback is passed.

* Improve memory usage when calling `findOne()` on the server.

* Delete login tokens from server when user logs out.

* Rename package compatibility mode option to `add_files` from `raw` to
  `bare`.

* Fix Mongo selectors of the form: {$regex: /foo/}.

* Fix Spark memory leak.  [#1157](https://github.com/meteor/meteor/issues/1157)

* Fix EPIPEs during dev mode hot code reload.

* Fix bug where we would never quiesce if we tried to revive subs that errored
  out (5e7138d)

* Fix bug where `this.fieldname` in handlebars template might refer to a
  helper instead of a property of the current data context. [#1143](https://github.com/meteor/meteor/issues/1143)

* Fix submit events on IE8. [#1191](https://github.com/meteor/meteor/issues/1191)

* Handle `Meteor.loginWithX` being called with a callback but no options. [#1181](https://github.com/meteor/meteor/issues/1181)

* Work around a Chrome bug where hitting reload could cause a tab to
  lose the DDP connection and never recover. [#1244](https://github.com/meteor/meteor/issues/1244)

* Upgraded dependencies:
  * Node from 0.8.18 to 0.8.24
  * MongoDB from 2.4.3 to 2.4.4, now with SSL support
  * CleanCSS from 0.8.3 to 1.0.11
  * Underscore from 1.4.4 to 1.5.1
  * Fibers from 1.0.0 to 1.0.1
  * MongoDB Driver from 1.3.7 to 1.3.17

Patches contributed by GitHub users btipling, mizzao, timhaines and zol.


## v0.6.4.1, 2013-07-19

* Update mongodb driver to use version 0.2.1 of the bson module.


## v0.6.4, 2013-06-10

* Separate OAuth flow logic from Accounts into separate packages. The
  `facebook`, `github`, `google`, `meetup`, `twitter`, and `weibo`
  packages can be used to perform an OAuth exchange without creating an
  account and logging in.  [#1024](https://github.com/meteor/meteor/issues/1024)

* If you set the `DISABLE_WEBSOCKETS` environment variable, browsers will not
  attempt to connect to your app using Websockets. Use this if you know your
  server environment does not properly proxy Websockets to reduce connection
  startup time.

* Make `Meteor.defer` work in an inactive tab in iOS.  [#1023](https://github.com/meteor/meteor/issues/1023)

* Allow new `Random` instances to be constructed with specified seed. This
  can be used to create repeatable test cases for code that picks random
  values.  [#1033](https://github.com/meteor/meteor/issues/1033)

* Fix CoffeeScript error reporting to include source file and line
  number again.  [#1052](https://github.com/meteor/meteor/issues/1052)

* Fix Mongo queries which nested JavaScript RegExp objects inside `$or`.  [#1089](https://github.com/meteor/meteor/issues/1089)

* Upgraded dependencies:
  * Underscore from 1.4.2 to 1.4.4  [#776](https://github.com/meteor/meteor/issues/776)
  * http-proxy from 0.8.5 to 0.10.1  [#513](https://github.com/meteor/meteor/issues/513)
  * connect from 1.9.2 to 2.7.10
  * Node mongodb client from 1.2.13 to 1.3.7  [#1060](https://github.com/meteor/meteor/issues/1060)

Patches contributed by GitHub users awwx, johnston, and timhaines.


## v0.6.3, 2013-05-15

* Add new `check` package for ensuring that a value matches a required
  type and structure. This is used to validate untrusted input from the
  client. See http://docs.meteor.com/#match for details.

* Use Websockets by default on supported browsers. This reduces latency
  and eliminates the constant network spinner on iOS devices.

* With `autopublish` on, publish many useful fields on `Meteor.users`.

* Files in the `client/compatibility/` subdirectory of a Meteor app do
  not get wrapped in a new variable scope. This is useful for
  third-party libraries which expect `var` statements at the outermost
  level to be global.

* Add synthetic `tap` event for use on touch enabled devices. This is a
  replacement for `click` that fires immediately.

* When using the `http` package synchronously on the server, errors
  are thrown rather than passed in `result.error`

* The `manager` option to the `Meteor.Collection` constructor is now called
  `connection`. The old name still works for now.  [#987](https://github.com/meteor/meteor/issues/987)

* The `localstorage-polyfill` smart package has been replaced by a
  `localstorage` package, which defines a `Meteor._localStorage` API instead of
  trying to replace the DOM `window.localStorage` facility. (Now, apps can use
  the existence of `window.localStorage` to detect if the full localStorage API
  is supported.)  [#979](https://github.com/meteor/meteor/issues/979)

* Upgrade MongoDB from 2.2.1 to 2.4.3.

* Upgrade CoffeeScript from 1.5.0 to 1.6.2.  [#972](https://github.com/meteor/meteor/issues/972)

* Faster reconnects when regaining connectivity.  [#696](https://github.com/meteor/meteor/issues/696)

* `Email.send` has a new `headers` option to set arbitrary headers.  [#963](https://github.com/meteor/meteor/issues/963)

* Cursor transform functions on the server no longer are required to return
  objects with correct `_id` fields.  [#974](https://github.com/meteor/meteor/issues/974)

* Rework `observe()` callback ordering in minimongo to improve fiber
  safety on the server. This makes subscriptions on server to server DDP
  more usable.

* Use binary search in minimongo when updating ordered queries.  [#969](https://github.com/meteor/meteor/issues/969)

* Fix EJSON base64 decoding bug.  [#1001](https://github.com/meteor/meteor/issues/1001)

* Support `appcache` on Chromium.  [#958](https://github.com/meteor/meteor/issues/958)

Patches contributed by GitHub users awwx, jagill, spang, and timhaines.


## v0.6.2.1, 2013-04-24

* When authenticating with GitHub, include a user agent string. This
  unbreaks "Sign in with GitHub"

Patch contributed by GitHub user pmark.


## v0.6.2, 2013-04-16

* Better error reporting:
  * Capture real stack traces for `Meteor.Error`.
  * Report better errors with misconfigured OAuth services.

* Add per-package upgrade notices to `meteor update`.

* Experimental server-to-server DDP support: `Meteor.connect` on the
  server will connect to a remote DDP endpoint via WebSockets. Method
  calls should work fine, but subscriptions and minimongo on the server
  are still a work in progress.

* Upgrade d3 from 2.x to 3.1.4. See
  https://github.com/mbostock/d3/wiki/Upgrading-to-3.0 for compatibility notes.

* Allow CoffeeScript to set global variables when using `use strict`. [#933](https://github.com/meteor/meteor/issues/933)

* Return the inserted documented ID from `LocalCollection.insert`. [#908](https://github.com/meteor/meteor/issues/908)

* Add Weibo token expiration time to `services.weibo.expiresAt`.

* `Spiderable.userAgentRegExps` can now be modified to change what user agents
  are treated as spiders by the `spiderable` package.

* Prevent observe callbacks from affecting the arguments to identical
  observes. [#855](https://github.com/meteor/meteor/issues/855)

* Fix meteor command line tool when run from a home directory with
  spaces in its name. If you previously installed meteor release 0.6.0
  or 0.6.1 you'll need to uninstall and reinstall meteor to support
  users with spaces in their usernames (see
  https://github.com/meteor/meteor/blob/master/README.md#uninstalling-meteor)

Patches contributed by GitHub users andreas-karlsson, awwx, jacott,
joshuaconner, and timhaines.


## v0.6.1, 2013-04-08

* Correct NPM behavior in packages in case there is a `node_modules` directory
  somewhere above the app directory. [#927](https://github.com/meteor/meteor/issues/927)

* Small bug fix in the low-level `routepolicy` package.

Patches contributed by GitHub users andreas-karlsson and awwx.


## v0.6.0, 2013-04-04

* Meteor has a brand new distribution system! In this new system, code-named
  Engine, packages are downloaded individually and on demand. All of the
  packages in each official Meteor release are prefetched and cached so you can
  still use Meteor while offline. You can have multiple releases of Meteor
  installed simultaneously; apps are pinned to specific Meteor releases.
  All `meteor` commands accept a `--release` argument to specify which release
  to use; `meteor update` changes what release the app is pinned to.
  Inside an app, the name of the release is available at `Meteor.release`.
  When running Meteor directly from a git checkout, the release is ignored.

* Variables declared with `var` at the outermost level of a JavaScript
  source file are now private to that file. Remove the `var` to share
  a value between files.

* Meteor now supports any x86 (32- or 64-bit) Linux system, not just those which
  use Debian or RedHat package management.

* Apps may contain packages inside a top-level directory named `packages`.

* Packages may depend on [NPM modules](https://npmjs.org), using the new
  `Npm.depends` directive in their `package.js` file. (Note: if the NPM module
  has architecture-specific binary components, bundles built with `meteor
  bundle` or `meteor deploy` will contain the components as built for the
  developer's platform and may not run on other platforms.)

* Meteor's internal package tests (as well as tests you add to your app's
  packages with the unsupported `Tinytest` framework) are now run with the new
  command `meteor test-packages`.

* `{{#each}}` helper can now iterate over falsey values without throwing an
  exception. [#815](https://github.com/meteor/meteor/issues/815), [#801](https://github.com/meteor/meteor/issues/801)

* `{{#with}}` helper now only includes its block if its argument is not falsey,
  and runs an `{{else}}` block if provided if the argument is falsey. [#770](https://github.com/meteor/meteor/issues/770), [#866](https://github.com/meteor/meteor/issues/866)

* Twitter login now stores `profile_image_url` and `profile_image_url_https`
  attributes in the `user.services.twitter` namespace. [#788](https://github.com/meteor/meteor/issues/788)

* Allow packages to register file extensions with dots in the filename.

* When calling `this.changed` in a publish function, it is no longer an error to
  clear a field which was never set. [#850](https://github.com/meteor/meteor/issues/850)

* Deps API
  * Add `dep.depend()`, deprecate `Deps.depend(dep)` and
    `dep.addDependent()`.
  * If first run of `Deps.autorun` throws an exception, stop it and don't
    rerun.  This prevents a Spark exception when template rendering fails
    ("Can't call 'firstNode' of undefined").
  * If an exception is thrown during `Deps.flush` with no stack, the
    message is logged instead. [#822](https://github.com/meteor/meteor/issues/822)

* When connecting to MongoDB, use the JavaScript BSON parser unless specifically
  requested in `MONGO_URL`; the native BSON parser sometimes segfaults. (Meteor
  only started using the native parser in 0.5.8.)

* Calls to the `update` collection function in untrusted code may only use a
  whitelisted list of modifier operators.

Patches contributed by GitHub users awwx, blackcoat, cmather, estark37,
mquandalle, Primigenus, raix, reustle, and timhaines.


## v0.5.9, 2013-03-14

* Fix regression in 0.5.8 that prevented users from editing their own
  profile. [#809](https://github.com/meteor/meteor/issues/809)

* Fix regression in 0.5.8 where `Meteor.loggingIn()` would not update
  reactively. [#811](https://github.com/meteor/meteor/issues/811)


## v0.5.8, 2013-03-13

* Calls to the `update` and `remove` collection functions in untrusted code may
  no longer use arbitrary selectors. You must specify a single document ID when
  invoking these functions from the client (other than in a method stub).

  You may still use other selectors when calling `update` and `remove` on the
  server and from client method stubs, so you can replace calls that are no
  longer supported (eg, in event handlers) with custom method calls.

  The corresponding `update` and `remove` callbacks passed to `allow` and `deny`
  now take a single document instead of an array.

* Add new `appcache` package. Add this package to your project to speed
  up page load and make hot code reload smoother using the HTML5
  AppCache API. See http://docs.meteor.com/#appcache for details.

* Rewrite reactivity library. `Meteor.deps` is now `Deps` and has a new
  API. `Meteor.autorun` and `Meteor.flush` are now called `Deps.autorun` and
  `Deps.flush` (the old names still work for now). The other names under
  `Meteor.deps` such as `Context` no longer exist. The new API is documented at
  http://docs.meteor.com/#deps

* You can now provide a `transform` option to collections, which is a
  function that documents coming out of that collection are passed
  through. `find`, `findOne`, `allow`, and `deny` now take `transform` options,
  which may override the Collection's `transform`.  Specifying a `transform`
  of `null` causes you to receive the documents unmodified.

* Publish functions may now return an array of cursors to publish. Currently,
  the cursors must all be from different collections. [#716](https://github.com/meteor/meteor/issues/716)

* User documents have id's when `onCreateUser` and `validateNewUser` hooks run.

* Encode and store custom EJSON types in MongoDB.

* Support literate CoffeeScript files with the extension `.litcoffee`. [#766](https://github.com/meteor/meteor/issues/766)

* Add new login service provider for Meetup.com in `accounts-meetup` package.

* If you call `observe` or `observeChanges` on a cursor created with the
  `reactive: false` option, it now only calls initial add callbacks and
  does not continue watching the query. [#771](https://github.com/meteor/meteor/issues/771)

* In an event handler, if the data context is falsey, default it to `{}`
  rather than to the global object. [#777](https://github.com/meteor/meteor/issues/777)

* Allow specifying multiple event handlers for the same selector. [#753](https://github.com/meteor/meteor/issues/753)

* Revert caching header change from 0.5.5. This fixes image flicker on redraw.

* Stop making `Session` available on the server; it's not useful there. [#751](https://github.com/meteor/meteor/issues/751)

* Force URLs in stack traces in browser consoles to be hyperlinks. [#725](https://github.com/meteor/meteor/issues/725)

* Suppress spurious `changed` callbacks with empty `fields` from
  `Cursor.observeChanges`.

* Fix logic bug in template branch matching. [#724](https://github.com/meteor/meteor/issues/724)

* Make `spiderable` user-agent test case insensitive. [#721](https://github.com/meteor/meteor/issues/721)

* Fix several bugs in EJSON type support:
  * Fix `{$type: 5}` selectors for binary values on browsers that do
    not support `Uint8Array`.
  * Fix EJSON equality on falsey values.
  * Fix for returning a scalar EJSON type from a method. [#731](https://github.com/meteor/meteor/issues/731)

* Upgraded dependencies:
  * mongodb driver to version 1.2.13 (from 0.1.11)
  * mime module removed (it was unused)


Patches contributed by GitHub users awwx, cmather, graemian, jagill,
jmhredsox, kevinxucs, krizka, mitar, raix, and rasmuserik.


## v0.5.7, 2013-02-21

* The DDP wire protocol has been redesigned.

  * The handshake message is now versioned. This breaks backwards
    compatibility between sites with `Meteor.connect()`. Older meteor
    apps can not talk to new apps and vice versa. This includes the
    `madewith` package, apps using `madewith` must upgrade.

  * New [EJSON](http://docs.meteor.com/#ejson) package allows you to use
    Dates, Mongo ObjectIDs, and binary data in your collections and
    Session variables.  You can also add your own custom datatypes.

  * Meteor now correctly represents empty documents in Collections.

  * There is an informal specification in `packages/livedata/DDP.md`.


* Breaking API changes

  * Changed the API for `observe`.  Observing with `added`, `changed`
    and `removed` callbacks is now unordered; for ordering information
    use `addedAt`, `changedAt`, `removedAt`, and `movedTo`. Full
    documentation is in the [`observe` docs](http://docs.meteor.com/#observe).
    All callers of `observe` need to be updated.

  * Changed the API for publish functions that do not return a cursor
    (ie functions that call `this.set` and `this.unset`). See the
    [`publish` docs](http://docs.meteor.com/#meteor_publish) for the new
    API.


* New Features

  * Added new [`observeChanges`](http://docs.meteor.com/#observe_changes)
    API for keeping track of the contents of a cursor more efficiently.

  * There is a new reactive function on subscription handles: `ready()`
    returns true when the subscription has received all of its initial
    documents.

  * Added `Session.setDefault(key, value)` so you can easily provide
    initial values for session variables that will not be clobbered on
    hot code push.

  * You can specify that a collection should use MongoDB ObjectIDs as
    its `_id` fields for inserts instead of strings. This allows you to
    use Meteor with existing MongoDB databases that have ObjectID
    `_id`s. If you do this, you must use `EJSON.equals()` for comparing
    equality instead of `===`. See http://docs.meteor.com/#meteor_collection.

  * New [`random` package](http://docs.meteor.com/#random) provides
    several functions for generating random values. The new
    `Random.id()` function is used to provide shorter string IDs for
    MongoDB documents. `Meteor.uuid()` is deprecated.

  * `Meteor.status()` can return the status `failed` if DDP version
    negotiation fails.


* Major Performance Enhancements

  * Rewrote subscription duplication detection logic to use a more
    efficient algorithm. This significantly reduces CPU usage on the
    server during initial page load and when dealing with large amounts
    of data.

  * Reduced unnecessary MongoDB re-polling of live queries. Meteor no
    longer polls for changes on queries that specify `_id` when
    updates for a different specific `_id` are processed. This
    drastically improves performance when dealing with many
    subscriptions and updates to individual objects, such as those
    generated by the `accounts-base` package on the `Meteor.users`
    collection.


* Upgraded UglifyJS2 to version 2.2.5


Patches contributed by GitHub users awwx and michaelglenadams.


## v0.5.6, 2013-02-15

* Fix 0.5.5 regression: Minimongo selectors matching subdocuments under arrays
  did not work correctly.

* Some Bootstrap icons should have appeared white.

Patches contributed by GitHub user benjaminchelli.

## v0.5.5, 2013-02-13

* Deprecate `Meteor.autosubscribe`. `Meteor.subscribe` now works within
  `Meteor.autorun`.

* Allow access to `Meteor.settings.public` on the client. If the JSON
  file you gave to `meteor --settings` includes a field called `public`,
  that field will be available on the client as well as the server.

* `@import` works in `less`. Use the `.lessimport` file extension to
  make a less file that is ignored by preprocessor so as to avoid double
  processing. [#203](https://github.com/meteor/meteor/issues/203)

* Upgrade Fibers to version 1.0.0. The `Fiber` and `Future` symbols are
  no longer exposed globally. To use fibers directly you can use:
   `var Fiber = __meteor_bootstrap__.require('fibers');` and
   `var Future = __meteor_bootstrap__.require('fibers/future');`

* Call version 1.1 of the Twitter API when authenticating with
  OAuth. `accounts-twitter` users have until March 5th, 2013 to
  upgrade before Twitter disables the old API. [#527](https://github.com/meteor/meteor/issues/527)

* Treat Twitter ids as strings, not numbers, as recommended by
  Twitter. [#629](https://github.com/meteor/meteor/issues/629)

* You can now specify the `_id` field of a document passed to `insert`.
  Meteor still auto-generates `_id` if it is not present.

* Expose an `invalidated` flag on `Meteor.deps.Context`.

* Populate user record with additional data from Facebook and Google. [#664](https://github.com/meteor/meteor/issues/664)

* Add Facebook token expiration time to `services.facebook.expiresAt`. [#576](https://github.com/meteor/meteor/issues/576)

* Allow piping a password to `meteor deploy` on `stdin`. [#623](https://github.com/meteor/meteor/issues/623)

* Correctly type cast arguments to handlebars helper. [#617](https://github.com/meteor/meteor/issues/617)

* Fix leaked global `userId` symbol.

* Terminate `phantomjs` properly on error when using the `spiderable`
  package. [#571](https://github.com/meteor/meteor/issues/571)

* Stop serving non-cachable files with caching headers. [#631](https://github.com/meteor/meteor/issues/631)

* Fix race condition if server restarted between page load and initial
  DDP connection. [#653](https://github.com/meteor/meteor/issues/653)

* Resolve issue where login methods sometimes blocked future methods. [#555](https://github.com/meteor/meteor/issues/555)

* Fix `Meteor.http` parsing of JSON responses on Firefox. [#553](https://github.com/meteor/meteor/issues/553)

* Minimongo no longer uses `eval`. [#480](https://github.com/meteor/meteor/issues/480)

* Serve 404 for `/app.manifest`. This allows experimenting with the
  upcoming `appcache` smart package. [#628](https://github.com/meteor/meteor/issues/628)

* Upgraded many dependencies, including:
  * node.js to version 0.8.18
  * jquery-layout to version 1.3.0RC
  * Twitter Bootstrap to version 2.3.0
  * Less to version 1.3.3
  * Uglify to version 2.2.3
  * useragent to version 2.0.1

Patches contributed by GitHub users awwx, bminer, bramp, crunchie84,
danawoodman, dbimmler, Ed-von-Schleck, geoffd123, jperl, kevee,
milesmatthias, Primigenus, raix, timhaines, and xenolf.


## v0.5.4, 2013-01-08

* Fix 0.5.3 regression: `meteor run` could fail on OSX 10.8 if environment
  variables such as `DYLD_LIBRARY_PATH` are set.


## v0.5.3, 2013-01-07

* Add `--settings` argument to `meteor deploy` and `meteor run`. This
  allows you to specify deployment-specific information made available
  to server code in the variable `Meteor.settings`.

* Support unlimited open tabs in a single browser. Work around the
  browser per-hostname connection limit by using randomized hostnames
  for deployed apps. [#131](https://github.com/meteor/meteor/issues/131)

* minimongo improvements:
  * Allow observing cursors with `skip` or `limit`.  [#528](https://github.com/meteor/meteor/issues/528)
  * Allow sorting on `dotted.sub.keys`.  [#533](https://github.com/meteor/meteor/issues/533)
  * Allow querying specific array elements (`foo.1.bar`).
  * `$and`, `$or`, and `$nor` no longer accept empty arrays (for consistency
    with Mongo)

* Re-rendering a template with Spark no longer reverts changes made by
  users to a `preserve`d form element. Instead, the newly rendered value
  is only applied if it is different from the previously rendered value.
  Additionally, `<INPUT>` elements with type other than TEXT can now have
  reactive values (eg, the labels on submit buttons can now be
  reactive).  [#510](https://github.com/meteor/meteor/issues/510) [#514](https://github.com/meteor/meteor/issues/514) [#523](https://github.com/meteor/meteor/issues/523) [#537](https://github.com/meteor/meteor/issues/537) [#558](https://github.com/meteor/meteor/issues/558)

* Support JavaScript RegExp objects in selectors in Collection write
  methods on the client, eg `myCollection.remove({foo: /bar/})`.  [#346](https://github.com/meteor/meteor/issues/346)

* `meteor` command-line improvements:
  * Improve error message when mongod fails to start.
  * The `NODE_OPTIONS` environment variable can be used to pass command-line
    flags to node (eg, `--debug` or `--debug-brk` to enable the debugger).
  * Die with error if an app name is mistakenly passed to `meteor reset`.

* Add support for "offline" access tokens with Google login. [#464](https://github.com/meteor/meteor/issues/464) [#525](https://github.com/meteor/meteor/issues/525)

* Don't remove `serviceData` fields from previous logins when logging in
  with an external service.

* Improve `OAuth1Binding` to allow making authenticated API calls to
  OAuth1 providers (eg Twitter).  [#539](https://github.com/meteor/meteor/issues/539)

* New login providers automatically work with `{{loginButtons}}` without
  needing to edit the `accounts-ui-unstyled` package.  [#572](https://github.com/meteor/meteor/issues/572)

* Use `Content-Type: application/json` by default when sending JSON data
  with `Meteor.http`.

* Improvements to `jsparse`: hex literals, keywords as property names, ES5 line
  continuations, trailing commas in object literals, line numbers in error
  messages, decimal literals starting with `.`, regex character classes with
  slashes.

* Spark improvements:
  * Improve rendering of `<SELECT>` elements on IE.  [#496](https://github.com/meteor/meteor/issues/496)
  * Don't lose nested data contexts in IE9/10 after two seconds.  [#458](https://github.com/meteor/meteor/issues/458)
  * Don't print a stack trace if DOM nodes are manually removed
    from the document without calling `Spark.finalize`.  [#392](https://github.com/meteor/meteor/issues/392)

* Always use the `autoReconnect` flag when connecting to Mongo.  [#425](https://github.com/meteor/meteor/issues/425)

* Fix server-side `observe` with no `added` callback.  [#589](https://github.com/meteor/meteor/issues/589)

* Fix re-sending method calls on reconnect.  [#538](https://github.com/meteor/meteor/issues/538)

* Remove deprecated `/sockjs` URL support from `Meteor.connect`.

* Avoid losing a few bits of randomness in UUID v4 creation.  [#519](https://github.com/meteor/meteor/issues/519)

* Update clean-css package from 0.8.2 to 0.8.3, fixing minification of `0%`
  values in `hsl` colors.  [#515](https://github.com/meteor/meteor/issues/515)

Patches contributed by GitHub users Ed-von-Schleck, egtann, jwulf, lvbreda,
martin-naumann, meawoppl, nwmartin, timhaines, and zealoushacker.


## v0.5.2, 2012-11-27

* Fix 0.5.1 regression: Cursor `observe` works during server startup.  [#507](https://github.com/meteor/meteor/issues/507)

## v0.5.1, 2012-11-20

* Speed up server-side subscription handling by avoiding redundant work
  when the same Mongo query is observed multiple times concurrently (eg,
  by multiple users subscribing to the same subscription), and by using
  a simpler "unordered" algorithm.

* Meteor now waits to invoke method callbacks until all the data written by the
  method is available in the local cache. This way, method callbacks can see the
  full effects of their writes. This includes the callbacks passed to
  `Meteor.call` and `Meteor.apply`, as well as to the `Meteor.Collection`
  `insert`/`update`/`remove` methods.

  If you want to process the method's result as soon as it arrives from the
  server, even if the method's writes are not available yet, you can now specify
  an `onResultReceived` callback to `Meteor.apply`.

* Rework latency compensation to show server data changes sooner. Previously, as
  long as any method calls were in progress, Meteor would buffer all data
  changes sent from the server until all methods finished. Meteor now only
  buffers writes to documents written by client stubs, and applies the writes as
  soon as all methods that wrote that document have finished.

* `Meteor.userLoaded()` and `{{currentUserLoaded}}` have been removed.
  Previously, during the login process on the client, `Meteor.userId()` could be
  set but the document at `Meteor.user()` could be incomplete. Meteor provided
  the function `Meteor.userLoaded()` to differentiate between these states. Now,
  this in-between state does not occur: when a user logs in, `Meteor.userId()`
  only is set once `Meteor.user()` is fully loaded.

* New reactive function `Meteor.loggingIn()` and template helper
  `{{loggingIn}}`; they are true whenever some login method is in progress.
  `accounts-ui` now uses this to show an animation during login.

* The `sass` CSS preprocessor package has been removed. It was based on an
  unmaintained NPM module which did not implement recent versions of the Sass
  language and had no error handling.  Consider using the `less` or `stylus`
  packages instead.  [#143](https://github.com/meteor/meteor/issues/143)

* `Meteor.setPassword` is now called `Accounts.setPassword`, matching the
  documentation and original intention.  [#454](https://github.com/meteor/meteor/issues/454)

* Passing the `wait` option to `Meteor.apply` now waits for all in-progress
  method calls to finish before sending the method, instead of only guaranteeing
  that its callback occurs after the callbacks of in-progress methods.

* New function `Accounts.callLoginMethod` which should be used to call custom
  login handlers (such as those registered with
  `Accounts.registerLoginHandler`).

* The callbacks for `Meteor.loginWithToken` and `Accounts.createUser` now match
  the other login callbacks: they are called with error on error or with no
  arguments on success.

* Fix bug where method calls could be dropped during a brief disconnection. [#339](https://github.com/meteor/meteor/issues/339)

* Prevent running the `meteor` command-line tool and server on unsupported Node
  versions.

* Fix Minimongo query bug with nested objects.  [#455](https://github.com/meteor/meteor/issues/455)

* In `accounts-ui`, stop page layout from changing during login.

* Use `path.join` instead of `/` in paths (helpful for the unofficial Windows
  port) [#303](https://github.com/meteor/meteor/issues/303)

* The `spiderable` package serves pages to
  [`facebookexternalhit`](https://www.facebook.com/externalhit_uatext.php) [#411](https://github.com/meteor/meteor/issues/411)

* Fix error on Firefox with DOM Storage disabled.

* Avoid invalidating listeners if setUserId is called with current value.

* Upgrade many dependencies, including:
  * MongoDB 2.2.1 (from 2.2.0)
  * underscore 1.4.2 (from 1.3.3)
  * bootstrap 2.2.1 (from 2.1.1)
  * jQuery 1.8.2 (from 1.7.2)
  * less 1.3.1 (from 1.3.0)
  * stylus 0.30.1 (from 0.29.0)
  * coffee-script 1.4.0 (from 1.3.3)

Patches contributed by GitHub users ayal, dandv, possibilities, TomWij,
tmeasday, and workmad3.

## v0.5.0, 2012-10-17

* This release introduces Meteor Accounts, a full-featured auth system that supports
  - fine-grained user-based control over database reads and writes
  - federated login with any OAuth provider (with built-in support for
    Facebook, GitHub, Google, Twitter, and Weibo)
  - secure password login
  - email validation and password recovery
  - an optional set of UI widgets implementing standard login/signup/password
    change/logout flows

  When you upgrade to Meteor 0.5.0, existing apps will lose the ability to write
  to the database from the client. To restore this, either:
  - configure each of your collections with
    [`collection.allow`](http://docs.meteor.com/#allow) and
    [`collection.deny`](http://docs.meteor.com/#deny) calls to specify which
    users can perform which write operations, or
  - add the `insecure` smart package (which is included in new apps by default)
    to restore the old behavior where anyone can write to any collection which
    has not been configured with `allow` or `deny`

  For more information on Meteor Accounts, see
  http://docs.meteor.com/#dataandsecurity and
  http://docs.meteor.com/#accounts_api

* The new function `Meteor.autorun` allows you run any code in a reactive
  context. See http://docs.meteor.com/#meteor_autorun

* Arrays and objects can now be stored in the `Session`; mutating the value you
  retrieve with `Session.get` does not affect the value in the session.

* On the client, `Meteor.apply` takes a new `wait` option, which ensures that no
  further method calls are sent to the server until this method is finished; it
  is used for login and logout methods in order to keep the user ID
  well-defined. You can also specifiy an `onReconnect` handler which is run when
  re-establishing a connection; Meteor Accounts uses this to log back in on
  reconnect.

* Meteor now provides a compatible replacement for the DOM `localStorage`
  facility that works in IE7, in the `localstorage-polyfill` smart package.

* Meteor now packages the D3 library for manipulating documents based on data in
  a smart package called `d3`.

* `Meteor.Collection` now takes its optional `manager` argument (used to
  associate a collection with a server you've connected to with
  `Meteor.connect`) as a named option. (The old call syntax continues to work
  for now.)

* Fix a bug where trying to immediately resubscribe to a record set after
  unsubscribing could fail silently.

* Better error handling for failed Mongo writes from inside methods; previously,
  errors here could cause clients to stop processing data from the server.


Patches contributed by GitHub users bradens, dandv, dybskiy, possibilities,
zhangcheng, and 75lb.


## v0.4.2, 2012-10-02

* Fix connection failure on iOS6. SockJS 0.3.3 includes this fix.

* The new `preserve-inputs` package, included by default in new Meteor apps,
  restores the pre-v0.4.0 behavior of "preserving" all form input elements by ID
  and name during re-rendering; users who want more precise control over
  preservation can still use the APIs added in v0.4.0.

* A few changes to the `Meteor.absoluteUrl` function:
  - Added a `replaceLocalhost` option.
  - The `ROOT_URL` environment variable is respected by `meteor run`.
  - It is now included in all apps via the `meteor` package. Apps that
    explicitly added the now-deprecated `absolute-url` smart package will log a
    deprecation warning.

* Upgrade Node from 0.8.8 to 0.8.11.

* If a Handlebars helper function `foo` returns null, you can now run do
  `{{foo.bar}}` without error, just like when `foo` is a non-existent property.

* If you pass a non-scalar object to `Session.set`, an error will now be thrown
  (matching the behavior of `Session.equals`). [#215](https://github.com/meteor/meteor/issues/215)

* HTML pages are now served with a `charset=utf-8` Content-Type header. [#264](https://github.com/meteor/meteor/issues/264)

* The contents of `<select>` tags can now be reactive even in IE 7 and 8.

* The `meteor` tool no longer gets confused if a parent directory of your
  project is named `public`. [#352](https://github.com/meteor/meteor/issues/352)

* Fix a race condition in the `spiderable` package which could include garbage
  in the spidered page.

* The REPL run by `admin/node.sh` no longer crashes Emacs M-x shell on exit.

* Refactor internal `reload` API.

* New internal `jsparse` smart package. Not yet exposed publicly.


Patch contributed by GitHub user yanivoliver.


## v0.4.1, 2012-09-24

* New `email` smart package, with [`Email.send`](http://docs.meteor.com/#email)
  API.

* Upgrade Node from 0.6.17 to 0.8.8, as well as many Node modules in the dev
  bundle; those that are user-exposed are:
  * coffee-script: 1.3.3 (from 1.3.1)
  * stylus: 0.29.0 (from 0.28.1)
  * nib: 0.8.2 (from 0.7.0)

* All publicly documented APIs now use `camelCase` rather than
  `under_scores`. The old spellings continue to work for now. New names are:
  - `Meteor.isClient`/`isServer`
  - `this.isSimulation` inside a method invocation
  - `Meteor.deps.Context.onInvalidate`
  - `Meteor.status().retryCount`/`retryTime`

* Spark improvements
  * Optimize selector matching for event maps.
  * Fix `Spark._currentRenderer` behavior in timer callbacks.
  * Fix bug caused by interaction between `Template.foo.preserve` and
    `{{#constant}}`. [#323](https://github.com/meteor/meteor/issues/323)
  * Allow `{{#each}}` over a collection of objects without `_id`. [#281](https://github.com/meteor/meteor/issues/281)
  * Spark now supports Firefox 3.6.
  * Added a script to build a standalone spark.js that does not depend on
    Meteor (it depends on jQuery or Sizzle if you need IE7 support,
    and otherwise is fully standalone).

* Database writes from within `Meteor.setTimeout`/`setInterval`/`defer` will be
  batched with other writes from the current method invocation if they start
  before the method completes.

* Make `Meteor.Cursor.forEach` fully synchronous even if the user's callback
  yields. [#321](https://github.com/meteor/meteor/issues/321).

* Recover from exceptions thrown in `Meteor.publish` handlers.

* Upgrade bootstrap to version 2.1.1. [#336](https://github.com/meteor/meteor/issues/336), [#337](https://github.com/meteor/meteor/issues/337), [#288](https://github.com/meteor/meteor/issues/288), [#293](https://github.com/meteor/meteor/issues/293)

* Change the implementation of the `meteor deploy` password prompt to not crash
  Emacs M-x shell.

* Optimize `LocalCollection.remove(id)` to be O(1) rather than O(n).

* Optimize client-side database performance when receiving updated data from the
  server outside of method calls.

* Better error reporting when a package in `.meteor/packages` does not exist.

* Better error reporting for coffeescript. [#331](https://github.com/meteor/meteor/issues/331)

* Better error handling in `Handlebars.Exception`.


Patches contributed by GitHub users fivethirty, tmeasday, and xenolf.


## v0.4.0, 2012-08-30

* Merge Spark, a new live page update engine
  * Breaking API changes
     * Input elements no longer preserved based on `id` and `name`
       attributes. Use [`preserve`](http://docs.meteor.com/#template_preserve)
       instead.
     * All `Meteor.ui` functions removed. Use `Meteor.render`,
       `Meteor.renderList`, and
       [Spark](https://github.com/meteor/meteor/wiki/Spark) functions instead.
     * New template functions (eg. `created`, `rendered`, etc) may collide with
       existing helpers. Use `Template.foo.helpers()` to avoid conflicts.
     * New syntax for declaring event maps. Use
       `Template.foo.events({...})`. For backwards compatibility, both syntaxes
       are allowed for now.
  * New Template features
     * Allow embedding non-Meteor widgets (eg. Google Maps) using
       [`{{#constant}}`](http://docs.meteor.com/#constant)
     * Callbacks when templates are rendered. See
       http://docs.meteor.com/#template_rendered
     * Explicit control of which nodes are preserved during re-rendering. See
       http://docs.meteor.com/#template_preserve
     * Easily find nodes within a template in event handlers and callbacks. See
       http://docs.meteor.com/#template_find
     * Allow parts of a template to be independently reactive with the
       [`{{#isolate}}`](http://docs.meteor.com/#isolate) block helper.

* Use PACKAGE_DIRS environment variable to override package location. [#227](https://github.com/meteor/meteor/issues/227)

* Add `absolute-url` package to construct URLs pointing to the application.

* Allow modifying documents returned by `observe` callbacks. [#209](https://github.com/meteor/meteor/issues/209)

* Fix periodic crash after client disconnect. [#212](https://github.com/meteor/meteor/issues/212)

* Fix minimingo crash on dotted queries with undefined keys. [#126](https://github.com/meteor/meteor/issues/126)


## v0.3.9, 2012-08-07

* Add `spiderable` package to allow web crawlers to index Meteor apps.

* `meteor deploy` uses SSL to protect application deployment.

* Fix `stopImmediatePropagation()`. [#205](https://github.com/meteor/meteor/issues/205)


## v0.3.8, 2012-07-12

* HTTPS support
  * Add `force-ssl` package to require site to load over HTTPS.
  * Use HTTPS for install script and `meteor update`.
  * Allow runtime configuration of default DDP endpoint.

* Handlebars improvements
  * Implement dotted path traversal for helpers and methods.
  * Allow functions in helper arguments.
  * Change helper nesting rules to allow functions as arguments.
  * Fix `{{this.foo}}` to never invoke helper `foo`.
  * Make event handler `this` reflect the node that matched the selector instead
    of the event target node.
  * Fix keyword arguments to helpers.

* Add `nib` support to stylus package. [#175](https://github.com/meteor/meteor/issues/175)

* Upgrade bootstrap to version 2.0.4. [#173](https://github.com/meteor/meteor/issues/173)

* Print changelog after `meteor update`.

* Fix mouseenter and mouseleave events. [#224](https://github.com/meteor/meteor/issues/224)

* Fix issue with spurious heartbeat failures on busy connections.

* Fix exception in minimongo when matching non-arrays using `$all`. [#183](https://github.com/meteor/meteor/issues/183)

* Fix serving an empty file when no cacheable assets exist. [#179](https://github.com/meteor/meteor/issues/179)


## v0.3.7, 2012-06-06

* Better parsing of `.html` template files
  * Allow HTML comments (`<!-- -->`) at top level
  * Allow whitespace anywhere in open/close tag
  * Provide names and line numbers on error
  * More helpful error messages

* Form control improvements
  * Fix reactive radio buttons in Internet Explorer.
  * Fix reactive textareas to update consistently across browsers, matching text
    field behavior.

* `http` package bug fixes:
  * Send correct Content-Type when POSTing `params` from the server. [#172](https://github.com/meteor/meteor/issues/172)
  * Correctly detect JSON response Content-Type when a charset is present.

* Support `Handlebars.SafeString`. [#160](https://github.com/meteor/meteor/issues/160)

* Fix intermittent "Cursor is closed" mongo error.

* Fix "Cannot read property 'nextSibling' of null" error in certain nested
  templates. [#142](https://github.com/meteor/meteor/issues/142)

* Add heartbeat timer on the client to notice when the server silently goes
  away.


## v0.3.6, 2012-05-16

* Rewrite event handling. `this` in event handlers now refers to the data
  context of the element that generated the event, *not* the top-level data
  context of the template where the event is declared.

* Add /websocket endpoint for raw websockets. Pass websockets through
  development mode proxy.

* Simplified API for Meteor.connect, which now receives a URL to a Meteor app
  rather than to a sockjs endpoint.

* Fix livedata to support subscriptions with overlapping documents.

* Update node.js to 0.6.17 to fix potential security issue.


## v0.3.5, 2012-04-28

* Fix 0.3.4 regression: Call event map handlers on bubbled events. [#107](https://github.com/meteor/meteor/issues/107)


## v0.3.4, 2012-04-27

* Add Twitter `bootstrap` package. [#84](https://github.com/meteor/meteor/issues/84)

* Add packages for `sass` and `stylus` CSS pre-processors. [#40](https://github.com/meteor/meteor/issues/40), [#50](https://github.com/meteor/meteor/issues/50)

* Bind events correctly on top level elements in a template.

* Fix dotted path selectors in minimongo. [#88](https://github.com/meteor/meteor/issues/88)

* Make `backbone` package also run on the server.

* Add `bare` option to coffee-script compilation so variables can be shared
  between multiple coffee-script file. [#85](https://github.com/meteor/meteor/issues/85)

* Upgrade many dependency versions. User visible highlights:
 * node.js 0.6.15
 * coffee-script 1.3.1
 * less 1.3.0
 * sockjs 0.3.1
 * underscore 1.3.3
 * backbone 0.9.2

* Several documentation fixes and test coverage improvements.


## v0.3.3, 2012-04-20

* Add `http` package for making HTTP requests to remote servers.

* Add `madewith` package to put a live-updating Made with Meteor badge on apps.

* Reduce size of mongo database on disk (--smallfiles).

* Prevent unnecessary hot-code pushes on deployed apps during server migration.

* Fix issue with spaces in directory names. [#39](https://github.com/meteor/meteor/issues/39)

* Workaround browser caching issues in development mode by using query
  parameters on all JavaScript and CSS requests.

* Many documentation and test fixups.


## v0.3.2, 2012-04-10

* Initial public launch<|MERGE_RESOLUTION|>--- conflicted
+++ resolved
@@ -1,14 +1,12 @@
 ## v.NEXT
 
-<<<<<<< HEAD
 * The `meteor-babel` npm package has been upgraded to version 0.15.2,
   with support for dynamic `import(...)` syntax.
-=======
+
 * The `check` package has had its copy of `jQuery.isPlainObject`
   updated to a newer implementation to resolve an issue where the
   `nodeType` property of an object couldn't be checked, fixing
   [#7354](https://github.com/meteor/meteor/issues/7354).
->>>>>>> 907e1d91
 
 ## v1.4.3.1, 2017-02-14
 
