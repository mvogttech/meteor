--- conflicted
+++ resolved
@@ -137,13 +137,11 @@
 
 * Improve error message from `check` when passing in null. #5545
 
-<<<<<<< HEAD
 * Detect new Facebook user-agent in the `spiderable` package. #5516
-=======
+
 * `check` will now check all keys of an object, including inherited ones #6140
 
 * Allow `git+` URL schemes for npm dependencies #844
->>>>>>> 61a9d5b3
 
 Patches contributed by GitHub users vereed, mitar, nathan-muir,
 robfallows, skishore, okland, Primigenus, zimme, welelay, rgoomar,
