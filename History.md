## v.NEXT

<<<<<<< HEAD
* `reactive-dict` now supports setting initial data when defining a named
  `ReactiveDict`. No longer run migration logic when used on the server,
  this is to prevent duplicate name error on reloads. Initial data is now
  properly serialized.
=======
## v1.4.4.3, 2017-05-22

* Node has been upgraded to version 4.8.3.

* A bug in checking body lengths of HTTP responses that was affecting
  Galaxy deploys has been fixed.
  [PR #8709](https://github.com/meteor/meteor/pull/8709).
>>>>>>> d5dfeef2

## v1.4.4.2, 2017-05-02

* Node has been upgraded to version 4.8.2.

* The `npm` npm package has been upgraded to version 4.5.0.
  Note that when using npm `scripts` there has been a change regarding
  what happens when `SIGINT` (Ctrl-C) is received.  Read more
  [here](https://github.com/npm/npm/releases/tag/v4.5.0).

* Fix a regression which prevented us from displaying a helpful banner when
  running `meteor debug` because of a change in Node.js.

* Update `node-inspector` npm to 1.1.1, fixing a problem encountered when trying
  to press "Enter" in the inspector console.
  [Issue #8469](https://github.com/meteor/meteor/issues/8469)

* The `email` package has had its `mailcomposer` npm package swapped with
  a Node 4 fork of `nodemailer` due to its ability to support connection pooling
  in a similar fashion as the original `mailcomposer`.
  [Issue #8591](https://github.com/meteor/meteor/issues/8591)
  [PR #8605](https://github.com/meteor/meteor/pull/8605)

    > Note: The `MAIL_URL` should be configured with a scheme which matches the
    > protocol desired by your e-mail vendor/mail-transport agent.  For
    > encrypted connections (typically listening on port 465 or 587), this means
    > using `smtps://`.  Unencrypted connections should continue to use
    > `smtp://`.

* A new `Tracker.inFlush()` has been added to provide a global Tracker
  "flushing" state.
  [PR #8565](https://github.com/meteor/meteor/pull/8565).

* The `meteor-babel` npm package has been upgraded to version 0.20.1, and
  the `reify` npm package has been upgraded to version 0.7.4, fixing
  [issue #8595](https://github.com/meteor/meteor/issues/8595).
  (This was fixed between full Meteor releases, but is being mentioned here.)

## v1.4.4.1, 2017-04-07

* A change in Meteor 1.4.4 to remove "garbage" directories asynchronously
  in `files.renameDirAlmostAtomically` had unintended consequences for
  rebuilding some npm packages, so that change was reverted, and those
  directories are now removed before `files.renameDirAlmostAtomically`
  returns. [PR #8574](https://github.com/meteor/meteor/pull/8574)

## v1.4.4, 2017-04-07

* Node has been upgraded to version 4.8.1.

* The `npm` npm package has been upgraded to version 4.4.4.
  It should be noted that this version reduces extra noise
  previously included in some npm errors.

* The `node-gyp` npm package has been upgraded to 3.6.0 which
  adds support for VS2017 on Windows.

* The `node-pre-gyp` npm package has been updated to 0.6.36.

* Thanks to the outstanding efforts of @sethmurphy18, the `minifier-js`
  package now uses [Babili](https://github.com/babel/babili) instead of
  [UglifyJS](https://github.com/mishoo/UglifyJS2), resolving numerous
  long-standing bugs due to UglifyJS's poor support for ES2015+ syntax.
  [Issue #8378](https://github.com/meteor/meteor/issues/8378)
  [PR #8397](https://github.com/meteor/meteor/pull/8397)

* The `meteor-babel` npm package has been upgraded to version 0.19.1, and
  `reify` has been upgraded to version 0.6.6, fixing several subtle bugs
  introduced by Meteor 1.4.3 (see below), including
  [issue #8461](https://github.com/meteor/meteor/issues/8461).

* The Reify module compiler is now a Babel plugin, making it possible for
  other custom Babel plugins configured in `.babelrc` or `package.json`
  files to run before Reify, fixing bugs that resulted from running Reify
  before other plugins in Meteor 1.4.3.
  [Issue #8399](https://github.com/meteor/meteor/issues/8399)
  [Issue #8422](https://github.com/meteor/meteor/issues/8422)
  [`meteor-babel` issue #13](https://github.com/meteor/babel/issues/13)

* Two new `export ... from ...` syntax extensions are now supported:
  ```js
  export * as namespace from "./module"
  export def from "./module"
  ```
  Read the ECMA262 proposals here:
  * https://github.com/leebyron/ecmascript-export-ns-from
  * https://github.com/leebyron/ecmascript-export-default-from

* When `Meteor.call` is used on the server to invoke a method that
  returns a `Promise` object, the result will no longer be the `Promise`
  object, but the resolved value of the `Promise`.
  [Issue #8367](https://github.com/meteor/meteor/issues/8367)

> Note: if you actually want a `Promise` when calling `Meteor.call` or
  `Meteor.apply` on the server, use `Meteor.callAsync` and/or
  `Meteor.applyAsync` instead.
  [Issue #8367](https://github.com/meteor/meteor/issues/8367),
  https://github.com/meteor/meteor/commit/0cbd25111d1249a61ca7adce23fad5215408c821

* The `mailcomposer` and `smtp-connection` npms have been updated to resolve an
  issue with the encoding of long header lines.
  [Issue #8425](https://github.com/meteor/meteor/issues/8425)
  [PR #8495](https://github.com/meteor/meteor/pull/8495)

* `Accounts.config` now supports an `ambiguousErrorMessages` option which
  enabled generalization of messages produced by the `accounts-*` packages.
  [PR #8520](https://github.com/meteor/meteor/pull/8520)

* A bug which caused account enrollment tokens to be deleted too soon was fixed.
  [Issue #8218](https://github.com/meteor/meteor/issues/8218)
  [PR #8474](https://github.com/meteor/meteor/pull/8474)

* On Windows, bundles built during `meteor build` or `meteor deploy` will
  maintain the executable bit for commands installed in the
  `node_modules\.bin` directory.
  [PR #8503](https://github.com/meteor/meteor/pull/8503)

* On Windows, the upgrades to Node.js, `npm` and `mongodb` are now in-sync with
  other archs again after being mistakenly overlooked in 1.4.3.2.  An admin
  script enhancement has been applied to prevent this from happening again.
  [PR #8505](https://github.com/meteor/meteor/pull/8505)

## v1.4.3.2, 2017-03-14

* Node has been upgraded to version 4.8.0.

* The `npm` npm package has been upgraded to version 4.3.0.

* The `node-gyp` npm package has been upgraded to 3.5.0.

* The `node-pre-gyp` npm package has been updated to 0.6.33.

* The bundled version of MongoDB used by `meteor run` in development
  has been upgraded to 3.2.12.

* The `mongodb` npm package used by the `npm-mongo` Meteor package has
  been updated to version 2.2.24.
  [PR #8453](https://github.com/meteor/meteor/pull/8453)
  [Issue #8449](https://github.com/meteor/meteor/issues/8449)

* The `check` package has had its copy of `jQuery.isPlainObject`
  updated to a newer implementation to resolve an issue where the
  `nodeType` property of an object couldn't be checked, fixing
  [#7354](https://github.com/meteor/meteor/issues/7354).

* The `standard-minifier-js` and `minifier-js` packages now have improved
  error capturing to provide more information on otherwise unhelpful errors
  thrown when UglifyJS encounters ECMAScript grammar it is not familiar with.
  [#8414](https://github.com/meteor/meteor/pull/8414)

* Similar in behavior to `Meteor.loggingIn()`, `accounts-base` now offers a
  reactive `Meteor.loggingOut()` method (and related Blaze helpers,
  `loggingOut` and `loggingInOrOut`).
  [PR #8271](https://github.com/meteor/meteor/pull/8271)
  [Issue #1331](https://github.com/meteor/meteor/issues/1331)
  [Issue #769](https://github.com/meteor/meteor/issues/769)

* Using `length` as a selector field name and with a `Number` as a value
  in a `Mongo.Collection` transformation will no longer cause odd results.
  [#8329](https://github.com/meteor/meteor/issues/8329).

* `observe-sequence` (and thus Blaze) now properly supports `Array`s which were
  created in a vm or across frame boundaries, even if they were sub-classed.
  [Issue #8160](https://github.com/meteor/meteor/issues/8160)
  [PR #8401](https://github.com/meteor/meteor/pull/8401)

* Minimongo now supports `$bitsAllClear`, `$bitsAllSet`, `$bitsAnySet` and
  `$bitsAnyClear`.
  [#8350](https://github.com/meteor/meteor/pull/8350)

* A new [Development.md](Development.md) document has been created to provide
  an easier path for developers looking to make contributions to Meteor Core
  (that is, the `meteor` tool itself) along with plenty of helpful reminders
  for those that have already done so!
  [#8267](https://github.com/meteor/meteor/pull/8267)

* The suggestion to add a `{oauth-service}-config-ui` package will no longer be
  made on the console if `service-configuration` package is already installed.
  [Issue #8366](https://github.com/meteor/meteor/issues/8366)
  [PR #8429](https://github.com/meteor/meteor/pull/8429)

* `Meteor.apply`'s `throwStubExceptions` option is now properly documented in
  the documentation whereas it was previously only mentioned in the Guide.
  [Issue #8435](https://github.com/meteor/meteor/issues/8435)
  [PR #8443](https://github.com/meteor/meteor/pull/8443)

* `DDPRateLimiter.addRule` now accepts a callback which will be executed after
  a rule is executed, allowing additional actions to be taken if necessary.
  [Issue #5541](https://github.com/meteor/meteor/issues/5541)
  [PR #8237](https://github.com/meteor/meteor/pull/8237)

* `jquery` is no longer a dependency of the `http` package.
  [#8389](https://github.com/meteor/meteor/pull/8389)

* `jquery` is no longer in the default package list after running
  `meteor create`, however is still available thanks to `blaze-html-templates`.
  If you still require jQuery, the recommended approach is to install it from
  npm with `meteor npm install --save jquery` and then `import`-ing it into your
  application.
  [#8388](https://github.com/meteor/meteor/pull/8388)

* The `shell-server` package (i.e. `meteor shell`) has been updated to more
  gracefully handle recoverable errors (such as `SyntaxError`s) in the same
  fashion as the Node REPL.
  [Issue #8290](https://github.com/meteor/meteor/issues/8290)
  [PR #8446](https://github.com/meteor/meteor/pull/8446)

* The `webapp` package now reveals a `WebApp.connectApp` to make it easier to
  provide custom error middleware.
  [#8403](https://github.com/meteor/meteor/pull/8403)

* The `meteor update --all-packages` command has been properly documented in
  command-line help (i.e. `meteor update --help`).
  [PR #8431](https://github.com/meteor/meteor/pull/8431)
  [Issue #8154](https://github.com/meteor/meteor/issues/8154)

* Syntax errors encountered while scanning `package.json` files for binary
  dependencies are now safely and silently ignored.
  [Issue #8427](https://github.com/meteor/meteor/issues/8427)
  [PR #8468](https://github.com/meteor/meteor/pull/8468)

## v1.4.3.1, 2017-02-14

* The `meteor-babel` npm package has been upgraded to version 0.14.4,
  fixing [#8349](https://github.com/meteor/meteor/issues/8349).

* The `reify` npm package has been upgraded to version 0.4.9.

* Partial `npm-shrinkwrap.json` files are now disregarded when
  (re)installing npm dependencies of Meteor packages, fixing
  [#8349](https://github.com/meteor/meteor/issues/8349). Further
  discussion of the new `npm` behavior can be found
  [here](https://github.com/npm/npm/blob/latest/CHANGELOG.md#no-more-partial-shrinkwraps-breaking).

## v1.4.3, 2017-02-13

* Versions of Meteor [core
  packages](https://github.com/meteor/meteor/tree/release-1.4.3/packages)
  are once again constrained by the current Meteor release.

> Before Meteor 1.4, the current release dictated the exact version of
  every installed core package, which meant newer core packages could not
  be installed without publishing a new Meteor release. In order to
  support incremental development of core packages, Meteor 1.4 removed all
  release-based constraints on core package versions
  ([#7084](https://github.com/meteor/meteor/pull/7084)). Now, in Meteor
  1.4.3, core package versions must remain patch-compatible with the
  versions they had when the Meteor release was published. This middle
  ground restores meaning to Meteor releases, yet still permits patch
  updates to core packages.

* The `cordova-lib` npm package has been updated to 6.4.0, along with
  cordova-android (6.1.1) and cordova-ios (4.3.0), and various plugins.
  [#8239](https://github.com/meteor/meteor/pull/8239)

* The `coffeescript` Meteor package has been moved from
  `packages/coffeescript` to `packages/non-core/coffeescript`, so that it
  will not be subject to the constraints described above.

* CoffeeScript source maps should be now be working properly in development.
  [#8298](https://github.com/meteor/meteor/pull/8298)

* The individual account "service" packages (`facebook`, `google`, `twitter`,
  `github`, `meteor-developer`, `meetup` and `weibo`) have been split into:
  - `<service>-oauth` (which interfaces with the `<service>` directly) and
  - `<service>-config-ui` (the Blaze configuration templates for `accounts-ui`)

  This means you can now use `accounts-<service>` without needing Blaze.

  If you are using `accounts-ui` and `accounts-<service>`, you will probably
  need to install the `<service>-config-ui` package if you want to configure it
  using the Accounts UI.

  - [Issue #7715](https://github.com/meteor/meteor/issues/7715)
  - [PR(`facebook`) #7728](https://github.com/meteor/meteor/pull/7728)
  - [PR(`google`) #8275](https://github.com/meteor/meteor/pull/8275)
  - [PR(`twitter`) #8283](https://github.com/meteor/meteor/pull/8283)
  - [PR(`github`) #8303](https://github.com/meteor/meteor/pull/8303)
  - [PR(`meteor-developer`) #8305](https://github.com/meteor/meteor/pull/8305)
  - [PR(`meetup`) #8321](https://github.com/meteor/meteor/pull/8321)
  - [PR(`weibo`) #8302](https://github.com/meteor/meteor/pull/8302)

* The `url` and `http` packages now encode to a less error-prone
  format which more closely resembles that used by PHP, Ruby, `jQuery.param`
  and others. `Object`s and `Array`s can now be encoded, however, if you have
  previously relied on `Array`s passed as `params` being simply `join`-ed with
  commas, you may need to adjust your `HTTP.call` implementations.
  [#8261](https://github.com/meteor/meteor/pull/8261) and
  [#8342](https://github.com/meteor/meteor/pull/8342).

* The `npm` npm package is still at version 4.1.2 (as it was when Meteor
  1.4.3 was originally published), even though `npm` was downgraded to
  3.10.9 in Meteor 1.4.2.7.

* The `meteor-babel` npm package has been upgraded to version 0.14.3,
  fixing [#8021](https://github.com/meteor/meteor/issues/8021) and
  [#7662](https://github.com/meteor/meteor/issues/7662).

* Added support for frame-ancestors CSP option in browser-policy.
  [#7970](https://github.com/meteor/meteor/pull/7970)

* You can now use autoprefixer with stylus files added via packages.
  [#7727](https://github.com/meteor/meteor/pull/7727)

* Restored [#8213](https://github.com/meteor/meteor/pull/8213)
  after those changes were reverted in
  [v1.4.2.5](https://github.com/meteor/meteor/blob/devel/History.md#v1425).

* npm dependencies of Meteor packages will now be automatically rebuilt if
  the npm package's `package.json` file has "scripts" section containing a
  `preinstall`, `install`, or `postinstall` command, as well as when the
  npm package contains any `.node` files. Discussion
  [here](https://github.com/meteor/meteor/issues/8225#issuecomment-275044900).

* The `meteor create` command now runs `meteor npm install` automatically
  to install dependencies specified in the default `package.json` file.
  [#8108](https://github.com/meteor/meteor/pull/8108)

## v1.4.2.7, 2017-02-13

* The `npm` npm package has been *downgraded* from version 4.1.2 back to
  version 3.10.9, reverting the upgrade in Meteor 1.4.2.4.

## v1.4.2.6, 2017-02-08

* Fixed a critical [bug](https://github.com/meteor/meteor/issues/8325)
  that was introduced by the fix for
  [Issue #8136](https://github.com/meteor/meteor/issues/8136), which
  caused some npm packages in nested `node_modules` directories to be
  omitted from bundles produced by `meteor build` and `meteor deploy`.

## v1.4.2.5, 2017-02-03

* Reverted [#8213](https://github.com/meteor/meteor/pull/8213) as the
  change was deemed too significant for this release.

> Note: The decision to revert the above change was made late in the
  Meteor 1.4.2.4 release process, before it was ever recommended but too
  late in the process to avoid the additional increment of the version number.
  See [#8311](https://github.com/meteor/meteor/pull/8311) for additional
  information. This change will still be released in an upcoming version
  of Meteor with a more seamless upgrade.

## v1.4.2.4, 2017-02-02

* Node has been upgraded to version 4.7.3.

* The `npm` npm package has been upgraded from version 3.10.9 to 4.1.2.

> Note: This change was later deemed too substantial for a point release
  and was reverted in Meteor 1.4.2.7.

* Fix for [Issue #8136](https://github.com/meteor/meteor/issues/8136).

* Fix for [Issue #8222](https://github.com/meteor/meteor/issues/8222).

* Fix for [Issue #7849](https://github.com/meteor/meteor/issues/7849).

* The version of 7-zip included in the Windows dev bundle has been
  upgraded from 1602 to 1604 in an attempt to mitigate
  [Issue #7688](https://github.com/meteor/meteor/issues/7688).

* The `"main"` field of `package.json` modules will no longer be
  overwritten with the value of the optional `"browser"` field, now that
  the `install` npm package can make sense of the `"browser"` field at
  runtime. If you experience module resolution failures on the client
  after updating Meteor, make sure you've updated the `modules-runtime`
  Meteor package to at least version 0.7.8.
  [#8213](https://github.com/meteor/meteor/pull/8213)

## v1.4.2.3, 2016-11-17

* Style improvements for `meteor create --full`.
  [#8045](https://github.com/meteor/meteor/pull/8045)

> Note: Meteor 1.4.2.2 was finalized before
  [#8045](https://github.com/meteor/meteor/pull/8045) was merged, but
  those changes were [deemed important
  enough](https://github.com/meteor/meteor/pull/8044#issuecomment-260913739)
  to skip recommending 1.4.2.2 and instead immediately release 1.4.2.3.

## v1.4.2.2, 2016-11-15

* Node has been upgraded to version 4.6.2.

* `meteor create` now has a new `--full` option, which generates an larger app,
  demonstrating development techniques highlighted in the
  [Meteor Guide](http://guide.meteor.com)

  [Issue #6974](https://github.com/meteor/meteor/issues/6974)
  [PR #7807](https://github.com/meteor/meteor/pull/7807)

* Minimongo now supports `$min`, `$max` and partially supports `$currentDate`.

  [Issue #7857](https://github.com/meteor/meteor/issues/7857)
  [PR #7858](https://github.com/meteor/meteor/pull/7858)

* Fix for [Issue #5676](https://github.com/meteor/meteor/issues/5676)
  [PR #7968](https://github.com/meteor/meteor/pull/7968)

* It is now possible for packages to specify a *lazy* main module:
  ```js
  Package.onUse(function (api) {
    api.mainModule("client.js", "client", { lazy: true });
  });
  ```
  This means the `client.js` module will not be evaluated during app
  startup unless/until another module imports it, and will not even be
  included in the client bundle if no importing code is found. **Note 1:**
  packages with lazy main modules cannot use `api.export` to export global
  symbols to other packages/apps. **Note 2:** packages with lazy main
  modules should be restricted to Meteor 1.4.2.2 or later via
  `api.versionsFrom("1.4.2.2")`, since older versions of Meteor cannot
  import lazy main modules using `import "meteor/<package name>"` but must
  explicitly name the module: `import "meteor/<package name>/client.js"`.

## v1.4.2.1, 2016-11-08

* Installing the `babel-runtime` npm package in your application
  `node_modules` directory is now required for most Babel-transformed code
  to work, as the Meteor `babel-runtime` package no longer attempts to
  provide custom implementations of Babel helper functions. To install
  the `babel-runtime` package, simply run the command
  ```sh
  meteor npm install --save babel-runtime
  ```
  in any Meteor application directory. The Meteor `babel-runtime` package
  version has been bumped to 1.0.0 to reflect this major change.
  [#7995](https://github.com/meteor/meteor/pull/7995)

* File system operations performed by the command-line tool no longer use
  fibers unless the `METEOR_DISABLE_FS_FIBERS` environment variable is
  explicitly set to a falsy value. For larger apps, this change results in
  significant build performance improvements due to the creation of fewer
  fibers and the avoidance of unnecessary asyncronous delays.
  https://github.com/meteor/meteor/pull/7975/commits/ca4baed90ae0675e55c93976411d4ed91f12dd63

* Running Meteor as `root` is still discouraged, and results in a fatal
  error by default, but the `--allow-superuser` flag now works as claimed.
  [#7959](https://github.com/meteor/meteor/issues/7959)

* The `dev_bundle\python\python.exe` executable has been restored to the
  Windows dev bundle, which may help with `meteor npm rebuild` commands.
  [#7960](https://github.com/meteor/meteor/issues/7960)

* Changes within linked npm packages now trigger a partial rebuild,
  whereas previously (in 1.4.2) they were ignored.
  [#7978](https://github.com/meteor/meteor/issues/7978)

* Miscellaneous fixed bugs:
  [#2876](https://github.com/meteor/meteor/issues/2876)
  [#7154](https://github.com/meteor/meteor/issues/7154)
  [#7956](https://github.com/meteor/meteor/issues/7956)
  [#7974](https://github.com/meteor/meteor/issues/7974)
  [#7999](https://github.com/meteor/meteor/issues/7999)
  [#8005](https://github.com/meteor/meteor/issues/8005)
  [#8007](https://github.com/meteor/meteor/issues/8007)

## v1.4.2, 2016-10-25

* This release implements a number of rebuild performance optimizations.
  As you edit files in development, the server should restart and rebuild
  much more quickly, especially if you have many `node_modules` files.
  See https://github.com/meteor/meteor/pull/7668 for more details.

> Note: the `METEOR_PROFILE` environment variable now provides data for
  server startup time as well as build time, which should make it easier
  to tell which of your packages are responsible for slow startup times.
  Please include the output of `METEOR_PROFILE=10 meteor run` with any
  GitHub issue about rebuild performance.

* `npm` has been upgraded to version 3.10.9.

* The `cordova-lib` npm package has been updated to 6.3.1, along with
  cordova-android (5.2.2) and cordova-ios (4.2.1), and various plugins.

* The `node-pre-gyp` npm package has been updated to 0.6.30.

* The `lru-cache` npm package has been updated to 4.0.1.

* The `meteor-promise` npm package has been updated to 0.8.0 for better
  asynchronous stack traces.

* The `meteor` tool is now prevented from running as `root` as this is
  not recommended and can cause issues with permissions.  In some environments,
  (e.g. Docker), it may still be desired to run as `root` and this can be
  permitted by passing `--unsafe-perm` to the `meteor` command.
  [#7821](https://github.com/meteor/meteor/pull/7821)

* Blaze-related packages have been extracted to
  [`meteor/blaze`](https://github.com/meteor/blaze), and the main
  [`meteor/meteor`](https://github.com/meteor/meteor) repository now
  refers to them via git submodules (see
  [#7633](https://github.com/meteor/meteor/pull/7633)).
  When running `meteor` from a checkout, you must now update these
  submodules by running
  ```sh
  git submodule update --init --recursive
  ```
  in the root directory of your `meteor` checkout.

* Accounts.forgotPassword and .verifyEmail no longer throw errors if callback is provided. [Issue #5664](https://github.com/meteor/meteor/issues/5664) [Origin PR #5681](https://github.com/meteor/meteor/pull/5681) [Merged PR](https://github.com/meteor/meteor/pull/7117)

* The default content security policy (CSP) for Cordova now includes `ws:`
  and `wss:` WebSocket protocols.
  [#7774](https://github.com/meteor/meteor/pull/7774)

* `meteor npm` commands are now configured to use `dev_bundle/.npm` as the
  npm cache directory by default, which should make npm commands less
  sensitive to non-reproducible factors in the external environment.
  https://github.com/meteor/meteor/pull/7668/commits/3313180a6ff33ee63602f7592a9506012029e919

* The `meteor test` command now supports the `--no-release-check` flag.
  https://github.com/meteor/meteor/pull/7668/commits/7097f78926f331fb9e70a06300ce1711adae2850

* JavaScript module bundles on the server no longer include transitive
  `node_modules` dependencies, since those dependencies can be evaluated
  directly by Node. This optimization should improve server rebuild times
  for apps and packages with large `node_modules` directories.
  https://github.com/meteor/meteor/pull/7668/commits/03c5346873849151cecc3e00606c6e5aa13b3bbc

* The `standard-minifier-css` package now does basic caching for the
  expensive `mergeCss` function.
  https://github.com/meteor/meteor/pull/7668/commits/bfa67337dda1e90610830611fd99dcb1bd44846a

* The `coffeescript` package now natively supports `import` and `export`
  declarations. [#7818](https://github.com/meteor/meteor/pull/7818)

* Due to changes in how Cordova generates version numbers for iOS and Android
  apps, you may experience issues with apps updating on user devices.  To avoid
  this, consider managing the `buildNumber` manually using
  `App.info('buildNumber', 'XXX');` in `mobile-config.js`. There are additional
  considerations if you have been setting `android:versionCode` or
  `ios-CFBundleVersion`.  See
  [#7205](https://github.com/meteor/meteor/issues/7205) and
  [#6978](https://github.com/meteor/meteor/issues/6978) for more information.

## v1.4.1.3, 2016-10-21

* Node has been updated to version 4.6.1:
  https://nodejs.org/en/blog/release/v4.6.1/

* The `mongodb` npm package used by the `npm-mongo` Meteor package has
  been updated to version 2.2.11.
  [#7780](https://github.com/meteor/meteor/pull/7780)

* The `fibers` npm package has been upgraded to version 1.0.15.

* Running Meteor with a different `--port` will now automatically
  reconfigure the Mongo replica set when using the WiredTiger storage
  engine, instead of failing to start Mongo.
  [#7840](https://github.com/meteor/meteor/pull/7840).

* When the Meteor development server shuts down, it now attempts to kill
  the `mongod` process it spawned, in addition to killing any running
  `mongod` processes when the server first starts up.
  https://github.com/meteor/meteor/pull/7668/commits/295d3d5678228f06ee0ab6c0d60139849a0ea192

* The `meteor <command> ...` syntax will now work for any command
  installed in `dev_bundle/bin`, except for Meteor's own commands.

* Incomplete package downloads will now fail (and be retried several
  times) instead of silently succeeding, which was the cause of the
  dreaded `Error: ENOENT: no such file or directory, open... os.json`
  error. [#7806](https://github.com/meteor/meteor/issues/7806)

## v1.4.1.2, 2016-10-04

* Node has been upgraded to version 4.6.0, a recommended security release:
  https://nodejs.org/en/blog/release/v4.6.0/

* `npm` has been upgraded to version 3.10.8.

## v1.4.1.1, 2016-08-24

* Update the version of our Node MongoDB driver to 2.2.8 to fix a bug in
  reconnection logic, leading to some `update` and `remove` commands being
  treated as `insert`s. [#7594](https://github.com/meteor/meteor/issues/7594)

## v1.4.1, 2016-08-18

* Node has been upgraded to 4.5.0.

* `npm` has been upgraded to 3.10.6.

* The `meteor publish-for-arch` command is no longer necessary when
  publishing Meteor packages with binary npm dependencies. Instead, binary
  dependencies will be rebuilt automatically on the installation side.
  Meteor package authors are not responsible for failures due to compiler
  toolchain misconfiguration, and any compilation problems with the
  underlying npm packages should be taken up with the authors of those
  packages. That said, if a Meteor package author really needs or wants to
  continue using `meteor publish-for-arch`, she should publish her package
  using an older release: e.g. `meteor --release 1.4 publish`.
  [#7608](https://github.com/meteor/meteor/pull/7608)

* The `.meteor-last-rebuild-version.json` files that determine if a binary
  npm package needs to be rebuilt now include more information from the
  `process` object, namely `process.{platform,arch,versions}` instead of
  just `process.versions`. Note also that the comparison of versions now
  ignores differences in patch versions, to avoid needless rebuilds.

* The `npm-bcrypt` package now uses a pure-JavaScript implementation by
  default, but will prefer the native `bcrypt` implementation if it is
  installed in the application's `node_modules` directory. In other words,
  run `meteor install --save bcrypt` in your application if you need or
  want to use the native implementation of `bcrypt`.
  [#7595](https://github.com/meteor/meteor/pull/7595)

* After Meteor packages are downloaded from Atmosphere, they will now be
  extracted using native `tar` or `7z.exe` on Windows, instead of the
  https://www.npmjs.com/package/tar library, for a significant performance
  improvement. [#7457](https://github.com/meteor/meteor/pull/7457)

* The npm `tar` package has been upgraded to 2.2.1, though it is now only
  used as a fallback after native `tar` and/or `7z.exe`.

* The progress indicator now distinguishes between downloading,
  extracting, and loading newly-installed Meteor packages, instead of
  lumping all of that work into a "downloading" status message.

* Background Meteor updates will no longer modify the `~/.meteor/meteor`
  symbolic link (or `AppData\Local\.meteor\meteor.bat` on Windows).
  Instead, developers must explicitly type `meteor update` to begin using
  a new version of the `meteor` script.

* Password Reset tokens now expire (after 3 days by default -- can be modified via `Accounts.config({ passwordResetTokenExpirationInDays: ...}`). [PR #7534](https://github.com/meteor/meteor/pull/7534)

* The `google` package now uses the `email` scope as a mandatory field instead
  of the `profile` scope. The `profile` scope is still added by default if the
  `requestPermissions` option is not specified to maintain backward
  compatibility, but it is now possible to pass an empty array to
  `requestPermissions` in order to only request the `email` scope, which
  reduces the amount of permissions requested from the user in the Google
  popup. [PR #6975](https://github.com/meteor/meteor/pull/6975)

* Added `Facebook.handleAuthFromAccessToken` in the case where you get the FB
  accessToken in some out-of-band way. [PR #7550](https://github.com/meteor/meteor/pull/7550)

* `Accounts.onLogout` gets `{ user, connection }` context in a similar fashion
  to `Accounts.onLogin`. [Issue #7397](https://github.com/meteor/meteor/issues/7397) [PR #7433](https://github.com/meteor/meteor/pull/7433)

* The `node-gyp` and `node-pre-gyp` tools will now be installed in
  `bundle/programs/server/node_modules`, to assist with rebuilding binary
  npm packages when deploying an app to Galaxy or elsewhere.
  [#7571](https://github.com/meteor/meteor/pull/7571)

* The `standard-minifier-{js,css}` packages no longer minify .js or .css
  files on the server. [#7572](https://github.com/meteor/meteor/pull/7572)

* Multi-line input to `meteor shell`, which was broken by changes to the
  `repl` module in Node 4, works again.
  [#7562](https://github.com/meteor/meteor/pull/7562)

* The implementation of the command-line `meteor` tool now forbids
  misbehaving polyfill libraries from overwriting `global.Promise`.
  [#7569](https://github.com/meteor/meteor/pull/7569)

* The `oauth-encryption` package no longer depends on the
  `npm-node-aes-gcm` package (or any special npm packages), because the
  Node 4 `crypto` library natively supports the `aes-128-gcm` algorithm.
  [#7548](https://github.com/meteor/meteor/pull/7548)

* The server-side component of the `meteor shell` command has been moved
  into a Meteor package, so that it can be developed independently from
  the Meteor release process, thanks to version unpinning.
  [#7624](https://github.com/meteor/meteor/pull/7624)

* The `meteor shell` command now works when running `meteor test`.

* The `meteor debug` command no longer pauses at the first statement
  in the Node process, yet still reliably stops at custom breakpoints
  it encounters later.

* The `meteor-babel` package has been upgraded to 0.12.0.

* The `meteor-ecmascript-runtime` package has been upgraded to 0.2.9, to
  support several additional [stage 4
  proposals](https://github.com/meteor/ecmascript-runtime/pull/4).

* A bug that prevented @-scoped npm packages from getting bundled for
  deployed apps has been fixed.
  [#7609](https://github.com/meteor/meteor/pull/7609).

* The `meteor update` command now supports an `--all-packages` flag to
  update all packages (including indirect dependencies) to their latest
  compatible versions, similar to passing the names of all your packages
  to the `meteor update` command.
  [#7653](https://github.com/meteor/meteor/pull/7653)

* Background release updates can now be disabled by invoking either
  `meteor --no-release-check` or `METEOR_NO_RELEASE_CHECK=1 meteor`.
  [#7445](https://github.com/meteor/meteor/pull/7445)

## v1.4.0.1, 2016-07-29

* Fix issue with the 1.4 tool springboarding to older releases (see [Issue #7491](https://github.com/meteor/meteor/issues/7491))

* Fix issue with running in development on Linux 32bit [Issue #7511](https://github.com/meteor/meteor/issues/7511)

## v1.4, 2016-07-25

* Node has been upgraded to 4.4.7.

* The `meteor-babel` npm package has been upgraded to 0.11.7.

* The `reify` npm package has been upgraded to 0.3.6.

* The `bcrypt` npm package has been upgraded to 0.8.7.

* Nested `import` declarations are now enabled for package code as well as
  application code. 699cf1f38e9b2a074169515d23983f74148c7223

* Meteor has been upgraded to support Mongo 3.2 by default (the bundled version
  used by `meteor run` has been upgraded). Internally it now uses the 2.2.4
  version of the `mongodb` npm driver, and has been tested against at Mongo 3.2
  server. [Issue #6957](https://github.com/meteor/meteor/issues/6957)

  Mongo 3.2 defaults to the new WiredTiger storage engine. You can update your
  database following the instructions here:
  https://docs.mongodb.com/v3.0/release-notes/3.0-upgrade/.
  In development, you can also just use `meteor reset` to remove your old
  database, and Meteor will create a new WiredTiger database for you. The Mongo
  driver will continue to work with the old MMAPv1 storage engine however.

  The new version of the Mongo driver has been tested with MongoDB versions from
  2.6 up. Mongo 2.4 has now reached end-of-life
  (https://www.mongodb.com/support-policy), and is no longer supported.

  If you are setting `MONGO_OPLOG_URL`, especially in production, ensure you are
  passing in the `replicaSet` argument (see [#7450]
    (https://github.com/meteor/meteor/issues/7450))

* Custom Mongo options can now be specified using the
  `Mongo.setConnectionOptions(options)` API.
  [#7277](https://github.com/meteor/meteor/pull/7277)

* On the server, cursor.count() now takes a single argument `applySkipLimit`
  (see the corresponding [Mongo documentation]
    (http://mongodb.github.io/node-mongodb-native/2.1/api/Cursor.html#count))

* Fix for regression caused by #5837 which incorrectly rewrote
  network-path references (e.g. `//domain.com/image.gif`) in CSS URLs.
  [#7416](https://github.com/meteor/meteor/issues/7416)
* Added Angular2 boilerplate example [#7364](https://github.com/meteor/meteor/pull/7363)

## v1.3.5.1, 2016-07-18

* This release fixed a small bug in 1.3.5 that prevented updating apps
  whose `.meteor/release` files refer to releases no longer installed in
  `~/.meteor/packages/meteor-tool`. [576468eae8d8dd7c1fe2fa381ac51dee5cb792cd](https://github.com/meteor/meteor/commit/576468eae8d8dd7c1fe2fa381ac51dee5cb792cd)

## v1.3.5, 2016-07-16

* Failed Meteor package downloads are now automatically resumed from the
  point of failure, up to ten times, with a five-second delay between
  attempts. [#7399](https://github.com/meteor/meteor/pull/7399)

* If an app has no `package.json` file, all packages in `node_modules`
  will be built into the production bundle. In other words, make sure you
  have a `package.json` file if you want to benefit from `devDependencies`
  pruning. [7b2193188fc9e297eefc841ce6035825164f0684](https://github.com/meteor/meteor/commit/7b2193188fc9e297eefc841ce6035825164f0684)

* Binary npm dependencies of compiler plugins are now automatically
  rebuilt when Node/V8 versions change.
  [#7297](https://github.com/meteor/meteor/issues/7297)

* Because `.meteor/local` is where purely local information should be
  stored, the `.meteor/dev_bundle` link has been renamed to
  `.meteor/local/dev_bundle`.

* The `.meteor/local/dev_bundle` link now corresponds exactly to
  `.meteor/release` even when an app is using an older version of
  Meteor. d732c2e649794f350238d515153f7fb71969c526

* When recompiling binary npm packages, the `npm rebuild` command now
  receives the flags `--update-binary` and `--no-bin-links`, in addition
  to respecting the `$METEOR_NPM_REBUILD_FLAGS` environment variable.
  [#7401](https://github.com/meteor/meteor/issues/7401)

* The last solution found by the package version constraint solver is now
  stored in `.meteor/local/resolver-result-cache.json` so that it need not
  be recomputed every time Meteor starts up.

* If the `$GYP_MSVS_VERSION` environment variable is not explicitly
  provided to `meteor {node,npm}`, the `node-gyp` tool will infer the
  appropriate version (though it still defaults to "2015").

## v1.3.4.4, 2016-07-10

* Fixed [#7374](https://github.com/meteor/meteor/issues/7374).

* The default loglevel for internal `npm` commands (e.g., those related to
  `Npm.depends`) has been set to "error" instead of "warn". Note that this
  change does not affect `meteor npm ...` commands, which can be easily
  configured using `.npmrc` files or command-line flags.
  [0689cae25a3e0da3615a402cdd0bec94ce8455c8](https://github.com/meteor/meteor/commit/0689cae25a3e0da3615a402cdd0bec94ce8455c8)

## v1.3.4.3, 2016-07-08

* Node has been upgraded to 0.10.46.

* `npm` has been upgraded to 3.10.5.

* The `node-gyp` npm package has been upgraded to 3.4.0.

* The `node-pre-gyp` npm package has been upgraded to 0.6.29.

* The `~/.meteor/meteor` symlink (or `AppData\Local\.meteor\meteor.bat` on
  Windows) will now be updated properly after `meteor update` succeeds. This was
  promised in [v1.3.4.2](https://github.com/meteor/meteor/blob/devel/History.md#v1342)
  but [not fully delivered](https://github.com/meteor/meteor/pull/7369#issue-164569763).

* The `.meteor/dev_bundle` symbolic link introduced in
  [v1.3.4.2](https://github.com/meteor/meteor/blob/devel/History.md#v1342)
  is now updated whenever `.meteor/release` is read.

* The `.meteor/dev_bundle` symbolic link is now ignored by
  `.meteor/.gitignore`.

## v1.3.4.2, 2016-07-07

* The `meteor node` and `meteor npm` commands now respect
  `.meteor/release` when resolving which versions of `node` and `npm` to
  invoke. Note that you must `meteor update` to 1.3.4.2 before this logic
  will take effect, but it will work in all app directories after
  updating, even those pinned to older versions.
  [#7338](https://github.com/meteor/meteor/issues/7338)

* The Meteor installer now has the ability to resume downloads, so
  installing Meteor on a spotty internet connection should be more
  reliable. [#7348](https://github.com/meteor/meteor/pull/7348)

* When running `meteor test`, shared directories are symlinked (or
  junction-linked on Windows) into the temporary test directory, not
  copied, leading to much faster test start times after the initial build.
  The directories: `.meteor/local/{bundler-cache,isopacks,plugin-cache}`

* `App.appendToConfig` allows adding custom tags to config.xml.
  [#7307](https://github.com/meteor/meteor/pull/7307)

* When using `ROOT_URL` with a path, relative CSS URLs are rewriten
  accordingly. [#5837](https://github.com/meteor/meteor/issues/5837)

* Fixed bugs:
  [#7149](https://github.com/meteor/meteor/issues/7149)
  [#7296](https://github.com/meteor/meteor/issues/7296)
  [#7309](https://github.com/meteor/meteor/issues/7309)
  [#7312](https://github.com/meteor/meteor/issues/7312)

## v1.3.4.1, 2016-06-23

* Increased the default HTTP timeout for requests made by the `meteor`
  command-line tool to 60 seconds (previously 30), and [disabled the
  timeout completely for Galaxy
  deploys](https://forums.meteor.com/t/1-3-4-breaks-galaxy-deployment-etimedout/25383/).

* Minor bug fixes: [#7281](https://github.com/meteor/meteor/pull/7281)
  [#7276](https://github.com/meteor/meteor/pull/7276)

## v1.3.4, 2016-06-22

* The version of `npm` used by `meteor npm` and when installing
  `Npm.depends` dependencies of Meteor packages has been upgraded from
  2.15.1 to **3.9.6**, which should lead to much flatter node_modules
  dependency trees.

* The `meteor-babel` npm package has been upgraded to 0.11.6, and is now
  installed using `npm@3.9.6`, fixing bugs arising from Windows path
  limits, such as [#7247](https://github.com/meteor/meteor/issues/7247).

* The `reify` npm package has been upgraded to 0.3.4, fixing
  [#7250](https://github.com/meteor/meteor/issues/7250).

* Thanks to caching improvements for the
  `files.{stat,lstat,readdir,realpath}` methods and
  `PackageSource#_findSources`, development server restart times are no
  longer proportional to the number of files in `node_modules`
  directories. [#7253](https://github.com/meteor/meteor/issues/7253)
  [#7008](https://github.com/meteor/meteor/issues/7008)

* When installed via `InstallMeteor.exe` on Windows, Meteor can now be
  easily uninstalled through the "Programs and Features" control panel.

* HTTP requests made by the `meteor` command-line tool now have a timeout
  of 30 seconds, which can be adjusted by the `$TIMEOUT_SCALE_FACTOR`
  environment variable. [#7143](https://github.com/meteor/meteor/pull/7143)

* The `request` npm dependency of the `http` package has been upgraded
  from 2.53.0 to 2.72.0.

* The `--headless` option is now supported by `meteor test` and
  `meteor test-packages`, in addition to `meteor self-test`.
  [#7245](https://github.com/meteor/meteor/pull/7245)

* Miscellaneous fixed bugs:
  [#7255](https://github.com/meteor/meteor/pull/7255)
  [#7239](https://github.com/meteor/meteor/pull/7239)

## v1.3.3.1, 2016-06-17

* Fixed bugs:
  [#7226](https://github.com/meteor/meteor/pull/7226)
  [#7181](https://github.com/meteor/meteor/pull/7181)
  [#7221](https://github.com/meteor/meteor/pull/7221)
  [#7215](https://github.com/meteor/meteor/pull/7215)
  [#7217](https://github.com/meteor/meteor/pull/7217)

* The `node-aes-gcm` npm package used by `oauth-encryption` has been
  upgraded to 0.1.5. [#7217](https://github.com/meteor/meteor/issues/7217)

* The `reify` module compiler has been upgraded to 0.3.3.

* The `meteor-babel` package has been upgraded to 0.11.4.

* The `pathwatcher` npm package has been upgraded to 6.7.0.

* In CoffeeScript files with raw JavaScript enclosed by backticks, the
  compiled JS will no longer contain `require` calls inserted by Babel.
  [#7226](https://github.com/meteor/meteor/issues/7226)

* Code related to the Velocity testing system has been removed.
  [#7235](https://github.com/meteor/meteor/pull/7235)

* Allow smtps:// in MAIL_URL [#7043](https://github.com/meteor/meteor/pull/7043)

* Adds `Accounts.onLogout()` a hook directly analogous to `Accounts.onLogin()`. [PR #6889](https://github.com/meteor/meteor/pull/6889)

## v1.3.3, 2016-06-10

* Node has been upgraded from 0.10.43 to 0.10.45.

* `npm` has been upgraded from 2.14.22 to 2.15.1.

* The `fibers` package has been upgraded to 1.0.13.

* The `meteor-babel` package has been upgraded to 0.10.9.

* The `meteor-promise` package has been upgraded to 0.7.1, a breaking
  change for code that uses `Promise.denodeify`, `Promise.nodeify`,
  `Function.prototype.async`, or `Function.prototype.asyncApply`, since
  those APIs have been removed.

* Meteor packages with binary npm dependencies are now automatically
  rebuilt using `npm rebuild` whenever the version of Node or V8 changes,
  making it much simpler to use Meteor with different versions of Node.
  5dc51d39ecc9e8e342884f3b4f8a489f734b4352

* `*.min.js` files are no longer minified during the build process.
  [PR #6986](https://github.com/meteor/meteor/pull/6986) [Issue #5363](https://github.com/meteor/meteor/issues/5363)

* You can now pick where the `.meteor/local` directory is created by setting the `METEOR_LOCAL_DIR` environment variable. This lets you run multiple instances of the same Meteor app.
  [PR #6760](https://github.com/meteor/meteor/pull/6760) [Issue #6532](https://github.com/meteor/meteor/issues/6532)

* Allow using authType in Facebook login [PR #5694](https://github.com/meteor/meteor/pull/5694)

* Adds flush() method to Tracker to force recomputation [PR #4710](https://github.com/meteor/meteor/pull/4710)

* Adds `defineMutationMethods` option (default: true) to `new Mongo.Collection` to override default behavior that sets up mutation methods (/collection/[insert|update...]) [PR #5778](https://github.com/meteor/meteor/pull/5778)

* Allow overridding the default warehouse url by specifying `METEOR_WAREHOUSE_URLBASE` [PR #7054](https://github.com/meteor/meteor/pull/7054)

* Allow `_id` in `$setOnInsert` in Minimongo: https://github.com/meteor/meteor/pull/7066

* Added support for `$eq` to Minimongo: https://github.com/meteor/meteor/pull/4235

* Insert a `Date` header into emails by default: https://github.com/meteor/meteor/pull/6916/files

* `meteor test` now supports setting the bind address using `--port IP:PORT` the same as `meteor run` [PR #6964](https://github.com/meteor/meteor/pull/6964) [Issue #6961](https://github.com/meteor/meteor/issues/6961)

* `Meteor.apply` now takes a `noRetry` option to opt-out of automatically retrying non-idempotent methods on connection blips: [PR #6180](https://github.com/meteor/meteor/pull/6180)

* DDP callbacks are now batched on the client side. This means that after a DDP message arrives, the local DDP client will batch changes for a minimum of 5ms (configurable via `bufferedWritesInterval`) and a maximum of 500ms (configurable via `bufferedWritesMaxAge`) before calling any callbacks (such as cursor observe callbacks).

* PhantomJS is no longer included in the Meteor dev bundle (#6905). If you
  previously relied on PhantomJS for local testing, the `spiderable`
  package, Velocity tests, or testing Meteor from a checkout, you should
  now install PhantomJS yourself, by running the following commmand:
  `meteor npm install -g phantomjs-prebuilt`

* The `babel-compiler` package now looks for `.babelrc` files and
  `package.json` files with a "babel" section. If found, these files may
  contribute additional Babel transforms that run before the usual
  `babel-preset-meteor` set of transforms. In other words, if you don't
  like the way `babel-preset-meteor` handles a particular kind of syntax,
  you can add your preferred transform plugins to the "presets" or
  "plugins" section of your `.babelrc` or `package.json` file. #6351

* When `BabelCompiler` cannot resolve a Babel plugin or preset package in
  `.babelrc` or `package.json`, it now merely warns instead of
  crashing. #7179

* Compiler plugins can now import npm packages that are visible to their
  input files using `inputFile.require(id)`. b16e8d50194b37d3511889b316345f31d689b020

* `import` statements in application modules now declare normal variables
  for the symbols that are imported, making it significantly easier to
  inspect imported variables when debugging in the browser console or in
  `meteor shell`.

* `import` statements in application modules are no longer restricted to
  the top level, and may now appear inside conditional statements
  (e.g. `if (Meteor.isServer) { import ... }`) or in nested scopes.

* `import` statements now work as expected in `meteor shell`. #6271

* Commands installed in `dev_bundle/lib/node_modules/.bin` (such as
  `node-gyp` and `node-pre-gyp`) are now available to scripts run by
  `meteor npm`. e95dfe410e1b43e8131bc2df9d2c29decdd1eaf6

* When building an application using `meteor build`, "devDependencies"
  listed in `package.json` are no longer copied into the bundle. #6750

* Packages tested with `meteor test-packages` now have access to local
  `node_modules` directories installed in the parent application or in the
  package directory itself. #6827

* You no longer need to specify `DEPLOY_HOSTNAME=galaxy.meteor.com` to run
  `meteor deploy` (and similar commands) against Galaxy. The AWS us-east-1
  Galaxy is now the default for `DEPLOY_HOSTNAME`. If your app's DNS points to
  another Galaxy region, `meteor deploy` will detect that automatically as
  well. #7055

* The `coffeescript` plugin now passes raw JavaScript code enclosed by
  back-ticks to `BabelCompiler`, enabling all ECMAScript features
  (including `import` and `export`) within CoffeeScript. #6000 #6691

* The `coffeescript` package now implies the same runtime environment as
  `ecmascript` (`ecmascript-runtime`, `babel-runtime`, and `promise`, but
  not `modules`). #7184

* When Meteor packages install `npm` dependencies, the
  `process.env.NPM_CONFIG_REGISTRY` environment variable is now
  respected. #7162

* `files.rename` now always executes synchronously. 9856d1d418a4d19c0adf22ec9a92f7ce81a23b05

* "Bare" files contained by `client/compatibility/` directories or added
  with `api.addFiles(path, ..., { bare: true })` are no longer compiled by
  Babel. https://github.com/meteor/meteor/pull/7033#issuecomment-225126778

* Miscellaneous fixed bugs: #6877 #6843 #6881

## v1.3.2.4, 2016-04-20

> Meteor 1.3.2.4 was published because publishing 1.3.2.3 failed in an
unrecoverable way. Meteor 1.3.2.4 contains no additional changes beyond
the changes in 1.3.2.3.

## v1.3.2.3, 2016-04-20

* Reverted accidental changes included in 1.3.2.1 and 1.3.2.2 that
  improved DDP performance by batching updates, but broke some packages
  that relied on private methods of the DDP client Connection class. See
  https://github.com/meteor/meteor/pull/5680 for more details. These
  changes will be reinstated in 1.3.3.

## v1.3.2.2, 2016-04-18

* Fixed bugs #6819 and #6831.

## v1.3.2.1, 2016-04-15

* Fixed faulty comparison of `.sourcePath` and `.targetPath` properties of
  files scanned by the `ImportScanner`, which caused problems for apps
  using the `tap:i18n` package. 6e792a7cf25847b8cd5d5664a0ff45c9fffd9e57

## v1.3.2, 2016-04-15

* The `meteor/meteor` repository now includes a `Roadmap.md` file:
  https://github.com/meteor/meteor/blob/devel/Roadmap.md

* Running `npm install` in `bundle/programs/server` when deploying an app
  also rebuilds any binary npm dependencies, fixing #6537. Set
  METEOR_SKIP_NPM_REBUILD=1 to disable this behavior if necessary.

* Non-.js(on) files in `node_modules` (such as `.less` and `.scss`) are
  now processed by compiler plugins and may be imported by JS. #6037

* The `jquery` package can now be completely removed from any app (#6563),
  and uses `<app>/node_modules/jquery` if available (#6626).

* Source maps are once again generated for all bundled JS files, even if
  they are merely identity mappings, so that the files appear distinct in
  the browser, and stack traces make more sense. #6639

* All application files in `imports` directories are now considered lazy,
  regardless of whether the app is using the `modules` package. This could
  be a breaking change for 1.3.2 apps that do not use `modules` or
  `ecmascript` but contain `imports` directories. Workaround: move files
  out of `imports`, or rename `imports` to something else.

* The `npm-bcrypt` package has been upgraded to use the latest version
  (0.8.5) of the `bcrypt` npm package.

* Compiler plugins can call `addJavaScript({ path })` multiple times with
  different paths for the same source file, and `module.id` will reflect
  this `path` instead of the source path, if they are different. #6806

* Fixed bugs: https://github.com/meteor/meteor/milestones/Release%201.3.2

* Fixed unintended change to `Match.Optional` which caused it to behave the same as the new `Match.Maybe` and incorrectly matching `null` where it previously would not have allowed it. #6735

## v1.3.1, 2016-04-03

* Long isopacket node_modules paths have been shortened, fixing upgrade
  problems on Windows. #6609

* Version 1.3.1 of Meteor can now publish packages for earlier versions of
  Meteor, provided those packages do not rely on modules. #6484 #6618

* The meteor-babel npm package used by babel-compiler has been upgraded to
  version 0.8.4. c8d12aed4e725217efbe86fa35de5d5e56d73c83

* The `meteor node` and `meteor npm` commands now return the same exit
  codes as their child processes. #6673 #6675

* Missing module warnings are no longer printed for Meteor packages, or
  for `require` calls when `require` is not a free variable, fixing
  https://github.com/practicalmeteor/meteor-mocha/issues/19.

* Cordova iOS builds are no longer built by Meteor, but merely prepared
  for building. 88d43a0f16a484a5716050cb7de8066b126c7b28

* Compiler plugin errors were formerly silenced for files not explicitly
  added in package.js. Now those errors are reported when/if the files are
  imported by the ImportScanner. be986fd70926c9dd8eff6d8866205f236c8562c4

## v1.3, 2016-03-27

### ES2015/Modules

* Enable ES2015 and CommonJS modules in Meteor apps and packages, on
  both client and server. Also let you install modules in apps and
  package by running `npm install`. See: https://github.com/meteor/meteor/blob/master/packages/modules/README.md

* Enable ES2015 generators and ES2016 async/await in the `ecmascript`
  package.

* Inherit static getters and setters in subclasses, when using the
  `ecmascript` package. #5624

* Report full file paths on compiler errors when using the
  `ecmascript` package. #5551

* Now possible to `import` or `require` files with a `.json` file
  extension. #5810

* `process.env.NODE_ENV` is now defined on both client and server as
  either `development` or `production`, which also determines the boolean
  flags `Meteor.isDevelopment` and `Meteor.isProduction`.

* Absolute identifiers for app modules no longer have the `/app/` prefix,
  and absolute identifiers for Meteor packages now have the prefix
  `/node_modules/meteor/` instead of just `/node_modules/`, meaning you
  should `import {Blaze} from "meteor/blaze"` instead of `from "blaze"`.

* Package variables imported by application code are once again exposed
  globally, allowing them to be accessed from the browser console or from
  `meteor shell`. #5868

* Fixed global variable assignment analysis during linking. #5870 #5819

* Changes to files in node_modules will now trigger a restart of the
  development server, just like any other file changes. #5815

* The meteor package now exports a `global` variable (a la Node) that
  provides a reliable reference to the global object for all Meteor code.

* Packages in local node_modules directories now take precedence over
  Meteor packages of the same name. #5933

* Upgraded `babel-compiler` to Babel 6, with the following set of plugins:
  https://github.com/meteor/babel-preset-meteor/blob/master/index.js

* Lazy CSS modules may now be imported by JS: 12c946ee651a93725f243f790c7919de3d445a19

* Packages in the top-level node_modules directory of an app can now be
  imported by Meteor packages: c631d3ac35f5ca418b93c454f521989855b8ec72

* Added support for wildcard import and export statements. #5872 #5897

* Client-side stubs for built-in Node modules are now provided
  automatically if the `meteor-node-stubs` npm package is installed. #6056

* Imported file extensions are now optional for file types handled by
  compiler plugins. #6151

* Upgraded Babel packages to ~6.5.0: 292824da3f8449afd1cd39fcd71acd415c809c0f
  Note: .babelrc files are now ignored (#6016), but may be reenabled (#6351).

* Polyfills now provided for `process.nextTick` and `process.platform`. #6167 #6198 #6055 efe53de492da6df785f1cbef2799d1d2b492a939

* The `meteor test-app` command is now `meteor test [--full-app]`:
  ab5ab15768136d55c76d51072e746d80b45ec181

* New apps now include a `package.json` file.
  c51b8cf7ffd8e7c9ca93768a2df93e4b552c199c

* `require.resolve` is now supported.
  https://github.com/benjamn/install/commit/ff6b25d6b5511d8a92930da41db73b93eb1d6cf8

* JSX now enabled in `.js` files processed by the `ecmascript` compiler
  plugin. #6151

* On the server, modules contained within `node_modules` directories are
  now loaded using the native Node `require` function. #6398

* All `<script>` tag(s) for application and package code now appear at the
  end of the `<body>` rather than in the `<head>`. #6375

* The client-side version of `process.env.NODE_ENV` (and other environment
  variables) now matches the corresponding server-side values. #6399

### Performance

* Don't reload package catalog from disk on rebuilds unless package
  dependencies changed. #5747

* Improve minimongo performance on updating documents when there are
  many active observes. #5627

### Platform

* Upgrade to Node v0.10.41.

* Allow all types of URLs that npm supports in `Npm.depends`
  declarations.

* Split up `standard-minifiers` in separate CSS
  (`standard-minifiers-css`) and JS minifiers
  (`standard-minifiers-js`). `standard-minifiers` now acts as an
  umbrella package for these 2 minifiers.

* Allow piping commands to `meteor shell` via STDIN. #5575

* Let users set the CAFILE environment variable to override the SSL
  root certificate list. #4757 #5523

* `force-ssl` is now marked production only.

### Cordova

* Cordova dependencies have been upgraded to the latest versions
  (`cordova-lib` 6.0.0, `cordova-ios` 4.0.1, and `cordova-android` 5.1.0).

* iOS apps now require iOS 8 or higher, and building for iOS requires Xcode 7.2
  to be installed.

* Building for Android now requires Android SDK 23 to be installed. You may also
  need to create a new AVD for the emulator.

* Building Cordova Android apps on Windows is now supported. #4155

* The Crosswalk plugin has been updated to 1.4.0.

* Cordova core plugins are now pinned to minimal versions known to be compatible
  with the included platforms. A warning is printed asking people to upgrade
  their dependencies if they specify an older version, but we'll always use
  the pinned version regardless.

* The plugin used for file serving and hot code push has been completely
  rewritten. Among many other improvements, it downloads updates incrementally,
  can recover from downloading faulty JavaScript code, and is much more
  reliable and performant.
  See [`cordova-plugin-meteor-webapp`](https://github.com/meteor/cordova-plugin-meteor-webapp)
  for more a more detailed description of the new design.

* If the callbacks added with `Meteor.startup()` do not complete within a set
  time, we consider a downloaded version faulty and will fallback to the last
  known good version. The default timeout is 20 seconds, but this can be
  configured by setting `App.setPreference("WebAppStartupTimeout", "10000");`
  (in milliseconds) in `mobile-config.js`.

* We now use `WKWebView` on iOS by default, even on iOS 8 (which works because
  we do not use `file://` URLs).

* We now use `localhost` instead of `meteor.local` to serve files from. Since
  `localhost` is considered a secure origin, this means the web view won't
  disable web platform features that it otherwise would.

* The local server port now lies between 12000-13000 and is chosen based on
  the `appId`, to both be consistent and lessen the chance of collisions between
  multiple Meteor Cordova apps installed on the same device.

* The plugin now allows for local file access on both iOS and Android, using a
  special URL prefix (`http://localhost:<port>/local-filesystem/<path>`).

* App icon and launch image sizes have been updated. Low resolution sizes for
  now unsupported devices have been deprecated, and higher resolution versions
  have been added.

* We now support the modern Cordova whitelist mechanism. `App.accessRule` has
  been updated with new options.

* `meteor build` now supports a `--server-only` option to avoid building
  the mobile apps when `ios` or `android` platforms have been added. It still
  builds the `web.cordova` architecture in the server bundle however, so it can
  be served for hot code pushes.

* `meteor run` now always tries to use an autodetected IP address as the
  mobile `ROOT_URL`, even if we're not running on a device. This avoids a situation
  where an app already installed on a device connects to a restarted development
  server and receives a `localhost` `ROOT_URL`. #5973

* Fixed a discrepancy between the way we calculated client hashes during a mobile
  build and on the server, which meant a Cordova app would always download a
  new version the first time it started up.

* In Cordova apps, `Meteor.startup()` now correctly waits for the
  device to be ready before firing the callback.

### Accounts

* Make `Accounts.forgotPassword` treat emails as case insensitive, as
  the rest of the accounts system does.

### Blaze

* Don't throw in certain cases when calling a template helper with an
  empty data context. #5411 #5736

* Improve automatic blocking of URLs in attribute values to also
  include `vbscript:` URLs.

### Check

* Introduced new matcher `Match.Maybe(type)` which will also match (permit) `null` in addition to `undefined`.  This is a suggested replacement (where appropriate) for `Match.Optional` which did not permit `null`.  This prevents the need to use `Match.OneOf(null, undefined, type)`. #6220

### Testing

* Packages can now be marked as `testOnly` to only run as part of app
  testing with `meteor test`. This is achieved by setting
  `testOnly: true` to `Package.describe`.


### Uncategorized

* Remove warning in the `simple-todos-react` example app. #5716

* Fix interaction between `browser-policy` and `oauth` packages. #5628

* Add README.md to the `tinytest` package. #5750

* Don't crash when calling `ReactiveDict.prototype.clear` if a
  property with a value wasn't previously accessed. #5530 #5602

* Move `DDPRateLimiter` to the server only, since it won't work if it
  is called from the client. It will now error if referenced from the
  client at all.

* Don't call function more than once when passing a `Match.Where`
  argument to `check`. #5630 #5651

* Fix empty object argument check in `this.subscribe` in
  templates. #5620

* Make `HTTP.call` not crash on undefined content. #5565 #5601

* Return observe handle from
  `Mongo.Collection.prototype._publishCursor`. #4983 #5615

* Add 'Did you mean?' reminders for some CLI commands to help Rails
  developers. #5593

* Make internal shell scripts compatible with other Unix-like
  systems. #5585

* Add a `_pollingInterval` option to `coll.find()` that can be used in
  conjunction with `_disableOplog: true`. #5586

* Expose Tinytest internals which can be used to extend it. #3541

* Improve error message from `check` when passing in null. #5545

* Split up `standard-minifiers` in separate CSS (`standard-minifier-css`) and JS
  minifiers(`standard-minifier-js`). `standard-minifiers` now acts as an umbrella package for these
  2 minifiers.

* Detect new Facebook user-agent in the `spiderable` package. #5516

* `Match.ObjectIncluding` now really requires plain objects. #6140

* Allow `git+` URL schemes for npm dependencies. #844

* Expose options `disableOplog`, `pollingIntervalMs`, and
  `pollingThrottleMs` to `Cursor.find` for tuning observe parameters
  on the server.

* Expose `dynamicHead` and `dynamicBody` hooks in boilerplate generation allowing code to inject content into the body and head tags from the server. #3860

* Add methods of the form `BrowserPolicy.content.allow<ContentType>BlobUrl()` to BrowserPolicy #5141

* Move `<script>` tags to end of `<body>` to enable 'loading' UI to be inserted into the boilerplate #6375

* Adds WebAppInternals.setBundledJsCssUrlRewriteHook allowing apps to supply a hook function that can create a dynamic bundledJsCssPrefix at runtime. This is useful if you're using a CDN by giving you a way to ensure the CDN won't cache broken js/css resources during an app upgrade.

Patches contributed by GitHub users vereed, mitar, nathan-muir,
robfallows, skishore, okland, Primigenus, zimme, welelay, rgoomar,
bySabi, mbrookes, TomFreudenberg, TechPlexEngineer, zacharydenton,
AlexeyMK, gwendall, dandv, devgrok, brianlukoff.


## v.1.2.1, 2015-10-26

* `coll.insert()` now uses a faster (but cryptographically insecure)
  algorithm to generate document IDs when called outside of a method
  and an `_id` field is not explicitly passed. With this change, there
  are no longer two algorithms used to generate document
  IDs. `Random.id()` can still be used to generate cryptographically
  secure document IDs. [#5161](https://github.com/meteor/meteor/issues/5161)

* The `ecmascript-collections` package has been renamed to
  `ecmascript-runtime` and now includes a more complete selection of
  ES2015 polyfills and shims from [`core-js`](https://www.npmjs.com/package/core-js).
  The complete list can be found
  [here](https://github.com/meteor/ecmascript-runtime/blob/master/server.js).

* Check type of `onException` argument to `bindEnvironment`. [#5271](https://github.com/meteor/meteor/issues/5271)

* WebApp's `PORT` environment variable can now be a named pipe to better support
  deployment on IIS on Windows. [4413](https://github.com/meteor/meteor/issues/4413)

* `Template.dynamic` can be now used as a block helper:
  `{{#Template.dynamic}} ... {{/Template.dynamic}}` [#4756](https://github.com/meteor/meteor/issues/4756)

* `Collection#allow/deny` now throw errors when passed falsy values. [#5442](https://github.com/meteor/meteor/pull/5442)

* `source-map` has been updated to a newer patch version, which fixes major bugs
  in particular around loading bundles generated by Webpack. [#5411](https://github.com/meteor/meteor/pull/5411)

* `check` now returns instead of throwing errors internally, which should make
  it much faster. `check` is used in many core Meteor packages, so this should
  result in small performance improvements across the framework. [#4584](https://github.com/meteor/meteor/pull/4584)

* The `userEmail` option to `Meteor.loginWithMeteorDeveloperAccount` has been
  renamed to `loginHint`, and now supports Google accounts as well. The old
  option still works for backwards compatibility. [#2422](https://github.com/meteor/meteor/issues/2422) [#5313](https://github.com/meteor/meteor/pull/5313)

* The old `addFiles` API for adding package assets no longer throws an error,
  making it easier to share packages between pre- and post-1.2 versions of
  Meteor. [#5458](https://github.com/meteor/meteor/issues/5458)

* Normally, you can't deploy to free meteor.com hosting or Galaxy from a
  non-Linux machine if you have *local* non-published packages with binary
  dependencies, nor can you run `meteor build --architecture SomeOtherArch`. As
  a temporary workaround, if you set the `METEOR_BINARY_DEP_WORKAROUND`
  variable, you will be able to deploy to Galaxy (but not free meteor.com
  hosting), and tarballs built with `meteor build` will contain a
  `programs/server/setup.sh` shell script which should be run on the server to
  install those packages.

## v1.2.0.2, 2015-09-28

* Update Crosswalk plugin for Cordova to 1.3.1. [#5267](https://github.com/meteor/meteor/issues/5267)

* Fix `meteor add` for a Cordova plugin using a Git URL with SHA.

* Upgraded the `promise` package to use `meteor-promise@0.5.0`, which uses
  the global `Promise` constructor in browsers that define it natively.

* Fix error in assigning attributes to `<body>` tag when using Blaze templates
  or `static-html`. [#5232](https://github.com/meteor/meteor/issues/5232)

## v1.2.0.1, 2015-09-22

* Fix incorrect publishing of packages with exports but no source. [#5228](https://github.com/meteor/meteor/issues/5228)

## v1.2, 2015-09-21

There are quite a lot of changes in Meteor 1.2. See the
[Wiki](https://github.com/meteor/meteor/wiki/Breaking-changes-in-Meteor-1.2) for
a shorter list of breaking changes you should be aware of when upgrading.

### Core Packages

* `meteor-platform` has been deprecated in favor of the smaller `meteor-base`,
  with apps listing their other dependencies explicitly.  The v1.2 upgrader
  will rewrite `meteor-platform` in existing apps.  `meteor-base` puts fewer
  symbols in the global namepsace, so it's no longer true that all apps
  have symbols like `Random` and `EJSON` in the global namespace.

* New packages: `ecmascript`, `es5-shim`, `ecmascript-collections`, `promise`,
  `static-html`, `jshint`, `babel-compiler`

* No longer include the `json` package by default, which contains code for
  `JSON.parse` and `JSON.stringify`.  (The last browser to not support JSON
  natively was Internet Explorer 7.)

* `autoupdate` has been renamed `hot-code-push`

### Meteor Accounts

* Login attempts are now rate-limited by default.  This can be turned off
  using `Accounts.removeDefaultRateLimit()`.

* `loginWithPassword` now matches username or email in a case insensitive
  manner. If there are multiple users with a username or email only differing
  in case, a case sensitive match is required. [#550](https://github.com/meteor/meteor/issues/550)

* `loginWithGithub` now requests `user:email` scope by default, and attempts
  to fetch the user's emails. If no public email has been set, we use the
  primary email instead. We also store the complete list of emails. [#4545](https://github.com/meteor/meteor/issues/4545)

* When an account's email address is verified, deactivate other verification
  tokens.  [#4626](https://github.com/meteor/meteor/issues/4626)

* Fix bug where blank page is shown when an expired login token is
  present. [#4825](https://github.com/meteor/meteor/issues/4825)

* Fix `OAuth1Binding.prototype.call` when making requests to Twitter
  with a large parameter set.

* Directions for setting up Google OAuth in accounts-ui have been updated to
  match Google's new requirements.

* Add `Accounts.oauth.unregisterService` method, and ensure that users can only
  log in with currently registered services.  [#4014](https://github.com/meteor/meteor/issues/4014)

* The `accounts-base` now defines reusable `AccountsClient` and
  `AccountsServer` constructors, so that users can create multiple
  independent instances of the `Accounts` namespace.  [#4233](https://github.com/meteor/meteor/issues/4233)

* Create an index for `Meteor.users` on
  `services.email.verificationTokens.token` (instead of
  `emails.validationTokens.token`, which never was used for anything).  [#4482](https://github.com/meteor/meteor/issues/4482)

* Remove an IE7-specific workaround from accounts-ui.  [#4485](https://github.com/meteor/meteor/issues/4485)

### Livequery

* Improved server performance by reducing overhead of processing oplog after
  database writes. Improvements are most noticeable in case when a method is
  doing a lot of writes on collections with plenty of active observers.  [#4694](https://github.com/meteor/meteor/issues/4694)

### Mobile

* The included Cordova tools have been updated to the latest version 5.2.0.
  This includes Cordova Android 4.1 and Cordova iOS 3.9. These updates may
  require you to make changes to your app. For details, see the [Cordova release
  notes] (https://cordova.apache.org/#news) for for the different versions.

* Thanks to Cordova Android's support for pluggable web views, it is now
  possible to install the [Crosswalk plugin]
  (https://crosswalk-project.org/documentation/cordova/cordova_4.html), which
  offers a hugely improved web view on older Android versions.
  You can add the plugin to your app with `meteor add crosswalk`.

* The bundled Android tools have been removed and a system-wide install of the
  Android SDK is now required. This should make it easier to keep the
  development toolchain up to date and helps avoid some difficult to diagnose
  failures. If you don't have your own Android tools installed already, you can
  find more information about installing the Android SDK for [Mac] (https://github.com/meteor/meteor/wiki/Mobile-Dev-Install:-Android-on-Mac)
  or [Linux]
  (https://github.com/meteor/meteor/wiki/Mobile-Dev-Install:-Android-on-Linux).

* As part of moving to npm, many Cordova plugins have been renamed. Meteor
  should perform conversions automatically, but you may want to be aware of this
  to avoid surprises. See [here]
  (https://cordova.apache.org/announcements/2015/04/21/plugins-release-and-move-to-npm.html)
  for more information.

* Installing plugins from the local filesystem is now supported using `file://`
  URLs, which should make developing your own plugins more convenient. It is
  also needed as a temporary workaround for using the Facebook plugin.
  Relative references are interpreted relative to the Meteor project directory.
  (As an example,
  `meteor add cordova:phonegap-facebook-plugin@file://../phonegap-facebook-plugin`
  would attempt to install the plugin from the same directory you Meteor project
  directory is located in.)

* Meteor no longer supports installing Cordova plugins from tarball URLs, but
  does support Git URLs with a SHA reference (like
  `https://github.com/apache/cordova-plugin-file#c452f1a67f41cb1165c92555f0e721fbb07329cc`).
  Existing GitHub tarball URLs are converted automatically.

* Allow specifying a `buildNumber` in `App.info`, which is used to set the
  `android-versionCode` and `ios-CFBundleVersion` in the `config.xml` of the
  Cordova project. The build number is used to differentiate between
  different versions of the app, and should be incremented before distributing
  a built app to stores or testing services. [#4048](https://github.com/meteor/meteor/issues/4048)

* Other changes include performance enhancements when building and running,
  and improved requirements checking and error reporting.

* Known issue: we do not currently show logging output when running on the
  iOS Simulator. As a workaround, you can `meteor run ios-device` to open the
  project in Xcode and watch the output there.

### Templates/Blaze

* New syntax: Handlebars sub-expressions are now supported -- as in,
  `{{helper (anotherHelper arg1 arg2)}}` -- as well as new block helper forms
  `#each .. in ..` and `#let x=y`.  See
  https://github.com/meteor/meteor/tree/devel/packages/spacebars

* Add a special case for the new `react-template-helper` package -- don't let
  templates use {{> React}} with siblings since `React.render` assumes it's
  being rendered into an empty container element. (This lets us throw the error
  when compiling templates rather than when the app runs.)

* Improve parsing of `<script>` and `<style>` tags.  [#3797](https://github.com/meteor/meteor/issues/3797)

* Fix a bug in `observe-sequence`. The bug was causing unnecessary rerenderings
  in an instance of `#each` block helper followed by false "duplicate ids"
  warnings. [#4049](https://github.com/meteor/meteor/issues/4049)

* `TemplateInstance#subscribe` now has a new `connection` option, which
  specifies which connection should be used when making the subscription. The
  default is `Meteor.connection`, which is the connection used when calling
  `Meteor.subscribe`.

* Fix external `<script>` tags in body or templates.  [#4415](https://github.com/meteor/meteor/issues/4415)

* Fix memory leak.  [#4289](https://github.com/meteor/meteor/issues/4289)

* Avoid recursion when materializing DOM elements, to avoid stack overflow
  errors in certain browsers. [#3028](https://github.com/meteor/meteor/issues/3028)

* Blaze and Meteor's built-in templating are now removable using
  `meteor remove blaze-html-templates`. You can add back support for static
  `head` and `body` tags in `.html` files by using the `static-html` package.

### DDP

* Websockets now support the
  [`permessage-deflate`](https://tools.ietf.org/id/draft-ietf-hybi-permessage-compression-19.txt)
  extension, which compresses data on the wire. It is enabled by default on the
  server. To disable it, set `$SERVER_WEBSOCKET_COMPRESSION` to `0`. To configure
  compression options, set `$SERVER_WEBSOCKET_COMPRESSION` to a JSON object that
  will be used as an argument to
  [`deflate.configure`](https://github.com/faye/permessage-deflate-node/blob/master/README.md).
  Compression is supported on the client side by Meteor's Node DDP client and by
  browsers including Chrome, Safari, and Firefox 37.

* The `ddp` package has been split into `ddp-client` and `ddp-server` packages;
  using `ddp` is equivalent to using both. This allows you to use the Node DDP
  client without adding the DDP server to your app.  [#4191](https://github.com/meteor/meteor/issues/4191) [#3452](https://github.com/meteor/meteor/issues/3452)

* On the client, `Meteor.call` now takes a `throwStubExceptions` option; if set,
  exceptions thrown by method stubs will be thrown instead of logged, and the
  method will not be invoked on the server.  [#4202](https://github.com/meteor/meteor/issues/4202)

* `sub.ready()` should return true inside that subscription's `onReady`
  callback.  [#4614](https://github.com/meteor/meteor/issues/4614)

* Fix method calls causing broken state when socket is reconnecting.  [#5104](https://github.com/meteor/meteor/issues/5104)

### Isobuild

* Build plugins will no longer process files whose names match the extension
  exactly (with no extra dot). If your build plugin needs to match filenames
  exactly, you should use the new build plugin API in this release which
  supplies a special `filenames` option. [#3985](https://github.com/meteor/meteor/issues/3985)

* Adding the same file twice in the same package is now an error. Previously,
  this could either lead to the file being included multiple times, or to a
  build time crash.

* You may now specify the `bare` option for JavaScript files on the server.
  Previous versions only allowed this on the client. [#3681](https://github.com/meteor/meteor/issues/3681)

* Ignore `node_modules` directories in apps instead of processing them as Meteor
  source code.  [#4457](https://github.com/meteor/meteor/issues/4457) [#4452](https://github.com/meteor/meteor/issues/4452)

* Backwards-incompatible change for package authors: Static assets in package.js files must now be
  explicitly declared by using `addAssets` instead of `addFiles`. Previously,
  any file that didn't have a source handler was automatically registered as a
  server-side asset. The `isAsset` option to `addFiles` is also deprecated in
  favor of `addAssets`.

* Built files are now always annotated with line number comments, to improve the
  debugging experience in browsers that don't support source maps.

* There is a completely new API for defining build plugins that cache their
  output. There are now special APIs for defining linters and minifiers in
  addition to compilers. The core Meteor packages for `less`, `coffee`, `stylus`
  and `html` files have been updated to use this new API. Read more on the
  [Wiki page](https://github.com/meteor/meteor/wiki/Build-Plugins-API).

### CSS

* LESS and Stylus now support cross-package imports.

* CSS concatenation and minification is delegated to the `standard-minifiers`
  package, which is present by default (and added to existing apps by the v1.2
  upgrader).

* CSS output is now split into multiple stylesheets to avoid hitting limits on
  rules per stylesheet in certain versions of Internet Explorer. [#1876](https://github.com/meteor/meteor/issues/1876)

### Mongo

* The oplog observe driver now properly updates queries when you drop a
  database.  [#3847](https://github.com/meteor/meteor/issues/3847)

* MongoID logic has been moved out of `minimongo` into a new package called
  `mongo-id`.

* Fix Mongo upserts with dotted keys in selector.  [#4522](https://github.com/meteor/meteor/issues/4522)


### `meteor` command-line tool

* You can now create three new example apps with the command line tool. These
  are the apps from the official tutorials at http://meteor.com/tutorials, which
  demonstrate building the same app with Blaze, Angular, and React. Try these
  apps with:

  ```sh
  meteor create --example simple-todos
  meteor create --example simple-todos-react
  meteor create --example simple-todos-angular
  ```

* `meteor shell` no longer crashes when piped from another command.

* Avoid a race condition in `meteor --test` and work with newer versions of the
  Velocity package.  [#3957](https://github.com/meteor/meteor/issues/3957)

* Improve error handling when publishing packages.  [#3977](https://github.com/meteor/meteor/issues/3977)

* Improve messaging around publishing binary packages.  [#3961](https://github.com/meteor/meteor/issues/3961)

* Preserve the value of `_` in `meteor shell`.  [#4010](https://github.com/meteor/meteor/issues/4010)

* `meteor mongo` now works on OS X when certain non-ASCII characters are in the
  pathname, as long as the `pgrep` utility is installed (it ships standard with
  OS X 10.8 and newer).  [#3999](https://github.com/meteor/meteor/issues/3999)

* `meteor run` no longer ignores (and often reverts) external changes to
  `.meteor/versions` which occur while the process is running.  [#3582](https://github.com/meteor/meteor/issues/3582)

* Fix crash when downloading two builds of the same package version
  simultaneously.  [#4163](https://github.com/meteor/meteor/issues/4163)

* Improve messages printed by `meteor update`, displaying list of packages
  that are not at the latest version available.

* When determining file load order, split file paths on path separator
  before comparing path components alphabetically.  [#4300](https://github.com/meteor/meteor/issues/4300)

* Fix inability to run `mongod` due to lack of locale configuration on some
  platforms, and improve error message if the failure still occurs.  [#4019](https://github.com/meteor/meteor/issues/4019)

* New `meteor lint` command.

### Minimongo

* The `$push` query modifier now supports a `$position` argument.  [#4312](https://github.com/meteor/meteor/issues/4312)

* `c.update(selector, replacementDoc)` no longer shares mutable state between
  replacementDoc and Minimongo internals. [#4377](https://github.com/meteor/meteor/issues/4377)

### Email

* `Email.send` now has a new option, `attachments`, in the same style as
  `mailcomposer`.
  [Details here.](https://github.com/andris9/mailcomposer#add-attachments)

### Tracker

* New `Tracker.Computation#onStop` method.  [#3915](https://github.com/meteor/meteor/issues/3915)

* `ReactiveDict` has two new methods, `clear` and `all`. `clear` resets
  the dictionary as if no items had been added, meaning all calls to `get` will
  return `undefined`. `all` converts the dictionary into a regular JavaScript
  object with a snapshot of the keys and values. Inside an autorun, `all`
  registers a dependency on any changes to the dictionary. [#3135](https://github.com/meteor/meteor/issues/3135)

### Utilities

* New `beforeSend` option to `HTTP.call` on the client allows you to directly
  access the `XMLHttpRequest` object and abort the call.  [#4419](https://github.com/meteor/meteor/issues/4419) [#3243](https://github.com/meteor/meteor/issues/3243) [#3266](https://github.com/meteor/meteor/issues/3266)

* Parse `application/javascript` and `application/x-javascript` HTTP replies as
  JSON too.  [#4595](https://github.com/meteor/meteor/issues/4595)

* `Match.test` from the `check` package now properly compares boolean literals,
  just like it does with Numbers and Strings. This applies to the `check`
  function as well.

* Provide direct access to the `mailcomposer` npm module used by the `email`
  package on `EmailInternals.NpmModules`. Allow specifying a `MailComposer`
  object to `Email.send` instead of individual options.  [#4209](https://github.com/meteor/meteor/issues/4209)

* Expose `Spiderable.requestTimeoutMs` from `spiderable` package to
  allow apps to set the timeout for running phantomjs.

* The `spiderable` package now reports the URL it's trying to fetch on failure.


### Other bug fixes and improvements

* Upgraded dependencies:

  - Node: 0.10.40 (from 0.10.36)
  - uglify-js: 2.4.20 (from 2.4.17)
  - http-proxy: 1.11.1 (from 1.6.0)

* `Meteor.loginWithGoogle` now supports `prompt`. Choose a prompt to always be
  displayed on Google login.

* Upgraded `coffeescript` package to depend on NPM packages
  coffeescript@1.9.2 and source-map@0.4.2. [#4302](https://github.com/meteor/meteor/issues/4302)

* Upgraded `fastclick` to 1.0.6 to fix an issue in iOS Safari. [#4393](https://github.com/meteor/meteor/issues/4393)

* Fix `Error: Can't render headers after they are sent to the client`.  [#4253](https://github.com/meteor/meteor/issues/4253) [#4750](https://github.com/meteor/meteor/issues/4750)

* `Meteor.settings.public` is always available on client and server,
  and modifications made on the server (for example, during app initialization)
  affect the value seen by connecting clients. [#4704](https://github.com/meteor/meteor/issues/4704)

### Windows

* Increase the buffer size for `netstat` when looking for running Mongo servers. [#4125](https://github.com/meteor/meteor/issues/4125)

* The Windows installer now always fetches the latest available version of
  Meteor at runtime, so that it doesn't need to be recompiled for every release.

* Fix crash in `meteor mongo` on Windows.  [#4711](https://github.com/meteor/meteor/issues/4711)


## v1.1.0.3, 2015-08-03

### Accounts

* When using Facebook API version 2.4, properly fetch `email` and other fields.
  Facebook recently forced all new apps to use version 2.4 of their API.  [#4743](https://github.com/meteor/meteor/issues/4743)


## v1.1.0.2, 2015-04-06

### `meteor` command-line tool

* Revert a change in 1.1.0.1 that caused `meteor mongo` to fail on some Linux
  systems. [#4115](https://github.com/meteor/meteor/issues/4115), [#4124](https://github.com/meteor/meteor/issues/4124), [#4134](https://github.com/meteor/meteor/issues/4134)


## v1.1.0.1, 2015-04-02

### Blaze

* Fix a regression in 1.1 in Blaze Templates: an error happening when View is
  invalidated immediately, causing a client-side crash (accessing
  `destroyMembers` of `undefined`). [#4097](https://github.com/meteor/meteor/issues/4097)

## v1.1, 2015-03-31

### Windows Support

* The Meteor command line tool now officially supports Windows 7, Windows 8.1,
  Windows Server 2008, and Windows Server 2012. It can run from PowerShell or
  Command Prompt.

* There is a native Windows installer that will be available for download from
  <https://www.meteor.com/install> starting with this release.

* In this release, Meteor on Windows supports all features available on Linux
  and Mac except building mobile apps with PhoneGap/Cordova.

* The `meteor admin get-machine` command now supports an additional
  architecture, `os.windows.x86_32`, which can be used to build binary packages
  for Windows.

### Version Solver

* The code that selects compatible package versions for `meteor update`
  and resolves conflicts on `meteor add` has been rewritten from the ground up.
  The core solver algorithm is now based on MiniSat, an open-source SAT solver,
  improving performance and maintainability.

* Refresh the catalog instead of downgrading packages when the versions in
  `.meteor/versions` aren't in the cache.  [#3653](https://github.com/meteor/meteor/issues/3653)

* Don't downgrade packages listed in `.meteor/packages`, or upgrade to a new
  major version, unless the new flag `--allow-incompatible-update` is passed
  as an override.

* Error messages are more detailed when constraints are unsatisfiable.

* Prefer "patched" versions of new indirect dependencies, and take patches
  to them on `meteor update` (for example, `1.0.1` or `1.0.0_1` over `1.0.0`).

* Version Solver is instrumented for profiling (`METEOR_PROFILE=1` in the
  environment).

* Setting the `METEOR_PRINT_CONSTRAINT_SOLVER_INPUT` environment variable
  prints information useful for diagnosing constraint solver bugs.

### Tracker

* Schedule the flush cycle using a better technique than `setTimeout` when
  available.  [#3889](https://github.com/meteor/meteor/issues/3889)

* Yield to the event loop during the flush cycle, unless we're executing a
  synchronous `Tracker.flush()`.  [#3901](https://github.com/meteor/meteor/issues/3901)

* Fix error reporting not being source-mapped properly. [#3655](https://github.com/meteor/meteor/issues/3655)

* Introduce a new option for `Tracker.autorun` - `onError`. This callback can be
  used to handle errors caught in the reactive computations. [#3822](https://github.com/meteor/meteor/issues/3822)

### Blaze

* Fix stack overflow from nested templates and helpers by avoiding recursion
  during rendering.  [#3028](https://github.com/meteor/meteor/issues/3028)

### `meteor` command-line tool

* Don't fail if `npm` prints more than 200K.  [#3887](https://github.com/meteor/meteor/issues/3887)


### Other bug fixes and improvements

* Upgraded dependencies:

  - uglify-js: 2.4.17 (from 2.4.13)

Patches contributed by GitHub users hwillson, mitar, murillo128, Primigenus,
rjakobsson, and tmeasday.


## v1.0.5, 2015-03-25

* This version of Meteor now uses version 2.2 of the Facebook API for
  authentication, instead of 1.0. If you use additional Facebook API methods
  beyond login, you may need to request new permissions.

  Facebook will automatically switch all apps to API version 2.0 on April
  30th, 2015. Please make sure to update your application's permissions and API
  calls by that date.

  For more details, see
  https://github.com/meteor/meteor/wiki/Facebook-Graph-API-Upgrade


## v1.0.4.2, 2015-03-20

* Fix regression in 1.0.4 where using Cordova for the first time in a project
  with hyphens in its directory name would fail.  [#3950](https://github.com/meteor/meteor/issues/3950)


## v1.0.4.1, 2015-03-18

* Fix regression in 1.0.4 where `meteor publish-for-arch` only worked for
  packages without colons in their name.  [#3951](https://github.com/meteor/meteor/issues/3951)

## v1.0.4, 2015-03-17

### Mongo Driver

* Meteor is now tested against MongoDB 2.6 by default (and the bundled version
  used by `meteor run` has been upgraded). It should still work fine with
  MongoDB 2.4.  Previous versions of Meteor mostly worked with MongoDB 2.6, with
  a few caveats:

    - Some upsert invocations did not work with MongoDB in previous versions of
      Meteor.
    - Previous versions of Meteor required setting up a special "user-defined
      role" with access to the `system.replset` table to use the oplog observe
      driver with MongoDB 2.6.  These extra permissions are not required with
      this version of Meteor.

  The MongoDB command needed to set up user permissions for the oplog observe
  driver is slightly different in MongoDB 2.6; see
  https://github.com/meteor/meteor/wiki/Oplog-Observe-Driver for details.

  We have also tested Meteor against the recently-released MongoDB 3.0.0.
  While we are not shipping MongoDB 3.0 with Meteor in this release (preferring
  to wait until its deployment is more widespread), we believe that Meteor
  1.0.4 apps will work fine when used with MongoDB 3.0.0 servers.

* Fix 0.8.1 regression where failure to connect to Mongo at startup would log a
  message but otherwise be ignored. Now it crashes the process, as it did before
  0.8.1.  [#3038](https://github.com/meteor/meteor/issues/3038)

* Use correct transform for allow/deny rules in `update` when different rules
  have different transforms.  [#3108](https://github.com/meteor/meteor/issues/3108)

* Provide direct access to the collection and database objects from the npm
  Mongo driver via new `rawCollection` and `rawDatabase` methods on
  `Mongo.Collection`.  [#3640](https://github.com/meteor/meteor/issues/3640)

* Observing or publishing an invalid query now throws an error instead of
  effectively hanging the server.  [#2534](https://github.com/meteor/meteor/issues/2534)


### Livequery

* If the oplog observe driver gets too far behind in processing the oplog, skip
  entries and re-poll queries instead of trying to keep up.  [#2668](https://github.com/meteor/meteor/issues/2668)

* Optimize common cases faced by the "crossbar" data structure (used by oplog
  tailing and DDP method write tracking).  [#3697](https://github.com/meteor/meteor/issues/3697)

* The oplog observe driver recovers from failed attempts to apply the modifier
  from the oplog (eg, because of empty field names).


### Minimongo

* When acting as an insert, `c.upsert({_id: 'x'}, {foo: 1})` now uses the `_id`
  of `'x'` rather than a random `_id` in the Minimongo implementation of
  `upsert`, just like it does for `c.upsert({_id: 'x'}, {$set: {foo: 1}})`.
  (The previous behavior matched a bug in the MongoDB 2.4 implementation of
  upsert that is fixed in MongoDB 2.6.)  [#2278](https://github.com/meteor/meteor/issues/2278)

* Avoid unnecessary work while paused in minimongo.

* Fix bugs related to observing queries with field filters: `changed` callbacks
  should not trigger unless a field in the filter has changed, and `changed`
  callbacks need to trigger when a parent of an included field is
  unset.  [#2254](https://github.com/meteor/meteor/issues/2254) [#3571](https://github.com/meteor/meteor/issues/3571)

* Disallow setting fields with empty names in minimongo, to match MongoDB 2.6
  semantics.


### DDP

* Subscription handles returned from `Meteor.subscribe` and
  `TemplateInstance#subscribe` now have a `subscriptionId` property to identify
  which subscription the handle is for.

* The `onError` callback to `Meteor.subscribe` has been replaced with a more
  general `onStop` callback that has an error as an optional first argument.
  The `onStop` callback is called when the subscription is terminated for
  any reason.  `onError` is still supported for backwards compatibility. [#1461](https://github.com/meteor/meteor/issues/1461)

* The return value from a server-side `Meteor.call` or `Meteor.apply` is now a
  clone of what the function returned rather than sharing mutable state.  [#3201](https://github.com/meteor/meteor/issues/3201)

* Make it easier to use the Node DDP client implementation without running a web
  server too.  [#3452](https://github.com/meteor/meteor/issues/3452)


### Blaze

* Template instances now have a `subscribe` method that functions exactly like
  `Meteor.subscribe`, but stops the subscription when the template is destroyed.
  There is a new method on Template instances called `subscriptionsReady()`
  which is a reactive function that returns true when all of the subscriptions
  made with `TemplateInstance#subscribe` are ready. There is also a built-in
  helper that returns the same thing and can be accessed with
  `Template.subscriptionsReady` inside any template.

* Add `onRendered`, `onCreated`, and `onDestroyed` methods to
  `Template`. Assignments to `Template.foo.rendered` and so forth are deprecated
  but are still supported for backwards compatibility.

* Fix bug where, when a helper or event handler was called from inside a custom
  block helper,  `Template.instance()` returned the `Template.contentBlock`
  template instead of the actual user-defined template, making it difficult to
  use `Template.instance()` for local template state.

* `Template.instance()` now works inside `Template.body`.  [#3631](https://github.com/meteor/meteor/issues/3631)

* Allow specifying attributes on `<body>` tags in templates.

* Improve performance of rendering large arrays.  [#3596](https://github.com/meteor/meteor/issues/3596)


### Isobuild

* Support `Npm.require('foo/bar')`.  [#3505](https://github.com/meteor/meteor/issues/3505) [#3526](https://github.com/meteor/meteor/issues/3526)

* In `package.js` files, `Npm.require` can only require built-in Node modules
  (and dev bundle modules, though you shouldn't depend on that), not the modules
  from its own `Npm.depends`. Previously, such code would work but only on the
  second time a `package.js` was executed.

* Ignore vim swap files in the `public` and `private` directories.  [#3322](https://github.com/meteor/meteor/issues/3322)

* Fix regression in 1.0.2 where packages might not be rebuilt when the compiler
  version changes.


### Meteor Accounts

* The `accounts-password` `Accounts.emailTemplates` can now specify arbitrary
  email `headers`.  The `from` address can now be set separately on the
  individual templates, and is a function there rather than a static
  string. [#2858](https://github.com/meteor/meteor/issues/2858) [#2854](https://github.com/meteor/meteor/issues/2854)

* Add login hooks on the client: `Accounts.onLogin` and
  `Accounts.onLoginFailure`. [#3572](https://github.com/meteor/meteor/issues/3572)

* Add a unique index to the collection that stores OAuth login configuration to
  ensure that only one configuration exists per service.  [#3514](https://github.com/meteor/meteor/issues/3514)

* On the server, a new option
  `Accounts.setPassword(user, password, { logout: false })` overrides the
  default behavior of logging out all logged-in connections for the user.  [#3846](https://github.com/meteor/meteor/issues/3846)


### Webapp

* `spiderable` now supports escaped `#!` fragments.  [#2938](https://github.com/meteor/meteor/issues/2938)

* Disable `appcache` on Firefox by default.  [#3248](https://github.com/meteor/meteor/issues/3248)

* Don't overly escape `Meteor.settings.public` and other parts of
  `__meteor_runtime_config__`.  [#3730](https://github.com/meteor/meteor/issues/3730)

* Reload the client program on `SIGHUP` or Node-specific IPC messages, not
  `SIGUSR2`.


### `meteor` command-line tool

* Enable tab-completion of global variables in `meteor shell`.  [#3227](https://github.com/meteor/meteor/issues/3227)

* Improve the stability of `meteor shell`.  [#3437](https://github.com/meteor/meteor/issues/3437) [#3595](https://github.com/meteor/meteor/issues/3595) [#3591](https://github.com/meteor/meteor/issues/3591)

* `meteor login --email` no longer takes an ignored argument.  [#3532](https://github.com/meteor/meteor/issues/3532)

* Fix regression in 1.0.2 where `meteor run --settings s` would ignore errors
  reading or parsing the settings file.  [#3757](https://github.com/meteor/meteor/issues/3757)

* Fix crash in `meteor publish` in some cases when the package is inside an
  app. [#3676](https://github.com/meteor/meteor/issues/3676)

* Fix crashes in `meteor search --show-all` and `meteor search --maintainer`.
  \#3636

* Kill PhantomJS processes after `meteor --test`, and only run the app
  once. [#3205](https://github.com/meteor/meteor/issues/3205) [#3793](https://github.com/meteor/meteor/issues/3793)

* Give a better error when Mongo fails to start up due to a full disk.  [#2378](https://github.com/meteor/meteor/issues/2378)

* After killing existing `mongod` servers, also clear the `mongod.lock` file.

* Stricter validation for package names: they cannot begin with a hyphen, end
  with a dot, contain two consecutive dots, or start or end with a colon.  (No
  packages on Atmosphere fail this validation.)  Additionally, `meteor create
  --package` applies the same validation as `meteor publish` and disallows
  packages with multiple colons.  (Packages with multiple colons like
  `local-test:iron:router` are used internally by `meteor test-packages` so that
  is not a strict validation rule.)

* `meteor create --package` now no longer creates a directory with the full
  name of the package, since Windows file systems cannot have colon characters
  in file paths. Instead, the command now creates a directory named the same
  as the second part of the package name after the colon (without the username
  prefix).


### Meteor Mobile

* Upgrade the Cordova CLI dependency from 3.5.1 to 4.2.0. See the release notes
  for the 4.x series of the Cordova CLI [on Apache
  Cordova](http://cordova.apache.org/announcements/2014/10/16/cordova-4.html).

* Related to the recently discovered [attack
  vectors](http://cordova.apache.org/announcements/2014/08/04/android-351.html)
  in Android Cordova apps, Meteor Cordova apps no longer allow access to all
  domains by default. If your app access external resources over XHR, you need
  to add them to the whitelist of allowed domains with the newly added
  [`App.accessRule`
  method](https://docs.meteor.com/#/full/App-accessRule) in your
  `mobile-config.js` file.

* Upgrade Cordova Plugins dependencies in Meteor Core packages:
  - `org.apache.cordova.file`: from 1.3.0 to 1.3.3
  - `org.apache.cordova.file-transfer`: from 0.4.4 to 0.5.0
  - `org.apache.cordova.splashscreen`: from 0.3.3 to 1.0.0
  - `org.apache.cordova.console`: from 0.2.10 to 0.2.13
  - `org.apache.cordova.device`: from 0.2.11 to 0.3.0
  - `org.apache.cordova.statusbar`: from 0.1.7 to 0.1.10
  - `org.apache.cordova.inappbrowser`: from 0.5.1 to 0.6.0
  - `org.apache.cordova.inappbrowser`: from 0.5.1 to 0.6.0

* Use the newer `ios-sim` binary, compiled with Xcode 6 on OS X Mavericks.


### Tracker

* Use `Session.set({k1: v1, k2: v2})` to set multiple values at once.


### Utilities

* Provide direct access to all options supported by the `request` npm module via
  the new server-only `npmRequestOptions` option to `HTTP.call`.  [#1703](https://github.com/meteor/meteor/issues/1703)


### Other bug fixes and improvements

* Many internal refactorings towards supporting Meteor on Windows are in this
  release.

* Remove some packages used internally to support legacy MDG systems
  (`application-configuration`, `ctl`, `ctl-helper`, `follower-livedata`,
  `dev-bundle-fetcher`, and `star-translate`).

* Provide direct access to some npm modules used by core packages on the
  `NpmModules` field of `WebAppInternals`, `MongoInternals`, and
  `HTTPInternals`.

* Upgraded dependencies:

  - node: 0.10.36 (from 0.10.33)
  - Fibers: 1.0.5 (from 1.0.1)
  - MongoDB: 2.6.7 (from 2.4.12)
  - openssl in mongo: 1.0.2 (from 1.0.1j)
  - MongoDB driver: 1.4.32 (from 1.4.1)
  - bson: 0.2.18 (from 0.2.7)
  - request: 2.53.0 (from 2.47.0)


Patches contributed by GitHub users 0a-, awatson1978, awwx, bwhitty,
christianbundy, d4nyll, dandv, DanielDent, DenisGorbachev, fay-jai, gsuess,
hwillson, jakozaur, meonkeys, mitar, netanelgilad, queso, rbabayoff, RobertLowe,
romanzolotarev, Siilwyn, and tmeasday.


## v.1.0.3.2, 2015-02-25

* Fix regression in 1.0.3 where the `meteor` tool could crash when downloading
  the second build of a given package version; for example, when running `meteor
  deploy` on an OSX or 32-bit Linux system for an app containing a binary
  package.  [#3761](https://github.com/meteor/meteor/issues/3761)


## v.1.0.3.1, 2015-01-20

* Rewrite `meteor show` and `meteor search` to show package information for
  local packages and to show if the package is installed for non-local
  packages. Introduce the `--show-all` flag, and deprecate the
  `--show-unmigrated` and `--show-old flags`.  Introduce the `--ejson` flag to
  output an EJSON object.

* Support README.md files in`meteor publish`. Take in the documentation file in
  `package.js` (set to `README.md` by default) and upload it to the server at
  publication time. Excerpt the first non-header Markdown section for use in
  `meteor show`.

* Support updates of package version metadata after that version has been
  published by running `meteor publish --update` from the package directory.

* Add `meteor test-packages --velocity` (similar to `meteor run --test`).  [#3330](https://github.com/meteor/meteor/issues/3330)

* Fix `meteor update <packageName>` to update `<packageName>` even if it's an
  indirect dependency of your app.  [#3282](https://github.com/meteor/meteor/issues/3282)

* Fix stack trace when a browser tries to use the server like a proxy.  [#1212](https://github.com/meteor/meteor/issues/1212)

* Fix inaccurate session statistics and possible multiple invocation of
  Connection.onClose callbacks.

* Switch CLI tool filesystem calls from synchronous to yielding (pro: more
  concurrency, more responsive to signals; con: could introduce concurrency
  bugs)

* Don't apply CDN prefix on Cordova. [#3278](https://github.com/meteor/meteor/issues/3278) [#3311](https://github.com/meteor/meteor/issues/3311)

* Don't try to refresh client app in the runner unless the app actually has the
  autoupdate package. [#3365](https://github.com/meteor/meteor/issues/3365)

* Fix custom release banner logic. [#3353](https://github.com/meteor/meteor/issues/3353)

* Apply HTTP followRedirects option to non-GET requests.  [#2808](https://github.com/meteor/meteor/issues/2808)

* Clean up temporary directories used by package downloads sooner.  [#3324](https://github.com/meteor/meteor/issues/3324)

* If the tool knows about the requested release but doesn't know about the build
  of its tool for the platform, refresh the catalog rather than failing
  immediately.  [#3317](https://github.com/meteor/meteor/issues/3317)

* Fix `meteor --get-ready` to not add packages to your app.

* Fix some corner cases in cleaning up app processes in the runner. Drop
  undocumented `--keepalive` support. [#3315](https://github.com/meteor/meteor/issues/3315)

* Fix CSS autoupdate when `$ROOT_URL` has a non-trivial path.  [#3111](https://github.com/meteor/meteor/issues/3111)

* Save Google OAuth idToken to the User service info object.

* Add git info to `meteor --version`.

* Correctly catch a case of illegal `Tracker.flush` during `Tracker.autorun`.  [#3037](https://github.com/meteor/meteor/issues/3037)

* Upgraded dependencies:

  - jquery: 1.11.2 (from 1.11.0)

Patches by GitHub users DanielDent, DanielDornhardt, PooMaster, Primigenus,
Tarang, TomFreudenberg, adnissen, dandv, fay-jai, knownasilya, mquandalle,
ogourment, restebanez, rissem, smallhelm and tmeasday.

## v1.0.2.1, 2014-12-22

* Fix crash in file change watcher.  [#3336](https://github.com/meteor/meteor/issues/3336)

* Allow `meteor test-packages packages/*` even if not all package directories
  have tests.  [#3334](https://github.com/meteor/meteor/issues/3334)

* Fix typo in `meteor shell` output. [#3326](https://github.com/meteor/meteor/issues/3326)


## v1.0.2, 2014-12-19

### Improvements to the `meteor` command-line tool

* A new command called `meteor shell` attaches an interactive terminal to
  an already-running server process, enabling inspection and execution of
  server-side data and code, with dynamic tab completion of variable names
  and properties. To see `meteor shell` in action, type `meteor run` in an
  app directory, then (in another terminal) type `meteor shell` in the
  same app directory. You do not have to wait for the app to start before
  typing `meteor shell`, as it will automatically connect when the server
  is ready. Note that `meteor shell` currently works for local development
  only, and is not yet supported for apps running on remote hosts.

* We've done a major internal overhaul of the `meteor` command-line tool with an
  eye to correctness, maintainability, and performance.  Some details include:
  * Refresh the package catalog for build commands only when an error
    occurs that could be fixed by a refresh, not for every build command.
  * Never run the constraint solver to select package versions more than once
    per build.
  * Built packages ("isopacks") are now cached inside individual app directories
    instead of inside their source directories.
  * `meteor run` starts Mongo in parallel with building the application.
  * The constraint solver no longer leaves a `versions.json` file in your
    packages source directories; when publishing a package that is not inside an
    app, it will leave a `.versions` file (with the same format as
    `.meteor/versions`) which you should check into source control.
  * The constraint solver's model has been simplified so that plugins must use
    the same version of packages as their surrounding package when built from
    local source.

* Using `meteor debug` no longer requires manually continuing the debugger when
  your app restarts, and it no longer overwrites the symbol `_` inside your app.

* Output from the command-line tool is now word-wrapped to the width of your
  terminal.

* Remove support for the undocumented earliestCompatibleVersion feature of the
  package system.

* Reduce CPU usage and disk I/O bandwidth by using kernel file-system change
  notification events where possible. On file systems that do not support these
  events (NFS, Vagrant Virtualbox shared folders, etc), file changes will only
  be detected every 5 seconds; to detect changes more often in these cases (but
  use more CPU), set the `METEOR_WATCH_FORCE_POLLING` environment
  variable. [#2135](https://github.com/meteor/meteor/issues/2135)

* Reduce CPU usage by fixing a check for a parent process in `meteor
  run` that was happening constantly instead of every few seconds. [#3252](https://github.com/meteor/meteor/issues/3252)

* Fix crash when two plugins defined source handlers for the same
  extension. [#3015](https://github.com/meteor/meteor/issues/3015) [#3180](https://github.com/meteor/meteor/issues/3180)

* Fix bug (introduced in 0.9.3) where the warning about using experimental
  versions of packages was printed too often.

* Fix bug (introduced in 1.0) where `meteor update --patch` crashed.

* Fix bug (introduced in 0.9.4) where banners about new releases could be
  printed too many times.

* Fix crash when a package version contained a dot-separated pre-release part
  with both digits and non-digits. [#3147](https://github.com/meteor/meteor/issues/3147)

* Corporate HTTP proxy support is now implemented using our websocket library's
  new built-in implementation instead of a custom implementation. [#2515](https://github.com/meteor/meteor/issues/2515)

### Blaze

* Add default behavior for `Template.parentData` with no arguments. This
  selects the first parent. [#2861](https://github.com/meteor/meteor/issues/2861)

* Fix `Blaze.remove` on a template's view to correctly remove the DOM
  elements when the template was inserted using
  `Blaze.renderWithData`. [#3130](https://github.com/meteor/meteor/issues/3130)

* Allow curly braces to be escaped in Spacebars. Use the special
  sequences `{{|` and `{{{|` to insert a literal `{{` or `{{{`.

### Meteor Accounts

* Allow integration with OAuth1 servers that require additional query
  parameters to be passed with the access token. [#2894](https://github.com/meteor/meteor/issues/2894)

* Expire a user's password reset and login tokens in all circumstances when
  their password is changed.

### Other bug fixes and improvements

* Some packages are no longer released as part of the core release process:
  amplify, backbone, bootstrap, d3, jquery-history, and jquery-layout. This
  means that new versions of these packages can be published outside of the full
  Meteor release cycle.

* Require plain objects as the update parameter when doing replacements
  in server-side collections.

* Fix audit-argument-checks spurious failure when an argument is NaN. [#2914](https://github.com/meteor/meteor/issues/2914)

### Upgraded dependencies

  - node: 0.10.33 (from 0.10.29)
  - source-map-support: 0.2.8 (from 0.2.5)
  - semver: 4.1.0 (from 2.2.1)
  - request: 2.47.0 (from 2.33.0)
  - tar: 1.0.2 (from 1.0.1)
  - source-map: 0.1.40 (from 0.1.32)
  - sqlite3: 3.0.2 (from 3.0.0)
  - phantomjs npm module: 1.9.12 (from 1.8.1-1)
  - http-proxy: 1.6.0 (from a fork of 1.0.2)
  - esprima: 1.2.2 (from an unreleased 1.1-era commit)
  - escope: 1.0.1 (from 1.0.0)
  - openssl in mongo: 1.0.1j (from 1.0.1g)
  - faye-websocket: 0.8.1 (from using websocket-driver instead)
  - MongoDB: 2.4.12 (from 2.4.9)


Patches by GitHub users andylash, anstarovoyt, benweissmann, chrisbridgett,
colllin, dandv, ecwyne, graemian, JamesLefrere, kevinchiu, LyuGGang, matteodem,
mitar, mquandalle, musically-ut, ograycode, pcjpcj2, physiocoder, rgoomar,
timhaines, trusktr, Urigo, and zol.


## v1.0.1, 2014-12-09

* Fix a security issue in allow/deny rules that could result in data
  loss. If your app uses allow/deny rules, or uses packages that use
  allow/deny rules, we recommend that you update immediately.


## v1.0, 2014-10-28

### New Features

* Add the `meteor admin get-machine` command to make it easier to
  publish packages with binary dependencies for all
  architectures. `meteor publish` no longer publishes builds
  automatically if your package has binary NPM dependencies.

* New `localmarket` example, highlighting Meteor's support for mobile
  app development.

* Restyle the `leaderboard` example, and optimize it for both desktop
  and mobile.

### Performance

* Reduce unnecessary syncs with the package server, which speeds up
  startup times for many commands.

* Speed up `meteor deploy` by not bundling unnecessary files and
  programs.

* To make Meteor easier to use on slow or unreliable network
  connections, increase timeouts for DDP connections that the Meteor
  tool uses to communicate with the package server. [#2777](https://github.com/meteor/meteor/issues/2777), [#2789](https://github.com/meteor/meteor/issues/2789).

### Mobile App Support

* Implemented reasonable default behavior for launch screens on mobile
  apps.

* Don't build for Android when only the iOS build is required, and
  vice versa.

* Fix bug that could cause mobile apps to stop being able to receive hot
  code push updates.

* Fix bug where Cordova clients connected to http://example.com instead
  of https://example.com when https:// was specified in the
  --mobile-server option. [#2880](https://github.com/meteor/meteor/issues/2880)

* Fix stack traces when attempting to build or run iOS apps on Linux.

* Print a warning when building an app with mobile platforms and
  outputting the build into the source tree. Outputting a build into the
  source tree can cause subsequent builds to fail because they will
  treat the build output as source files.

* Exit from `meteor run` when new Cordova plugins or platforms are
  added, since we don't support hot code push for new plugins or
  platforms.

* Fix quoting of arguments to Cordova plugins.

* The `accounts-twitter` package now works in Cordova apps in local
  development. For workarounds for other login providers in local
  development mode, see
  https://github.com/meteor/meteor/wiki/OAuth-for-mobile-Meteor-clients.

### Packaging

* `meteor publish-for-arch` can publish packages built with different Meteor
  releases.

* Fix default `api.versionsFrom` field in packages created with `meteor
  create --package`.

* Fix bug where changes in an app's .meteor/versions file would not
  cause the app to be rebuilt.

### Other bug fixes and improvements

* Use TLSv1 in the `spiderable` package, for compatibility with servers
  that have disabled SSLv3 in response to the POODLE bug.

* Work around the `meteor run` proxy occasionally running out of sockets.

* Fix bug with regular expressions in minimongo. [#2817](https://github.com/meteor/meteor/issues/2817)

* Add READMEs for several core packages.

* Include protocols in URLs printed by `meteor deploy`.

* Improve error message for limited ordered observe. [#1643](https://github.com/meteor/meteor/issues/1643)

* Fix missing dependency on `random` in the `autoupdate` package. [#2892](https://github.com/meteor/meteor/issues/2892)

* Fix bug where all CSS would be removed from connected clients if a
  CSS-only change is made between local development server restarts or
  when deploying with `meteor deploy`.

* Increase height of the Google OAuth popup to the Google-recommended
  value.

* Fix the layout of the OAuth configuration dialog when used with
  Bootstrap.

* Allow build plugins to override the 'bare' option on added source
  files. [#2834](https://github.com/meteor/meteor/issues/2834)

Patches by GitHub users DenisGorbachev, ecwyne, mitar, mquandalle,
Primigenus, svda, yauh, and zol.


## v0.9.4.1, 2014-12-09 (backport)

* Fix a security issue in allow/deny rules that could result in data
  loss. If your app uses allow/deny rules, or uses packages that use
  allow/deny rules, we recommend that you update immediately.
  Backport from 1.0.1.


## v0.9.4, 2014-10-13

### New Features

* The new `meteor debug` command and `--debug-port` command line option
  to `meteor run` allow you to easily use node-inspector to debug your
  server-side code. Add a `debugger` statement to your code to create a
  breakpoint.

* Add new a `meteor run --test` command that runs
  [Velocity](https://github.com/meteor-velocity/velocity) tests in your
  app .

* Add new callbacks `Accounts.onResetPasswordLink`,
  `Accounts.onEnrollmentLink`, and `Accounts.onEmailVerificationLink`
  that make it easier to build custom user interfaces on top of the
  accounts system. These callbacks should be registered before
  `Meteor.startup` fires, and will be called if the URL matches a link
  in an email sent by `Accounts.resetPassword`, etc. See
  https://docs.meteor.com/#Accounts-onResetPasswordLink.

* A new configuration file for mobile apps,
  `<APP>/mobile-config.js`. This allows you to set app metadata, icons,
  splash screens, preferences, and PhoneGap/Cordova plugin settings
  without needing a `cordova_build_override` directory. See
  https://docs.meteor.com/#mobileconfigjs.


### API Changes

* Rename `{{> UI.dynamic}}` to `{{> Template.dynamic}}`, and likewise
  with `UI.contentBlock` and `UI.elseBlock`. The UI namespace is no
  longer used anywhere except for backwards compatibility.

* Deprecate the `Template.someTemplate.myHelper = ...` syntax in favor
  of `Template.someTemplate.helpers(...)`.  Using the older syntax still
  works, but prints a deprecation warning to the console.

* `Package.registerBuildPlugin` its associated functions have been added
  to the public API, cleaned up, and documented. The new function is
  identical to the earlier _transitional_registerBuildPlugin except for
  minor backwards-compatible API changes. See
  https://docs.meteor.com/#Package-registerBuildPlugin

* Rename the `showdown` package to `markdown`.

* Deprecate the `amplify`, `backbone`, `bootstrap`, and `d3` integration
  packages in favor of community alternatives.  These packages will no
  longer be maintained by MDG.


### Tool Changes

* Improved output from `meteor build` to make it easier to publish
  mobile apps to the App Store and Play Store. See the wiki pages for
  instructions on how to publish your
  [iOS](https://github.com/meteor/meteor/wiki/How-to-submit-your-iOS-app-to-App-Store)
  and
  [Android](https://github.com/meteor/meteor/wiki/How-to-submit-your-Android-app-to-Play-Store)
  apps.

* Packages can now be marked as debug-mode only by adding `debugOnly:
  true` to `Package.describe`. Debug-only packages are not included in
  the app when it is bundled for production (`meteor build` or `meteor
  run --production`). This allows package authors to build packages
  specifically for testing and debugging without increasing the size of
  the resulting app bundle or causing apps to ship with debug
  functionality built in.

* Rework the process for installing mobile development SDKs. There is
  now a `meteor install-sdk` command that automatically install what
  software it can and points to documentation for the parts that
  require manual installation.

* The `.meteor/cordova-platforms` file has been renamed to
  `.meteor/platforms` and now includes the default `server` and
  `browser` platforms. The default platforms can't currently be removed
  from a project, though this will be possible in the future. The old
  file will be automatically migrated to the new one when the app is run
  with Meteor 0.9.4 or above.

* The `unipackage.json` file inside downloaded packages has been renamed
  to `isopack.json` and has an improved forwards-compatible format. To
  maintain backwards compatibility with previous releases, packages will
  be built with both files.

* The local package metadata cache now uses SQLite, which is much faster
  than the previous implementation. This improves `meteor` command line
  tool startup time.

* The constraint solver used by the client to find compatible versions
  of packages is now much faster.

* The `--port` option to `meteor run` now requires a numeric port
  (e.g. `meteor run --port example.com` is no longer valid).

* The `--mobile-port` option `meteor run` has been reworked. The option
  is now `--mobile-server` in `meteor run` and `--server` in `meteor
  build`. `--server` is required for `meteor build` in apps with mobile
  platforms installed. `--mobile-server` defaults to an automatically
  detected IP address on port 3000, and `--server` requires a hostname
  but defaults to port 80 if a port is not specified.

* Operations that take longer than a few seconds (e.g. downloading
  packages, installing the Android SDK, etc) now show a progress bar.

* Complete support for using an HTTP proxy in the `meteor` command line
  tool. Now all DDP connections can work through a proxy.  Use the standard
  `http_proxy` environment variable to specify your proxy endpoint.  [#2515](https://github.com/meteor/meteor/issues/2515)


### Bug Fixes

* Fix behavior of ROOT_URL with path ending in `/`.

* Fix source maps when using a ROOT_URL with a path. [#2627](https://github.com/meteor/meteor/issues/2627)

* Change the mechanism that the Meteor tool uses to clean up app server
  processes. The new mechanism is more resilient to slow app bundles and
  other CPU-intensive tasks. [#2536](https://github.com/meteor/meteor/issues/2536), [#2588](https://github.com/meteor/meteor/issues/2588).


Patches by GitHub users cryptoquick, Gaelan, jperl, meonkeys, mitar,
mquandalle, prapicault, pscanf, richguan, rick-golden-healthagen,
rissem, rosh93, rzymek, and timoabend


## v0.9.3.1, 2014-09-30

* Don't crash when failing to contact the package server. [#2713](https://github.com/meteor/meteor/issues/2713)

* Allow more than one dash in package versions. [#2715](https://github.com/meteor/meteor/issues/2715)


## v0.9.3, 2014-09-25

### More Package Version Number Flexibility

* Packages now support relying on multiple major versions of their
  dependencies (eg `blaze@1.0.0 || 2.0.0`). Additionally, you can now
  call `api.versionsFrom(<release>)` multiple times, or with an array
  (eg `api.versionsFrom([<release1>, <release2>])`. Meteor will
  interpret this to mean that the package will work with packages from
  all the listed releases.

* Support for "wrapped package" version numbers. There is now a `_` field
  in version numbers. The `_` field must be an integer, and versions with
  the `_` are sorted after versions without. This allows using the
  upstream version number as the Meteor package version number and being
  able to publish multiple version of the Meteor package (e.g.
  `jquery@1.11.1_2`).

Note: packages using the `||` operator or the `_` symbol in their
versions or dependencies will be invisible to pre-0.9.3 users. Meteor
versions 0.9.2 and before do not understand the new version formats and
will not be able to use versions of packages that use the new features.


### Other Command-line Tool Improvements

* More detailed constraint solver output. Meteor now tells you which
  constraints prevent upgrading or adding new packages. This will make
  it much easier to update your app to new versions.

* Better handling of pre-release versions (e.g. versions with
  `-`). Pre-release packages will now be included in an app if and only
  if there is no way to meet the app's constraints without using a
  pre-release package.

* Add `meteor admin set-unmigrated` to allow maintainers to hide
  pre-0.9.0 packages in `meteor search` and `meteor show`. This will not
  stop users from continuing to use the package, but it helps prevent
  new users from finding old non-functional packages.

* Progress bars for time-intensive operations, like downloading large
  packages.


### Other Changes

* Offically support `Meteor.wrapAsync` (renamed from
  `Meteor._wrapAsync`). Additionally, `Meteor.wrapAsync` now lets you
  pass an object to bind as `this` in the wrapped call. See
  https://docs.meteor.com/#meteor_wrapasync.

* The `reactive-dict` package now allows an optional name argument to
  enable data persistence during hot code push.


Patches by GitHub users evliu, meonkeys, mitar, mizzao, mquandalle,
prapicault, waitingkuo, wulfmeister.



## v0.9.2.2, 2014-09-17

* Fix regression in 0.9.2 that prevented some users from accessing the
  Meteor development server in their browser. Specifically, 0.9.2
  unintentionally changed the development mode server's default bind
  host to localhost instead of 0.0.0.0. [#2596](https://github.com/meteor/meteor/issues/2596)


## v0.9.2.1, 2014-09-15

* Fix versions of packages that were published with `-cordova` versions
  in 0.9.2 (appcache, fastclick, htmljs, logging, mobile-status-bar,
  routepolicy, webapp-hashing).


## v0.9.2, 2014-09-15

This release contains our first support for building mobile apps in
Meteor, for both iOS and Android. This support comes via an
integration with Apache's Cordova/PhoneGap project.

  * You can use Cordova/PhoneGap packages in your application or inside
    a Meteor package to access a device's native functions directly from
    JavaScript code.
  * The `meteor add-platform` and `meteor run` commands now let you
    launch the app in the iOS or Android simulator or run it on an
    attached hardware device.
  * This release extends hot code push to support live updates into
    installed native apps.
  * The `meteor bundle` command has been renamed to `meteor build` and
    now outputs build projects for the mobile version of the targeted
    app.
  * See
    https://github.com/meteor/meteor/wiki/Meteor-Cordova-Phonegap-integration
    for more information about how to get started building mobile apps
    with Meteor.

* Better mobile support for OAuth login: you can now use a
  redirect-based flow inside UIWebViews, and the existing popup-based
  flow has been adapted to work in Cordova/PhoneGap apps.

#### Bug fixes and minor improvements

* Fix sorting on non-trivial keys in Minimongo. [#2439](https://github.com/meteor/meteor/issues/2439)

* Bug fixes and performance improvements for the package system's
  constraint solver.

* Improved error reporting for misbehaving oplog observe driver. [#2033](https://github.com/meteor/meteor/issues/2033) [#2244](https://github.com/meteor/meteor/issues/2244)

* Drop deprecated source map linking format used for older versions of
  Firefox.  [#2385](https://github.com/meteor/meteor/issues/2385)

* Allow Meteor tool to run from a symlink. [#2462](https://github.com/meteor/meteor/issues/2462)

* Assets added via a plugin are no longer considered source files. [#2488](https://github.com/meteor/meteor/issues/2488)

* Remove support for long deprecated `SERVER_ID` environment
  variable. Use `AUTOUPDATE_VERSION` instead.

* Fix bug in reload-safetybelt package that resulted in reload loops in
  Chrome with cookies disabled.

* Change the paths for static assets served from packages. The `:`
  character is replaced with the `_` character in package names so as to
  allow serving on mobile devices and ease operation on Windows. For
  example, assets from the `abc:bootstrap` package are now served at
  `/packages/abc_bootstrap` instead of `/packages/abc:bootstrap`.

* Also change the paths within a bundled Meteor app to allow for
  different client architectures (eg mobile). For example,
  `bundle/programs/client` is now `bundle/programs/web.browser`.


Patches by GitHub users awwx, mizzao, and mquandalle.



## v0.9.1.1, 2014-09-06

* Fix backwards compatibility for packages that had weak dependencies
  on packages renamed in 0.9.1 (`ui`, `deps`, `livedata`). [#2521](https://github.com/meteor/meteor/issues/2521)

* Fix error when using the `reactive-dict` package without the `mongo`
  package.


## v0.9.1, 2014-09-04

#### Organizations in Meteor developer accounts

Meteor 0.9.1 ships with organizations support in Meteor developer
accounts. Organizations are teams of users that make it easy to
collaborate on apps and packages.

Create an organization at
https://www.meteor.com/account-settings/organizations. Run the `meteor
authorized` command in your terminal to give an organization
permissions to your apps. To add an organization as a maintainer of
your packages, use the `meteor admin maintainers` command. You can
also publish packages with an organization's name in the package name
prefix instead of your own username.


#### One backwards incompatible change for templates

* Templates can no longer be named "body" or "instance".

#### Backwards compatible Blaze API changes

* New public and documented APIs:
  * `Blaze.toHTMLWithData()`
  * `Template.currentData()`
  * `Blaze.getView()`
  * `Template.parentData()` (previously `UI._parentData()`)
  * `Template.instance()` (previously `UI._templateInstance()`)
  * `Template.body` (previously `UI.body`)
  * `new Template` (previously `Template.__create__`)
  * `Blaze.getData()` (previously `UI.getElementData`, or `Blaze.getCurrentData` with no arguments)

* Deprecate the `ui` package. Instead, use the `blaze` package. The
  `UI` and `Blaze` symbols are now the same.

* Deprecate `UI.insert`. `UI.render` and `UI.renderWithData` now
  render a template and place it in the DOM.

* Add an underscore to some undocumented Blaze APIs to make them
  internal. Notably: `Blaze._materializeView`, `Blaze._createView`,
  `Blaze._toText`, `Blaze._destroyView`, `Blaze._destroyNode`,
  `Blaze._withCurrentView`, `Blaze._DOMBackend`,
  `Blaze._TemplateWith`

* Document Views. Views are the machinery powering DOM updates in
  Blaze.

* Expose `view` property on template instances.

#### Backwards compatible renames

* Package renames
  * `livedata` -> `ddp`
  * `mongo-livedata` -> `mongo`
  * `standard-app-packages` -> `meteor-platform`
* Symbol renames
  * `Meteor.Collection` -> `Mongo.Collection`
  * `Meteor.Collection.Cursor` -> `Mongo.Cursor`
  * `Meteor.Collection.ObjectID` -> `Mongo.ObjectID`
  * `Deps` -> `Tracker`

#### Other

* Add `reactive-var` package. Lets you define a single reactive
  variable, like a single key in `Session`.

* Don't throw an exception in Chrome when cookies and local storage
  are blocked.

* Bump DDP version to "1". Clients connecting with version "pre1" or
  "pre2" should still work.

* Allow query parameters in OAuth1 URLs. [#2404](https://github.com/meteor/meteor/issues/2404)

* Fix `meteor list` if not all packages on server. Fixes [#2468](https://github.com/meteor/meteor/issues/2468)

Patch by GitHub user mitar.


## v0.9.0.1, 2014-08-27

* Fix issues preventing hot code reload from automatically reloading webapps in
  two cases: when the old app was a pre-0.9.0 app, and when the app used
  appcache. (In both cases, an explicit reload still worked.)

* Fix publishing packages containing a plugin with platform-specific code but
  no platform-specific code in the main package.

* Fix `meteor add package@version` when the package was already added with a
  different version constraint.

* Improve treatment of pre-release packages (packages with a dash in their
  version). Guarantee that they will not be chosen by the constraint solver
  unless explicitly requested.  `meteor list` won't suggest that you update to
  them.

* Fix slow spiderable executions.

* Fix dev-mode client-only restart when client files changed very soon after
  server restart.

* Fix stack trace on `meteor add` constraint solver failure.

* Fix "access-denied" stack trace when publishing packages.


## v0.9.0, 2014-08-26

Meteor 0.9.0 introduces the Meteor Package Server. Incorporating lessons from
our community's Meteorite tool, Meteor 0.9.0 allows users to develop and publish
Meteor packages to a central repository. The `meteor publish` command is used to
publish packages. Non-core packages can now be added with `meteor add`, and you
can specify version constraints on the packages you use. Binary packages can be
published for additional architectures with `meteor publish-for-arch`, which
allows cross-platform deploys and bundling.  You can search for packages with
`meteor search` and display information on them with `meteor show`, or you can
use the Atmosphere web interface developed by Percolate Studio at
https://atmospherejs.com/

See https://docs.meteor.com/#writingpackages and
https://docs.meteor.com/#packagejs for more details.

Other packaging-related changes:

* `meteor list` now lists the packages your app is using, which was formerly the
  behavior of `meteor list --using`. To search for packages you are not
  currently using, use `meteor search`.  The concept of an "internal" package
  (which did not show up in `meteor list`) no longer exists.

* To prepare a bundle created with `meteor bundle` for execution on a
  server, you now run `npm install` with no arguments instead of having
  to specify a few specific npm modules and their versions
  explicitly. See the README in the generated bundle for more details.

* All `under_score`-style `package.js` APIs (`Package.on_use`, `api.add_files`,
  etc) have been replaced with `camelCase` names (`Package.onUse`,
  `api.addFiles`, etc).  The old names continue to work for now.

* There's a new `archMatching` option to `Plugin.registerSourceHandler`, which
  should be used by any plugin whose output is only for the client or only for
  the server (eg, CSS and HTML templating packages); this allows Meteor to avoid
  restarting the server when files processed by these plugins change.

Other changes:

* When running your app with the local development server, changes that only
  affect the client no longer require restarting the server.  Changes that only
  affect CSS no longer require the browser to refresh the page, both in local
  development and in some production environments.  [#490](https://github.com/meteor/meteor/issues/490)

* When a call to `match` fails in a method or subscription, log the
  failure on the server. (This matches the behavior described in our docs)

* The `appcache` package now defaults to functioning on all browsers
  that support the AppCache API, rather than a whitelist of browsers.
  The main effect of this change is that `appcache` is now enabled by
  default on Firefox, because Firefox no longer makes a confusing
  popup. You can still disable individual browsers with
  `AppCache.config`.  [#2241](https://github.com/meteor/meteor/issues/2241)

* The `forceApprovalPrompt` option can now be specified in `Accounts.ui.config`
  in addition to `Meteor.loginWithGoogle`.  [#2149](https://github.com/meteor/meteor/issues/2149)

* Don't leak websocket clients in server-to-server DDP in some cases (and fix
  "Got open from inactive client"
  error). https://github.com/faye/websocket-driver-node/pull/8

* Updated OAuth url for login with Meetup.

* Allow minimongo `changed` callbacks to mutate their `oldDocument`
  argument. [#2231](https://github.com/meteor/meteor/issues/2231)

* Fix upsert called from client with no callback.  [#2413](https://github.com/meteor/meteor/issues/2413)

* Avoid a few harmless exceptions in OplogObserveDriver.

* Refactor `observe-sequence` package.

* Fix `spiderable` race condition.

* Re-apply our fix of NPM bug https://github.com/npm/npm/issues/3265 which got
  accidentally reverted upstream.

* Workaround for a crash in recent Safari
  versions. https://github.com/meteor/meteor/commit/e897539adb

* Upgraded dependencies:
  - less: 1.7.4 (from 1.7.1)
  - tar: 1.0.1 (from 0.1.19)
  - fstream: 1.0.2 (from 0.1.25)

Patches by GitHub users Cangit, dandv, ImtiazMajeed, MaximDubrovin, mitar,
mquandalle, rcy, RichardLitt, thatneat, and twhy.


## v0.8.3.1, 2014-12-09 (backport)

* Fix a security issue in allow/deny rules that could result in data
  loss. If your app uses allow/deny rules, or uses packages that use
  allow/deny rules, we recommend that you update immediately.
  Backport from 1.0.1.


## v0.8.3, 2014-07-29

#### Blaze

* Refactor Blaze to simplify internals while preserving the public
  API. `UI.Component` has been replaced with `Blaze.View.`

* Fix performance issues and memory leaks concerning event handlers.

* Add `UI.remove`, which removes a template after `UI.render`/`UI.insert`.

* Add `this.autorun` to the template instance, which is like `Deps.autorun`
  but is automatically stopped when the template is destroyed.

* Create `<a>` tags as SVG elements when they have `xlink:href`
  attributes. (Previously, `<a>` tags inside SVGs were never created as
  SVG elements.)  [#2178](https://github.com/meteor/meteor/issues/2178)

* Throw an error in `{{foo bar}}` if `foo` is missing or not a function.

* Cursors returned from template helpers for #each should implement
  the `observeChanges` method and don't have to be Minimongo cursors
  (allowing new custom data stores for Blaze like Miniredis).

* Remove warnings when {{#each}} iterates over a list of strings,
  numbers, or other items that contains duplicates.  [#1980](https://github.com/meteor/meteor/issues/1980)

#### Meteor Accounts

* Fix regression in 0.8.2 where an exception would be thrown if
  `Meteor.loginWithPassword` didn't have a callback. Callbacks to
  `Meteor.loginWithPassword` are now optional again.  [#2255](https://github.com/meteor/meteor/issues/2255)

* Fix OAuth popup flow in mobile apps that don't support
  `window.opener`.  [#2302](https://github.com/meteor/meteor/issues/2302)

* Fix "Email already exists" error with MongoDB 2.6.  [#2238](https://github.com/meteor/meteor/issues/2238)


#### mongo-livedata and minimongo

* Fix performance issue where a large batch of oplog updates could block
  the node event loop for long periods.  [#2299](https://github.com/meteor/meteor/issues/2299).

* Fix oplog bug resulting in error message "Buffer inexplicably empty".  [#2274](https://github.com/meteor/meteor/issues/2274)

* Fix regression from 0.8.2 that caused collections to appear empty in
  reactive `findOne()` or `fetch` queries that run before a mutator
  returns.  [#2275](https://github.com/meteor/meteor/issues/2275)


#### Miscellaneous

* Stop including code by default that automatically refreshes the page
  if JavaScript and CSS don't load correctly. While this code is useful
  in some multi-server deployments, it can cause infinite refresh loops
  if there are errors on the page. Add the `reload-safetybelt` package
  to your app if you want to include this code.

* On the server, `Meteor.startup(c)` now calls `c` immediately if the
  server has already started up, matching the client behavior.  [#2239](https://github.com/meteor/meteor/issues/2239)

* Add support for server-side source maps when debugging with
  `node-inspector`.

* Add `WebAppInternals.addStaticJs()` for adding static JavaScript code
  to be served in the app, inline if allowed by `browser-policy`.

* Make the `tinytest/run` method return immediately, so that `wait`
  method calls from client tests don't block on server tests completing.

* Log errors from method invocations on the client if there is no
  callback provided.

* Upgraded dependencies:
  - node: 0.10.29 (from 0.10.28)
  - less: 1.7.1 (from 1.6.1)

Patches contributed by GitHub users Cangit, cmather, duckspeaker, zol.


## v0.8.2, 2014-06-23

#### Meteor Accounts

* Switch `accounts-password` to use bcrypt to store passwords on the
  server. (Previous versions of Meteor used a protocol called SRP.)
  Users will be transparently transitioned when they log in. This
  transition is one-way, so you cannot downgrade a production app once
  you upgrade to 0.8.2. If you are maintaining an authenticating DDP
  client:
     - Clients that use the plaintext password login handler (i.e. call
       the `login` method with argument `{ password: <plaintext
       password> }`) will continue to work, but users will not be
       transitioned from SRP to bcrypt when logging in with this login
       handler.
     - Clients that use SRP will no longer work. These clients should
       instead directly call the `login` method, as in
       `Meteor.loginWithPassword`. The argument to the `login` method
       can be either:
         - `{ password: <plaintext password> }`, or
         - `{ password: { digest: <password hash>, algorithm: "sha-256" } }`,
           where the password hash is the hex-encoded SHA256 hash of the
           plaintext password.

* Show the display name of the currently logged-in user after following
  an email verification link or a password reset link in `accounts-ui`.

* Add a `userEmail` option to `Meteor.loginWithMeteorDeveloperAccount`
  to pre-fill the user's email address in the OAuth popup.

* Ensure that the user object has updated token information before
  it is passed to email template functions. [#2210](https://github.com/meteor/meteor/issues/2210)

* Export the function that serves the HTTP response at the end of an
  OAuth flow as `OAuth._endOfLoginResponse`. This function can be
  overridden to make the OAuth popup flow work in certain mobile
  environments where `window.opener` is not supported.

* Remove support for OAuth redirect URLs with a `redirect` query
  parameter. This OAuth flow was never documented and never fully
  worked.


#### Blaze

* Blaze now tracks individual CSS rules in `style` attributes and won't
  overwrite changes to them made by other JavaScript libraries.

* Add `{{> UI.dynamic}}` to make it easier to dynamically render a
  template with a data context.

* Add `UI._templateInstance()` for accessing the current template
  instance from within a block helper.

* Add `UI._parentData(n)` for accessing parent data contexts from
  within a block helper.

* Add preliminary API for registering hooks to run when Blaze intends to
  insert, move, or remove DOM elements. For example, you can use these
  hooks to animate nodes as they are inserted, moved, or removed. To use
  them, you can set the `_uihooks` property on a container DOM
  element. `_uihooks` is an object that can have any subset of the
  following three properties:

    - `insertElement: function (node, next)`: called when Blaze intends
      to insert the DOM element `node` before the element `next`
    - `moveElement: function (node, next)`: called when Blaze intends to
      move the DOM element `node` before the element `next`
    - `removeElement: function (node)`: called when Blaze intends to
      remove the DOM element `node`

    Note that when you set one of these functions on a container
    element, Blaze will not do the actual operation; it's your
    responsibility to actually insert, move, or remove the node (by
    calling `$(node).remove()`, for example).

* The `findAll` method on template instances now returns a vanilla
  array, not a jQuery object. The `$` method continues to
  return a jQuery object. [#2039](https://github.com/meteor/meteor/issues/2039)

* Fix a Blaze memory leak by cleaning up event handlers when a template
  instance is destroyed. [#1997](https://github.com/meteor/meteor/issues/1997)

* Fix a bug where helpers used by {{#with}} were still re-running when
  their reactive data sources changed after they had been removed from
  the DOM.

* Stop not updating form controls if they're focused. If a field is
  edited by one user while another user is focused on it, it will just
  lose its value but maintain its focus. [#1965](https://github.com/meteor/meteor/issues/1965)

* Add `_nestInCurrentComputation` option to `UI.render`, fixing a bug in
  {{#each}} when an item is added inside a computation that subsequently
  gets invalidated. [#2156](https://github.com/meteor/meteor/issues/2156)

* Fix bug where "=" was not allowed in helper arguments. [#2157](https://github.com/meteor/meteor/issues/2157)

* Fix bug when a template tag immediately follows a Spacebars block
  comment. [#2175](https://github.com/meteor/meteor/issues/2175)


#### Command-line tool

* Add --directory flag to `meteor bundle`. Setting this flag outputs a
  directory rather than a tarball.

* Speed up updates of NPM modules by upgrading Node to include our fix for
  https://github.com/npm/npm/issues/3265 instead of passing `--force` to
  `npm install`.

* Always rebuild on changes to npm-shrinkwrap.json files.  [#1648](https://github.com/meteor/meteor/issues/1648)

* Fix uninformative error message when deploying to long hostnames. [#1208](https://github.com/meteor/meteor/issues/1208)

* Increase a buffer size to avoid failing when running MongoDB due to a
  large number of processes running on the machine, and fix the error
  message when the failure does occur. [#2158](https://github.com/meteor/meteor/issues/2158)

* Clarify a `meteor mongo` error message when using the MONGO_URL
  environment variable. [#1256](https://github.com/meteor/meteor/issues/1256)


#### Testing

* Run server tests from multiple clients serially instead of in
  parallel. This allows testing features that modify global server
  state.  [#2088](https://github.com/meteor/meteor/issues/2088)


#### Security

* Add Content-Type headers on JavaScript and CSS resources.

* Add `X-Content-Type-Options: nosniff` header to
  `browser-policy-content`'s default policy. If you are using
  `browser-policy-content` and you don't want your app to send this
  header, then call `BrowserPolicy.content.allowContentTypeSniffing()`.

* Use `Meteor.absoluteUrl()` to compute the redirect URL in the `force-ssl`
  package (instead of the host header).


#### Miscellaneous

* Allow `check` to work on the server outside of a Fiber. [#2136](https://github.com/meteor/meteor/issues/2136)

* EJSON custom type conversion functions should not be permitted to yield. [#2136](https://github.com/meteor/meteor/issues/2136)

* The legacy polling observe driver handles errors communicating with MongoDB
  better and no longer gets "stuck" in some circumstances.

* Automatically rewind cursors before calls to `fetch`, `forEach`, or `map`. On
  the client, don't cache the return value of `cursor.count()` (consistently
  with the server behavior). `cursor.rewind()` is now a no-op. [#2114](https://github.com/meteor/meteor/issues/2114)

* Remove an obsolete hack in reporting line numbers for LESS errors. [#2216](https://github.com/meteor/meteor/issues/2216)

* Avoid exceptions when accessing localStorage in certain Internet
  Explorer configurations. [#1291](https://github.com/meteor/meteor/issues/1291), [#1688](https://github.com/meteor/meteor/issues/1688).

* Make `handle.ready()` reactively stop, where `handle` is a
  subscription handle.

* Fix an error message from `audit-argument-checks` after login.

* Make the DDP server send an error if the client sends a connect
  message with a missing or malformed `support` field. [#2125](https://github.com/meteor/meteor/issues/2125)

* Fix missing `jquery` dependency in the `amplify` package. [#2113](https://github.com/meteor/meteor/issues/2113)

* Ban inserting EJSON custom types as documents. [#2095](https://github.com/meteor/meteor/issues/2095)

* Fix incorrect URL rewrites in stylesheets. [#2106](https://github.com/meteor/meteor/issues/2106)

* Upgraded dependencies:
  - node: 0.10.28 (from 0.10.26)
  - uglify-js: 2.4.13 (from 2.4.7)
  - sockjs server: 0.3.9 (from 0.3.8)
  - websocket-driver: 0.3.4 (from 0.3.2)
  - stylus: 0.46.3 (from 0.42.3)

Patches contributed by GitHub users awwx, babenzele, Cangit, dandv,
ducdigital, emgee3, felixrabe, FredericoC, jbruni, kentonv, mizzao,
mquandalle, subhog, tbjers, tmeasday.


## v0.8.1.3, 2014-05-22

* Fix a security issue in the `spiderable` package. `spiderable` now
  uses the ROOT_URL environment variable instead of the Host header to
  determine which page to snapshot.

* Fix hardcoded Twitter URL in `oauth1` package. This fixes a regression
  in 0.8.0.1 that broke Atmosphere packages that do OAuth1
  logins. [#2154](https://github.com/meteor/meteor/issues/2154).

* Add `credentialSecret` argument to `Google.retrieveCredential`, which
  was forgotten in a previous release.

* Remove nonexistent `-a` and `-r` aliases for `--add` and `--remove` in
  `meteor help authorized`. [#2155](https://github.com/meteor/meteor/issues/2155)

* Add missing `underscore` dependency in the `oauth-encryption` package. [#2165](https://github.com/meteor/meteor/issues/2165)

* Work around IE8 bug that caused some apps to fail to render when
  minified. [#2037](https://github.com/meteor/meteor/issues/2037).


## v0.8.1.2, 2014-05-12

* Fix memory leak (introduced in 0.8.1) by making sure to unregister
  sessions at the server when they are closed due to heartbeat timeout.

* Add `credentialSecret` argument to `Google.retrieveCredential`,
  `Facebook.retrieveCredential`, etc., which is needed to use them as of
  0.8.1. [#2118](https://github.com/meteor/meteor/issues/2118)

* Fix 0.8.1 regression that broke apps using a `ROOT_URL` with a path
  prefix. [#2109](https://github.com/meteor/meteor/issues/2109)


## v0.8.1.1, 2014-05-01

* Fix 0.8.1 regression preventing clients from specifying `_id` on insert. [#2097](https://github.com/meteor/meteor/issues/2097)

* Fix handling of malformed URLs when merging CSS files. [#2103](https://github.com/meteor/meteor/issues/2103), [#2093](https://github.com/meteor/meteor/issues/2093)

* Loosen the checks on the `options` argument to `Collection.find` to
  allow undefined values.


## v0.8.1, 2014-04-30

#### Meteor Accounts

* Fix a security flaw in OAuth1 and OAuth2 implementations. If you are
  using any OAuth accounts packages (such as `accounts-google` or
  `accounts-twitter`), we recommend that you update immediately and log
  out your users' current sessions with the following MongoDB command:

    $ db.users.update({}, { $set: { 'services.resume.loginTokens': [] } }, { multi: true });

* OAuth redirect URLs are now required to be on the same origin as your app.

* Log out a user's other sessions when they change their password.

* Store pending OAuth login results in the database instead of
  in-memory, so that an OAuth flow succeeds even if different requests
  go to different server processes.

* When validateLoginAttempt callbacks return false, don't override a more
  specific error message.

* Add `Random.secret()` for generating security-critical secrets like
  login tokens.

* `Meteor.logoutOtherClients` now calls the user callback when other
  login tokens have actually been removed from the database, not when
  they have been marked for eventual removal.  [#1915](https://github.com/meteor/meteor/issues/1915)

* Rename `Oauth` to `OAuth`.  `Oauth` is now an alias for backwards
  compatibility.

* Add `oauth-encryption` package for encrypting sensitive account
  credentials in the database.

* A validate login hook can now override the exception thrown from
  `beginPasswordExchange` like it can for other login methods.

* Remove an expensive observe over all users in the `accounts-base`
  package.


#### Blaze

* Disallow `javascript:` URLs in URL attribute values by default, to
  help prevent cross-site scripting bugs. Call
  `UI._allowJavascriptUrls()` to allow them.

* Fix `UI.toHTML` on templates containing `{{#with}}`.

* Fix `{{#with}}` over a data context that is mutated.  [#2046](https://github.com/meteor/meteor/issues/2046)

* Clean up autoruns when calling `UI.toHTML`.

* Properly clean up event listeners when removing templates.

* Add support for `{{!-- block comments --}}` in Spacebars. Block comments may
  contain `}}`, so they are more useful than `{{! normal comments}}` for
  commenting out sections of Spacebars templates.

* Don't dynamically insert `<tbody>` tags in reactive tables

* When handling a custom jQuery event, additional arguments are
  no longer lost -- they now come after the template instance
  argument.  [#1988](https://github.com/meteor/meteor/issues/1988)


#### DDP and MongoDB

* Extend latency compensation to support an arbitrary sequence of
  inserts in methods.  Previously, documents created inside a method
  stub on the client would eventually be replaced by new documents
  from the server, causing the screen to flicker.  Calling `insert`
  inside a method body now generates the same ID on the client (inside
  the method stub) and on the server.  A sequence of inserts also
  generates the same sequence of IDs.  Code that wants a random stream
  that is consistent between method stub and real method execution can
  get one with `DDP.randomStream`.
  https://trello.com/c/moiiS2rP/57-pattern-for-creating-multiple-database-records-from-a-method

* The document passed to the `insert` callback of `allow` and `deny` now only
  has a `_id` field if the client explicitly specified one; this allows you to
  use `allow`/`deny` rules to prevent clients from specifying their own
  `_id`. As an exception, `allow`/`deny` rules with a `transform` always have an
  `_id`.

* DDP now has an implementation of bidirectional heartbeats which is consistent
  across SockJS and websocket transports. This enables connection keepalive and
  allows servers and clients to more consistently and efficiently detect
  disconnection.

* The DDP protocol version number has been incremented to "pre2" (adding
  randomSeed and heartbeats).

* The oplog observe driver handles errors communicating with MongoDB
  better and knows to re-poll all queries after a MongoDB failover.

* Fix bugs involving mutating DDP method arguments.


#### meteor command-line tool

* Move boilerplate HTML from tools to webapp.  Change internal
  `Webapp.addHtmlAttributeHook` API.

* Add `meteor list-sites` command for listing the sites that you have
  deployed to meteor.com with your Meteor developer account.

* Third-party template languages can request that their generated source loads
  before other JavaScript files, just like *.html files, by passing the
  isTemplate option to Plugin.registerSourceHandler.

* You can specify a particular interface for the dev mode runner to bind to with
  `meteor -p host:port`.

* Don't include proprietary tar tags in bundle tarballs.

* Convert relative URLs to absolute URLs when merging CSS files.


#### Upgraded dependencies

* Node.js from 0.10.25 to 0.10.26.
* MongoDB driver from 1.3.19 to 1.4.1
* stylus: 0.42.3 (from 0.42.2)
* showdown: 0.3.1
* css-parse: an unreleased version (from 1.7.0)
* css-stringify: an unreleased version (from 1.4.1)


Patches contributed by GitHub users aldeed, apendua, arbesfeld, awwx, dandv,
davegonzalez, emgee3, justinsb, mquandalle, Neftedollar, Pent, sdarnell,
and timhaines.


## v0.8.0.1, 2014-04-21

* Fix security flaw in OAuth1 implementation. Clients can no longer
  choose the callback_url for OAuth1 logins.


## v0.8.0, 2014-03-27

Meteor 0.8.0 introduces Blaze, a total rewrite of our live templating engine,
replacing Spark. Advantages of Blaze include:

  * Better interoperability with jQuery plugins and other techniques which
    directly manipulate the DOM
  * More fine-grained updates: only the specific elements or attributes that
    change are touched rather than the entire template
  * A fully documented templating language
  * No need for the confusing `{{#constant}}`, `{{#isolate}}`, and `preserve`
    directives
  * Uses standard jQuery delegation (`.on`) instead of our custom implementation
  * Blaze supports live SVG templates that work just like HTML templates

See
[the Using Blaze wiki page](https://github.com/meteor/meteor/wiki/Using-Blaze)
for full details on upgrading your app to 0.8.0.  This includes:

* The `Template.foo.rendered` callback is now only called once when the template
  is rendered, rather than repeatedly as it is "re-rendered", because templates
  now directly update changed data instead of fully re-rendering.

* The `accounts-ui` login buttons are now invoked as a `{{> loginButtons}}`
  rather than as `{{loginButtons}}`.

* Previous versions of Meteor used a heavily modified version of the Handlebars
  templating language. In 0.8.0, we've given it its own name: Spacebars!
  Spacebars has an
  [explicit specification](https://github.com/meteor/meteor/blob/devel/packages/spacebars/README.md)
  instead of being defined as a series of changes to Handlebars. There are some
  incompatibilities with our previous Handlebars fork, such as a
  [different way of specifying dynamic element attributes](https://github.com/meteor/meteor/blob/devel/packages/spacebars/README.md#in-attribute-values)
  and a
  [new way of defining custom block helpers](https://github.com/meteor/meteor/blob/devel/packages/spacebars/README.md#custom-block-helpers).

* Your template files must consist of
  [well-formed HTML](https://github.com/meteor/meteor/blob/devel/packages/spacebars/README.md#html-dialect). Invalid
  HTML is now a compilation failure.  (There is a current limitation in our HTML
  parser such that it does not support
  [omitting end tags](http://www.w3.org/TR/html5/syntax.html#syntax-tag-omission)
  on elements such as `<P>` and `<LI>`.)

* `Template.foo` is no longer a function. It is instead a
  "component". Components render to an intermediate representation of an HTML
  tree, not a string, so there is no longer an easy way to render a component to
  a static HTML string.

* `Meteor.render` and `Spark.render` have been removed. Use `UI.render` and
  `UI.insert` instead.

* The `<body>` tag now defines a template just like the `<template>` tag, which
  can have helpers and event handlers.  Define them directly on the object
  `UI.body`.

* Previous versions of Meteor shipped with a synthesized `tap` event,
  implementing a zero-delay click event on mobile browsers. Unfortunately, this
  event never worked very well. We're eliminating it. Instead, use one of the
  excellent third party solutions.

* The `madewith` package (which supported adding a badge to your website
  displaying its score from http://madewith.meteor.com/) has been removed, as it
  is not compatible with the new version of that site.

* The internal `spark`, `liverange`, `universal-events`, and `domutils` packages
  have been removed.

* The `Handlebars` namespace has been deprecated.  `Handlebars.SafeString` is
  now `Spacebars.SafeString`, and `Handlebars.registerHelper` is now
  `UI.registerHelper`.

Patches contributed by GitHub users cmather and mart-jansink.


## v0.7.2.3, 2014-12-09 (backport)

* Fix a security issue in allow/deny rules that could result in data
  loss. If your app uses allow/deny rules, or uses packages that use
  allow/deny rules, we recommend that you update immediately.
  Backport from 1.0.1.

## v0.7.2.2, 2014-04-21 (backport)

* Fix a security flaw in OAuth1 and OAuth2 implementations.
  Backport from 0.8.1; see its entry for recommended actions to take.

## v0.7.2.1, 2014-04-30 (backport)

* Fix security flaw in OAuth1 implementation. Clients can no longer
  choose the callback_url for OAuth1 logins.
  Backport from 0.8.0.1.

## v0.7.2, 2014-03-18

* Support oplog tailing on queries with the `limit` option. All queries
  except those containing `$near` or `$where` selectors or the `skip`
  option can now be used with the oplog driver.

* Add hooks to login process: `Accounts.onLogin`,
  `Accounts.onLoginFailure`, and `Accounts.validateLoginAttempt`. These
  functions allow for rate limiting login attempts, logging an audit
  trail, account lockout flags, and more. See:
  http://docs.meteor.com/#accounts_validateloginattempt [#1815](https://github.com/meteor/meteor/issues/1815)

* Change the `Accounts.registerLoginHandler` API for custom login
  methods. Login handlers now require a name and no longer have to deal
  with generating resume tokens. See
  https://github.com/meteor/meteor/blob/devel/packages/accounts-base/accounts_server.js
  for details. OAuth based login handlers using the
  `Oauth.registerService` packages are not affected.

* Add support for HTML email in `Accounts.emailTemplates`.  [#1785](https://github.com/meteor/meteor/issues/1785)

* minimongo: Support `{a: {$elemMatch: {x: 1, $or: [{a: 1}, {b: 1}]}}}`  [#1875](https://github.com/meteor/meteor/issues/1875)

* minimongo: Support `{a: {$regex: '', $options: 'i'}}`  [#1874](https://github.com/meteor/meteor/issues/1874)

* minimongo: Fix sort implementation with multiple sort fields which each look
  inside an array. eg, ensure that with sort key `{'a.x': 1, 'a.y': 1}`, the
  document `{a: [{x: 0, y: 4}]}` sorts before
  `{a: [{x: 0, y: 5}, {x: 1, y: 3}]}`, because the 3 should not be used as a
  tie-breaker because it is not "next to" the tied 0s.

* minimongo: Fix sort implementation when selector and sort key share a field,
  that field matches an array in the document, and only some values of the array
  match the selector. eg, ensure that with sort key `{a: 1}` and selector
  `{a: {$gt: 3}}`, the document `{a: [4, 6]}` sorts before `{a: [1, 5]}`,
  because the 1 should not be used as a sort key because it does not match the
  selector. (We only approximate the MongoDB behavior here by only supporting
  relatively selectors.)

* Use `faye-websocket` (0.7.2) npm module instead of `websocket` (1.0.8) for
  server-to-server DDP.

* Update Google OAuth package to use new `profile` and `email` scopes
  instead of deprecated URL-based scopes.  [#1887](https://github.com/meteor/meteor/issues/1887)

* Add `_throwFirstError` option to `Deps.flush`.

* Make `facts` package data available on the server as
  `Facts._factsByPackage`.

* Fix issue where `LESS` compilation error could crash the `meteor run`
  process.  [#1877](https://github.com/meteor/meteor/issues/1877)

* Fix crash caused by empty HTTP host header in `meteor run` development
  server.  [#1871](https://github.com/meteor/meteor/issues/1871)

* Fix hot code reload in private browsing mode in Safari.

* Fix appcache size calculation to avoid erronious warnings. [#1847](https://github.com/meteor/meteor/issues/1847)

* Remove unused `Deps._makeNonReactive` wrapper function. Call
  `Deps.nonreactive` directly instead.

* Avoid setting the `oplogReplay` on non-oplog collections. Doing so
  caused mongod to crash.

* Add startup message to `test-in-console` to ease automation. [#1884](https://github.com/meteor/meteor/issues/1884)

* Upgraded dependencies
  - amplify: 1.1.2 (from 1.1.0)

Patches contributed by GitHub users awwx, dandv, queso, rgould, timhaines, zol


## v0.7.1.2, 2014-02-27

* Fix bug in tool error handling that caused `meteor` to crash on Mac
  OSX when no computer name is set.

* Work around a bug that caused MongoDB to fail an assertion when using
  tailable cursors on non-oplog collections.


## v0.7.1.1, 2014-02-24

* Integrate with Meteor developer accounts, a new way of managing your
  meteor.com deployed sites. When you use `meteor deploy`, you will be
  prompted to create a developer account.
    - Once you've created a developer account, you can log in and out
      from the command line with `meteor login` and `meteor logout`.
    - You can claim legacy sites with `meteor claim`. This command will
      prompt you for your site password if you are claiming a
      password-protected site; after claiming it, you will not need to
      enter the site password again.
    - You can add or remove authorized users, and view the list of
      authorized users, for a site with `meteor authorized`.
    - You can view your current username with `meteor whoami`.
    - This release also includes the `accounts-meteor-developer` package
      for building Meteor apps that allow users to log in with their own
      developer accounts.

* Improve the oplog tailing implementation for getting real-time database
  updates from MongoDB.
    - Add support for all operators except `$where` and `$near`. Limit and
      skip are not supported yet.
    - Add optimizations to avoid needless data fetches from MongoDB.
    - Fix an error ("Cannot call method 'has' of null") in an oplog
      callback. [#1767](https://github.com/meteor/meteor/issues/1767)

* Add and improve support for minimongo operators.
  - Support `$comment`.
  - Support `obj` name in `$where`.
  - `$regex` matches actual regexps properly.
  - Improve support for `$nin`, `$ne`, `$not`.
  - Support using `{ $in: [/foo/, /bar/] }`. [#1707](https://github.com/meteor/meteor/issues/1707)
  - Support `{$exists: false}`.
  - Improve type-checking for selectors.
  - Support `{x: {$elemMatch: {$gt: 5}}}`.
  - Match Mongo's behavior better when there are arrays in the document.
  - Support `$near` with sort.
  - Implement updates with `{ $set: { 'a.$.b': 5 } }`.
  - Support `{$type: 4}` queries.
  - Optimize `remove({})` when observers are paused.
  - Make update-by-id constant time.
  - Allow `{$set: {'x._id': 1}}`.  [#1794](https://github.com/meteor/meteor/issues/1794)

* Upgraded dependencies
  - node: 0.10.25 (from 0.10.22). The workaround for specific Node
    versions from 0.7.0 is now removed; 0.10.25+ is supported.
  - jquery: 1.11.0 (from 1.8.2). See
    http://jquery.com/upgrade-guide/1.9/ for upgrade instructions.
  - jquery-waypoints: 2.0.4 (from 1.1.7). Contains
    backwards-incompatible changes.
  - source-map: 0.3.2 (from 0.3.30) [#1782](https://github.com/meteor/meteor/issues/1782)
  - websocket-driver: 0.3.2 (from 0.3.1)
  - http-proxy: 1.0.2 (from a pre-release fork of 1.0)
  - semver: 2.2.1 (from 2.1.0)
  - request: 2.33.0 (from 2.27.0)
  - fstream: 0.1.25 (from 0.1.24)
  - tar: 0.1.19 (from 0.1.18)
  - eachline: a fork of 2.4.0 (from 2.3.3)
  - source-map: 0.1.31 (from 0.1.30)
  - source-map-support: 0.2.5 (from 0.2.3)
  - mongo: 2.4.9 (from 2.4.8)
  - openssl in mongo: 1.0.1f (from 1.0.1e)
  - kexec: 0.2.0 (from 0.1.1)
  - less: 1.6.1 (from 1.3.3)
  - stylus: 0.42.2 (from 0.37.0)
  - nib: 1.0.2 (from 1.0.0)
  - coffeescript: 1.7.1 (from 1.6.3)

* CSS preprocessing and sourcemaps:
  - Add sourcemap support for CSS stylesheet preprocessors. Use
    sourcemaps for stylesheets compiled with LESS.
  - Improve CSS minification to deal with `@import` statements correctly.
  - Lint CSS files for invalid `@` directives.
  - Change the recommended suffix for imported LESS files from
    `.lessimport` to `.import.less`. Add `.import.styl` to allow
    `stylus` imports. `.lessimport` continues to work but is deprecated.

* Add `clientAddress` and `httpHeaders` to `this.connection` in method
  calls and publish functions.

* Hash login tokens before storing them in the database. Legacy unhashed
  tokens are upgraded to hashed tokens in the database as they are used
  in login requests.

* Change default accounts-ui styling and add more CSS classes.

* Refactor command-line tool. Add test harness and better tests. Run
  `meteor self-test --help` for info on running the tools test suite.

* Speed up application re-build in development mode by re-using file
  hash computation between file change watching code and application
  build code..

* Fix issues with documents containing a key named `length` with a
  numeric value. Underscore treated these as arrays instead of objects,
  leading to exceptions when . Patch Underscore to not treat plain
  objects (`x.constructor === Object`) with numeric `length` fields as
  arrays. [#594](https://github.com/meteor/meteor/issues/594) [#1737](https://github.com/meteor/meteor/issues/1737)

* Deprecate `Accounts.loginServiceConfiguration` in favor of
  `ServiceConfiguration.configurations`, exported by the
  `service-configuration` package. `Accounts.loginServiceConfiguration`
  is maintained for backwards-compatibility, but it is defined in a
  `Meteor.startup` block and so cannot be used from top-level code.

* Cursors with a field specifier containing `{_id: 0}` can no longer be
  used with `observeChanges` or `observe`. This includes the implicit
  calls to these functions that are done when returning a cursor from a
  publish function or using `{{#each}}`.

* Transform functions must return objects and may not change the `_id`
  field, though they may leave it out.

* Remove broken IE7 support from the `localstorage` package. Meteor
  accounts logins no longer persist in IE7.

* Fix the `localstorage` package when used with Safari in private
  browsing mode. This fixes a problem with login token storage and
  account login. [#1291](https://github.com/meteor/meteor/issues/1291)

* Types added with `EJSON.addType` now have default `clone` and `equals`
  implementations. Users may still specify `clone` or `equals` functions
  to override the default behavior.  [#1745](https://github.com/meteor/meteor/issues/1745)

* Add `frame-src` to `browser-policy-content` and account for
  cross-browser CSP disparities.

* Deprecate `Oauth.initiateLogin` in favor of `Oauth.showPopup`.

* Add `WebApp.rawConnectHandlers` for adding connect handlers that run
  before any other Meteor handlers, except `connect.compress()`. Raw
  connect handlers see the URL's full path (even if ROOT_URL contains a
  non-empty path) and they run before static assets are served.

* Add `Accounts.connection` to allow using Meteor accounts packages with
  a non-default DDP connection.

* Detect and reload if minified CSS files fail to load at startup. This
  prevents the application from running unstyled if the page load occurs
  while the server is switching versions.

* Allow Npm.depends to specify any http or https URL containing a full
  40-hex-digit SHA.  [#1686](https://github.com/meteor/meteor/issues/1686)

* Add `retry` package for connection retry with exponential backoff.

* Pass `update` and `remove` return values correctly when using
  collections validated with `allow` and `deny` rules. [#1759](https://github.com/meteor/meteor/issues/1759)

* If you're using Deps on the server, computations and invalidation
  functions are not allowed to yield. Throw an error instead of behaving
  unpredictably.

* Fix namespacing in coffeescript files added to a package with the
  `bare: true` option. [#1668](https://github.com/meteor/meteor/issues/1668)

* Fix races when calling login and/or logoutOtherClients from multiple
  tabs. [#1616](https://github.com/meteor/meteor/issues/1616)

* Include oauth_verifier as a header rather than a parameter in
  the `oauth1` package. [#1825](https://github.com/meteor/meteor/issues/1825)

* Fix `force-ssl` to allow local development with `meteor run` in IPv6
  environments. [#1751](https://github.com/meteor/meteor/issues/1751)`

* Allow cursors on named local collections to be returned from a publish
  function in an array.  [#1820](https://github.com/meteor/meteor/issues/1820)

* Fix build failure caused by a directory in `programs/` without a
  package.js file.

* Do a better job of handling shrinkwrap files when an npm module
  depends on something that isn't a semver. [#1684](https://github.com/meteor/meteor/issues/1684)

* Fix failures updating npm dependencies when a node_modules directory
  exists above the project directory.  [#1761](https://github.com/meteor/meteor/issues/1761)

* Preserve permissions (eg, executable bit) on npm files.  [#1808](https://github.com/meteor/meteor/issues/1808)

* SockJS tweak to support relative base URLs.

* Don't leak sockets on error in dev-mode proxy.

* Clone arguments to `added` and `changed` methods in publish
  functions. This allows callers to reuse objects and prevents already
  published data from changing after the fact.  [#1750](https://github.com/meteor/meteor/issues/1750)

* Ensure springboarding to a different meteor tools version always uses
  `exec` to run the old version. This simplifies process management for
  wrapper scripts.

Patches contributed by GitHub users DenisGorbachev, EOT, OyoKooN, awwx,
dandv, icellan, jfhamlin, marcandre, michaelbishop, mitar, mizzao,
mquandalle, paulswartz, rdickert, rzymek, timhaines, and yeputons.


## v0.7.0.1, 2013-12-20

* Two fixes to `meteor run` Mongo startup bugs that could lead to hangs with the
  message "Initializing mongo database... this may take a moment.".  [#1696](https://github.com/meteor/meteor/issues/1696)

* Apply the Node patch to 0.10.24 as well (see the 0.7.0 section for details).

* Fix gratuitous IE7 incompatibility.  [#1690](https://github.com/meteor/meteor/issues/1690)


## v0.7.0, 2013-12-17

This version of Meteor contains a patch for a bug in Node 0.10 which
most commonly affects websockets. The patch is against Node version
0.10.22 and 0.10.23. We strongly recommend using one of these precise
versions of Node in production so that the patch will be applied. If you
use a newer version of Node with this version of Meteor, Meteor will not
apply the patch and will instead disable websockets.

* Rework how Meteor gets realtime database updates from MongoDB. Meteor
  now reads the MongoDB "oplog" -- a special collection that records all
  the write operations as they are applied to your database. This means
  changes to the database are instantly noticed and reflected in Meteor,
  whether they originated from Meteor or from an external database
  client. Oplog tailing is automatically enabled in development mode
  with `meteor run`, and can be enabled in production with the
  `MONGO_OPLOG_URL` environment variable. Currently the only supported
  selectors are equality checks; `$`-operators, `limit` and `skip`
  queries fall back to the original poll-and-diff algorithm. See
  https://github.com/meteor/meteor/wiki/Oplog-Observe-Driver
  for details.

* Add `Meteor.onConnection` and add `this.connection` to method
  invocations and publish functions. These can be used to store data
  associated with individual clients between subscriptions and method
  calls. See http://docs.meteor.com/#meteor_onconnection for details. [#1611](https://github.com/meteor/meteor/issues/1611)

* Bundler failures cause non-zero exit code in `meteor run`.  [#1515](https://github.com/meteor/meteor/issues/1515)

* Fix error when publish function callbacks are called during session shutdown.

* Rework hot code push. The new `autoupdate` package drives automatic
  reloads on update using standard DDP messages instead of a hardcoded
  message at DDP startup. Now the hot code push only triggers when
  client code changes; server-only code changes will not cause the page
  to reload.

* New `facts` package publishes internal statistics about Meteor.

* Add an explicit check that publish functions return a cursor, an array
  of cursors, or a falsey value. This is a safety check to to prevent
  users from accidentally returning Collection.findOne() or some other
  value and expecting it to be published.

* Implement `$each`, `$sort`, and `$slice` options for minimongo's `$push`
  modifier.  [#1492](https://github.com/meteor/meteor/issues/1492)

* Introduce `--raw-logs` option to `meteor run` to disable log
  coloring and timestamps.

* Add `WebAppInternals.setBundledJsCssPrefix()` to control where the
  client loads bundled JavaScript and CSS files. This allows serving
  files from a CDN to decrease page load times and reduce server load.

* Attempt to exit cleanly on `SIGHUP`. Stop accepting incoming
  connections, kill DDP connections, and finish all outstanding requests
  for static assets.

* In the HTTP server, only keep sockets with no active HTTP requests alive for 5
  seconds.

* Fix handling of `fields` option in minimongo when only `_id` is present. [#1651](https://github.com/meteor/meteor/issues/1651)

* Fix issue where setting `process.env.MAIL_URL` in app code would not
  alter where mail was sent. This was a regression in 0.6.6 from 0.6.5. [#1649](https://github.com/meteor/meteor/issues/1649)

* Use stderr instead of stdout (for easier automation in shell scripts) when
  prompting for passwords and when downloading the dev bundle. [#1600](https://github.com/meteor/meteor/issues/1600)

* Ensure more downtime during file watching.  [#1506](https://github.com/meteor/meteor/issues/1506)

* Fix `meteor run` with settings files containing non-ASCII characters.  [#1497](https://github.com/meteor/meteor/issues/1497)

* Support `EJSON.clone` for `Meteor.Error`. As a result, they are properly
  stringified in DDP even if thrown through a `Future`.  [#1482](https://github.com/meteor/meteor/issues/1482)

* Fix passing `transform: null` option to `collection.allow()` to disable
  transformation in validators.  [#1659](https://github.com/meteor/meteor/issues/1659)

* Fix livedata error on `this.removed` during session shutdown. [#1540](https://github.com/meteor/meteor/issues/1540) [#1553](https://github.com/meteor/meteor/issues/1553)

* Fix incompatibility with Phusion Passenger by removing an unused line. [#1613](https://github.com/meteor/meteor/issues/1613)

* Ensure install script creates /usr/local on machines where it does not
  exist (eg. fresh install of OSX Mavericks).

* Set x-forwarded-* headers in `meteor run`.

* Clean up package dirs containing only ".build".

* Check for matching hostname before doing end-of-oauth redirect.

* Only count files that actually go in the cache towards the `appcache`
  size check. [#1653](https://github.com/meteor/meteor/issues/1653).

* Increase the maximum size spiderable will return for a page from 200kB
  to 5MB.

* Upgraded dependencies:
  * SockJS server from 0.3.7 to 0.3.8, including new faye-websocket module.
  * Node from 0.10.21 to 0.10.22
  * MongoDB from 2.4.6 to 2.4.8
  * clean-css from 1.1.2 to 2.0.2
  * uglify-js from a fork of 2.4.0 to 2.4.7
  * handlebars npm module no longer available outside of handlebars package

Patches contributed by GitHub users AlexeyMK, awwx, dandv, DenisGorbachev,
emgee3, FooBarWidget, mitar, mcbain, rzymek, and sdarnell.


## v0.6.6.3, 2013-11-04

* Fix error when publish function callbacks are called during session
  shutdown.  [#1540](https://github.com/meteor/meteor/issues/1540) [#1553](https://github.com/meteor/meteor/issues/1553)

* Improve `meteor run` CPU usage in projects with many
  directories.  [#1506](https://github.com/meteor/meteor/issues/1506)


## v0.6.6.2, 2013-10-21

* Upgrade Node from 0.10.20 to 0.10.21 (security update).


## v0.6.6.1, 2013-10-12

* Fix file watching on OSX. Work around Node issue [#6251](https://github.com/meteor/meteor/issues/6251) by not using
  fs.watch. [#1483](https://github.com/meteor/meteor/issues/1483)


## v0.6.6, 2013-10-10


#### Security

* Add `browser-policy` package for configuring and sending
  Content-Security-Policy and X-Frame-Options HTTP headers.
  [See the docs](http://docs.meteor.com/#browserpolicy) for more.

* Use cryptographically strong pseudorandom number generators when available.

#### MongoDB

* Add upsert support. `Collection.update` now supports the `{upsert:
  true}` option. Additionally, add a `Collection.upsert` method which
  returns the newly inserted object id if applicable.

* `update` and `remove` now return the number of documents affected.  [#1046](https://github.com/meteor/meteor/issues/1046)

* `$near` operator for `2d` and `2dsphere` indices.

* The `fields` option to the collection methods `find` and `findOne` now works
  on the client as well.  (Operators such as `$elemMatch` and `$` are not yet
  supported in `fields` projections.) [#1287](https://github.com/meteor/meteor/issues/1287)

* Pass an index and the cursor itself to the callbacks in `cursor.forEach` and
  `cursor.map`, just like the corresponding `Array` methods.  [#63](https://github.com/meteor/meteor/issues/63)

* Support `c.find(query, {limit: N}).count()` on the client.  [#654](https://github.com/meteor/meteor/issues/654)

* Improve behavior of `$ne`, `$nin`, and `$not` selectors with objects containing
  arrays.  [#1451](https://github.com/meteor/meteor/issues/1451)

* Fix various bugs if you had two documents with the same _id field in
  String and ObjectID form.

#### Accounts

* [Behavior Change] Expire login tokens periodically. Defaults to 90
  days. Use `Accounts.config({loginExpirationInDays: null})` to disable
  token expiration.

* [Behavior Change] Write dates generated by Meteor Accounts to Mongo as
  Date instead of number; existing data can be converted by passing it
  through `new Date()`. [#1228](https://github.com/meteor/meteor/issues/1228)

* Log out and close connections for users if they are deleted from the
  database.

* Add Meteor.logoutOtherClients() for logging out other connections
  logged in as the current user.

* `restrictCreationByEmailDomain` option in `Accounts.config` to restrict new
  users to emails of specific domain (eg. only users with @meteor.com emails) or
  a custom validator. [#1332](https://github.com/meteor/meteor/issues/1332)

* Support OAuth1 services that require request token secrets as well as
  authentication token secrets.  [#1253](https://github.com/meteor/meteor/issues/1253)

* Warn if `Accounts.config` is only called on the client.  [#828](https://github.com/meteor/meteor/issues/828)

* Fix bug where callbacks to login functions could be called multiple
  times when the client reconnects.

#### DDP

* Fix infinite loop if a client disconnects while a long yielding method is
  running.

* Unfinished code to support DDP session resumption has been removed. Meteor
  servers now stop processing messages from clients and reclaim memory
  associated with them as soon as they are disconnected instead of a few minutes
  later.

#### Tools

* The pre-0.6.5 `Package.register_extension` API has been removed. Use
  `Package._transitional_registerBuildPlugin` instead, which was introduced in
  0.6.5. (A bug prevented the 0.6.5 reimplementation of `register_extension`
  from working properly anyway.)

* Support using an HTTP proxy in the `meteor` command line tool. This
  allows the `update`, `deploy`, `logs`, and `mongo` commands to work
  behind a proxy. Use the standard `http_proxy` environment variable to
  specify your proxy endpoint.  [#429](https://github.com/meteor/meteor/issues/429), [#689](https://github.com/meteor/meteor/issues/689), [#1338](https://github.com/meteor/meteor/issues/1338)

* Build Linux binaries on an older Linux machine. Meteor now supports
  running on Linux machines with glibc 2.9 or newer (Ubuntu 10.04+, RHEL
  and CentOS 6+, Fedora 10+, Debian 6+). Improve error message when running
  on Linux with unsupported glibc, and include Mongo stderr if it fails
  to start.

* Install NPM modules with `--force` to avoid corrupted local caches.

* Rebuild NPM modules in packages when upgrading to a version of Meteor that
  uses a different version of Node.

* Disable the Mongo http interface. This lets you run meteor on two ports
  differing by 1000 at the same time.

#### Misc

* [Known issue] Breaks support for pre-release OSX 10.9 'Mavericks'.
  Will be addressed shortly. See issues:
  https://github.com/joyent/node/issues/6251
  https://github.com/joyent/node/issues/6296

* `EJSON.stringify` now takes options:
  - `canonical` causes objects keys to be stringified in sorted order
  - `indent` allows formatting control over the EJSON stringification

* EJSON now supports `Infinity`, `-Infinity` and `NaN`.

* Check that the argument to `EJSON.parse` is a string.  [#1401](https://github.com/meteor/meteor/issues/1401)

* Better error from functions that use `Meteor._wrapAsync` (eg collection write
  methods and `HTTP` methods) and in DDP server message processing.  [#1387](https://github.com/meteor/meteor/issues/1387)

* Support `appcache` on Chrome for iOS.

* Support literate CoffeeScript files with the extension `.coffee.md` (in
  addition to the already-supported `.litcoffee` extension). [#1407](https://github.com/meteor/meteor/issues/1407)

* Make `madewith` package work again (broken in 0.6.5).  [#1448](https://github.com/meteor/meteor/issues/1448)

* Better error when passing a string to `{{#each}}`. [#722](https://github.com/meteor/meteor/issues/722)

* Add support for JSESSIONID cookies for sticky sessions. Set the
  `USE_JSESSIONID` environment variable to enable placing a JSESSIONID
  cookie on sockjs requests.

* Simplify the static analysis used to detect package-scope variables.

* Upgraded dependencies:
  * Node from 0.8.24 to 0.10.20
  * MongoDB from 2.4.4 to 2.4.6
  * MongoDB driver from 1.3.17 to 1.3.19
  * http-proxy from 0.10.1 to a pre-release of 1.0.0
  * stylus from 0.30.1 to 0.37.0
  * nib from 0.8.2 to 1.0.0
  * optimist from 0.3.5 to 0.6.0
  * semver from 1.1.0 to 2.1.0
  * request from 2.12.0 to 2.27.0
  * keypress from 0.1.0 to 0.2.1
  * underscore from 1.5.1 to 1.5.2
  * fstream from 0.1.21 to 0.1.24
  * tar from 0.1.14 to 0.1.18
  * source-map from 0.1.26 to 0.1.30
  * source-map-support from a fork of 0.1.8 to 0.2.3
  * escope from a fork of 0.0.15 to 1.0.0
  * estraverse from 1.1.2-1 to 1.3.1
  * simplesmtp from 0.1.25 to 0.3.10
  * stream-buffers from 0.2.3 to 0.2.5
  * websocket from 1.0.7 to 1.0.8
  * cli-color from 0.2.2 to 0.2.3
  * clean-css from 1.0.11 to 1.1.2
  * UglifyJS2 from a fork of 2.3.6 to a different fork of 2.4.0
  * connect from 2.7.10 to 2.9.0
  * send from 0.1.0 to 0.1.4
  * useragent from 2.0.1 to 2.0.7
  * replaced byline with eachline 2.3.3

Patches contributed by GitHub users ansman, awwx, codeinthehole, jacott,
Maxhodges, meawoppl, mitar, mizzao, mquandalle, nathan-muir, RobertLowe, ryw,
sdarnell, and timhaines.


## v0.6.5.3, 2014-12-09 (backport)

* Fix a security issue in allow/deny rules that could result in data
  loss. If your app uses allow/deny rules, or uses packages that use
  allow/deny rules, we recommend that you update immediately.
  Backport from 1.0.1.


## v0.6.5.2, 2013-10-21

* Upgrade Node from 0.8.24 to 0.8.26 (security patch)


## v0.6.5.1, 2013-08-28

* Fix syntax errors on lines that end with a backslash. [#1326](https://github.com/meteor/meteor/issues/1326)

* Fix serving static files with special characters in their name. [#1339](https://github.com/meteor/meteor/issues/1339)

* Upgrade `esprima` JavaScript parser to fix bug parsing complex regexps.

* Export `Spiderable` from `spiderable` package to allow users to set
  `Spiderable.userAgentRegExps` to control what user agents are treated
  as spiders.

* Add EJSON to standard-app-packages. [#1343](https://github.com/meteor/meteor/issues/1343)

* Fix bug in d3 tab character parsing.

* Fix regression when using Mongo ObjectIDs in Spark templates.


## v0.6.5, 2013-08-14

* New package system with package compiler and linker:

  * Each package now has it own namespace for variable
    declarations. Global variables used in a package are limited to
    package scope.

  * Packages must explicitly declare which symbols they export with
    `api.export` in `package.js`.

  * Apps and packages only see the exported symbols from packages they
    explicitly use. For example, if your app uses package A which in
    turn depends on package B, only package A's symbols will be
    available in the app.

  * Package names can only contain alphanumeric characters, dashes, and
    dots. Packages with spaces and underscores must be renamed.

  * Remove hardcoded list of required packages. New default
    `standard-app-packages` package adds dependencies on the core Meteor
    stack. This package can be removed to make an app with only parts of
    the Meteor stack. `standard-app-packages` will be automatically
    added to a project when it is updated to Meteor 0.6.5.

  * Custom app packages in the `packages` directory are no longer
    automatically used. They must be explicitly added to the app with
    `meteor add <packagename>`. To help with the transition, all
    packages in the `packages` directory will be automatically added to
    the project when it is updated to Meteor 0.6.5.

  * New "unipackage" on-disk format for built packages. Compiled packages are
    cached and rebuilt only when their source or dependencies change.

  * Add "unordered" and "weak" package dependency modes to allow
    circular package dependencies and conditional code inclusion.

  * New API (`_transitional_registerBuildPlugin`) for declaring
    compilers, preprocessors, and file extension handlers. These new
    build plugins are full compilation targets in their own right, and
    have their own namespace, source files, NPM requirements, and package
    dependencies. The old `register_extension` API is deprecated. Please
    note that the `package.js` format and especially
    `_transitional_registerBuildPlugin` are not frozen interfaces and
    are subject to change in future releases.

  * Add `api.imply`, which allows one package to "imply" another. If
    package A implies package B, then anything that depends on package
    A automatically depends on package B as well (and receives package
    B's imports). This is useful for creating umbrella packages
    (`standard-app-packages`) or sometimes for factoring common code
    out of related packages (`accounts-base`).

* Move HTTP serving out of the server bootstrap and into the `webapp`
  package. This allows building Meteor apps that are not web servers
  (eg. command line tools, DDP clients, etc.). Connect middlewares can
  now be registered on the new `WebApp.connectHandlers` instead of the
  old `__meteor_bootstrap__.app`.

* The entire Meteor build process now has first-class source map
  support. A source map is maintained for every source file as it
  passes through the build pipeline. Currently, the source maps are
  only served in development mode. Not all web browsers support source
  maps yet and for those that do, you may have to turn on an option to
  enable them. Source maps will always be used when reporting
  exceptions on the server.

* Update the `coffeescript` package to generate source maps.

* Add new `Assets` API and `private` subdirectory for including and
  accessing static assets on the server. http://docs.meteor.com/#assets

* Add `Meteor.disconnect`. Call this to disconnect from the
  server and stop all live data updates. [#1151](https://github.com/meteor/meteor/issues/1151)

* Add `Match.Integer` to `check` for 32-bit signed integers.

* `Meteor.connect` has been renamed to `DDP.connect` and is now fully
  supported on the server. Server-to-server DDP connections use
  websockets, and can be used for both method calls and subscriptions.

* Rename `Meteor.default_connection` to `Meteor.connection` and
  `Meteor.default_server` to `Meteor.server`.

* Rename `Meteor.http` to `HTTP`.

* `ROOT_URL` may now have a path part. This allows serving multiple
  Meteor apps on the same domain.

* Support creating named unmanaged collections with
  `new Meteor.Collection("name", {connection: null})`.

* New `Log` function in the `logging` package which prints with
  timestamps, color, filenames and linenumbers.

* Include http response in errors from oauth providers. [#1246](https://github.com/meteor/meteor/issues/1246)

* The `observe` callback `movedTo` now has a fourth argument `before`.

* Move NPM control files for packages from `.npm` to
  `.npm/package`. This is to allow build plugins such as `coffeescript`
  to depend on NPM packages. Also, when removing the last NPM
  dependency, clean up the `.npm` dir.

* Remove deprecated `Meteor.is_client` and `Meteor.is_server` variables.

* Implement "meteor bundle --debug" [#748](https://github.com/meteor/meteor/issues/748)

* Add `forceApprovalPrompt` option to `Meteor.loginWithGoogle`. [#1226](https://github.com/meteor/meteor/issues/1226)

* Make server-side Mongo `insert`s, `update`s, and `remove`s run
  asynchronously when a callback is passed.

* Improve memory usage when calling `findOne()` on the server.

* Delete login tokens from server when user logs out.

* Rename package compatibility mode option to `add_files` from `raw` to
  `bare`.

* Fix Mongo selectors of the form: {$regex: /foo/}.

* Fix Spark memory leak.  [#1157](https://github.com/meteor/meteor/issues/1157)

* Fix EPIPEs during dev mode hot code reload.

* Fix bug where we would never quiesce if we tried to revive subs that errored
  out (5e7138d)

* Fix bug where `this.fieldname` in handlebars template might refer to a
  helper instead of a property of the current data context. [#1143](https://github.com/meteor/meteor/issues/1143)

* Fix submit events on IE8. [#1191](https://github.com/meteor/meteor/issues/1191)

* Handle `Meteor.loginWithX` being called with a callback but no options. [#1181](https://github.com/meteor/meteor/issues/1181)

* Work around a Chrome bug where hitting reload could cause a tab to
  lose the DDP connection and never recover. [#1244](https://github.com/meteor/meteor/issues/1244)

* Upgraded dependencies:
  * Node from 0.8.18 to 0.8.24
  * MongoDB from 2.4.3 to 2.4.4, now with SSL support
  * CleanCSS from 0.8.3 to 1.0.11
  * Underscore from 1.4.4 to 1.5.1
  * Fibers from 1.0.0 to 1.0.1
  * MongoDB Driver from 1.3.7 to 1.3.17

Patches contributed by GitHub users btipling, mizzao, timhaines and zol.


## v0.6.4.1, 2013-07-19

* Update mongodb driver to use version 0.2.1 of the bson module.


## v0.6.4, 2013-06-10

* Separate OAuth flow logic from Accounts into separate packages. The
  `facebook`, `github`, `google`, `meetup`, `twitter`, and `weibo`
  packages can be used to perform an OAuth exchange without creating an
  account and logging in.  [#1024](https://github.com/meteor/meteor/issues/1024)

* If you set the `DISABLE_WEBSOCKETS` environment variable, browsers will not
  attempt to connect to your app using Websockets. Use this if you know your
  server environment does not properly proxy Websockets to reduce connection
  startup time.

* Make `Meteor.defer` work in an inactive tab in iOS.  [#1023](https://github.com/meteor/meteor/issues/1023)

* Allow new `Random` instances to be constructed with specified seed. This
  can be used to create repeatable test cases for code that picks random
  values.  [#1033](https://github.com/meteor/meteor/issues/1033)

* Fix CoffeeScript error reporting to include source file and line
  number again.  [#1052](https://github.com/meteor/meteor/issues/1052)

* Fix Mongo queries which nested JavaScript RegExp objects inside `$or`.  [#1089](https://github.com/meteor/meteor/issues/1089)

* Upgraded dependencies:
  * Underscore from 1.4.2 to 1.4.4  [#776](https://github.com/meteor/meteor/issues/776)
  * http-proxy from 0.8.5 to 0.10.1  [#513](https://github.com/meteor/meteor/issues/513)
  * connect from 1.9.2 to 2.7.10
  * Node mongodb client from 1.2.13 to 1.3.7  [#1060](https://github.com/meteor/meteor/issues/1060)

Patches contributed by GitHub users awwx, johnston, and timhaines.


## v0.6.3, 2013-05-15

* Add new `check` package for ensuring that a value matches a required
  type and structure. This is used to validate untrusted input from the
  client. See http://docs.meteor.com/#match for details.

* Use Websockets by default on supported browsers. This reduces latency
  and eliminates the constant network spinner on iOS devices.

* With `autopublish` on, publish many useful fields on `Meteor.users`.

* Files in the `client/compatibility/` subdirectory of a Meteor app do
  not get wrapped in a new variable scope. This is useful for
  third-party libraries which expect `var` statements at the outermost
  level to be global.

* Add synthetic `tap` event for use on touch enabled devices. This is a
  replacement for `click` that fires immediately.

* When using the `http` package synchronously on the server, errors
  are thrown rather than passed in `result.error`

* The `manager` option to the `Meteor.Collection` constructor is now called
  `connection`. The old name still works for now.  [#987](https://github.com/meteor/meteor/issues/987)

* The `localstorage-polyfill` smart package has been replaced by a
  `localstorage` package, which defines a `Meteor._localStorage` API instead of
  trying to replace the DOM `window.localStorage` facility. (Now, apps can use
  the existence of `window.localStorage` to detect if the full localStorage API
  is supported.)  [#979](https://github.com/meteor/meteor/issues/979)

* Upgrade MongoDB from 2.2.1 to 2.4.3.

* Upgrade CoffeeScript from 1.5.0 to 1.6.2.  [#972](https://github.com/meteor/meteor/issues/972)

* Faster reconnects when regaining connectivity.  [#696](https://github.com/meteor/meteor/issues/696)

* `Email.send` has a new `headers` option to set arbitrary headers.  [#963](https://github.com/meteor/meteor/issues/963)

* Cursor transform functions on the server no longer are required to return
  objects with correct `_id` fields.  [#974](https://github.com/meteor/meteor/issues/974)

* Rework `observe()` callback ordering in minimongo to improve fiber
  safety on the server. This makes subscriptions on server to server DDP
  more usable.

* Use binary search in minimongo when updating ordered queries.  [#969](https://github.com/meteor/meteor/issues/969)

* Fix EJSON base64 decoding bug.  [#1001](https://github.com/meteor/meteor/issues/1001)

* Support `appcache` on Chromium.  [#958](https://github.com/meteor/meteor/issues/958)

Patches contributed by GitHub users awwx, jagill, spang, and timhaines.


## v0.6.2.1, 2013-04-24

* When authenticating with GitHub, include a user agent string. This
  unbreaks "Sign in with GitHub"

Patch contributed by GitHub user pmark.


## v0.6.2, 2013-04-16

* Better error reporting:
  * Capture real stack traces for `Meteor.Error`.
  * Report better errors with misconfigured OAuth services.

* Add per-package upgrade notices to `meteor update`.

* Experimental server-to-server DDP support: `Meteor.connect` on the
  server will connect to a remote DDP endpoint via WebSockets. Method
  calls should work fine, but subscriptions and minimongo on the server
  are still a work in progress.

* Upgrade d3 from 2.x to 3.1.4. See
  https://github.com/mbostock/d3/wiki/Upgrading-to-3.0 for compatibility notes.

* Allow CoffeeScript to set global variables when using `use strict`. [#933](https://github.com/meteor/meteor/issues/933)

* Return the inserted documented ID from `LocalCollection.insert`. [#908](https://github.com/meteor/meteor/issues/908)

* Add Weibo token expiration time to `services.weibo.expiresAt`.

* `Spiderable.userAgentRegExps` can now be modified to change what user agents
  are treated as spiders by the `spiderable` package.

* Prevent observe callbacks from affecting the arguments to identical
  observes. [#855](https://github.com/meteor/meteor/issues/855)

* Fix meteor command line tool when run from a home directory with
  spaces in its name. If you previously installed meteor release 0.6.0
  or 0.6.1 you'll need to uninstall and reinstall meteor to support
  users with spaces in their usernames (see
  https://github.com/meteor/meteor/blob/master/README.md#uninstalling-meteor)

Patches contributed by GitHub users andreas-karlsson, awwx, jacott,
joshuaconner, and timhaines.


## v0.6.1, 2013-04-08

* Correct NPM behavior in packages in case there is a `node_modules` directory
  somewhere above the app directory. [#927](https://github.com/meteor/meteor/issues/927)

* Small bug fix in the low-level `routepolicy` package.

Patches contributed by GitHub users andreas-karlsson and awwx.


## v0.6.0, 2013-04-04

* Meteor has a brand new distribution system! In this new system, code-named
  Engine, packages are downloaded individually and on demand. All of the
  packages in each official Meteor release are prefetched and cached so you can
  still use Meteor while offline. You can have multiple releases of Meteor
  installed simultaneously; apps are pinned to specific Meteor releases.
  All `meteor` commands accept a `--release` argument to specify which release
  to use; `meteor update` changes what release the app is pinned to.
  Inside an app, the name of the release is available at `Meteor.release`.
  When running Meteor directly from a git checkout, the release is ignored.

* Variables declared with `var` at the outermost level of a JavaScript
  source file are now private to that file. Remove the `var` to share
  a value between files.

* Meteor now supports any x86 (32- or 64-bit) Linux system, not just those which
  use Debian or RedHat package management.

* Apps may contain packages inside a top-level directory named `packages`.

* Packages may depend on [NPM modules](https://npmjs.org), using the new
  `Npm.depends` directive in their `package.js` file. (Note: if the NPM module
  has architecture-specific binary components, bundles built with `meteor
  bundle` or `meteor deploy` will contain the components as built for the
  developer's platform and may not run on other platforms.)

* Meteor's internal package tests (as well as tests you add to your app's
  packages with the unsupported `Tinytest` framework) are now run with the new
  command `meteor test-packages`.

* `{{#each}}` helper can now iterate over falsey values without throwing an
  exception. [#815](https://github.com/meteor/meteor/issues/815), [#801](https://github.com/meteor/meteor/issues/801)

* `{{#with}}` helper now only includes its block if its argument is not falsey,
  and runs an `{{else}}` block if provided if the argument is falsey. [#770](https://github.com/meteor/meteor/issues/770), [#866](https://github.com/meteor/meteor/issues/866)

* Twitter login now stores `profile_image_url` and `profile_image_url_https`
  attributes in the `user.services.twitter` namespace. [#788](https://github.com/meteor/meteor/issues/788)

* Allow packages to register file extensions with dots in the filename.

* When calling `this.changed` in a publish function, it is no longer an error to
  clear a field which was never set. [#850](https://github.com/meteor/meteor/issues/850)

* Deps API
  * Add `dep.depend()`, deprecate `Deps.depend(dep)` and
    `dep.addDependent()`.
  * If first run of `Deps.autorun` throws an exception, stop it and don't
    rerun.  This prevents a Spark exception when template rendering fails
    ("Can't call 'firstNode' of undefined").
  * If an exception is thrown during `Deps.flush` with no stack, the
    message is logged instead. [#822](https://github.com/meteor/meteor/issues/822)

* When connecting to MongoDB, use the JavaScript BSON parser unless specifically
  requested in `MONGO_URL`; the native BSON parser sometimes segfaults. (Meteor
  only started using the native parser in 0.5.8.)

* Calls to the `update` collection function in untrusted code may only use a
  whitelisted list of modifier operators.

Patches contributed by GitHub users awwx, blackcoat, cmather, estark37,
mquandalle, Primigenus, raix, reustle, and timhaines.


## v0.5.9, 2013-03-14

* Fix regression in 0.5.8 that prevented users from editing their own
  profile. [#809](https://github.com/meteor/meteor/issues/809)

* Fix regression in 0.5.8 where `Meteor.loggingIn()` would not update
  reactively. [#811](https://github.com/meteor/meteor/issues/811)


## v0.5.8, 2013-03-13

* Calls to the `update` and `remove` collection functions in untrusted code may
  no longer use arbitrary selectors. You must specify a single document ID when
  invoking these functions from the client (other than in a method stub).

  You may still use other selectors when calling `update` and `remove` on the
  server and from client method stubs, so you can replace calls that are no
  longer supported (eg, in event handlers) with custom method calls.

  The corresponding `update` and `remove` callbacks passed to `allow` and `deny`
  now take a single document instead of an array.

* Add new `appcache` package. Add this package to your project to speed
  up page load and make hot code reload smoother using the HTML5
  AppCache API. See http://docs.meteor.com/#appcache for details.

* Rewrite reactivity library. `Meteor.deps` is now `Deps` and has a new
  API. `Meteor.autorun` and `Meteor.flush` are now called `Deps.autorun` and
  `Deps.flush` (the old names still work for now). The other names under
  `Meteor.deps` such as `Context` no longer exist. The new API is documented at
  http://docs.meteor.com/#deps

* You can now provide a `transform` option to collections, which is a
  function that documents coming out of that collection are passed
  through. `find`, `findOne`, `allow`, and `deny` now take `transform` options,
  which may override the Collection's `transform`.  Specifying a `transform`
  of `null` causes you to receive the documents unmodified.

* Publish functions may now return an array of cursors to publish. Currently,
  the cursors must all be from different collections. [#716](https://github.com/meteor/meteor/issues/716)

* User documents have id's when `onCreateUser` and `validateNewUser` hooks run.

* Encode and store custom EJSON types in MongoDB.

* Support literate CoffeeScript files with the extension `.litcoffee`. [#766](https://github.com/meteor/meteor/issues/766)

* Add new login service provider for Meetup.com in `accounts-meetup` package.

* If you call `observe` or `observeChanges` on a cursor created with the
  `reactive: false` option, it now only calls initial add callbacks and
  does not continue watching the query. [#771](https://github.com/meteor/meteor/issues/771)

* In an event handler, if the data context is falsey, default it to `{}`
  rather than to the global object. [#777](https://github.com/meteor/meteor/issues/777)

* Allow specifying multiple event handlers for the same selector. [#753](https://github.com/meteor/meteor/issues/753)

* Revert caching header change from 0.5.5. This fixes image flicker on redraw.

* Stop making `Session` available on the server; it's not useful there. [#751](https://github.com/meteor/meteor/issues/751)

* Force URLs in stack traces in browser consoles to be hyperlinks. [#725](https://github.com/meteor/meteor/issues/725)

* Suppress spurious `changed` callbacks with empty `fields` from
  `Cursor.observeChanges`.

* Fix logic bug in template branch matching. [#724](https://github.com/meteor/meteor/issues/724)

* Make `spiderable` user-agent test case insensitive. [#721](https://github.com/meteor/meteor/issues/721)

* Fix several bugs in EJSON type support:
  * Fix `{$type: 5}` selectors for binary values on browsers that do
    not support `Uint8Array`.
  * Fix EJSON equality on falsey values.
  * Fix for returning a scalar EJSON type from a method. [#731](https://github.com/meteor/meteor/issues/731)

* Upgraded dependencies:
  * mongodb driver to version 1.2.13 (from 0.1.11)
  * mime module removed (it was unused)


Patches contributed by GitHub users awwx, cmather, graemian, jagill,
jmhredsox, kevinxucs, krizka, mitar, raix, and rasmuserik.


## v0.5.7, 2013-02-21

* The DDP wire protocol has been redesigned.

  * The handshake message is now versioned. This breaks backwards
    compatibility between sites with `Meteor.connect()`. Older meteor
    apps can not talk to new apps and vice versa. This includes the
    `madewith` package, apps using `madewith` must upgrade.

  * New [EJSON](http://docs.meteor.com/#ejson) package allows you to use
    Dates, Mongo ObjectIDs, and binary data in your collections and
    Session variables.  You can also add your own custom datatypes.

  * Meteor now correctly represents empty documents in Collections.

  * There is an informal specification in `packages/livedata/DDP.md`.


* Breaking API changes

  * Changed the API for `observe`.  Observing with `added`, `changed`
    and `removed` callbacks is now unordered; for ordering information
    use `addedAt`, `changedAt`, `removedAt`, and `movedTo`. Full
    documentation is in the [`observe` docs](http://docs.meteor.com/#observe).
    All callers of `observe` need to be updated.

  * Changed the API for publish functions that do not return a cursor
    (ie functions that call `this.set` and `this.unset`). See the
    [`publish` docs](http://docs.meteor.com/#meteor_publish) for the new
    API.


* New Features

  * Added new [`observeChanges`](http://docs.meteor.com/#observe_changes)
    API for keeping track of the contents of a cursor more efficiently.

  * There is a new reactive function on subscription handles: `ready()`
    returns true when the subscription has received all of its initial
    documents.

  * Added `Session.setDefault(key, value)` so you can easily provide
    initial values for session variables that will not be clobbered on
    hot code push.

  * You can specify that a collection should use MongoDB ObjectIDs as
    its `_id` fields for inserts instead of strings. This allows you to
    use Meteor with existing MongoDB databases that have ObjectID
    `_id`s. If you do this, you must use `EJSON.equals()` for comparing
    equality instead of `===`. See http://docs.meteor.com/#meteor_collection.

  * New [`random` package](http://docs.meteor.com/#random) provides
    several functions for generating random values. The new
    `Random.id()` function is used to provide shorter string IDs for
    MongoDB documents. `Meteor.uuid()` is deprecated.

  * `Meteor.status()` can return the status `failed` if DDP version
    negotiation fails.


* Major Performance Enhancements

  * Rewrote subscription duplication detection logic to use a more
    efficient algorithm. This significantly reduces CPU usage on the
    server during initial page load and when dealing with large amounts
    of data.

  * Reduced unnecessary MongoDB re-polling of live queries. Meteor no
    longer polls for changes on queries that specify `_id` when
    updates for a different specific `_id` are processed. This
    drastically improves performance when dealing with many
    subscriptions and updates to individual objects, such as those
    generated by the `accounts-base` package on the `Meteor.users`
    collection.


* Upgraded UglifyJS2 to version 2.2.5


Patches contributed by GitHub users awwx and michaelglenadams.


## v0.5.6, 2013-02-15

* Fix 0.5.5 regression: Minimongo selectors matching subdocuments under arrays
  did not work correctly.

* Some Bootstrap icons should have appeared white.

Patches contributed by GitHub user benjaminchelli.

## v0.5.5, 2013-02-13

* Deprecate `Meteor.autosubscribe`. `Meteor.subscribe` now works within
  `Meteor.autorun`.

* Allow access to `Meteor.settings.public` on the client. If the JSON
  file you gave to `meteor --settings` includes a field called `public`,
  that field will be available on the client as well as the server.

* `@import` works in `less`. Use the `.lessimport` file extension to
  make a less file that is ignored by preprocessor so as to avoid double
  processing. [#203](https://github.com/meteor/meteor/issues/203)

* Upgrade Fibers to version 1.0.0. The `Fiber` and `Future` symbols are
  no longer exposed globally. To use fibers directly you can use:
   `var Fiber = __meteor_bootstrap__.require('fibers');` and
   `var Future = __meteor_bootstrap__.require('fibers/future');`

* Call version 1.1 of the Twitter API when authenticating with
  OAuth. `accounts-twitter` users have until March 5th, 2013 to
  upgrade before Twitter disables the old API. [#527](https://github.com/meteor/meteor/issues/527)

* Treat Twitter ids as strings, not numbers, as recommended by
  Twitter. [#629](https://github.com/meteor/meteor/issues/629)

* You can now specify the `_id` field of a document passed to `insert`.
  Meteor still auto-generates `_id` if it is not present.

* Expose an `invalidated` flag on `Meteor.deps.Context`.

* Populate user record with additional data from Facebook and Google. [#664](https://github.com/meteor/meteor/issues/664)

* Add Facebook token expiration time to `services.facebook.expiresAt`. [#576](https://github.com/meteor/meteor/issues/576)

* Allow piping a password to `meteor deploy` on `stdin`. [#623](https://github.com/meteor/meteor/issues/623)

* Correctly type cast arguments to handlebars helper. [#617](https://github.com/meteor/meteor/issues/617)

* Fix leaked global `userId` symbol.

* Terminate `phantomjs` properly on error when using the `spiderable`
  package. [#571](https://github.com/meteor/meteor/issues/571)

* Stop serving non-cachable files with caching headers. [#631](https://github.com/meteor/meteor/issues/631)

* Fix race condition if server restarted between page load and initial
  DDP connection. [#653](https://github.com/meteor/meteor/issues/653)

* Resolve issue where login methods sometimes blocked future methods. [#555](https://github.com/meteor/meteor/issues/555)

* Fix `Meteor.http` parsing of JSON responses on Firefox. [#553](https://github.com/meteor/meteor/issues/553)

* Minimongo no longer uses `eval`. [#480](https://github.com/meteor/meteor/issues/480)

* Serve 404 for `/app.manifest`. This allows experimenting with the
  upcoming `appcache` smart package. [#628](https://github.com/meteor/meteor/issues/628)

* Upgraded many dependencies, including:
  * node.js to version 0.8.18
  * jquery-layout to version 1.3.0RC
  * Twitter Bootstrap to version 2.3.0
  * Less to version 1.3.3
  * Uglify to version 2.2.3
  * useragent to version 2.0.1

Patches contributed by GitHub users awwx, bminer, bramp, crunchie84,
danawoodman, dbimmler, Ed-von-Schleck, geoffd123, jperl, kevee,
milesmatthias, Primigenus, raix, timhaines, and xenolf.


## v0.5.4, 2013-01-08

* Fix 0.5.3 regression: `meteor run` could fail on OSX 10.8 if environment
  variables such as `DYLD_LIBRARY_PATH` are set.


## v0.5.3, 2013-01-07

* Add `--settings` argument to `meteor deploy` and `meteor run`. This
  allows you to specify deployment-specific information made available
  to server code in the variable `Meteor.settings`.

* Support unlimited open tabs in a single browser. Work around the
  browser per-hostname connection limit by using randomized hostnames
  for deployed apps. [#131](https://github.com/meteor/meteor/issues/131)

* minimongo improvements:
  * Allow observing cursors with `skip` or `limit`.  [#528](https://github.com/meteor/meteor/issues/528)
  * Allow sorting on `dotted.sub.keys`.  [#533](https://github.com/meteor/meteor/issues/533)
  * Allow querying specific array elements (`foo.1.bar`).
  * `$and`, `$or`, and `$nor` no longer accept empty arrays (for consistency
    with Mongo)

* Re-rendering a template with Spark no longer reverts changes made by
  users to a `preserve`d form element. Instead, the newly rendered value
  is only applied if it is different from the previously rendered value.
  Additionally, `<INPUT>` elements with type other than TEXT can now have
  reactive values (eg, the labels on submit buttons can now be
  reactive).  [#510](https://github.com/meteor/meteor/issues/510) [#514](https://github.com/meteor/meteor/issues/514) [#523](https://github.com/meteor/meteor/issues/523) [#537](https://github.com/meteor/meteor/issues/537) [#558](https://github.com/meteor/meteor/issues/558)

* Support JavaScript RegExp objects in selectors in Collection write
  methods on the client, eg `myCollection.remove({foo: /bar/})`.  [#346](https://github.com/meteor/meteor/issues/346)

* `meteor` command-line improvements:
  * Improve error message when mongod fails to start.
  * The `NODE_OPTIONS` environment variable can be used to pass command-line
    flags to node (eg, `--debug` or `--debug-brk` to enable the debugger).
  * Die with error if an app name is mistakenly passed to `meteor reset`.

* Add support for "offline" access tokens with Google login. [#464](https://github.com/meteor/meteor/issues/464) [#525](https://github.com/meteor/meteor/issues/525)

* Don't remove `serviceData` fields from previous logins when logging in
  with an external service.

* Improve `OAuth1Binding` to allow making authenticated API calls to
  OAuth1 providers (eg Twitter).  [#539](https://github.com/meteor/meteor/issues/539)

* New login providers automatically work with `{{loginButtons}}` without
  needing to edit the `accounts-ui-unstyled` package.  [#572](https://github.com/meteor/meteor/issues/572)

* Use `Content-Type: application/json` by default when sending JSON data
  with `Meteor.http`.

* Improvements to `jsparse`: hex literals, keywords as property names, ES5 line
  continuations, trailing commas in object literals, line numbers in error
  messages, decimal literals starting with `.`, regex character classes with
  slashes.

* Spark improvements:
  * Improve rendering of `<SELECT>` elements on IE.  [#496](https://github.com/meteor/meteor/issues/496)
  * Don't lose nested data contexts in IE9/10 after two seconds.  [#458](https://github.com/meteor/meteor/issues/458)
  * Don't print a stack trace if DOM nodes are manually removed
    from the document without calling `Spark.finalize`.  [#392](https://github.com/meteor/meteor/issues/392)

* Always use the `autoReconnect` flag when connecting to Mongo.  [#425](https://github.com/meteor/meteor/issues/425)

* Fix server-side `observe` with no `added` callback.  [#589](https://github.com/meteor/meteor/issues/589)

* Fix re-sending method calls on reconnect.  [#538](https://github.com/meteor/meteor/issues/538)

* Remove deprecated `/sockjs` URL support from `Meteor.connect`.

* Avoid losing a few bits of randomness in UUID v4 creation.  [#519](https://github.com/meteor/meteor/issues/519)

* Update clean-css package from 0.8.2 to 0.8.3, fixing minification of `0%`
  values in `hsl` colors.  [#515](https://github.com/meteor/meteor/issues/515)

Patches contributed by GitHub users Ed-von-Schleck, egtann, jwulf, lvbreda,
martin-naumann, meawoppl, nwmartin, timhaines, and zealoushacker.


## v0.5.2, 2012-11-27

* Fix 0.5.1 regression: Cursor `observe` works during server startup.  [#507](https://github.com/meteor/meteor/issues/507)

## v0.5.1, 2012-11-20

* Speed up server-side subscription handling by avoiding redundant work
  when the same Mongo query is observed multiple times concurrently (eg,
  by multiple users subscribing to the same subscription), and by using
  a simpler "unordered" algorithm.

* Meteor now waits to invoke method callbacks until all the data written by the
  method is available in the local cache. This way, method callbacks can see the
  full effects of their writes. This includes the callbacks passed to
  `Meteor.call` and `Meteor.apply`, as well as to the `Meteor.Collection`
  `insert`/`update`/`remove` methods.

  If you want to process the method's result as soon as it arrives from the
  server, even if the method's writes are not available yet, you can now specify
  an `onResultReceived` callback to `Meteor.apply`.

* Rework latency compensation to show server data changes sooner. Previously, as
  long as any method calls were in progress, Meteor would buffer all data
  changes sent from the server until all methods finished. Meteor now only
  buffers writes to documents written by client stubs, and applies the writes as
  soon as all methods that wrote that document have finished.

* `Meteor.userLoaded()` and `{{currentUserLoaded}}` have been removed.
  Previously, during the login process on the client, `Meteor.userId()` could be
  set but the document at `Meteor.user()` could be incomplete. Meteor provided
  the function `Meteor.userLoaded()` to differentiate between these states. Now,
  this in-between state does not occur: when a user logs in, `Meteor.userId()`
  only is set once `Meteor.user()` is fully loaded.

* New reactive function `Meteor.loggingIn()` and template helper
  `{{loggingIn}}`; they are true whenever some login method is in progress.
  `accounts-ui` now uses this to show an animation during login.

* The `sass` CSS preprocessor package has been removed. It was based on an
  unmaintained NPM module which did not implement recent versions of the Sass
  language and had no error handling.  Consider using the `less` or `stylus`
  packages instead.  [#143](https://github.com/meteor/meteor/issues/143)

* `Meteor.setPassword` is now called `Accounts.setPassword`, matching the
  documentation and original intention.  [#454](https://github.com/meteor/meteor/issues/454)

* Passing the `wait` option to `Meteor.apply` now waits for all in-progress
  method calls to finish before sending the method, instead of only guaranteeing
  that its callback occurs after the callbacks of in-progress methods.

* New function `Accounts.callLoginMethod` which should be used to call custom
  login handlers (such as those registered with
  `Accounts.registerLoginHandler`).

* The callbacks for `Meteor.loginWithToken` and `Accounts.createUser` now match
  the other login callbacks: they are called with error on error or with no
  arguments on success.

* Fix bug where method calls could be dropped during a brief disconnection. [#339](https://github.com/meteor/meteor/issues/339)

* Prevent running the `meteor` command-line tool and server on unsupported Node
  versions.

* Fix Minimongo query bug with nested objects.  [#455](https://github.com/meteor/meteor/issues/455)

* In `accounts-ui`, stop page layout from changing during login.

* Use `path.join` instead of `/` in paths (helpful for the unofficial Windows
  port) [#303](https://github.com/meteor/meteor/issues/303)

* The `spiderable` package serves pages to
  [`facebookexternalhit`](https://www.facebook.com/externalhit_uatext.php) [#411](https://github.com/meteor/meteor/issues/411)

* Fix error on Firefox with DOM Storage disabled.

* Avoid invalidating listeners if setUserId is called with current value.

* Upgrade many dependencies, including:
  * MongoDB 2.2.1 (from 2.2.0)
  * underscore 1.4.2 (from 1.3.3)
  * bootstrap 2.2.1 (from 2.1.1)
  * jQuery 1.8.2 (from 1.7.2)
  * less 1.3.1 (from 1.3.0)
  * stylus 0.30.1 (from 0.29.0)
  * coffee-script 1.4.0 (from 1.3.3)

Patches contributed by GitHub users ayal, dandv, possibilities, TomWij,
tmeasday, and workmad3.

## v0.5.0, 2012-10-17

* This release introduces Meteor Accounts, a full-featured auth system that supports
  - fine-grained user-based control over database reads and writes
  - federated login with any OAuth provider (with built-in support for
    Facebook, GitHub, Google, Twitter, and Weibo)
  - secure password login
  - email validation and password recovery
  - an optional set of UI widgets implementing standard login/signup/password
    change/logout flows

  When you upgrade to Meteor 0.5.0, existing apps will lose the ability to write
  to the database from the client. To restore this, either:
  - configure each of your collections with
    [`collection.allow`](http://docs.meteor.com/#allow) and
    [`collection.deny`](http://docs.meteor.com/#deny) calls to specify which
    users can perform which write operations, or
  - add the `insecure` smart package (which is included in new apps by default)
    to restore the old behavior where anyone can write to any collection which
    has not been configured with `allow` or `deny`

  For more information on Meteor Accounts, see
  http://docs.meteor.com/#dataandsecurity and
  http://docs.meteor.com/#accounts_api

* The new function `Meteor.autorun` allows you run any code in a reactive
  context. See http://docs.meteor.com/#meteor_autorun

* Arrays and objects can now be stored in the `Session`; mutating the value you
  retrieve with `Session.get` does not affect the value in the session.

* On the client, `Meteor.apply` takes a new `wait` option, which ensures that no
  further method calls are sent to the server until this method is finished; it
  is used for login and logout methods in order to keep the user ID
  well-defined. You can also specifiy an `onReconnect` handler which is run when
  re-establishing a connection; Meteor Accounts uses this to log back in on
  reconnect.

* Meteor now provides a compatible replacement for the DOM `localStorage`
  facility that works in IE7, in the `localstorage-polyfill` smart package.

* Meteor now packages the D3 library for manipulating documents based on data in
  a smart package called `d3`.

* `Meteor.Collection` now takes its optional `manager` argument (used to
  associate a collection with a server you've connected to with
  `Meteor.connect`) as a named option. (The old call syntax continues to work
  for now.)

* Fix a bug where trying to immediately resubscribe to a record set after
  unsubscribing could fail silently.

* Better error handling for failed Mongo writes from inside methods; previously,
  errors here could cause clients to stop processing data from the server.


Patches contributed by GitHub users bradens, dandv, dybskiy, possibilities,
zhangcheng, and 75lb.


## v0.4.2, 2012-10-02

* Fix connection failure on iOS6. SockJS 0.3.3 includes this fix.

* The new `preserve-inputs` package, included by default in new Meteor apps,
  restores the pre-v0.4.0 behavior of "preserving" all form input elements by ID
  and name during re-rendering; users who want more precise control over
  preservation can still use the APIs added in v0.4.0.

* A few changes to the `Meteor.absoluteUrl` function:
  - Added a `replaceLocalhost` option.
  - The `ROOT_URL` environment variable is respected by `meteor run`.
  - It is now included in all apps via the `meteor` package. Apps that
    explicitly added the now-deprecated `absolute-url` smart package will log a
    deprecation warning.

* Upgrade Node from 0.8.8 to 0.8.11.

* If a Handlebars helper function `foo` returns null, you can now run do
  `{{foo.bar}}` without error, just like when `foo` is a non-existent property.

* If you pass a non-scalar object to `Session.set`, an error will now be thrown
  (matching the behavior of `Session.equals`). [#215](https://github.com/meteor/meteor/issues/215)

* HTML pages are now served with a `charset=utf-8` Content-Type header. [#264](https://github.com/meteor/meteor/issues/264)

* The contents of `<select>` tags can now be reactive even in IE 7 and 8.

* The `meteor` tool no longer gets confused if a parent directory of your
  project is named `public`. [#352](https://github.com/meteor/meteor/issues/352)

* Fix a race condition in the `spiderable` package which could include garbage
  in the spidered page.

* The REPL run by `admin/node.sh` no longer crashes Emacs M-x shell on exit.

* Refactor internal `reload` API.

* New internal `jsparse` smart package. Not yet exposed publicly.


Patch contributed by GitHub user yanivoliver.


## v0.4.1, 2012-09-24

* New `email` smart package, with [`Email.send`](http://docs.meteor.com/#email)
  API.

* Upgrade Node from 0.6.17 to 0.8.8, as well as many Node modules in the dev
  bundle; those that are user-exposed are:
  * coffee-script: 1.3.3 (from 1.3.1)
  * stylus: 0.29.0 (from 0.28.1)
  * nib: 0.8.2 (from 0.7.0)

* All publicly documented APIs now use `camelCase` rather than
  `under_scores`. The old spellings continue to work for now. New names are:
  - `Meteor.isClient`/`isServer`
  - `this.isSimulation` inside a method invocation
  - `Meteor.deps.Context.onInvalidate`
  - `Meteor.status().retryCount`/`retryTime`

* Spark improvements
  * Optimize selector matching for event maps.
  * Fix `Spark._currentRenderer` behavior in timer callbacks.
  * Fix bug caused by interaction between `Template.foo.preserve` and
    `{{#constant}}`. [#323](https://github.com/meteor/meteor/issues/323)
  * Allow `{{#each}}` over a collection of objects without `_id`. [#281](https://github.com/meteor/meteor/issues/281)
  * Spark now supports Firefox 3.6.
  * Added a script to build a standalone spark.js that does not depend on
    Meteor (it depends on jQuery or Sizzle if you need IE7 support,
    and otherwise is fully standalone).

* Database writes from within `Meteor.setTimeout`/`setInterval`/`defer` will be
  batched with other writes from the current method invocation if they start
  before the method completes.

* Make `Meteor.Cursor.forEach` fully synchronous even if the user's callback
  yields. [#321](https://github.com/meteor/meteor/issues/321).

* Recover from exceptions thrown in `Meteor.publish` handlers.

* Upgrade bootstrap to version 2.1.1. [#336](https://github.com/meteor/meteor/issues/336), [#337](https://github.com/meteor/meteor/issues/337), [#288](https://github.com/meteor/meteor/issues/288), [#293](https://github.com/meteor/meteor/issues/293)

* Change the implementation of the `meteor deploy` password prompt to not crash
  Emacs M-x shell.

* Optimize `LocalCollection.remove(id)` to be O(1) rather than O(n).

* Optimize client-side database performance when receiving updated data from the
  server outside of method calls.

* Better error reporting when a package in `.meteor/packages` does not exist.

* Better error reporting for coffeescript. [#331](https://github.com/meteor/meteor/issues/331)

* Better error handling in `Handlebars.Exception`.


Patches contributed by GitHub users fivethirty, tmeasday, and xenolf.


## v0.4.0, 2012-08-30

* Merge Spark, a new live page update engine
  * Breaking API changes
     * Input elements no longer preserved based on `id` and `name`
       attributes. Use [`preserve`](http://docs.meteor.com/#template_preserve)
       instead.
     * All `Meteor.ui` functions removed. Use `Meteor.render`,
       `Meteor.renderList`, and
       [Spark](https://github.com/meteor/meteor/wiki/Spark) functions instead.
     * New template functions (eg. `created`, `rendered`, etc) may collide with
       existing helpers. Use `Template.foo.helpers()` to avoid conflicts.
     * New syntax for declaring event maps. Use
       `Template.foo.events({...})`. For backwards compatibility, both syntaxes
       are allowed for now.
  * New Template features
     * Allow embedding non-Meteor widgets (eg. Google Maps) using
       [`{{#constant}}`](http://docs.meteor.com/#constant)
     * Callbacks when templates are rendered. See
       http://docs.meteor.com/#template_rendered
     * Explicit control of which nodes are preserved during re-rendering. See
       http://docs.meteor.com/#template_preserve
     * Easily find nodes within a template in event handlers and callbacks. See
       http://docs.meteor.com/#template_find
     * Allow parts of a template to be independently reactive with the
       [`{{#isolate}}`](http://docs.meteor.com/#isolate) block helper.

* Use PACKAGE_DIRS environment variable to override package location. [#227](https://github.com/meteor/meteor/issues/227)

* Add `absolute-url` package to construct URLs pointing to the application.

* Allow modifying documents returned by `observe` callbacks. [#209](https://github.com/meteor/meteor/issues/209)

* Fix periodic crash after client disconnect. [#212](https://github.com/meteor/meteor/issues/212)

* Fix minimingo crash on dotted queries with undefined keys. [#126](https://github.com/meteor/meteor/issues/126)


## v0.3.9, 2012-08-07

* Add `spiderable` package to allow web crawlers to index Meteor apps.

* `meteor deploy` uses SSL to protect application deployment.

* Fix `stopImmediatePropagation()`. [#205](https://github.com/meteor/meteor/issues/205)


## v0.3.8, 2012-07-12

* HTTPS support
  * Add `force-ssl` package to require site to load over HTTPS.
  * Use HTTPS for install script and `meteor update`.
  * Allow runtime configuration of default DDP endpoint.

* Handlebars improvements
  * Implement dotted path traversal for helpers and methods.
  * Allow functions in helper arguments.
  * Change helper nesting rules to allow functions as arguments.
  * Fix `{{this.foo}}` to never invoke helper `foo`.
  * Make event handler `this` reflect the node that matched the selector instead
    of the event target node.
  * Fix keyword arguments to helpers.

* Add `nib` support to stylus package. [#175](https://github.com/meteor/meteor/issues/175)

* Upgrade bootstrap to version 2.0.4. [#173](https://github.com/meteor/meteor/issues/173)

* Print changelog after `meteor update`.

* Fix mouseenter and mouseleave events. [#224](https://github.com/meteor/meteor/issues/224)

* Fix issue with spurious heartbeat failures on busy connections.

* Fix exception in minimongo when matching non-arrays using `$all`. [#183](https://github.com/meteor/meteor/issues/183)

* Fix serving an empty file when no cacheable assets exist. [#179](https://github.com/meteor/meteor/issues/179)


## v0.3.7, 2012-06-06

* Better parsing of `.html` template files
  * Allow HTML comments (`<!-- -->`) at top level
  * Allow whitespace anywhere in open/close tag
  * Provide names and line numbers on error
  * More helpful error messages

* Form control improvements
  * Fix reactive radio buttons in Internet Explorer.
  * Fix reactive textareas to update consistently across browsers, matching text
    field behavior.

* `http` package bug fixes:
  * Send correct Content-Type when POSTing `params` from the server. [#172](https://github.com/meteor/meteor/issues/172)
  * Correctly detect JSON response Content-Type when a charset is present.

* Support `Handlebars.SafeString`. [#160](https://github.com/meteor/meteor/issues/160)

* Fix intermittent "Cursor is closed" mongo error.

* Fix "Cannot read property 'nextSibling' of null" error in certain nested
  templates. [#142](https://github.com/meteor/meteor/issues/142)

* Add heartbeat timer on the client to notice when the server silently goes
  away.


## v0.3.6, 2012-05-16

* Rewrite event handling. `this` in event handlers now refers to the data
  context of the element that generated the event, *not* the top-level data
  context of the template where the event is declared.

* Add /websocket endpoint for raw websockets. Pass websockets through
  development mode proxy.

* Simplified API for Meteor.connect, which now receives a URL to a Meteor app
  rather than to a sockjs endpoint.

* Fix livedata to support subscriptions with overlapping documents.

* Update node.js to 0.6.17 to fix potential security issue.


## v0.3.5, 2012-04-28

* Fix 0.3.4 regression: Call event map handlers on bubbled events. [#107](https://github.com/meteor/meteor/issues/107)


## v0.3.4, 2012-04-27

* Add Twitter `bootstrap` package. [#84](https://github.com/meteor/meteor/issues/84)

* Add packages for `sass` and `stylus` CSS pre-processors. [#40](https://github.com/meteor/meteor/issues/40), [#50](https://github.com/meteor/meteor/issues/50)

* Bind events correctly on top level elements in a template.

* Fix dotted path selectors in minimongo. [#88](https://github.com/meteor/meteor/issues/88)

* Make `backbone` package also run on the server.

* Add `bare` option to coffee-script compilation so variables can be shared
  between multiple coffee-script file. [#85](https://github.com/meteor/meteor/issues/85)

* Upgrade many dependency versions. User visible highlights:
 * node.js 0.6.15
 * coffee-script 1.3.1
 * less 1.3.0
 * sockjs 0.3.1
 * underscore 1.3.3
 * backbone 0.9.2

* Several documentation fixes and test coverage improvements.


## v0.3.3, 2012-04-20

* Add `http` package for making HTTP requests to remote servers.

* Add `madewith` package to put a live-updating Made with Meteor badge on apps.

* Reduce size of mongo database on disk (--smallfiles).

* Prevent unnecessary hot-code pushes on deployed apps during server migration.

* Fix issue with spaces in directory names. [#39](https://github.com/meteor/meteor/issues/39)

* Workaround browser caching issues in development mode by using query
  parameters on all JavaScript and CSS requests.

* Many documentation and test fixups.


## v0.3.2, 2012-04-10

* Initial public launch<|MERGE_RESOLUTION|>--- conflicted
+++ resolved
@@ -1,11 +1,10 @@
 ## v.NEXT
 
-<<<<<<< HEAD
 * `reactive-dict` now supports setting initial data when defining a named
   `ReactiveDict`. No longer run migration logic when used on the server,
   this is to prevent duplicate name error on reloads. Initial data is now
   properly serialized.
-=======
+
 ## v1.4.4.3, 2017-05-22
 
 * Node has been upgraded to version 4.8.3.
@@ -13,7 +12,6 @@
 * A bug in checking body lengths of HTTP responses that was affecting
   Galaxy deploys has been fixed.
   [PR #8709](https://github.com/meteor/meteor/pull/8709).
->>>>>>> d5dfeef2
 
 ## v1.4.4.2, 2017-05-02
 
