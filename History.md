## v2.4, UNRELEASED

#### Meteor Version Release

* `meteor-tool@2.4`
  - `meteor show` now reports if a package is deprecated

#### Independent Releases

## v2.3.1, UNRELEASED

<<<<<<< HEAD
#### Highlights

* Fix windows issue when running webapp package.
* Node.js updated to 14.17.2, following [security release](https://nodejs.org/en/blog/vulnerability/july-2021-security-releases/)

#### Meteor Version Release

* `meteor-tool@2.3.1`
  - Node.js updated to [14.17.2](https://nodejs.org/en/blog/release/v14.17.2/)
  - `@babel/runtime` dependency updated to v7.14.6 across the tool and testing apps
  - Skeletons dependencies updated
  - Apollo skeleton removed `apollo-boost` dependency which is no longer needed

#### Independent Releases

* `webapp@1.11.1`
  - Remove `posix` from npm shrinkwrap, to fix a bug it causes on Windows.

* `less@3.0.2`
  - Updated `@babel/runtime` to v7.14.6
  - Updated `less` to v3.11.3
  
* `standard-minifiers-css@1.7.3`
  - Updated `@babel/runtime` to v7.14.6

* `standard-minifiers-js@2.6.1`
  - Updated `@babel/runtime` to v7.14.6
  
=======
#### Meteor Version Release

#### Independent Releases
* `dynamic-import@0.7.1`
  - Fix [Safari 14 bug](https://bugs.webkit.org/show_bug.cgi?id=226547) with indexedDB
>>>>>>> d7174e55

## v2.3, 2021-06-24

#### Highlights

* Node.js update to 14.17.1 from 12.22.1 🎉

* Typescript update to [4.3.2](https://devblogs.microsoft.com/typescript/announcing-typescript-4-3/)

* Packages had their backward compatibility to before Meteor 1.0 removed. See below for more details.

* Improved tracking of which files are used by build plugins to know when it should do a full rebuild, a faster client-only rebuild, or can completely skip rebuilding after a file is modified. This should work with any type of file in any directory, and for both files in the app and files in packages. The most noticeable improvement is when modifying a file only used on the client Meteor will only rebuild the client, even if the file is not inside `imports` or a `client` folder.

### Summary of breaking changes

- As Node.js version was upgraded to a new major version we recommend that you review if your npm dependencies are compatible with Node.js 14.
  - If we receive reports from breaking changes we are going to list them here but so far we are not aware of any.
  - We recommend that you read Node.js [release notes](https://nodejs.org/en/blog/release/v14.0.0/) though.
  
- Accounts have undergone some major changes including major version bump. See below for more details.

- All official packages that have been deprecated have now the deprecated flag and will inform you about that if you install or update them.

- If you are working with enrollments in user accounts, do note that the enrollment token handling is now separate from reset password token. The token is now under `services.password.enroll`, so adjust your code accordingly if you use it.

### Migration steps

- As Node.js version was upgraded we recommend that you remove your `node_modules` folder (`rm -rf node_modules`) and run `meteor npm i` to be sure you compile all the binary dependencies again using the new Node.js version.
  - Maybe you also want to recreate your lock file.
  - If you get an error try `meteor reset` which will clear caches, beware that this will also remove your local DB for your app.
  
- If you are maintaining a package that depends on one of the accounts packages which had a major version bump you will either need to set the new version manually or set `api.versionsFrom('2.3')`.
  You can also have it reference its current version and 2.3 like this: `api.versionsFrom(['1.12', '2.3'])`, for specific package it can be like this: `api.use('accounts-base@1.0.1 || 2.0.0')`.
  
- Old API for packages definitions has been removed. The old underscore method names (e.g. `api.add_files()`) will no longer, please use the camel case method names (e.g. `api.addFiles()`).

### Breaking changes
* Removed deprecated `mobile-port` flag

* Removed deprecated `raw` name from `isobuild`

* Removed deprecated package API method names `Package.on_use`, `Package.on_test`, `Package._transitional_registerBuildPlugin` and `api.add_files`, if you haven't till now, please use the current camel case versions

* `accounts-base@2.0.0`
  - Deprecated backward compatibility function `logoutOtherClients` has been removed.

* `accounts-password@2.0.0`
  - Deprecated backward compatibility functionality for `SRP` passwords from pre-Meteor 1.0 days has been removed.
  - Enroll account workflow has been separated from reset password workflow (the enrollment token records are now stored in a separate db field `services.password.enroll`).

* `ddp-client@2.5.0`
  - Removed deprecated backward compatibility method names for Meteor before 1.0

* `ddp-server@2.4.0`
  - Removed deprecated backward compatibility method names for Meteor before 1.0

* `meteor-base@1.5.0`
  - Removed `livedata` dependency which was there for packages build for 0.9.0

* `minimongo@1.7.0`
  - Removed the `rewind` method that was noop for compatibility with Meteor 0.8.1

* `mongo@1.12.0`
  - Removed the `rewind` method that was noop for compatibility with Meteor 0.8.1

* `oauth@2.0.0`
  - Removed deprecated `OAuth.initiateLogin` and other functionality like the addition of `?close` in return URI for deprecated OAuth flow pre Meteor 1.0

* `markdown@2.0.0`
  - Use lazy imports to prevent it from being added to the initial bundle
  - This package is now deprecated

* `http@2.0.0`
  - Internally http has been replaced by [fetch](https://developer.mozilla.org/en-US/docs/Web/API/Fetch_API), should still work as previous version, but edge cases might be different. This is to aid you in transition to fetch.

* `socket-stream-client@0.4.0`
  - Remove IE8 checks

#### Meteor Version Release

* `meteor-tool@2.3`
  - Node.js update to 14.17.1 from 12.22.1 🎉
    - This is a major upgrade in Node.js. See the [release notes](https://nodejs.org/en/blog/release/v14.0.0/) for more details.
  - `npm` update to 6.14.13.
  - `fibers` has been updated to v5.0.0.
  - `promise` has been updated to v8.1.0.
  - `node-gyp` has been updated to v8.0.0.
  - `node-pre-gyp` has been updated to v0.15.0.
  - `@babel/runtime` has been updated to v7.14.0.
  - `request` has been updated to v2.88.2.
  - `uuid` has been updated to v3.4.0.
  - `graceful-fs` has been updated to v4.2.6.
  - `tar` has been updated to v2.2.2.
  - `sqlite3` has been updated to v5.0.2.
  - `http-proxy` has been updated to v1.18.1.
  - `wordwrap` has been updated to v1.0.0.
  - `moment` has been updated to v2.29.1.
  - `glob` has been updated to v7.1.6.
  - `split2` has been updated to v3.2.2.
  - `lru-cache` has been updated to v4.1.5.
  - `anser` has been updated to v2.0.1.
  - `xmlbuilder2` has been updated to v1.8.1.
  - `ws` has been updated to v7.4.5.
  - `underscore` has been updated to v1.13.1
  - `optimism` has been updated to v0.16.1
  - `@wry/context` has been update to v0.6.0
  - Reduced time spent by server (re)start in development by adding a cache for Reify. This optimization can be enabled in production by setting the `METEOR_REIFY_CACHE_DIR` environment variable [PR](https://github.com/meteor/meteor/pull/11400).
  - New flag `--platforms` has been added to the `build` command to specify the platform you want to build for. `meteor build . --platforms=android`. This is useful for example when you are not using a MacOS and you want to build your app only for Android. Also to save time on CI not building all the platforms all the time. See [PR](https://github.com/meteor/meteor/pull/11437) for details.
  - The undocumented environment variable `DDP_DEFAULT_CONNECTION_URL` behavior has changed. Setting `DDP_DEFAULT_CONNECTION_URL` when running the server (development: `meteor run` or production: `node main.js`) sets the default DDP server value for meteor.  But this did not work for `cordova` apps.  Now you can define the `cordova` app default DDP server value by setting `DDP_DEFAULT_CONNECTION_URL` when building (`meteor build`).
  - New env variable `METEOR_TOOL_ENABLE_REIFY_RUNTIME_CACHE` to improve runtime performance on restarts.
  - Skeletons dependencies updated to latest version
  - Svelte skeleton now has HMR
  - New deploy option: `--build-only`. Helpful if you want to build first and after some validations proceeding with the upload and deploy. [Read more](https://cloud-guide.meteor.com/deploy-guide.html#cache-only)
  - Improved watched system to properly rebuild `client` even when a file is outside of `client` or `imports` folders. See [PR](https://github.com/meteor/meteor/pull/11474) for details.
  - Fix an issue when `App.appendToConfig` crashed Cordova build.
  - Reify compiler now uses cache in runtime. [Read more](https://github.com/meteor/meteor/pull/11400)
  
* `launch-screen@1.3.0`
  - Removes LaunchScreen from web clients.

* `meteor-babel@7.11.0 (@meteorjs/babel)`
  - Fixes for Samsung Internet v6.2+ to be considered modern browser and addition of [logical assignment operators](https://github.com/tc39/proposal-logical-assignment) via `babel-presets-meteor`.
  - This package was renamed to `@meteorjs/babel`.

* `hot-module-replacement@0.3.0` 
  - Fixes various HMR bugs and edge cases see [PR for more](https://github.com/meteor/meteor/pull/11405).

* `email@2.1.0`
  - Updates `nodemailer` to `6.6.0` and it now adds `charset=utf-8` to `text/plain` messages by default.

* `server-render@0.4.0`
  - Updated npm dependencies

* `accounts-base@2.0.0`
  - New hook `setAdditionalFindUserOnExternalLogin` has been added which allows you to customize user selection on external logins if you want to, for example, login a user who has the same e-mail as the external account.

* `ddp-server@2.4.0`
  - Added support for `this.unblock()` in `Meteor.publish()` context. See [PR](https://github.com/meteor/meteor/pull/11392) for more details.
  - Add support in `Meteor.publish()` for async functions
  
* `webapp@1.11.0`
  - Webapp will respond appropriately to unsupported requests instead of sending content, including handling for new HTTP verbs. See [PR](https://github.com/meteor/meteor/pull/11224) for more details.

#### Independent Releases

* `ddp-server@2.3.3`
  - Updates dependencies which removes Node's HTTP deprecation warning.
  
* `socket-stream-client@0.3.2`
  - Updates dependencies which removes Node's HTTP deprecation warning.

* `ddp-client@2.4.1`
  - Re-ordering fields in DDP message for better client readability.

* `mongo@1.11.1`
  - Fixes a `Timestamp.ONE is undefined` bug.

* `mongo-id@1.0.8` 
  - Removes unused dependency `id-map`.

* `accounts-server@1.7.1` 
  - To better test password format & limit password to 256 characters, you can change this limit by setting `Meteor.settings.packages.accounts.passwordMaxLength`.

* `static-html@1.3.1`
  - Removes `underscore` dependency.

* `dev-error-overlay@0.1.1`
  - Fixes sometimes page content being on top of error overlay.

* `id-map@1.1.1`
  - Removes unused dependencies and modernizing the code.

* `http@1.4.4`
  - Used the new deprecation package flag instead of loud console warning.
  
* `logic-solver@2.0.8`
  - Fixed `package.js` to use current `api` method calls.
  
* `socket-stream-client@0.3.3`
  - Update `faye-websocket` dependency to v0.11.4. 
  
* `jshint@1.1.8`
  - The package has been deprecated.
  
* `npm-bcrypt@0.9.4`
  - The package has been deprecated.
  
* `ecmascript-runtime-client@0.11.1`
  - Updated `core-js` to v3.14.0

* `ecmascript-runtime-server@0.11.1`
  - Updated `core-js` to v3.14.0

* `url@1.3.2`
  - Updated `core-js` to v3.14.0
  
* `hot-module-replacement@0.2.1`
  - Add missing dependency.
  
* `observe-sequence@1.0.17`
  - Updated dependencies

* `observe-sequence@1.0.18`
  - When `#each` argument is unsupported it will be shown
  - Moving package under Blaze repository
  
* `react-fast-refresh@0.1.1`
  - Fixed the package to work in IE11

## v2.2.1, 2021-06-02

#### Highlights

- Node.js updated to [12.22.2](https://nodejs.org/en/blog/release/v12.22.2/)
- npm updated to 6.14.13

#### Meteor Version Release

* `meteor-tool@2.2.1`
  - Updated Node.js to 12.22.2 per [Node security update](https://nodejs.org/en/blog/vulnerability/july-2021-security-releases/)

## v2.2, 2021-04-15

#### Highlights

- MongoDB Update to 4.4.4
- Cordova Update to 10
- Typescript Update to 4.2.2
- New skeleton: `meteor create myapp --svelte`

### Breaking changes

* N/A

### Migration steps

* `meteor-tool` maybe you need to install the new Visual C++ Redistributable for Visual Studio 2019 to run MongoDB 4.4.4 on Windows. [read more](https://docs.meteor.com/windows.html)

* `mongo` package is now using useUnifiedTopology as `true` by default otherwise the new driver was producing a warning (see details below). It's important to test your app with this change.

* `cordova` plugins and main libraries were updated from 9 to 10. It's important to test your app with these changes.

* `typescript` was updated to 4.2.2, make sure your read the [breaking changes](https://devblogs.microsoft.com/typescript/announcing-typescript-4-2/#breaking-changes).

#### Meteor Version Release

* `meteor-tool@2.2`
  - Update embedded MongoDB version to 4.4.4 [#11341](https://github.com/meteor/meteor/pull/11341)
    - Maybe you need to install the new Visual C++ Redistributable for Visual Studio 2019 to run on Windows. [read more](https://docs.meteor.com/windows.html)
  - Fix WindowsLikeFilesystem true when release string includes case insensitive word microsoft. [#11321](https://github.com/meteor/meteor/pull/11321)
  - Fix absoluteFilePath on Windows. [#11346](https://github.com/meteor/meteor/pull/11346)
  - New skeleton: `meteor create myapp --svelte`
  - Update Blaze skeleton to use HMR

* `npm-mongo@3.9.0`
  - Update MongoDB driver version to 3.6.6

* `mongo@1.11.0`
  - Using useUnifiedTopology as `true` by default to avoid the warning: `(node:59240) [MONGODB DRIVER] Warning: Current Server Discovery and Monitoring engine is deprecated, and will be removed in a future version. To use the new Server Discover and Monitoring engine, pass option { useUnifiedTopology: true } to the MongoClient constructor. You can still use it as false with `Mongo._connectionOptions` or `Meteor.settings?.packages?.mongo?.options`.

* `cordova@10`
  - Update Cordova to 10.0.0 [#11208](https://github.com/meteor/meteor/pull/11208)

* `typescript@4.2.2`
  - Update Typescript to 4.2.2, make sure your read the [breaking changes](https://devblogs.microsoft.com/typescript/announcing-typescript-4-2/#breaking-changes) [#11329](https://github.com/meteor/meteor/pull/11329)

* `accounts-base@1.9.0`
  - Allow to set token expiration to be set in milliseconds. [#11366](https://github.com/meteor/meteor/pull/11366)

* `facebook-oauth@1.9.0`
  - Upgrade default Facebook API to v10 & allow overriding this value. [#11362](https://github.com/meteor/meteor/pull/11362)

* `minimongo@1.6.2`
  - Add [$mul](https://docs.mongodb.com/manual/reference/operator/update/mul/#up._S_mul) to minimongo. [#11364](https://github.com/meteor/meteor/pull/11364)

* `webapp@1.10.1`
  - Fix for UNIX sockets with node cluster. [#11369](https://github.com/meteor/meteor/pull/11369)

## v2.1.1, 2021-04-06

### Changes

#### Highlights

- Node.js security [update](https://nodejs.org/en/blog/vulnerability/april-2021-security-releases/) to 12.22.1

#### Meteor Version Release

* `meteor-tool@2.1.1`
  - Node.js security [update](https://nodejs.org/en/blog/vulnerability/april-2021-security-releases/) to 12.22.1
  - npm update to 6.14.12
  
### Breaking changes

* N/A

### Migration steps

* N/A

## v2.1, 2021-02-24

### Changes

#### Highlights

- Node.js security [update](https://nodejs.org/en/blog/vulnerability/february-2021-security-releases/) to 12.21.0

#### Meteor Version Release

* `meteor-tool@2.1`
  - Node.js security [update](https://nodejs.org/en/blog/vulnerability/february-2021-security-releases/) to 12.21.0
  - `meteor create my-app --plan professional` new flag `plan` to enable you to choose a plan from the deploy command.

### Breaking changes

* N/A

### Migration steps

* N/A

## v2.0, 2021-01-20

### Changes

#### Highlights

- Free deploy on [Cloud](https://www.meteor.com/cloud): Deploy for free to Cloud with one command: `meteor deploy myapp.meteorapp.com --free`. ([docs](https://docs.meteor.com/commandline.html#meteordeploy))


- Deploy including MongoDB on [Cloud](https://www.meteor.com/cloud): Deploy including MongoDB in a shared instance for free to Cloud with one command: `meteor deploy myapp.meteorapp.com --free --mongo`. ([docs](https://docs.meteor.com/commandline.html#meteordeploy))


- Hot Module Replacement (HMR): Updates the javascript modules in a running app that were modified during a rebuild. Reduces the feedback cycle while developing so you can view and test changes quicker (it even updates the app before the build has finished). Enabled by adding the `hot-module-replacement` package to an app. React components are automatically updated by default using React Fast Refresh. Integrations with other libraries and view layers can be provided by third party packages. Support for Blaze is coming soon. This first version supports app code in the modern web architecture. ([docs](https://guide.meteor.com/build-tool.html#hot-module-replacement)) [#11117](https://github.com/meteor/meteor/pull/11117)

#### Meteor Version Release

* `meteor-tool@2.0`
  - `meteor create my-app` now creates by default a project using React. If you want to create a new project using Blaze you should use the new option `--blaze`.
    - `meteor create --react my-app` is still going to create a React project.
  - `meteor create --free` deploy for free to Cloud with one command: `meteor deploy myapp.meteorapp.com --free`. ([docs](https://docs.meteor.com/commandline.html#meteordeploy)).
  - `meteor create --free --mongo` deploy including MongoDB in a shared instance for free to Cloud with one command: `meteor deploy myapp.meteorapp.com --free --mongo`. ([docs](https://docs.meteor.com/commandline.html#meteordeploy))
  - `isobuild` fixes a regression on recompiling node modules in different architectures. [#11290](https://github.com/meteor/meteor/pull/11290)
  - `isobuild` converts npm-discards.js to TypeScript. [#10663](https://github.com/meteor/meteor/pull/10663)
  - `cordova` ensures the pathname of the rootUrl is used in the mobile URL. [#11053](hhttps://github.com/meteor/meteor/pull/11053)
  - Add `file.hmrAvailable()` for compiler plugins to check if a file meets the minimum requirements to be updated with HMR [#11117](https://github.com/meteor/meteor/pull/11117)


* `hot-module-replacement@1.0.0`
  - New package that enables Hot Module Replacement for the Meteor app and provides an API to configure how updates are applied. HMR reduces the feedback cycle while developing by updating modified javascript modules within the running application. ([docs](https://docs.meteor.com/packages/hot-module-replacement.html)) [#11117](https://github.com/meteor/meteor/pull/11117)
  - These packages have been updated to support HMR: `autoupdate@1.7.0`, `babel-compiler@7.6.0`, `ddp-client@2.4.0`, `dynamic-import@0.6.0`, `ecmascript@0.15.0`, `modules@0.16.0`, `modules-runtime-hot@0.13.0`, `standard-minifier-css@1.7.2`, `webapp@1.10.0`, `webapp-hashing@1.1.0`


* `react-fast-refresh@0.1.0`
  - New package that updates React components using HMR. This is enabled by default in apps that have HMR enabled and use a supported React version. ([docs](https://atmospherejs.com/meteor/react-fast-refresh)) [#11117](https://github.com/meteor/meteor/pull/11117)


* `dev-error-overlay@0.1.0`
  - New package that allows you to see build errors and server crashes in your browser during development. Requires the app to have HMR enabled. [#11117](https://github.com/meteor/meteor/pull/11117)


* `accounts-base@1.8.0` and `accounts-password@1.7.0`
  - Extra parameters can now be added to reset password, verify e-mail and enroll account links that are generated for account e-mails. By default, these are added as search parameters to the generated url. You can pass them as an object in the appropriate functions. E.g. `Accounts.sendEnrollmentEmail(userId, email, null, extraParams);`. [#11288](https://github.com/meteor/meteor/pull/11288)


* `logging@1.2.0`
  - Updates dependencies and make debug available for use in non production environments. [#11068](https://github.com/meteor/meteor/pull/11068)

#### Independent Releases
* `react-meteor-data@2.2.0`
  - Fix issue with useTracker and Subscriptions when using deps. [#306](https://github.com/meteor/react-packages/pull/306)
  - Remove version constraint on core TypeScript package [#308](https://github.com/meteor/react-packages/pull/308)


* `http`
    - It has been deprecated. [#11068](https://github.com/meteor/meteor/pull/11068)

### Breaking changes

* `http` package has been deprecated. Please start on migrating towards the [fetch](https://atmospherejs.com/meteor/fetch) package instead.

### Migration steps

Simple run `meteor update` in your app.

Great new features and no breaking changes (except one package deprecation). You can always check our [Roadmap](./Roadmap.md) to understand what is next.

## v1.12.1, 2021-01-06

### Breaking changes

N/A

### Migration steps

N/A

### Changes

#### Highlights

- Node.js 12.20.1 [release notes](https://nodejs.org/en/blog/vulnerability/january-2021-security-releases/)
- Fixes problem on IE because of modern syntax on `dynamic-import` package.

#### Meteor Version Release

* `dynamic-import@0.5.5`
  - Fixes problem on IE because of modern syntax (arrow function).

* `meteor-babel@7.10.6`
  - Allows to disable sourceMap generation [#36](https://github.com/meteor/babel/pull/36)

* `babel-compiler@7.5.5`
  - Allows to disable sourceMap generation [#36](https://github.com/meteor/babel/pull/36)

## v1.12, 2020-12-04

### Breaking changes

- When importing types, you might need to use the "type" qualifier, like so:
```js
import { Point } from 'react-easy-crop/types';
```
to
```ts
import type { Point } from 'react-easy-crop/types';
```
Because now emitDecoratorsMetadata is enabled.

- Refer to typescript breaking changes before migrating your existing project, from 3.7.6 to 4.1.2: https://github.com/Microsoft/TypeScript/wiki/Breaking-Changes

### Migration steps

N/A

### Changes

#### Highlights
- TypeScript update from 3.7.6 to 4.1.2.
  - enables decorators and metadata reflection. Important: these are stage 2 features so be aware that breaking changes could be introduced before they reach stage 3.

#### Meteor Version Release
* `meteor-tool@1.12`
  - updates TypeScript to 4.1.2. [#11225](https://github.com/meteor/meteor/pull/11225) and [#11255](https://github.com/meteor/meteor/pull/11255)
  - adds new options for `meteor list` command (TODO pending link to updated doc). [#11165](https://github.com/meteor/meteor/pull/11165)
  - supports Cordova add plugin command working again with plugin id or plugin name in the git URL as it was before Meteor 1.11. [#11202](https://github.com/meteor/meteor/pull/11202)
  - avoids MiTM by downloading through https. [#11188](https://github.com/meteor/meteor/pull/11188)

* `meteor-babel@7.10.5`
  - updates TypeScript to 4.1.2 and enables decorators and metadata reflection. [#11225](https://github.com/meteor/meteor/pull/11225) and [#11255](https://github.com/meteor/meteor/pull/11255)

* `minimongo@1.6.1`
  - fixes a null reference exception, if an array contains null values while compiling a fields projection. [#10499](https://github.com/meteor/meteor/pull/10499).

* `accounts-password@1.6.3`
  - adds a new function `createUserVerifyingEmail` (TODO pending link to updated doc). [#11080](https://github.com/meteor/meteor/pull/11080)
  - fixes a typo. [#11182](https://github.com/meteor/meteor/pull/11182)

* `browser-content-policy@1.1.1`
  - adds support to nonce
  ```js
    BrowserPolicy.content.allowScriptOrigin(`nonce-${nonce}`);
  ```

* `accounts-ui@1.3.2`
  - follow accounts-ui-unstyled release

* `accounts-ui-unstyled@1.4.3`
  - fixes the login form would send the server two login requests
  - fixes the "forgot password" form would not only send the email but also refresh the page

* `dynamic-import@0.5.4`
  - fixes prefetching errors. [#11209](https://github.com/meteor/meteor/pull/11209)
  - adds the option for dynamic-imports to fetch from the current origin instead of the absolute URL. [#11105](https://github.com/meteor/meteor/pull/11105)

* `mongo-decimal@0.1.2`
  - updates npm dependency `decimal.js` to v10.2.1

* `accounts-base@1.7.1`
  - adds the ability to define default user fields published on login. [#11118](https://github.com/meteor/meteor/pull/11118)

* `standard-minifier-css@1.7.0`
  - modernize and update dependencies. [#11196](https://github.com/meteor/meteor/pull/11196)


#### Independent Releases
* `facebook-oauth@1.7.3`
  - is now using Facebook GraphAPI v8. [#11160](https://github.com/meteor/meteor/pull/11160)

## v1.11.1, 2020-09-16

### Breaking changes

N/A

### Migration steps

N/A

### Changes

* `--apollo` skeleton was missing client cache setup [more](https://github.com/meteor/meteor/pull/11146)

* `--vue` skeleton was updated to use proper folder structure [more](https://github.com/meteor/meteor/pull/11174)

* All skeletons got their `npm` dependencies updated. [more](https://github.com/meteor/meteor/pull/11172)

* Node.js has been updated to version [12.18.4](https://nodejs.org/en/blog/release/v12.18.4/), this is a [security release](https://nodejs.org/en/blog/vulnerability/september-2020-security-releases/)

* Updated npm to version 6.14.8 [more](https://blog.npmjs.org/post/626732790304686080/release-6148)

* `npm-mongo` version 3.8.1 was published, updating `mongodb` to [3.6.2](https://github.com/mongodb/node-mongodb-native/releases/tag/v3.6.2) [more](https://github.com/advisories/GHSA-pp7h-53gx-mx7r)

* Updated PostCSS from 7.0.31 to 7.0.32 [more](https://github.com/meteor/meteor/issues/10682)

* Allow android-webview-video-poster [more](https://github.com/meteor/meteor/pull/11159)

## v1.11, 2020-08-18

### Breaking changes

* `email` package dependencies have been update and package version has been bumped to 2.0.0
    There is a potential breaking change as the underlying package started to use `dns.resolve()`
    instead of `dns.lookup()` which might be breaking on some environments.
    See [nodemailer changelog](https://github.com/nodemailer/nodemailer/blob/master/CHANGELOG.md) for more information.

* (Added later) Cordova add plugin is not working with plugin name in the git URL when the plugin id was different than the name in the config.xml. Fixed on [#11202](https://github.com/meteor/meteor/pull/11202)

### Migration steps

N/A

### Changes

* `meteor create --apollo` is now available thanks to [@StorytellerCZ](https://github.com/StorytellerCZ). PR [#11119](https://github.com/meteor/meteor/pull/11119)

* `meteor create --vue` is now available thanks to [@chris-visser](https://github.com/chris-visser). PR [#11086](https://github.com/meteor/meteor/pull/11086)

* `--cache-build` option is now available on `meteor deploy` command and you can use it safely all the time if you are using a Git repository to run your deploy. This is helpful if your upload is failing then you can retry just the upload and also if you deploy the same bundle to multiple environments. [Read more](https://cloud-guide.meteor.com/deploy-guide.html#cache-build).

* Multiple optimizations in build performance, many of them for Windows thanks to [@zodern](https://github.com/zodern). PRs [#10838](https://github.com/meteor/meteor/pull/10838), [#11114](https://github.com/meteor/meteor/pull/11114), [#11115](https://github.com/meteor/meteor/pull/11115), [#11102](https://github.com/meteor/meteor/pull/11102), [#10839](https://github.com/meteor/meteor/pull/10839)

* Fixes error when removing cordova plugin that depends on cli variables. PR [#10976](https://github.com/meteor/meteor/pull/11052)

* `email` package now exposes `hookSend` that runs before emails are send.

* Node.js has been updated to version
    [12.18.3](https://nodejs.org/en/blog/release/v12.18.3/)

* Updated npm to version 6.14.5

* `mongodb` driver npm dependency has been updated to 3.6.0

* The version of MongoDB used by Meteor in development has been updated
    from 4.2.5 to 4.2.8

## v1.10.2, 2020-04-21

### Breaking changes

* The `babel-compiler` package, used by both `ecmascript` and
  `typescript`, no longer supports stripping [Flow](https://flow.org/)
  type annotations by default, which may be a breaking change if your
  application (or Meteor package) relied on Flow syntax.

### Migration steps

* If you still need Babel's Flow plugins, you can install them with npm
  and then enable them with a custom `.babelrc` file in your application's
  (or package's) root directory:
  ```json
  {
    "plugins": [
      "@babel/plugin-syntax-flow",
      "@babel/plugin-transform-flow-strip-types"
    ]
  }
  ```

### Changes

* Adds support to override MongoDB options via Meteor settings. Code PR
[#10976](https://github.com/meteor/meteor/pull/10976), Docs PR
[#662](https://github.com/meteor/docs/pull/662)

* The `meteor-babel` npm package has been updated to version 7.9.0.

* The `typescript` npm package has been updated to version 3.8.3.

* To pass Node command line flags to the server node instance,
  now it is recommended to use `SERVER_NODE_OPTIONS` instead of `NODE_OPTIONS`.
  Since Meteor 0.5.3, Meteor allowed to pass node command line flags via the  `NODE_OPTIONS`
  environment variable.
  However, since Node version 8 / Meteor 1.6 this has become a default node
  envar with the same behavior. The side effect is that this now also affects
  Meteor tool. The command line parameters could already be set separately
  via the `TOOL_NODE_FLAGS` envar. This is now also possible (again) for the server.

* The version of MongoDB used by Meteor in development has been updated from
  4.2.1 to 4.2.5.
  [PR #11020](https://github.com/meteor/meteor/pull/11020)

* The `url` package now provides an isomorphic implementation of the [WHATWG `url()`
  API](https://url.spec.whatwg.org/).
  While remaining backwards compatible, you can now also import `URL` and `URLSearchParams` from `meteor/url`.
  These will work for both modern and legacy browsers as well as node.


## v1.10.1, 2020-03-12

### Breaking changes

* Cordova has been updated from version 7 to 9. We recommend that you test
  your features that are taking advantage of Cordova plugins to be sure
  they are still working as expected.

  * WKWebViewOnly is set by default now as true so if you are relying on
  UIWebView or plugins that are using UIWebView APIs you probably want to
  set it as false, you can do this by calling
  `App.setPreference('WKWebViewOnly', false);` in your mobile-config.js. But we
  don't recommend turning this into false because
  [Apple have said](https://developer.apple.com/news/?id=12232019b) they are
  going to reject apps using UIWebView.

* Because MongoDB since 3.4 no longer supports 32-bit Windows, Meteor 1.10 has
  also dropped support for 32-bit Windows. In other words, Meteor 1.10 supports
  64-bit Mac, Windows 64-bit, and Linux 64-bit.

### Migration Steps
* If you get `Unexpected mongo exit code 62. Restarting.` when starting your local
  MongoDB, you can either reset your project (`meteor reset`)
  (if you don't care about your local data)
  or you will need to update the feature compatibility version of your local MongoDB:

    1. Downgrade your app to earlier version of Meteor `meteor update --release 1.9.2`
    2. Start your application
    3. While your application is running open a new terminal window, navigate to the
       app directory and open `mongo` shell: `meteor mongo`
    4. Use: `db.adminCommand({ getParameter: 1, featureCompatibilityVersion: 1 })` to
       check the current feature compatibility.
    5. If the returned version is less than 4.0 update like this:
       `db.adminCommand({ setFeatureCompatibilityVersion: "4.2" })`
    6. You can now stop your app and update to Meteor 1.10.

    For more information about this, check out [MongoDB documentation](https://docs.mongodb.com/manual/release-notes/4.2-upgrade-standalone/).

### Changes

* The version of MongoDB used by Meteor in development has been updated
  from 4.0.6 to 4.2.1, and the `mongodb` driver package has been updated
  from 3.2.7 to 3.5.4, thanks to [@klaussner](https://github.com/klaussner).
  [Feature #361](https://github.com/meteor/meteor-feature-requests/issues/361)
  [PR #10723](https://github.com/meteor/meteor/pull/10723)

* The `npm` command-line tool used by the `meteor npm` command (and by
  Meteor internally) has been updated to version 6.14.0, and our
  [fork](https://github.com/meteor/pacote/tree/v9.5.12-meteor) of its
  `pacote` dependency has been updated to version 9.5.12.

* Cordova was updated from version 7 to 9
  * cordova-lib from 7.1.0 to 9.0.1 [release notes](https://github.com/apache/cordova-lib/blob/master/RELEASENOTES.md)
  * cordova-common from 2.1.1 to 3.2.1 [release notes](https://github.com/apache/cordova-common/blob/master/RELEASENOTES.md)
  * cordova-android from 7.1.4 to 8.1.0 [release notes](https://github.com/apache/cordova-android/blob/master/RELEASENOTES.md)
  * cordova-ios from 4.5.5 to 5.1.1 [release notes](https://github.com/apache/cordova-ios/blob/master/RELEASENOTES.md)
  * cordova-plugin-wkwebview-engine from 1.1.4 to 1.2.1 [release notes](https://github.com/apache/cordova-plugin-wkwebview-engine/blob/master/RELEASENOTES.md#121-jul-20-2019)
  * cordova-plugin-whitelist from 1.3.3 to 1.3.4 [release notes](https://github.com/apache/cordova-plugin-whitelist/blob/master/RELEASENOTES.md#134-jun-19-2019)
  * cordova-plugin-splashscreen (included by mobile-experience > launch-screen)
  from 4.1.0 to 5.0.3 [release notes](https://github.com/apache/cordova-plugin-splashscreen/blob/master/RELEASENOTES.md#503-may-09-2019)
  * cordova-plugin-statusbar (included by mobile-experience > mobile-status-bar)
  from 2.3.0 to 2.4.3 [release notes](https://github.com/apache/cordova-plugin-statusbar/blob/master/RELEASENOTES.md#243-jun-19-2019)
  * On iOS WKWebViewOnly is set by default now as true.
  * On iOS the Swift version is now set by default to `5` this change can make
  your app to produce some warnings if your plugins are using old Swift code.
  You can override the Swift version using
  `App.setPreference('SwiftVersion', 4.2);` but we don't recommend that.

* New command to ensure that Cordova dependencies are installed. Usage:
  `meteor ensure-cordova-dependencies`. Meteor handles this automatically but in
  some cases, like running in a CI, is useful to install them in advance.

* You can now pass an `--exclude-archs` option to the `meteor run` and
  `meteor test` commands to temporarily disable building certain web
  architectures. For example, `meteor run --exclude-archs web.browser.legacy`.
  Multiple architectures should be separated by commas. This option can be
  used to improve (re)build times if you're not actively testing the
  excluded architectures during development.
  [Feature #333](https://github.com/meteor/meteor-feature-requests/issues/333),
  [PR #10824](https://github.com/meteor/meteor/pull/10824)

* `meteor create --react app` and `--typescript` now use `useTracker` hook instead of
  `withTracker` HOC, it also uses `function` components instead of `classes`.

## v1.9.3, 2020-03-09

### Breaking changes
* The MongoDB `retryWrites` option now defaults to `true` (it previously defaulted to false). Users of database services that don't support retryWrites will experience a fatal error due to this.

### Migration Steps
* If you get the error `MongoError: This MongoDB deployment does not support retryable writes. Please add retryWrites=false to your connection string.`, append `retryWrites=false` to your MongoDB connection string.

### Changes
* `mongodb` driver package has been updated
  from 3.2.7 to 3.5.4 [#10961](https://github.com/meteor/meteor/pull/10961)

## v1.9.2, 2020-02-20

### Breaking changes
N/A

### Migration Steps
N/A

### Changes

* Node.js has been updated to version
  [12.16.1](https://nodejs.org/en/blog/release/v12.16.1/), fixing several unintended
  [regressions](https://github.com/nodejs/node/blob/master/doc/changelogs/CHANGELOG_V12.md#12.16.1)
  introduced in 12.16.0.

* The `meteor-babel` npm package has been updated to version 7.8.2.

* The `typescript` npm package has been updated to version 3.7.5.

## v1.9.1, 2020-02-18

### Breaking changes

N/A

### Migration Steps
N/A

### Changes

* Node.js has been updated to version
  12.16.0 from 12.14.0, which includes
  security updates and small changes:
  * [12.16.0](https://nodejs.org/en/blog/release/v12.16.0/)
    * Updated V8 to [release v7.8](https://v8.dev/blog/v8-release-78) which includes improvements in performance, for example, object destructuring now is as fast as the equivalent variable assignment.
  * [12.15.0](https://nodejs.org/en/blog/release/v12.15.0/)

* `cursor.observeChanges` now accepts a second options argument.
  If your observer functions do not mutate the passed arguments, you can specify
  `{ nonMutatingCallbacks: true }`, which improves performance by reducing
  the amount of data copies.

## v1.9, 2020-01-09

### Breaking changes

* Because Node.js 12 no longer supports 32-bit Linux, Meteor 1.9 has also
  dropped support for 32-bit Linux. In other words, Meteor 1.9 supports
  64-bit Mac, Windows, and Linux, as well as 32-bit Windows.

### Migration Steps
N/A

### Changes

* Node.js has been updated to version
  [12.14.0](https://nodejs.org/en/blog/release/v12.14.0/), which includes
  several major Node.js versions since 8.17.0 (used by Meteor 1.8.3):
  * [12.0.0](https://nodejs.org/en/blog/release/v12.0.0/)
  * [11.0.0](https://nodejs.org/en/blog/release/v10.0.0/)
  * [10.0.0](https://nodejs.org/en/blog/release/v10.0.0/)
  * [9.0.0](https://nodejs.org/en/blog/release/v9.0.0/)

* The `fibers` npm package has been updated to version 4.0.3, which
  includes [changes](https://github.com/laverdet/node-fibers/pull/429)
  that may drastically reduce garbage collection pressure resulting from
  heavy `Fiber` usage.

* The `pathwatcher` npm package has been updated to use a fork of version
  8.0.2, with [PR #128](https://github.com/atom/node-pathwatcher/pull/128)
  applied.

* The `sqlite3` npm package has been updated to version 4.1.0.

* The `node-gyp` npm package has been updated to version 6.0.1, and
  `node-pre-gyp` has been updated to version 0.14.0.

* The feature that restarts the application up to two times if it crashes
  on startup has been removed.
  [Feature #335](https://github.com/meteor/meteor-feature-requests/issues/335)
  [PR #10345](https://github.com/meteor/meteor/pull/10345)

* Facebook OAuth has been updated to call v5 API endpoints. [PR #10738](https://github.com/meteor/meteor/pull/10738)

* `Meteor.user()`, `Meteor.findUserByEmail()` and `Meteor.findUserByUserName()` can take a new
  `options` parameter which can be used to limit the returned fields. Useful for minimizing
  DB bandwidth on the server and avoiding unnecessary reactive UI updates on the client.
  [Issue #10469](https://github.com/meteor/meteor/issues/10469)

* `Accounts.config()` has a new option `defaultFieldSelector` which will apply to all
  `Meteor.user()` and `Meteor.findUserBy...()` functions without explicit field selectors, and
  also to all `onLogin`, `onLogout` and `onLoginFailure` callbacks.  This is useful if you store
  large data on the user document (e.g. a growing list of transactions) which do no need to be
  retrieved from the DB whenever you or a package author call `Meteor.user()` without limiting the
  fields. [Issue #10469](https://github.com/meteor/meteor/issues/10469)

* Lots of internal calls to `Meteor.user()` without field specifiers in `accounts-base` and
  `accounts-password` packages have been optimized with explicit field selectors to only
  the fields needed by the functions they are in.
  [Issue #10469](https://github.com/meteor/meteor/issues/10469)

## v1.8.3, 2019-12-19

### Migration Steps

* If your application uses `blaze-html-templates`, the Meteor `jquery`
  package will be automatically installed in your `.meteor/packages` file
  when you update to Meteor 1.8.3. However, this new version of the Meteor
  `jquery` package no longer bundles its own copy of the `jquery` npm
  implementation, so you may need to install `jquery` from npm by running
  ```sh
  meteor npm i jquery
  ```
  in your application directory. Symptoms of not installing jquery include
  a blank browser window, with helpful error messages in the console.

### Changes

* Node has been updated to version
  [8.17.0](https://nodejs.org/en/blog/release/v8.17.0/).

* The `npm` npm package has been updated to version 6.13.4, and our
  [fork](https://github.com/meteor/pacote/tree/v9.5.11-meteor) of its
  `pacote` dependency has been updated to version 9.5.11, an important
  [security release](https://nodejs.org/en/blog/vulnerability/december-2019-security-releases/).

* Prior to Meteor 1.8.3, installing the `jquery` package from npm along
  with the Meteor `jquery` package could result in bundling jQuery twice.
  Thanks to [PR #10498](https://github.com/meteor/meteor/pull/10498), the
  Meteor `jquery` package will no longer provide its own copy of jQuery,
  but will simply display a warning in the console if the `jquery` npm
  package cannot be found in your `node_modules` directory. If you are
  using `blaze` in your application, updating to Meteor 1.8.3 will
  automatically add this new version of the Meteor `jquery` package to
  your application if you were not already using it (thanks to
  [PR #10801](https://github.com/meteor/meteor/pull/10801)), but you might
  need to run `meteor npm i jquery` manually, so that `blaze` can import
  `jquery` from your `node_modules` directory.

* The `meteor-babel` npm package has been updated to version 7.7.5.

* The `typescript` npm package has been updated to version 3.7.3.

## v1.8.2, 2019-11-14

### Breaking changes

* Module-level variable declarations named `require` or `exports` are no
  longer automatically renamed, so they may collide with module function
  parameters of the same name, leading to errors like
  `Uncaught SyntaxError: Identifier 'exports' has already been declared`.
  See [this comment](https://github.com/meteor/meteor/pull/10522#issuecomment-535535056)
  by [@SimonSimCity](https://github.com/SimonSimCity).

* `Plugin.fs` methods are now always sync and no longer accept a callback.

### Migration Steps

* Be sure to update the `@babel/runtime` npm package to its latest version
  (currently 7.7.2):
  ```sh
  meteor npm install @babel/runtime@latest
  ```

* New Meteor applications now depend on `meteor-node-stubs@1.0.0`, so it
  may be a good idea to update to the same major version:
  ```sh
  meteor npm install meteor-node-stubs@next
  ```

* If you are the author of any Meteor packages, and you encounter errors
  when using those packages in a Meteor 1.8.2 application (for example,
  `module.watch` being undefined), we recommend that you bump the minor
  version of your package and republish it using Meteor 1.8.2, so
  Meteor 1.8.2 applications will automatically use the new version of the
  package, as compiled by Meteor 1.8.2:
  ```sh
  cd path/to/your/package
  # Add api.versionsFrom("1.8.2") to Package.onUse in package.js...
  meteor --release 1.8.2 publish
  ```
  This may not be necessary for all packages, especially those that have
  been recently republished using Meteor 1.8.1, or local packages in the
  `packages/` directory (which are always recompiled from source).
  However, republishing packages is a general solution to a wide variety
  of package versioning and compilation problems, and package authors can
  make their users' lives easier by handling these issues proactively.

### Changes

* Node has been updated to version
  [8.16.2](https://nodejs.org/en/blog/release/v8.16.2/).

* The `npm` npm package has been updated to version 6.13.0, and our
  [fork](https://github.com/meteor/pacote/tree/v9.5.9-meteor) of its
  `pacote` dependency has been updated to version 9.5.9.

* New Meteor applications now include an official `typescript` package,
  supporting TypeScript compilation of `.ts` and `.tsx` modules, which can
  be added to existing apps by running `meteor add typescript`.

* New TypeScript-based Meteor applications can be created by running
  ```sh
  meteor create --typescript new-typescript-app
  ```
  This app skeleton contains a recommended tsconfig.json file, and should
  serve as a reference for how to make TypeScript and Meteor work together
  (to the best of our current knowledge).
  [PR #10695](https://github.com/meteor/meteor/pull/10695)

* When bundling modern client code, the Meteor module system now prefers
  the `"module"` field in `package.json` (if defined) over the `"main"`
  field, which should unlock various `import`/`export`-based optimizations
  such as tree shaking in future versions of Meteor. As before, server
  code uses only the `"main"` field, like Node.js, and legacy client code
  prefers `"browser"`, `"main"`, and then `"module"`.
  [PR #10541](https://github.com/meteor/meteor/pull/10541),
  [PR #10765](https://github.com/meteor/meteor/pull/10765).

* ECMAScript module syntax (`import`, `export`, and dynamic `import()`) is
  now supported by default everywhere, including in modules imported from
  `node_modules`, thanks to the [Reify](https://github.com/benjamn/reify)
  compiler.

* If you need to import code from `node_modules` that uses modern syntax
  beyond module syntax, it is now possible to enable recompilation for
  specific npm packages using the `meteor.nodeModules.recompile` option in
  your application's `package.json` file.
  See [PR #10603](https://github.com/meteor/meteor/pull/10603) for further
  explanation.

* The Meteor build process is now able to detect whether files changed in
  development were actually used by the server bundle, so that a full
  server restart can be avoided when no files used by the server bundle
  have changed. Client-only refreshes are typically much faster than
  server restarts. Run `meteor add autoupdate` to enable client refreshes,
  if you are not already using the `autoupdate` package.
  [Issue #10449](https://github.com/meteor/meteor/issues/10449)
  [PR #10686](https://github.com/meteor/meteor/pull/10686)

* The `mongodb` npm package used by the `npm-mongo` Meteor package has
  been updated to version 3.2.7.

* The `meteor-babel` npm package has been updated to version 7.7.0,
  enabling compilation of the `meteor/tools` codebase with TypeScript
  (specifically, version 3.7.2 of the `typescript` npm package).

* The `reify` npm package has been updated to version 0.20.12.

* The `core-js` npm package used by `ecmascript-runtime-client` and
  `ecmascript-runtime-server` has been updated to version 3.2.1.

* The `terser` npm package used by `minifier-js` (and indirectly by
  `standard-minifier-js`) has been updated to version 4.3.1.

* The `node-gyp` npm package has been updated to version 5.0.1, and
  `node-pre-gyp` has been updated to 0.13.0.

* The `optimism` npm package has been updated to version 0.11.3, which
  enables caching of thrown exceptions as well as ordinary results, in
  addition to performance improvements.

* The `pathwatcher` npm package has been updated to version 8.1.0.

* The `underscore` npm package installed in the Meteor dev bundle (for use
  by the `meteor/tools` codebase) has been updated from version 1.5.2 to
  version 1.9.1, and `@types/underscore` has been installed for better
  TypeScript support.

* In addition to the `.js` and `.jsx` file extensions, the `ecmascript`
  compiler plugin now automatically handles JavaScript modules with the
  `.mjs` file extension.

* Add `--cordova-server-port` option to override local port where Cordova will
  serve static resources, which is useful when multiple Cordova apps are built
  from the same application source code, since by default the port is generated
  using the ID from the application's `.meteor/.id` file.

* The `--test-app-path <directory>` option for `meteor test-packages` and
  `meteor test` now accepts relative paths as well as absolute paths.

## v1.8.1, 2019-04-03

### Breaking changes

* Although we are not aware of any specific backwards incompatibilities,
  the major upgrade of `cordova-android` from 6.4.0 to 7.1.4 likely
  deserves extra attention, if you use Cordova to build Android apps.

### Migration Steps
N/A

### Changes

* Node has been updated from version 8.11.4 to version
  [8.15.1](https://nodejs.org/en/blog/release/v8.15.1/), an important
  [security release](https://nodejs.org/en/blog/vulnerability/february-2019-security-releases/),
  which includes the changes from four other minor releases:
  * [8.15.0](https://nodejs.org/en/blog/release/v8.15.0/)
  * [8.14.0](https://nodejs.org/en/blog/release/v8.14.0/), an important
    [security release](https://nodejs.org/en/blog/vulnerability/november-2018-security-releases/)
  * [8.12.0](https://nodejs.org/en/blog/release/v8.12.0/)
  * [8.13.0](https://nodejs.org/en/blog/release/v8.13.0/)

  > Note: While Node 8.12.0 included changes that may improve the
  performance of Meteor apps, there have been reports of CPU usage spikes
  in production due to excessive garbage collection, so this version of
  Meteor should be considered experimental until those problems have been
  fixed. [Issue #10216](https://github.com/meteor/meteor/issues/10216)

* The `npm` tool has been upgraded to version
  [6.9.0](https://github.com/npm/cli/releases/tag/v6.9.0), and our
  [fork](https://github.com/meteor/pacote/tree/v9.5.0-meteor) of its
  `pacote` dependency has been updated to version 9.5.0.

* Mongo has been upgraded to version 4.0.6 for 64-bit systems (was 4.0.2),
  and 3.2.22 for 32-bit systems (was 3.2.19). The `mongodb` npm package
  used by `npm-mongo` has been updated to version 3.1.13 (was 3.1.6).

* The `fibers` npm package has been updated to version 3.1.1, a major
  update from version 2.0.0. Building this version of `fibers` requires a
  C++11 compiler, unlike previous versions. If you deploy your Meteor app
  manually (without using Galaxy), you may need to update the version of
  `g++` used when running `npm install` in the `bundle/programs/server`
  directory.

* The `meteor-babel` npm package has been updated to version 7.3.4.

* Cordova Hot Code Push mechanism is now switching versions explicitly with
  call to `WebAppLocalServer.switchToPendingVersion` instead of trying to
  switch every time a browser reload is detected. If you use any third
  party package or have your own HCP routines implemented be sure to call
  it before forcing a browser reload. If you use the automatic reload from
  the `Reload` meteor package you do not need to do anything.
  [cordova-plugin-meteor-webapp PR #62](https://github.com/meteor/cordova-plugin-meteor-webapp/pull/62)

* Multiple Cordova-related bugs have been fixed, including Xcode 10 build
  incompatibilities and hot code push errors due to duplicated
  images/assets. [PR #10339](https://github.com/meteor/meteor/pull/10339)

* The `cordova-android` and `cordova-ios` npm dependencies have been
  updated to 7.1.4 (from 6.4.0) and 4.5.5 (from 4.5.4), respectively.

* Build performance has improved (especially on Windows) thanks to
  additional caching implemented by [@zodern](https://github.com/zodern)
  in PRs [#10399](https://github.com/meteor/meteor/pull/10399),
  [#10452](https://github.com/meteor/meteor/pull/10452),
  [#10453](https://github.com/meteor/meteor/pull/10453), and
  [#10454](https://github.com/meteor/meteor/pull/10454).

* The `meteor mongo` command no longer uses the `--quiet` option, so the
  normal startup text will be displayed, albeit without the banner about
  Mongo's free monitoring service. See this
  [MongoDB Jira issue](https://jira.mongodb.org/browse/SERVER-38862)
  for more details.

* In Meteor packages, `client/` and `server/` directories no longer have
  any special meaning. In application code, `client/` directories are
  ignored during the server build, and `server/` directories are ignored
  during the client build, as before. This special behavior previously
  applied to packages as well, but has now been removed.
  [Issue #10393](https://github.com/meteor/meteor/issues/10393)
  [PR #10414](https://github.com/meteor/meteor/pull/10414)

* If your application is using Git for version control, the current Git
  commit hash will now be exposed via the `Meteor.gitCommitHash` property
  while the app is running (in both server and client code), and also via
  the `"gitCommitHash"` property in the `star.json` file located in the
  root directory of builds produced by `meteor build`, for consumption by
  deployment tools. If you are not using Git, neither property will be
  defined. [PR #10442](https://github.com/meteor/meteor/pull/10442)

* The Meteor Tool now uses a more reliable method (the MongoDB
  [`isMaster` command](https://docs.mongodb.com/manual/reference/command/isMaster/))
  to detect when the local development database has started and is ready to
  accept read and write operations.
  [PR #10500](https://github.com/meteor/meteor/pull/10500)

* Setting the `x-no-compression` request header will prevent the `webapp`
  package from compressing responses with `gzip`, which may be useful if
  your Meteor app is behind a proxy that compresses resources with another
  compression algorithm, such as [brotli](https://github.com/google/brotli).
  [PR #10378](https://github.com/meteor/meteor/pull/10378)

## v1.8.0.2, 2019-01-07

### Breaking changes
N/A

### Migration steps
N/A

### Changes

* The [React tutorial](https://www.meteor.com/tutorials/react/creating-an-app)
  has been updated to address a number of inaccuracies due to changes in
  recent Meteor releases that were not fully incorporated back into the
  tutorial. As a reminder, Meteor now supports a `meteor create --react`
  command that can be used to create a new React-based app quickly.

* Fixed a bug where modules named with `*.app-tests.js` (or `*.tests.js`)
  file extensions sometimes could not be imported by the
  `meteor.testModule` entry point when running the `meteor test` command
  (or `meteor test --full-app`).
  [PR #10402](https://github.com/meteor/meteor/pull/10402)

* The `meteor-promise` package has been updated to version 0.8.7, which
  includes a [commit](https://github.com/meteor/promise/commit/bbe4f0d20b70417950381aea112993c4cc8c1168)
  that should prevent memory leaks when excess fibers are discarded from
  the `Fiber` pool.

* The `meteor-babel` npm package has been updated to version 7.2.0,
  improving source maps for applications with custom `.babelrc` files.

## v1.8.0.1, 2018-11-23

### Breaking changes
N/A

### Migration steps
N/A

### Changes

* The `useragent` npm package used by `webapp` and (indirectly) by the
  `modern-browsers` package has been updated from 2.2.1 to 2.3.0. The
  `chromium` browser name has been aliased to use the same minimum modern
  version as `chrome`, and browser names are now processed
  case-insensitively by the `modern-browsers` package.
  [PR #10334](https://github.com/meteor/meteor/pull/10334)

* Fixed a module caching bug that allowed `findImportedModuleIdentifiers`
  to return the same identifiers for the modern and legacy versions of a
  given module, even if the set of imported modules is different (for
  example, because Babel injects fewer `@babel/runtime/...` imports into
  modern code). Now the caching is always based on the SHA-1 hash of the
  _generated_ code, rather than trusting the hash provided by compiler
  plugins. [PR #10330](https://github.com/meteor/meteor/pull/10330)

## v1.8, 2018-10-08

### Breaking changes
N/A

### Migration Steps

* Update the `@babel/runtime` npm package to version 7.0.0 or later:
  ```sh
  meteor npm install @babel/runtime@latest
  ```

### Changes

* Although Node 8.12.0 has been released, Meteor 1.8 still uses Node
  8.11.4, due to concerns about excessive garbage collection and CPU usage
  in production. To enable Galaxy customers to use Node 8.12.0, we are
  planning a quick follow-up Meteor 1.8.1 release, which can be obtained
  by running the command
  ```bash
  meteor update --release 1.8.1-beta.n
  ```
  where `-beta.n` is the latest beta release according to the
  [releases](https://github.com/meteor/meteor/releases) page (currently
  `-beta.6`).
  [Issue #10216](https://github.com/meteor/meteor/issues/10216)
  [PR #10248](https://github.com/meteor/meteor/pull/10248)

* Meteor 1.7 introduced a new client bundle called `web.browser.legacy` in
  addition to the `web.browser` (modern) and `web.cordova` bundles.
  Naturally, this extra bundle increased client (re)build times. Since
  developers spend most of their time testing the modern bundle in
  development, and the legacy bundle mostly provides a safe fallback in
  production, Meteor 1.8 cleverly postpones building the legacy bundle
  until just after the development server restarts, so that development
  can continue as soon as the modern bundle has finished building. Since
  the legacy build happens during a time when the build process would
  otherwise be completely idle, the impact of the legacy build on server
  performance is minimal. Nevertheless, the legacy bundle still gets
  rebuilt regularly, so any legacy build errors will be surfaced in a
  timely fashion, and legacy clients can test the new legacy bundle by
  waiting a bit longer than modern clients. Applications using the
  `autoupdate` or `hot-code-push` packages will reload modern and legacy
  clients independently, once each new bundle becomes available.
  [Issue #9948](https://github.com/meteor/meteor/issues/9948)
  [PR #10055](https://github.com/meteor/meteor/pull/10055)

* Compiler plugins that call `inputFile.addJavaScript` or
  `inputFile.addStylesheet` may now delay expensive compilation work by
  passing partial options (`{ path, hash }`) as the first argument,
  followed by a callback function as the second argument, which will be
  called by the build system once it knows the module will actually be
  included in the bundle. For example, here's the old implementation of
  `BabelCompiler#processFilesForTarget`:
  ```js
  processFilesForTarget(inputFiles) {
    inputFiles.forEach(inputFile => {
      var toBeAdded = this.processOneFileForTarget(inputFile);
      if (toBeAdded) {
        inputFile.addJavaScript(toBeAdded);
      }
    });
  }
  ```
  and here's the new version:
  ```js
  processFilesForTarget(inputFiles) {
    inputFiles.forEach(inputFile => {
      if (inputFile.supportsLazyCompilation) {
        inputFile.addJavaScript({
          path: inputFile.getPathInPackage(),
          hash: inputFile.getSourceHash(),
        }, function () {
          return this.processOneFileForTarget(inputFile);
        });
      } else {
        var toBeAdded = this.processOneFileForTarget(inputFile);
        if (toBeAdded) {
          inputFile.addJavaScript(toBeAdded);
        }
      }
    });
  }
  ```
  If you are an author of a compiler plugin, we strongly recommend using
  this new API, since unnecessary compilation of files that are not
  included in the bundle can be a major source of performance problems for
  compiler plugins. Although this new API is only available in Meteor 1.8,
  you can use `inputFile.supportsLazyCompilation` to determine dynamically
  whether the new API is available, so you can support older versions of
  Meteor without having to publish multiple versions of your package. [PR
  #9983](https://github.com/meteor/meteor/pull/9983)

* New [React](https://reactjs.org/)-based Meteor applications can now be
  created using the command
  ```bash
  meteor create --react new-react-app
  ```
  Though relatively simple, this application template reflects the ideas
  of many contributors, especially [@dmihal](https://github.com/dmihal)
  and [@alexsicart](https://github.com/alexsicart), and it will no doubt
  continue to evolve in future Meteor releases.
  [Feature #182](https://github.com/meteor/meteor-feature-requests/issues/182)
  [PR #10149](https://github.com/meteor/meteor/pull/10149)

* The `.meteor/packages` file supports a new syntax for overriding
  problematic version constraints from packages you do not control.

  If a package version constraint in `.meteor/packages` ends with a `!`
  character, any other (non-`!`) constraints on that package elsewhere in
  the application will be _weakened_ to allow any version greater than or
  equal to the constraint, even if the major/minor versions do not match.

  For example, using both CoffeeScript 2 and `practicalmeteor:mocha` used
  to be impossible (or at least very difficult) because of this
  [`api.versionsFrom("1.3")`](https://github.com/practicalmeteor/meteor-mocha/blob/3a2658070a920f8846df48bb8d8c7b678b8c6870/package.js#L28)
  statement, which unfortunately constrained the `coffeescript` package to
  version 1.x. In Meteor 1.8, if you want to update `coffeescript` to
  2.x, you can relax the `practicalmeteor:mocha` constraint by putting
  ```
  coffeescript@2.2.1_1! # note the !
  ```
  in your `.meteor/packages` file. The `coffeescript` version still needs
  to be at least 1.x, so that `practicalmeteor:mocha` can count on that
  minimum. However, `practicalmeteor:mocha` will no longer constrain the
  major version of `coffeescript`, so `coffeescript@2.2.1_1` will work.

  [Feature #208](https://github.com/meteor/meteor-feature-requests/issues/208)
  [Commit 4a70b12e](https://github.com/meteor/meteor/commit/4a70b12eddef00b6700f129e90018a6076cb1681)
  [Commit 9872a3a7](https://github.com/meteor/meteor/commit/9872a3a71df033e4cf6290b75fea28f44427c0c2)

* The `npm` package has been upgraded to version 6.4.1, and our
  [fork](https://github.com/meteor/pacote/tree/v8.1.6-meteor) of its
  `pacote` dependency has been rebased against version 8.1.6.

* The `node-gyp` npm package has been updated to version 3.7.0, and the
  `node-pre-gyp` npm package has been updated to version 0.10.3.

* Scripts run via `meteor npm ...` can now use the `meteor` command more
  safely, since the `PATH` environment variable will now be set so that
  `meteor` always refers to the same `meteor` used to run `meteor npm`.
  [PR #9941](https://github.com/meteor/meteor/pull/9941)

* Minimongo's behavior for sorting fields containing an array
  is now compatible with the behavior of [Mongo 3.6+](https://docs.mongodb.com/manual/release-notes/3.6-compatibility/#array-sort-behavior).
  Note that this means it is now incompatible with the behavior of earlier MongoDB versions.
  [PR #10214](https://github.com/meteor/meteor/pull/10214)

* Meteor's `self-test` has been updated to use "headless" Chrome rather
  than PhantomJS for browser tests. PhantomJS can still be forced by
  passing the `--phantom` flag to the `meteor self-test` command.
  [PR #9814](https://github.com/meteor/meteor/pull/9814)

* Importing a directory containing an `index.*` file now works for
  non-`.js` file extensions. As before, the list of possible extensions is
  defined by which compiler plugins you have enabled.
  [PR #10027](https://github.com/meteor/meteor/pull/10027)

* Any client (modern or legacy) may now request any static JS or CSS
  `web.browser` or `web.browser.legacy` resource, even if it was built for
  a different architecture, which greatly simplifies CDN setup if your CDN
  does not forward the `User-Agent` header to the origin.
  [Issue #9953](https://github.com/meteor/meteor/issues/9953)
  [PR #9965](https://github.com/meteor/meteor/pull/9965)

* Cross-origin dynamic `import()` requests will now succeed in more cases.
  [PR #9954](https://github.com/meteor/meteor/pull/9954)

* Dynamic CSS modules (which are compiled to JS and handled like any other
  JS module) will now be properly minified in production and source mapped
  in development. [PR #9998](https://github.com/meteor/meteor/pull/9998)

* While CSS is only minified in production, CSS files must be merged
  together into a single stylesheet in both development and production.
  This merging is [cached by `standard-minifier-css`](https://github.com/meteor/meteor/blob/183d5ff9500d908d537f58d35ce6cd6d780ab270/packages/standard-minifier-css/plugin/minify-css.js#L58-L62)
  so that it does not happen on every rebuild in development, but not all
  CSS minifier packages use the same caching techniques. Thanks to
  [1ed095c36d](https://github.com/meteor/meteor/pull/9942/commits/1ed095c36d7b2915872eb0c943dae0c4f870d7e4),
  this caching is now performed within the Meteor build tool, so it works
  the same way for all CSS minifier packages, which may eliminate a few
  seconds of rebuild time for projects with lots of CSS.

* The `meteor-babel` npm package used by `babel-compiler` has been updated
  to version 7.1.0. **Note:** This change _requires_ also updating the
  `@babel/runtime` npm package to version 7.0.0-beta.56 or later:
  ```sh
  meteor npm install @babel/runtime@latest
  ```
  [`meteor-babel` issue #22](https://github.com/meteor/babel/issues/22)

* The `@babel/preset-env` and `@babel/preset-react` presets will be
  ignored by Meteor if included in a `.babelrc` file, since Meteor already
  provides equivalent/superior functionality without them. However, you
  should feel free to leave these plugins in your `.babelrc` file if they
  are needed by external tools.

* The `install` npm package used by `modules-runtime` has been updated to
  version 0.12.0.

* The `reify` npm package has been updated to version 0.17.3, which
  introduces the `module.link(id, {...})` runtime method as a replacement
  for `module.watch(require(id), {...})`. Note: in future versions of
  `reify` and Meteor, the `module.watch` runtime API will be removed, but
  for now it still exists (and is used to implement `module.link`), so
  that existing code will continue to work without recompilation.

* The `uglify-es` npm package used by `minifier-js` has been replaced with
  [`terser@3.9.2`](https://www.npmjs.com/package/terser), a fork of
  `uglify-es` that appears to be (more actively) maintained.
  [Issue #10042](https://github.com/meteor/meteor/issues/10042)

* Mongo has been updated to version 4.0.2 and the `mongodb` npm package
  used by `npm-mongo` has been updated to version 3.1.6.
  [PR #10058](https://github.com/meteor/meteor/pull/10058)
  [Feature Request #269](https://github.com/meteor/meteor-feature-requests/issues/269)

* When a Meteor application uses a compiler plugin to process files with a
  particular file extension (other than `.js` or `.json`), those file
  extensions should be automatically appended to imports that do not
  resolve as written. However, this behavior was not previously enabled
  for modules inside `node_modules`. Thanks to
  [8b04c25390](https://github.com/meteor/meteor/pull/9942/commits/8b04c253900e4ca2a194d2fcaf6fc2ce9a9085e7),
  the same file extensions that are applied to modules outside the
  `node_modules` directory will now be applied to those within it, though
  `.js` and `.json` will always be tried first.

* As foreshadowed in this [talk](https://youtu.be/vpCotlPieIY?t=29m18s)
  about Meteor 1.7's modern/legacy bundling system
  ([slides](https://slides.com/benjamn/meteor-night-may-2018#/46)), Meteor
  now provides an isomorphic implementation of the [WHATWG `fetch()`
  API](https://fetch.spec.whatwg.org/), which can be installed by running
  ```sh
  meteor add fetch
  ```
  This package is a great demonstration of the modern/legacy bundling
  system, since it has very different implementations in modern
  browsers, legacy browsers, and Node.
  [PR #10029](https://github.com/meteor/meteor/pull/10029)

* The [`bundle-visualizer`
  package](https://github.com/meteor/meteor/tree/release-1.7.1/packages/non-core/bundle-visualizer)
  has received a number of UI improvements thanks to work by
  [@jamesmillerburgess](https://github.com/jamesmillerburgess) in
  [PR #10025](https://github.com/meteor/meteor/pull/10025).
  [Feature #310](https://github.com/meteor/meteor-feature-requests/issues/310)

* Sub-resource integrity hashes (sha512) can now be enabled for static CSS
  and JS assets by calling `WebAppInternals.enableSubresourceIntegrity()`.
  [PR #9933](https://github.com/meteor/meteor/pull/9933)
  [PR #10050](https://github.com/meteor/meteor/pull/10050)

* The environment variable `METEOR_PROFILE=milliseconds` now works for the
  build portion of the `meteor build` and `meteor deploy` commands.
  [Feature #239](https://github.com/meteor/meteor-feature-requests/issues/239)

* Babel compiler plugins will now receive a `caller` option of the
  following form:
  ```js
  { name: "meteor", arch }
  ```
  where `arch` is the target architecture, e.g. `os.*`, `web.browser`,
  `web.cordova`, or `web.browser.legacy`.
  [PR #10211](https://github.com/meteor/meteor/pull/10211)

## v1.7.0.5, 2018-08-16

### Breaking changes
N/A

### Migration Steps
N/A

### Changes

* Node has been updated to version
  [8.11.4](https://nodejs.org/en/blog/release/v8.11.4/), an important
  [security release](https://nodejs.org/en/blog/vulnerability/august-2018-security-releases/).

## v1.7.0.4, 2018-08-07

### Breaking changes
N/A

### Migration Steps
N/A

### Changes

* The npm package `@babel/runtime`, which is depended on by most Meteor
  apps, introduced a breaking change in version `7.0.0-beta.56` with the
  removal of the `@babel/runtime/helpers/builtin` directory. While this
  change has clear benefits in the long term, in the short term it has
  been disruptive for Meteor 1.7.0.x applications that accidentally
  updated to the latest version of `@babel/runtime`. Meteor 1.7.0.4 is a
  patch release that provides better warnings about this problem, and
  ensures newly created Meteor applications do not use `7.0.0-beta.56`.
  [PR #10134](https://github.com/meteor/meteor/pull/10134)

* The `npm` package has been upgraded to version 6.3.0, and our
  [fork](https://github.com/meteor/pacote/tree/v8.1.6-meteor) of its
  `pacote` dependency has been rebased against version 8.1.6.
  [Issue #9940](https://github.com/meteor/meteor/issues/9940)

* The `reify` npm package has been updated to version 0.16.4.

## v1.7.0.3, 2018-06-13

### Breaking changes
N/A

### Migration Steps
N/A

### Changes

* Fixed [Issue #9991](https://github.com/meteor/meteor/issues/9991),
  introduced in
  [Meteor 1.7.0.2](https://github.com/meteor/meteor/pull/9990)
  by [PR #9977](https://github.com/meteor/meteor/pull/9977).

## v1.7.0.2, 2018-06-13

### Breaking changes
N/A

### Migration Steps
N/A

### Changes

* Node has been updated to version
  [8.11.3](https://nodejs.org/en/blog/release/v8.11.3/), an important
  [security release](https://nodejs.org/en/blog/vulnerability/june-2018-security-releases/).

* The `meteor-babel` npm package has been updated to version
  [7.0.0-beta.51](https://github.com/babel/babel/releases/tag/v7.0.0-beta.51).

* Meteor apps created with `meteor create` or `meteor create --minimal`
  will now have a directory called `tests/` rather than `test/`, so that
  test code will not be eagerly loaded if you decide to remove the
  `meteor.mainModule` configuration from `package.json`, thanks to
  [PR #9977](https://github.com/meteor/meteor/pull/9977) by
  [@robfallows](https://github.com/robfallows).
  [Issue #9961](https://github.com/meteor/meteor/issues/9961)

## v1.7.0.1, 2018-05-29

### Breaking changes

* The `aggregate` method of raw Mongo collections now returns an
  `AggregationCursor` rather than returning the aggregation result
  directly. To obtain an array of aggregation results, you will need to
  call the `.toArray()` method of the cursor:
  ```js
  // With MongoDB 2.x, callback style:
  rawCollection.aggregate(
    pipeline,
    (error, results) => {...}
  );

  // With MongoDB 2.x, wrapAsync style:
  const results = Meteor.wrapAsync(
    rawCollection.aggregate,
    rawCollection
  )(pipeline);

  // With MongoDB 3.x, callback style:
  rawCollection.aggregate(
    pipeline,
    (error, aggregationCursor) => {
      ...
      const results = aggregationCursor.toArray();
      ...
    }
  );

  // With MongoDB 3.x, wrapAsync style:
  const results = Meteor.wrapAsync(
    rawCollection.aggregate,
    rawCollection
  )(pipeline).toArray();
  ```
  [Issue #9936](https://github.com/meteor/meteor/issues/9936)

### Migration Steps

* Update `@babel/runtime` (as well as other Babel-related packages) and
  `meteor-node-stubs` to their latest versions:
  ```sh
  meteor npm install @babel/runtime@latest meteor-node-stubs@latest
  ```

### Changes

* Reverted an [optimization](https://github.com/meteor/meteor/pull/9825)
  introduced in Meteor 1.7 to stop scanning `node_modules` for files that
  might be of interest to compiler plugins, since the intended workarounds
  (creating symlinks) did not satisfy all existing use cases. We will
  revisit this optimization in Meteor 1.8.
  [mozfet/meteor-autoform-materialize#43](https://github.com/mozfet/meteor-autoform-materialize/issues/43)

* After updating to Meteor 1.7 or 1.7.0.1, you should update the
  `@babel/runtime` npm package (as well as other Babel-related packages)
  to their latest versions, along with the `meteor-node-stubs` package,
  by running the following command:
  ```sh
  meteor npm install @babel/runtime@latest meteor-node-stubs@latest
  ```

## v1.7, 2018-05-28

### Breaking changes
N/A

### Migration Steps
N/A

### Changes

* More than 80% of internet users worldwide have access to a web browser
  that natively supports the latest ECMAScript features and keeps itself
  updated automatically, which means new features become available almost
  as soon as they ship. In other words, the future we envisioned when we
  first began [compiling code with
  Babel](https://blog.meteor.com/how-much-does-ecmascript-2015-cost-2ded41d70914)
  is finally here, yet most web frameworks and applications still compile
  a single client-side JavaScript bundle that must function simultaneously
  in the oldest and the newest browsers the application developer wishes
  to support.

  That choice is understandable, because the alternative is daunting: not
  only must you build multiple JavaScript and CSS bundles for different
  browsers, with different dependency graphs and compilation rules and
  webpack configurations, but your server must also be able to detect the
  capabilities of each visiting client, so that it can deliver the
  appropriate assets at runtime. Testing a matrix of different browsers
  and application versions gets cumbersome quickly, so it's no surprise
  that responsible web developers would rather ship a single, well-tested
  bundle, and forget about taking advantage of modern features until
  legacy browsers have disappeared completely.

  With Meteor 1.7, this awkward balancing act is no longer necessary,
  because Meteor now automatically builds two sets of client-side assets,
  one tailored to the capabilities of modern browsers, and the other
  designed to work in all supported browsers, thus keeping legacy browsers
  working exactly as they did before. Best of all, the entire Meteor
  community relies on the same system, so any bugs or differences in
  behavior can be identified and fixed quickly.

  In this system, a "modern" browser can be loosely defined as one with
  full native support for `async` functions and `await` expressions, which
  includes more than 80% of the world market, and 85% of the US market
  ([source](https://caniuse.com/#feat=async-functions)). This standard may
  seem extremely strict, since `async`/`await` was [just finalized in
  ECMAScript 2017](http://2ality.com/2016/10/async-function-tips.html),
  but the statistics clearly justify it. As another example, any modern
  browser can handle native `class` syntax, though newer syntax like class
  fields may still need to be compiled for now, whereas a legacy browser
  will need compilation for both advanced and basic `class` syntax. And of
  course you can safely assume that any modern browser has a native
  `Promise` implementation, because `async` functions must return
  `Promise`s. The list goes on and on.

  This boundary between modern and legacy browsers is designed to be tuned
  over time, not only by the Meteor framework itself but also by each
  individual Meteor application. For example, here's how the minimum
  versions for native ECMAScript `class` support might be expressed:

  ```js
  import { setMinimumBrowserVersions } from "meteor/modern-browsers";

  setMinimumBrowserVersions({
    chrome: 49,
    firefox: 45,
    edge: 12,
    ie: Infinity, // Sorry, IE11.
    mobile_safari: [9, 2], // 9.2.0+
    opera: 36,
    safari: 9,
    electron: 1,
  }, "classes");
  ```

  The minimum modern version for each browser is simply the maximum of all
  versions passed to `setMinimumBrowserVersions` for that browser. The
  Meteor development server decides which assets to deliver to each client
  based on the `User-Agent` string of the HTTP request. In production,
  different bundles are named with unique hashes, which prevents cache
  collisions, though Meteor also sets the `Vary: User-Agent` HTTP response
  header to let well-behaved clients know they should cache modern and
  legacy resources separately.

  For the most part, the modern/legacy system will transparently determine
  how your code is compiled, bundled, and delivered&mdash;and yes, it
  works with every existing part of Meteor, including dynamic `import()`
  and even [the old `appcache`
  package](https://github.com/meteor/meteor/pull/9776). However, if you're
  writing dynamic code that depends on modern features, you can use the
  boolean `Meteor.isModern` flag to detect the status of the current
  environment (Node 8 is modern, too, of course). If you're writing a
  Meteor package, you can call `api.addFiles(files, "legacy")` in your
  `package.js` configuration file to add extra files to the legacy bundle,
  or `api.addFiles(files, "client")` to add files to all client bundles,
  or `api.addFiles(files, "web.browser")` to add files only to the modern
  bundle, and the same rules apply to `api.mainModule`. Just be sure to
  call `setMinimumBrowserVersions` (in server startup code) to enforce
  your assumptions about ECMAScript feature support.

  We think this modern/legacy system is one of the most powerful features
  we've added since we first introduced the `ecmascript` package in Meteor
  1.2, and we look forward to other frameworks attempting to catch up.

  [PR #9439](https://github.com/meteor/meteor/pull/9439)

* Although Meteor does not recompile packages installed in `node_modules`
  by default, compilation of specific npm packages (for example, to
  support older browsers that the package author neglected) can now be
  enabled in one of two ways:

  * Clone the package repository into your application's `imports`
    directory, make any modifications necessary, then use `npm install` to
    link `the-package` into `node_modules`:
    ```sh
    meteor npm install imports/the-package
    ```
    Meteor will compile the contents of the package exposed via
    `imports/the-package`, and this compiled code will be used when you
    import `the-package` in any of the usual ways:
    ```js
    import stuff from "the-package"
    require("the-package") === require("/imports/the-package")
    import("the-package").then(...)
    ```
    This reuse of compiled code is the critical new feature that was added
    in Meteor 1.7.

  * Install the package normally with `meteor npm install the-package`,
    then create a symbolic link *to* the installed package elsewhere in
    your application, outside of `node_modules`:
    ```sh
    meteor npm install the-package
    cd imports
    ln -s ../node_modules/the-package .
    ```
    Again, Meteor will compile the contents of the package because they
    are exposed outside of `node_modules`, and the compiled code will be
    used whenever `the-package` is imported from `node_modules`.

    > Note: this technique also works if you create symbolic links to
      individual files, rather than linking the entire package directory.

  In both cases, Meteor will compile the exposed code as if it was part of
  your application, using whatever compiler plugins you have installed.
  You can influence this compilation using `.babelrc` files or any other
  techniques you would normally use to configure compilation of
  application code. [PR #9771](https://github.com/meteor/meteor/pull/9771)
  [Feature #6](https://github.com/meteor/meteor-feature-requests/issues/6)

  > ~Note: since compilation of npm packages can now be enabled using the
    techniques described above, Meteor will no longer automatically scan
    `node_modules` directories for modules that can be compiled by
    compiler plugins. If you have been using that functionality to import
    compiled-to-JS modules from `node_modules`, you should start using the
    symlinking strategy instead.~ **Follow-up note: this optimization was
    reverted in Meteor 1.7.0.1 (see [above](#v1701-2018-05-29)).**

* Node has been updated to version
  [8.11.2](https://nodejs.org/en/blog/release/v8.11.2/), officially fixing
  a [cause](https://github.com/nodejs/node/issues/19274) of frequent
  segmentation faults in Meteor applications that was introduced in Node
  8.10.0. Meteor 1.6.1.1 shipped with a custom build of Node that patched
  this problem, but that approach was never intended to be permanent.

* The `npm` package has been upgraded to version 5.10.0, and our
  [fork](https://github.com/meteor/pacote/tree/v7.6.1-meteor) of its
  `pacote` dependency has been rebased against version 7.6.1.

* Applications may now specify client and server entry point modules in a
  newly-supported `"meteor"` section of `package.json`:
  ```js
  "meteor": {
    "mainModule": {
      "client": "client/main.js",
      "server": "server/main.js"
    }
  }
  ```
  When specified, these entry points override Meteor's default module
  loading semantics, rendering `imports` directories unnecessary. If
  `mainModule` is left unspecified for either client or server, the
  default rules will apply for that architecture, as before. To disable
  eager loading of modules on a given architecture, simply provide a
  `mainModule` value of `false`:
  ```js
  "meteor": {
    "mainModule": {
      "client": false,
      "server": "server/main.js"
    }
  }
  ```
  [Feature #135](https://github.com/meteor/meteor-feature-requests/issues/135)
  [PR #9690](https://github.com/meteor/meteor/pull/9690)

* In addition to `meteor.mainModule`, the `"meteor"` section of
  `package.json` may also specify `meteor.testModule` to control which
  test modules are loaded by `meteor test` or `meteor test --full-app`:
  ```js
  "meteor": {
    "mainModule": {...},
    "testModule": "tests.js"
  }
  ```
  If your client and server test files are different, you can expand the
  `testModule` configuration using the same syntax as `mainModule`:
  ```js
  "meteor": {
    "testModule": {
      "client": "client/tests.js",
      "server": "server/tests.js"
    }
  }
  ```
  The same test module will be loaded whether or not you use the
  `--full-app` option. Any tests that need to detect `--full-app` should
  check `Meteor.isAppTest`. The module(s) specified by `meteor.testModule`
  can import other test modules at runtime, so you can still distribute
  test files across your codebase; just make sure you import the ones you
  want to run. [PR #9714](https://github.com/meteor/meteor/pull/9714)

* The `meteor create` command now supports a `--minimal` option, which
  creates an app with as few Meteor packages as possible, in order to
  minimize client bundle size while still demonstrating advanced features
  such as server-side rendering. This starter application is a solid
  foundation for any application that doesn't need Mongo or DDP.

* The `meteor-babel` npm package has been updated to version
  7.0.0-beta.49-1. Note: while Babel has recently implemented support for
  a new kind of `babel.config.js` configuration file (see [this
  PR](https://github.com/babel/babel/pull/7358)), and future versions of
  Meteor will no doubt embrace this functionality, Meteor 1.7 supports
  only `.babelrc` files as a means of customizing the default Babel
  configuration provided by Meteor. In other words, if your project
  contains a `babel.config.js` file, it will be ignored by Meteor 1.7.

* The `reify` npm package has been updated to version 0.16.2.

* The `meteor-node-stubs` package, which provides stub implementations for
  any Node built-in modules used by the client (such as `path` and
  `http`), has a new minor version (0.4.1) that may help with Windows
  installation problems. To install the new version, run
  ```sh
  meteor npm install meteor-node-stubs@latest
  ```

* The `optimism` npm package has been updated to version 0.6.3.

* The `minifier-js` package has been updated to use `uglify-es` 3.3.9.

* Individual Meteor `self-test`'s can now be skipped by adjusting their
  `define` call to be prefixed by `skip`. For example,
  `selftest.skip.define('some test', ...` will skip running "some test".
  [PR #9579](https://github.com/meteor/meteor/pull/9579)

* Mongo has been upgraded to version 3.6.4 for 64-bit systems, and 3.2.19
  for 32-bit systems. [PR #9632](https://github.com/meteor/meteor/pull/9632)

  **NOTE:** After upgrading an application to use Mongo 3.6.4, it has been
  observed ([#9591](https://github.com/meteor/meteor/issues/9591))
  that attempting to run that application with an older version of
  Meteor (via `meteor --release X`), that uses an older version of Mongo, can
  prevent the application from starting. This can be fixed by either
  running `meteor reset`, or by repairing the Mongo database. To repair the
  database, find the `mongod` binary on your system that lines up with the
  Meteor release you're jumping back to, and run
  `mongodb --dbpath your-apps-db --repair`. For example:
  ```sh
  ~/.meteor/packages/meteor-tool/1.6.0_1/mt-os.osx.x86_64/dev_bundle/mongodb/bin/mongod --dbpath /my-app/.meteor/local/db --repair
  ```
  [PR #9632](https://github.com/meteor/meteor/pull/9632)

* The `mongodb` driver package has been updated from version 2.2.34 to
  version 3.0.7. [PR #9790](https://github.com/meteor/meteor/pull/9790)
  [PR #9831](https://github.com/meteor/meteor/pull/9831)
  [Feature #268](https://github.com/meteor/meteor-feature-requests/issues/268)

* The `cordova-plugin-meteor-webapp` package depended on by the Meteor
  `webapp` package has been updated to version 1.6.0.
  [PR #9761](https://github.com/meteor/meteor/pull/9761)

* Any settings read from a JSON file passed with the `--settings` option
  during Cordova run/build/deploy will be exposed in `mobile-config.js`
  via the `App.settings` property, similar to `Meteor.settings`.
  [PR #9873](https://github.com/meteor/meteor/pull/9873)

* The `@babel/plugin-proposal-class-properties` plugin provided by
  `meteor-babel` now runs with the `loose:true` option, as required by
  other (optional) plugins like `@babel/plugin-proposal-decorators`.
  [Issue #9628](https://github.com/meteor/meteor/issues/9628)

* The `underscore` package has been removed as a dependency from `meteor-base`.
  This opens up the possibility of removing 14.4 kb from production bundles.
  Since this would be a breaking change for any apps that may have been
  using `_` without having any packages that depend on `underscore`
  besides `meteor-base`, we have added an upgrader that will automatically
  add `underscore` to the `.meteor/packages` file of any project which
  lists `meteor-base`, but not `underscore`. Apps which do not require this
  package can safely remove it using `meteor remove underscore`.
  [PR #9596](https://github.com/meteor/meteor/pull/9596)

* Meteor's `promise` package has been updated to support
  [`Promise.prototype.finally`](https://github.com/tc39/proposal-promise-finally).
  [Issue 9639](https://github.com/meteor/meteor/issues/9639)
  [PR #9663](https://github.com/meteor/meteor/pull/9663)

* Assets made available via symlinks in the `public` and `private` directories
  of an application are now copied into Meteor application bundles when
  using `meteor build`. This means npm package assets that need to be made
  available publicly can now be symlinked from their `node_modules` location,
  in the `public` directory, and remain available in production bundles.
  [Issue #7013](https://github.com/meteor/meteor/issues/7013)
  [PR #9666](https://github.com/meteor/meteor/pull/9666)

* The `facts` package has been split into `facts-base` and `facts-ui`. The
  original `facts` package has been deprecated.
  [PR #9629](https://github.com/meteor/meteor/pull/9629)

* If the new pseudo tag `<meteor-bundled-css />` is used anywhere in the
  `<head />` of an app, it will be replaced by the `link` to Meteor's bundled
  CSS. If the new tag isn't used, the bundle will be placed at the top of
  the `<head />` section as before (for backwards compatibility).
  [Feature #24](https://github.com/meteor/meteor-feature-requests/issues/24)
  [PR #9657](https://github.com/meteor/meteor/pull/9657)

## v1.6.1.4, 2018-08-16

### Breaking changes
N/A

### Migration Steps
N/A

### Changes

* Node has been updated to version
  [8.11.4](https://nodejs.org/en/blog/release/v8.11.4/), an important
  [security release](https://nodejs.org/en/blog/vulnerability/august-2018-security-releases/).

## v1.6.1.3, 2018-06-16

### Breaking changes
N/A

### Migration Steps
N/A

### Changes

* Node has been updated to version
  [8.11.3](https://nodejs.org/en/blog/release/v8.11.3/), an important
  [security release](https://nodejs.org/en/blog/vulnerability/june-2018-security-releases/).

## v1.6.1.2, 2018-05-28

### Breaking changes
N/A

### Migration Steps
N/A

### Changes

* Meteor 1.6.1.2 is a very small release intended to fix
  [#9863](https://github.com/meteor/meteor/issues/9863) by making
  [#9887](https://github.com/meteor/meteor/pull/9887) available to Windows
  users without forcing them to update to Meteor 1.7 (yet). Thanks very
  much to [@zodern](https://github.com/zodern) for identifying a solution
  to this problem. [PR #9910](https://github.com/meteor/meteor/pull/9910)

## v1.6.1.1, 2018-04-02

### Breaking changes
N/A

### Migration Steps
* Update `@babel/runtime` npm package and any custom Babel plugin enabled in
`.babelrc`
  ```sh
  meteor npm install @babel/runtime@latest
  ```

### Changes

* Node has been updated to version
  [8.11.1](https://nodejs.org/en/blog/release/v8.11.1/), an important
  [security release](https://nodejs.org/en/blog/vulnerability/march-2018-security-releases/),
  with a critical [patch](https://github.com/nodejs/node/pull/19477)
  [applied](https://github.com/meteor/node/commits/v8.11.1-meteor) to
  solve a segmentation fault
  [problem](https://github.com/nodejs/node/issues/19274) that was
  introduced in Node 8.10.0.

* The `meteor-babel` npm package has been updated to version
  7.0.0-beta.42, which may require updating any custom Babel plugins
  you've enabled in a `.babelrc` file, and/or running the following
  command to update `@babel/runtime`:
  ```sh
  meteor npm install @babel/runtime@latest
  ```

## v1.6.1, 2018-01-19

### Breaking changes

* Meteor's Node Mongo driver is now configured with the
  [`ignoreUndefined`](http://mongodb.github.io/node-mongodb-native/2.2/api/MongoClient.html#connect)
  connection option set to `true`, to make sure fields with `undefined`
  values are not first converted to `null`, when inserted/updated. `undefined`
  values are now removed from all Mongo queries and insert/update documents.

  This is a potentially breaking change if you are upgrading an existing app
  from an earlier version of Meteor.

  For example:
  ```js
  // return data pertaining to the current user
  db.privateUserData.find({
      userId: currentUser._id // undefined
  });
  ```
  Assuming there are no documents in the `privateUserData` collection with
  `userId: null`, in Meteor versions prior to 1.6.1 this query will return
  zero documents. From Meteor 1.6.1 onwards, this query will now return
  _every_ document in the collection. It is highly recommend you review all
  your existing queries to ensure that any potential usage of `undefined` in
  query objects won't lead to problems.

### Migration Steps
N/A

### Changes

* Node has been updated to version
  [8.9.4](https://nodejs.org/en/blog/release/v8.9.4/).

* The `meteor-babel` npm package (along with its Babel-related
  dependencies) has been updated to version 7.0.0-beta.38, a major
  update from Babel 6. Thanks to the strong abstraction of the
  `meteor-babel` package, the most noticeable consequence of the Babel 7
  upgrade is that the `babel-runtime` npm package has been replaced by
  `@babel/runtime`, which can be installed by running
  ```js
  meteor npm install @babel/runtime
  ```
  in your application directory. There's a good chance that the old
  `babel-runtime` package can be removed from your `package.json`
  dependencies, though there's no harm in leaving it there. Please see
  [this blog post](https://babeljs.io/blog/2017/09/12/planning-for-7.0)
  for general information about updating to Babel 7 (note especially any
  changes to plugins you've been using in any `.babelrc` files).
  [PR #9440](https://github.com/meteor/meteor/pull/9440)

* Because `babel-compiler@7.0.0` is a major version bump for a core
  package, any package that explicitly depends on `babel-compiler` with
  `api.use` or `api.imply` will need to be updated and republished in
  order to remain compatible with Meteor 1.6.1. One notable example is the
  `practicalmeteor:mocha` package. If you have been using this test-driver
  package, we strongly recommend switching to `meteortesting:mocha`
  instead. If you are the author of a package that depends on
  `babel-compiler`, we recommend publishing your updated version using a
  new major or minor version, so that you can continue releasing patch
  updates compatible with older versions of Meteor, if necessary.

* Meteor's Node Mongo driver is now configured with the
  [`ignoreUndefined`](http://mongodb.github.io/node-mongodb-native/2.2/api/MongoClient.html#connect)
  connection option set to `true`, to make sure fields with `undefined`
  values are not first converted to `null`, when inserted/updated. `undefined`
  values are now removed from all Mongo queries and insert/update documents.
  [Issue #6051](https://github.com/meteor/meteor/issues/6051)
  [PR #9444](https://github.com/meteor/meteor/pull/9444)

* The `server-render` package now supports passing a `Stream` object to
  `ServerSink` methods that previously expected a string, which enables
  [streaming server-side rendering with React
  16](https://hackernoon.com/whats-new-with-server-side-rendering-in-react-16-9b0d78585d67):
  ```js
  import React from "react";
  import { renderToNodeStream } from "react-dom/server";
  import { onPageLoad } from "meteor/server-render";
  import App from "/imports/Server.js";

  onPageLoad(sink => {
    sink.renderIntoElementById("app", renderToNodeStream(
      <App location={sink.request.url} />
    ));
  });
  ```
  [PR #9343](https://github.com/meteor/meteor/pull/9343)

* The [`cordova-lib`](https://github.com/apache/cordova-cli) package has
  been updated to version 7.1.0,
  [`cordova-android`](https://github.com/apache/cordova-android/) has been
  updated to version 6.4.0 (plus one additional
  [commit](https://github.com/meteor/cordova-android/commit/317db7df0f7a054444197bc6d28453cf4ab23280)),
  and [`cordova-ios`](https://github.com/apache/cordova-ios/) has been
  updated to version 4.5.4. The cordova plugins `cordova-plugin-console`,
  `cordova-plugin-device-motion`, and `cordova-plugin-device-orientation`
  have been [deprecated](https://cordova.apache.org/news/2017/09/22/plugins-release.html)
  and will likely be removed in a future Meteor release.
  [Feature Request #196](https://github.com/meteor/meteor-feature-requests/issues/196)
  [PR #9213](https://github.com/meteor/meteor/pull/9213)
  [Issue #9447](https://github.com/meteor/meteor/issues/9447)
  [PR #9448](https://github.com/meteor/meteor/pull/9448)

* The previously-served `/manifest.json` application metadata file is now
  served from `/__browser/manifest.json` for web browsers, to avoid
  confusion with other kinds of `manifest.json` files. Cordova clients
  will continue to load the manifest file from `/__cordova/manifest.json`,
  as before. [Issue #6674](https://github.com/meteor/meteor/issues/6674)
  [PR #9424](https://github.com/meteor/meteor/pull/9424)

* The bundled version of MongoDB used by `meteor run` in development
  on 64-bit architectures has been updated to 3.4.10. 32-bit architectures
  will continue to use MongoDB 3.2.x versions since MongoDB is no longer
  producing 32-bit versions of MongoDB for newer release tracks.
  [PR #9396](https://github.com/meteor/meteor/pull/9396)

* Meteor's internal `minifier-css` package has been updated to use `postcss`
  for CSS parsing and minifying, instead of the abandoned `css-parse` and
  `css-stringify` packages. Changes made to the `CssTools` API exposed by the
  `minifier-css` package are mostly backwards compatible (the
  `standard-minifier-css` package that uses it didn't have to change for
  example), but now that we're using `postcss` the AST accepted and returned
  from certain functions is different. This could impact developers who are
  tying into Meteor's internal `minifier-css` package directly. The AST based
  function changes are:

  * `CssTools.parseCss` now returns a PostCSS
    [`Root`](http://api.postcss.org/Root.html) object.
  * `CssTools.stringifyCss` expects a PostCSS `Root` object as its first
    parameter.
  * `CssTools.mergeCssAsts` expects an array of PostCSS `Root` objects as its
    first parameter.
  * `CssTools.rewriteCssUrls` expects a PostCSS `Root` object as its first
    parameter.

  [PR #9263](https://github.com/meteor/meteor/pull/9263)

* The `_` variable will once again remain bound to `underscore` (if
  installed) in `meteor shell`, fixing a regression introduced by Node 8.
  [PR #9406](https://github.com/meteor/meteor/pull/9406)

* Dynamically `import()`ed modules will now be fetched from the
  application server using an HTTP POST request, rather than a WebSocket
  message. This strategy has all the benefits of the previous strategy,
  except that it does not require establishing a WebSocket connection
  before fetching dynamic modules, in exchange for slightly higher latency
  per request. [PR #9384](https://github.com/meteor/meteor/pull/9384)

* To reduce the total number of HTTP requests for dynamic modules, rapid
  sequences of `import()` calls within the same tick of the event loop
  will now be automatically batched into a single HTTP request. In other
  words, the following code will result in only one HTTP request:
  ```js
  const [
    React,
    ReactDOM
  ] = await Promise.all([
    import("react"),
    import("react-dom")
  ]);
  ```

* Thanks to a feature request and pull request from
  [@CaptainN](https://github.com/CaptainN), all available dynamic modules
  will be automatically prefetched after page load and permanently cached
  in IndexedDB when the `appcache` package is in use, ensuring that
  dynamic `import()` will work for offline apps. Although the HTML5
  Application Cache was deliberately *not* used for this prefetching, the
  new behavior matches the spirit/intention of the `appcache` package.
  [Feature Request #236](https://github.com/meteor/meteor-feature-requests/issues/236)
  [PR #9482](https://github.com/meteor/meteor/pull/9482)
  [PR #9434](https://github.com/meteor/meteor/pull/9434)

* The `es5-shim` library is no longer included in the initial JavaScript
  bundle, but is instead injected using a `<script>` tag in older browsers
  that may be missing full support for ECMAScript 5. For the vast majority
  of modern browsers that do not need `es5-shim`, this change will reduce
  the bundle size by about 10KB (minified, pre-gzip). For testing
  purposes, the `<script>` tag injection can be triggered in any browser
  by appending `?force_es5_shim=1` to the application URL.
  [PR #9360](https://github.com/meteor/meteor/pull/9360)

* The `Tinytest.addAsync` API now accepts test functions that return
  `Promise` objects, making the `onComplete` callback unnecessary:
  ```js
  Tinytest.addAsync("some async stuff", async function (test) {
    test.equal(shouldReturnFoo(), "foo");
    const bar = await shouldReturnBarAsync();
    test.equal(bar, "bar");
  });
  ```
  [PR #9409](https://github.com/meteor/meteor/pull/9409)

* Line number comments are no longer added to bundled JavaScript files on
  the client or the server. Several years ago, before all major browsers
  supported source maps, we felt it was important to provide line number
  information in generated files using end-of-line comments like
  ```js
  some.code(1234); // 123
  more.code(5, 6); // 124
  ```
  Adding all these comments was always slower than leaving the code
  unmodified, but recently the comments have begun interacting badly with
  certain newer ECMAScript syntax, such as multi-line template strings.
  Since source maps are well supported in most browsers that developers
  are likely to be using for development, and the line number comments are
  now causing substantive problems beyond the performance cost, we
  concluded it was time to stop using them.
  [PR #9323](https://github.com/meteor/meteor/pull/9323)
  [Issue #9160](https://github.com/meteor/meteor/issues/9160)

* Since Meteor 1.3, Meteor has supported string-valued `"browser"` fields
  in `package.json` files, to enable alternate entry points for packages
  in client JavaScript bundles. In Meteor 1.6.1, we are expanding support
  to include object-valued `"browser"` fields, according to this
  unofficial and woefully incomplete (but widely-implemented) "[spec
  document](https://github.com/defunctzombie/package-browser-field-spec)."
  We are only supporting the "relative style" of browser replacements,
  however, and not the "package style" (as detailed in this
  [comment](https://github.com/meteor/meteor/issues/6890#issuecomment-339817703)),
  because supporting the package style would have imposed an unacceptable
  runtime cost on all imports (not just those overridden by a `"browser"`
  field).
  [PR #9311](https://github.com/meteor/meteor/pull/9311)
  [Issue #6890](https://github.com/meteor/meteor/issues/6890)

* The `Boilerplate#toHTML` method from the `boilerplate-generator` package
  has been deprecated in favor of `toHTMLAsync` (which returns a `Promise`
  that resolves to a string of HTML) or `toHTMLStream` (which returns a
  `Stream` of HTML). Although direct usage of `toHTML` is unlikely, please
  update any code that calls this method if you see deprecation warnings
  in development. [Issue #9521](https://github.com/meteor/meteor/issues/9521).

* The `npm` package has been upgraded to version 5.6.0, and our fork of
  its `pacote` dependency has been rebased against version 7.0.2.

* The `reify` npm package has been updated to version 0.13.7.

* The `minifier-js` package has been updated to use `uglify-es` 3.2.2.

* The `request` npm package used by both the `http` package and the
  `meteor` command-line tool has been upgraded to version 2.83.0.

* The `kexec` npm package has been updated to version 3.0.0.

* The `moment` npm package has been updated to version 2.20.1.

* The `rimraf` npm package has been updated to version 2.6.2.

* The `glob` npm package has been updated to version 7.1.2.

* The `ignore` npm package has been updated to version 3.3.7.

* The `escope` npm package has been updated to version 3.6.0.

* The `split2` npm package has been updated to version 2.2.0.

* The `multipipe` npm package has been updated to version 2.0.1.

* The `pathwatcher` npm package has been updated to version 7.1.1.

* The `lru-cache` npm package has been updated to version 4.1.1.

* The deprecated `Meteor.http` object has been removed. If your
  application is still using `Meteor.http`, you should now use `HTTP`
  instead:
  ```js
  import { HTTP } from "meteor/http";
  HTTP.call("GET", url, ...);
  ```

* The deprecated `Meteor.uuid` function has been removed. If your
  application is still using `Meteor.uuid`, you should run
  ```sh
  meteor npm install uuid
  ```
  to install the widely used [`uuid`](https://www.npmjs.com/package/uuid)
  package from npm. Example usage:
  ```js
  import uuid from "uuid";
  console.log(uuid());
  ```

* The log-suppressing flags on errors in `ddp-client` and `ddp-server` have been
  changed from `expected` to `_expectedByTest` in order to avoid inadvertently
  silencing errors in production.
  [Issue #6912](https://github.com/meteor/meteor/issues/6912)
  [PR #9515](https://github.com/meteor/meteor/pull/9515)

* Provide basic support for [iPhone X](https://developer.apple.com/ios/update-apps-for-iphone-x/)
  status bar and launch screens, which includes updates to
  [`cordova-plugin-statusbar@2.3.0`](https://github.com/apache/cordova-plugin-statusbar/blob/master/RELEASENOTES.md#230-nov-06-2017)
  and [`cordova-plugin-splashscreen@4.1.0`](https://github.com/apache/cordova-plugin-splashscreen/blob/master/RELEASENOTES.md#410-nov-06-2017).
  [Issue #9041](https://github.com/meteor/meteor/issues/9041)
  [PR #9375](https://github.com/meteor/meteor/pull/9375)

* Fixed an issue preventing the installation of scoped Cordova packages.
  For example,
  ```sh
  meteor add cordova:@somescope/some-cordova-plugin@1.0.0
  ```
  will now work properly.
  [Issue #7336](https://github.com/meteor/meteor/issues/7336)
  [PR #9334](https://github.com/meteor/meteor/pull/9334)

* iOS icons and launch screens have been updated to support iOS 11
  [Issue #9196](https://github.com/meteor/meteor/issues/9196)
  [PR #9198](https://github.com/meteor/meteor/pull/9198)

* Enables passing `false` to `cursor.count()` on the client to prevent skip
  and limit from having an effect on the result.
  [Issue #1201](https://github.com/meteor/meteor/issues/1201)
  [PR #9205](https://github.com/meteor/meteor/pull/9205)

* An `onExternalLogin` hook has been added to the accounts system, to allow
  the customization of OAuth user profile updates.
  [PR #9042](https://github.com/meteor/meteor/pull/9042)

* `Accounts.config` now supports a `bcryptRounds` option that
  overrides the default 10 rounds currently used to secure passwords.
  [PR #9044](https://github.com/meteor/meteor/pull/9044)

* Developers running Meteor from an interactive shell within Emacs should
  notice a substantial performance improvement thanks to automatic
  disabling of the progress spinner, which otherwise reacts slowly.
  [PR #9341](https://github.com/meteor/meteor/pull/9341)

* `Npm.depends` can now specify any `http` or `https` URL.
  [Issue #9236](https://github.com/meteor/meteor/issues/9236)
  [PR #9237](https://github.com/meteor/meteor/pull/9237)

* Byte order marks included in `--settings` files will no longer crash the
  Meteor Tool.
  [Issue #5180](https://github.com/meteor/meteor/issues/5180)
  [PR #9459](https://github.com/meteor/meteor/pull/9459)

* The `accounts-ui-unstyled` package has been updated to use `<form />` and
  `<button />` tags with its login/signup form, instead of `<div />`'s. This
  change helps browser's notice login/signup requests, allowing them to
  trigger their "remember your login/password" functionality.

  > **Note:** If your application is styling the login/signup form using a CSS
    path that includes the replaced `div` elements (e.g.
    `div.login-form { ...` or `div.login-button { ...`), your styles will
    break. You can either update your CSS to use `form.` / `button.` or
    adjust your CSS specificity by styling on `class` / `id` attributes
    only.

  [Issue #1746](https://github.com/meteor/meteor/issues/1746)
  [PR #9442](https://github.com/meteor/meteor/pull/9442)

* The `stylus` package has been deprecated and will no longer be
  supported/maintained.
  [PR #9445](https://github.com/meteor/meteor/pull/9445)

* Support for the `meteor admin get-machine` command has been removed, and
  the build farm has been discontinued. Ever since Meteor 1.4, packages
  with binary dependencies have been automatically (re)compiled when they
  are installed in an application, assuming the target machine has a basic
  compiler toolchain. To see the requirements for this compilation step,
  consult the [platform requirements for
  `node-gyp`](https://github.com/nodejs/node-gyp#installation).

* Client side `Accounts.onLogin` callbacks now receive a login details
  object, with the attempted login type (e.g. `{ type: password }` after a
  successful password based login, `{ type: resume }` after a DDP reconnect,
  etc.).
  [Issue #5127](https://github.com/meteor/meteor/issues/5127)
  [PR #9512](https://github.com/meteor/meteor/pull/9512)

## v1.6.0.1, 2017-12-08

* Node has been upgraded to version
  [8.9.3](https://nodejs.org/en/blog/release/v8.9.3/), an important
  [security release](https://nodejs.org/en/blog/vulnerability/december-2017-security-releases/).

* The `npm` package has been upgraded to version 5.5.1, which supports
  several new features, including two-factor authentication, as described
  in the [release notes](https://github.com/npm/npm/blob/latest/CHANGELOG.md#v551-2017-10-04).

## v1.6, 2017-10-30

* **Important note for package maintainers:**

  With the jump to Node 8, some packages published using Meteor 1.6 may no
  longer be compatible with older Meteor versions. In order to maintain
  compatibility with Meteor 1.5 apps when publishing your package, you can
  specify a release version with the meteor publish command:

  ```
  meteor --release 1.5.3 publish
  ```

  If you're interested in taking advantage of Meteor 1.6 while still
  supporting older Meteor versions, you can consider publishing for Meteor
  1.6 from a new branch, with your package's minor or major version bumped.
  You can then continue to publish for Meteor 1.5 from the original branch.
  Note that the 1.6 branch version bump is important so that you can continue
  publishing patch updates for Meteor 1.5 from the original branch.

  [Issue #9308](https://github.com/meteor/meteor/issues/9308)

* Node.js has been upgraded to version 8.8.1, which will be entering
  long-term support (LTS) coverage on 31 October 2017, lasting through
  December 2019 ([full schedule](https://github.com/nodejs/Release#nodejs-release-working-group)).
  This is a *major* upgrade from the previous version of Node.js used by
  Meteor, 4.8.4.

* The `npm` npm package has been upgraded to version 5.4.2, a major
  upgrade from 4.6.1. While this update should be backwards-compatible for
  existing Meteor apps and packages, if you are the maintainer of any
  Meteor packages, pay close attention to your `npm-shrinkwrap.json` files
  when first using this version of `npm`. For normal Meteor application
  development, this upgrade primarily affects the version of `npm` used by
  `meteor npm ...` commands. A functional installation of `git` may be
  required to support GitHub repository and/or tarball URLs.
  [Troubleshooting](https://docs.npmjs.com/troubleshooting/common-errors).
  [PR #8835](https://github.com/meteor/meteor/pull/8835)

* In addition to `meteor node` and `meteor npm`, which are convenient
  shorthands for `node` and `npm`, `meteor npx <command>` can be used to
  execute commands from a local `node_modules/.bin` directory or from the
  `npm` cache. Any packages necessary to run the command will be
  automatically downloaded. [Read](https://www.npmjs.com/package/npx)
  about it, or just try some commands:
  ```sh
  meteor npx cowsay mooooo
  meteor npx uuid
  meteor npx nyancat
  meteor npx yarn
  ```

* The `meteor debug` command has been superseded by the more flexible
  `--inspect` and `--inspect-brk` command-line flags, which work for any
  `run`, `test`, or `test-packages` command.

  The syntax of these flags is the same as the equivalent Node.js
  [flags](https://nodejs.org/en/docs/inspector/#command-line-options),
  with two notable differences:

  * The flags affect the server process spawned by the build process,
    rather than affecting the build process itself.

  * The `--inspect-brk` flag causes the server process to pause just after
    server code has loaded but before it begins to execute, giving the
    developer a chance to set breakpoints in server code.

  [Feature Request #194](https://github.com/meteor/meteor-feature-requests/issues/194)

* On Windows, Meteor can now be installed or reinstalled from scratch
  using the command `choco install meteor`, using the
  [Chocolatey](https://chocolatey.org/) package manager. This method of
  installation replaces the old `InstallMeteor.exe` installer, which had a
  number of shortcomings, and will no longer be supported.

* Fresh installs of Meteor 1.6 on 64-bit Windows machines will now use
  native 64-bit Node.js binaries, rather than a 32-bit version of Node.js.
  In addition to being faster, native 64-bit support will enable Windows
  developers to debug asynchronous stack traces more easily in the new
  Node.js inspector, which is only fully supported by native 64-bit
  architectures. Note that merely running `meteor update` from a 32-bit
  version of Meteor will still install a 32-bit version of Meteor 1.6, so
  you should use `choco install meteor` to get a fresh 64-bit version.
  [PR #9218](https://github.com/meteor/meteor/pull/9218)

* To support developers running on a 32-bit OS, Meteor now supports both 32-
  and 64-bit versions of Mongo. Mongo 3.2 is the last 32-bit version available
  from Mongo. Meteor running on a 32-bit OS will use a 32-bit version of Mongo
  3.2 and 64-bit platforms will receive newer Mongo versions in future releases.
  [PR #9173](https://github.com/meteor/meteor/pull/9173)

* After several reliability improvements, native file watching has been
  un-disabled on Windows. Though native file change notifications will
  probably never work with network or shared virtual file systems (e.g.,
  NTFS or Vagrant-mounted disks), Meteor uses an efficient prioritized
  polling system as a fallback for those file systems.

* Various optimizations have reduced the on-disk size of the `meteor-tool`
  package from 545MB (1.5.2.2) to 219MB.

* The `meteor-babel` package has been upgraded to version 0.24.6, to take
  better advantage of native language features in Node 8.

* The `reify` npm package has been upgraded to version 0.12.3.

* The `meteor-promise` package has been upgraded to version 0.8.6, to
  enable better handling of `UnhandledPromiseRejectionWarning`s.

* The `node-gyp` npm package has been upgraded to version 3.6.2.

* The `node-pre-gyp` npm package has been updated to version 0.6.36.

* The `fibers` npm package has been upgraded to version 2.0.0.

* The `pathwatcher` npm package has been upgraded to version 7.1.0.

* The `http-proxy` npm package has been upgraded to version 1.16.2.

* The `semver` npm package has been upgraded to version 5.4.1.

* When running Meteor tool tests (i.e. `./meteor self-test`) during the
  course of developing Meteor itself, it is no longer necessary to
  `./meteor npm install -g phantomjs-prebuilt browserstack-webdriver`.
  These will now be installed automatically upon their use.

* You can now run `meteor test --driver-package user:package` without
  first running `meteor add user:package`.

* iOS icons and launch screens have been updated to support iOS 11
  [Issue #9196](https://github.com/meteor/meteor/issues/9196)
  [PR #9198](https://github.com/meteor/meteor/pull/9198)

## v1.5.4.2, 2018-04-02

* Node has been upgraded to version
  [4.9.0](https://nodejs.org/en/blog/release/v4.9.0/), an important
  [security release](https://nodejs.org/en/blog/vulnerability/march-2018-security-releases/).

## v1.5.4.1, 2017-12-08

* Node has been upgraded to version
  [4.8.7](https://nodejs.org/en/blog/release/v4.8.7/), an important
  [security release](https://nodejs.org/en/blog/vulnerability/december-2017-security-releases/).

## v1.5.4, 2017-11-08

* Node has been updated to version 4.8.6. This release officially
  includes our fix of a faulty backport of garbage collection-related
  logic in V8 and ends Meteor's use of a custom Node with that patch.
  In addition, it includes small OpenSSL updates as announced on the
  Node blog: https://nodejs.org/en/blog/release/v4.8.6/.
  [Issue #8648](https://github.com/meteor/meteor/issues/8648)

## v1.5.3, 2017-11-04

* Node has been upgraded to version 4.8.5, a recommended security
  release: https://nodejs.org/en/blog/release/v4.8.5/. While it was
  expected that Node 4.8.5 would also include our fix of a faulty
  backport of garbage collection-related logic in V8, the timing
  of this security release has caused that to be delayed until 4.8.6.
  Therefore, this Node still includes our patch for this issue.
  [Issue #8648](https://github.com/meteor/meteor/issues/8648)

* Various backports from Meteor 1.6, as detailed in the
  [PR for Meteor 1.5.3](https://github.com/meteor/meteor/pull/9266).
  Briefly, these involve fixes for:
  * Child imports of dynamically imported modules within packages.
    [#9182](https://github.com/meteor/meteor/issues/9182)
  * Unresolved circular dependencies.
    [#9176](https://github.com/meteor/meteor/issues/9176)
  * Windows temporary directory handling.

## v1.5.2.2, 2017-10-02

* Fixes a regression in 1.5.2.1 which resulted in the macOS firewall
  repeatedly asking to "accept incoming network connections". While the
  `node` binary in 1.5.2.1 was functionally the same as 1.5.2, it had
  been recompiled on our build farm (which re-compiles all architectures
  at the same time) to ensure compatibility with older (but still
  supported) Linux distributions. Unfortunately, macOS took issue with
  the binary having a different 'signature' (but same 'identifier') as
  one it had already seen, and refused to permanently "allow" it in the
  firewall. Our macOS `node` binaries are now signed with a certificate,
  hopefully preventing this from occurring again.
  [Issue #9139](https://github.com/meteor/meteor/issues/9139)

* Fixes a regression in `accounts-base` caused by changes to the (now
  deprecated) `connection.onReconnect` function which caused users to be
  logged out shortly after logging in.
  [Issue #9140](https://github.com/meteor/meteor/issues/9140)
  [PR #](https://github.com/meteor/meteor/pull/9148)

* [`cordova-ios`](https://github.com/apache/cordova-ios) has been updated to
  version 4.5.1, to add in iOS 11 / Xcode 9 compatibility.
  [Issue #9098](https://github.com/meteor/meteor/issues/9098)
  [Issue #9126](https://github.com/meteor/meteor/issues/9126)
  [PR #9137](https://github.com/meteor/meteor/pull/9137)

* Includes a follow-up change to the (not commonly necessary)
  `Npm.require` which ensures built-in modules are loaded first, which
  was necessary after a change in 1.5.2.1 which reduced its scope.
  This resolves "Cannot find module crypto" and similar errors.
  [Issue #9136](https://github.com/meteor/meteor/issues/9136)

* A bug that prevented building some binary npm packages on Windows has
  been fixed. [Issue #9153](https://github.com/meteor/meteor/issues/9153)

## v1.5.2.1, 2017-09-26

* Updating to Meteor 1.5.2.1 will automatically patch a security
  vulnerability in the `allow-deny` package, since `meteor-tool@1.5.2_1`
  requires `allow-deny@1.0.9` or later. If for any reason you are not
  ready or able to update to Meteor 1.5.2.1 by running `meteor update`,
  please at least run
  ```sh
  meteor update allow-deny
  ```
  instead. More details about the security vulnerability can be found on
  the Meteor forums.

* The command-line `meteor` tool no longer invokes `node` with the
  `--expose-gc` flag. Although this flag allowed the build process to be
  more aggressive about collecting garbage, it was also a source of
  problems in Meteor 1.5.2 and Node 4.8.4, from increased segmentation
  faults during (the more frequent) garbage collections to occasional
  slowness in rebuilding local packages. The flag is likely to return in
  Meteor 1.6, where it has not exhibited any of the same problems.

* Meteor now supports `.meteorignore` files, which cause the build system
  to ignore certain files and directories using the same pattern syntax as
  [`.gitignore` files](https://git-scm.com/docs/gitignore). These files
  may appear in any directory of your app or package, specifying rules for
  the directory tree below them. Of course, `.meteorignore` files are also
  fully integrated with Meteor's file watching system, so they can be
  added, removed, or modified during development.
  [Feature request #5](https://github.com/meteor/meteor-feature-requests/issues/5)

* DDP's `connection.onReconnect = func` feature has been deprecated. This
  functionality was previously supported as a way to set a function to be
  called as the first step of reconnecting. This approach has proven to be
  inflexible as only one function can be defined to be called when
  reconnecting. Meteor's accounts system was already setting an
  `onReconnect` callback to be used internally, which means anyone setting
  their own `onReconnect` callback was inadvertently overwriting code used
  internally. Moving forward the `DDP.onReconnect(callback)` method should be
  used to register callbacks to call when a connection reconnects. The
  connection that is reconnecting is passed as the only argument to
  `callback`. This is used by the accounts system to re-login on reconnects
  without interfering with other code that uses `connection.onReconnect`.
  [Issue #5665](https://github.com/meteor/meteor/issues/5665)
  [PR #9092](https://github.com/meteor/meteor/pull/9092)

* `reactive-dict` now supports `destroy`. `destroy` will clear the `ReactiveDict`s
  data and unregister the `ReactiveDict` from data migration.
  i.e. When a `ReactiveDict` is instantiated with a name on the client and the
  `reload` package is present in the project.
  [Feature Request #76](https://github.com/meteor/meteor-feature-requests/issues/76)
  [PR #9063](https://github.com/meteor/meteor/pull/9063)

* The `webapp` package has been updated to support UNIX domain sockets. If a
  `UNIX_SOCKET_PATH` environment variable is set with a valid
  UNIX socket file path (e.g. `UNIX_SOCKET_PATH=/tmp/socktest.sock`), Meteor's
  HTTP server will use that socket file for inter-process communication,
  instead of TCP. This can be useful in cases like using Nginx to proxy
  requests back to an internal Meteor application. Leveraging UNIX domain
  sockets for inter-process communication reduces the sometimes unnecessary
  overhead required by TCP based communication.
  [Issue #7392](https://github.com/meteor/meteor/issues/7392)
  [PR #8702](https://github.com/meteor/meteor/pull/8702)

* The `fastclick` package (previously included by default in Cordova
  applications through the `mobile-experience` package) has been deprecated.
  This package is no longer maintained and has years of outstanding
  unresolved issues, some of which are impacting Meteor users. Most modern
  mobile web browsers have removed the 300ms tap delay that `fastclick` worked
  around, as long as the following `<head />` `meta` element is set (which
  is generally considered a mobile best practice regardless, and which the
  Meteor boilerplate generator already sets by default for Cordova apps):
  `<meta name="viewport" content="width=device-width">`
  If anyone is still interested in using `fastclick` with their application,
  it can be installed from npm directly (`meteor npm install --save fastclick`).
  Reference:
  [Mobile Chrome](https://developers.google.com/web/updates/2013/12/300ms-tap-delay-gone-away)
  [Mobile Safari](https://bugs.webkit.org/show_bug.cgi?id=150604)
  [PR #9039](https://github.com/meteor/meteor/pull/9039)

* Minimongo cursors are now JavaScript iterable objects and can now be iterated over
  using `for...of` loops, spread operator, `yield*`, and destructuring assignments.
  [PR #8888](https://github.com/meteor/meteor/pull/8888)

## v1.5.2, 2017-09-05

* Node 4.8.4 has been patched to include
  https://github.com/nodejs/node/pull/14829, an important PR implemented
  by our own @abernix (:tada:), which fixes a faulty backport of garbage
  collection-related logic in V8 that was causing occasional segmentation
  faults during Meteor development and testing, ever since Node 4.6.2
  (Meteor 1.4.2.3). When Node 4.8.5 is officially released with these
  changes, we will immediately publish a small follow-up release.
  [Issue #8648](https://github.com/meteor/meteor/issues/8648)

* When Meteor writes to watched files during the build process, it no
  longer relies on file watchers to detect the change and invalidate the
  optimistic file system cache, which should fix a number of problems
  related by the symptom of endless rebuilding.
  [Issue #8988](https://github.com/meteor/meteor/issues/8988)
  [Issue #8942](https://github.com/meteor/meteor/issues/8942)
  [PR #9007](https://github.com/meteor/meteor/pull/9007)

* The `cordova-lib` npm package has been updated to 7.0.1, along with
  cordova-android (6.2.3) and cordova-ios (4.4.0), and various plugins.
  [PR #8919](https://github.com/meteor/meteor/pull/8919) resolves the
  umbrella [issue #8686](https://github.com/meteor/meteor/issues/8686), as
  well as several Android build issues:
  [#8408](https://github.com/meteor/meteor/issues/8408),
  [#8424](https://github.com/meteor/meteor/issues/8424), and
  [#8464](https://github.com/meteor/meteor/issues/8464).

* The [`boilerplate-generator`](https://github.com/meteor/meteor/tree/release-1.5.2/packages/boilerplate-generator)
  package responsible for generating initial HTML documents for Meteor
  apps has been refactored by @stevenhao to avoid using the
  `spacebars`-related packages, which means it is now possible to remove
  Blaze as a dependency from the server as well as the client.
  [PR #8820](https://github.com/meteor/meteor/pull/8820)

* The `meteor-babel` package has been upgraded to version 0.23.1.

* The `reify` npm package has been upgraded to version 0.12.0, which
  includes a minor breaking
  [change](https://github.com/benjamn/reify/commit/8defc645e556429283e0b522fd3afababf6525ea)
  that correctly skips exports named `default` in `export * from "module"`
  declarations. If you have any wrapper modules that re-export another
  module's exports using `export * from "./wrapped/module"`, and the
  wrapped module has a `default` export that you want to be included, you
  should now explicitly re-export `default` using a second declaration:
  ```js
  export * from "./wrapped/module";
  export { default } "./wrapped/module";
  ```

* The `meteor-promise` package has been upgraded to version 0.8.5,
  and the `promise` polyfill package has been upgraded to 8.0.1.

* The `semver` npm package has been upgraded to version 5.3.0.
  [PR #8859](https://github.com/meteor/meteor/pull/8859)

* The `faye-websocket` npm package has been upgraded to version 0.11.1,
  and its dependency `websocket-driver` has been upgraded to a version
  containing [this fix](https://github.com/faye/websocket-driver-node/issues/21),
  thanks to [@sdarnell](https://github.com/sdarnell).
  [meteor-feature-requests#160](https://github.com/meteor/meteor-feature-requests/issues/160)

* The `uglify-js` npm package has been upgraded to version 3.0.28.

* Thanks to PRs [#8960](https://github.com/meteor/meteor/pull/8960) and
  [#9018](https://github.com/meteor/meteor/pull/9018) by @GeoffreyBooth, a
  [`coffeescript-compiler`](https://github.com/meteor/meteor/tree/release-1.5.2/packages/non-core/coffeescript-compiler)
  package has been extracted from the `coffeescript` package, similar to
  how the `babel-compiler` package is separate from the `ecmascript`
  package, so that other packages (such as
  [`vue-coffee`](https://github.com/meteor-vue/vue-meteor/tree/master/packages/vue-coffee))
  can make use of `coffeescript-compiler`. All `coffeescript`-related
  packages have been moved to
  [`packages/non-core`](https://github.com/meteor/meteor/tree/release-1.5.2/packages/non-core),
  so that they can be published independently from Meteor releases.

* `meteor list --tree` can now be used to list all transitive package
  dependencies (and versions) in an application. Weakly referenced dependencies
  can also be listed by using the `--weak` option. For more information, run
  `meteor help list`.
  [PR #8936](https://github.com/meteor/meteor/pull/8936)

* The `star.json` manifest created within the root of a `meteor build` bundle
  will now contain `nodeVersion` and `npmVersion` which will specify the exact
  versions of Node.js and npm (respectively) which the Meteor release was
  bundled with.  The `.node_version.txt` file will still be written into the
  root of the bundle, but it may be deprecated in a future version of Meteor.
  [PR #8956](https://github.com/meteor/meteor/pull/8956)

* A new package called `mongo-dev-server` has been created and wired into
  `mongo` as a dependency. As long as this package is included in a Meteor
  application (which it is by default since all new Meteor apps have `mongo`
  as a dependency), a local development MongoDB server is started alongside
  the application. This package was created to provide a way to disable the
  local development Mongo server, when `mongo` isn't needed (e.g. when using
  Meteor as a build system only). If an application has no dependency on
  `mongo`, the `mongo-dev-server` package is not added, which means no local
  development Mongo server is started.
  [Feature Request #31](https://github.com/meteor/meteor-feature-requests/issues/31)
  [PR #8853](https://github.com/meteor/meteor/pull/8853)

* `Accounts.config` no longer mistakenly allows tokens to expire when
  the `loginExpirationInDays` option is set to `null`.
  [Issue #5121](https://github.com/meteor/meteor/issues/5121)
  [PR #8917](https://github.com/meteor/meteor/pull/8917)

* The `"env"` field is now supported in `.babelrc` files.
  [PR #8963](https://github.com/meteor/meteor/pull/8963)

* Files contained by `client/compatibility/` directories or added with
  `api.addFiles(files, ..., { bare: true })` are now evaluated before
  importing modules with `require`, which may be a breaking change if you
  depend on the interleaving of `bare` files with eager module evaluation.
  [PR #8972](https://github.com/meteor/meteor/pull/8972)

* When `meteor test-packages` runs in a browser, uncaught exceptions will
  now be displayed above the test results, along with the usual summary of
  test failures, in case those uncaught errors have something to do with
  later test failures.
  [Issue #4979](https://github.com/meteor/meteor/issues/4979)
  [PR #9034](https://github.com/meteor/meteor/pull/9034)

## v1.5.1, 2017-07-12

* Node has been upgraded to version 4.8.4.

* A new core Meteor package called `server-render` provides generic
  support for server-side rendering of HTML, as described in the package's
  [`README.md`](https://github.com/meteor/meteor/blob/release-1.5.1/packages/server-render/README.md).
  [PR #8841](https://github.com/meteor/meteor/pull/8841)

* To reduce the total number of file descriptors held open by the Meteor
  build system, native file watchers will now be started only for files
  that have changed at least once. This new policy means you may have to
  [wait up to 5000ms](https://github.com/meteor/meteor/blob/6bde360b9c075f1c78c3850eadbdfa7fe271f396/tools/fs/safe-watcher.js#L20-L21)
  for changes to be detected when you first edit a file, but thereafter
  changes will be detected instantaneously. In return for that small
  initial waiting time, the number of open file descriptors will now be
  bounded roughly by the number of files you are actively editing, rather
  than the number of files involved in the build (often thousands), which
  should help with issues like
  [#8648](https://github.com/meteor/meteor/issues/8648). If you need to
  disable the new behavior for any reason, simply set the
  `METEOR_WATCH_PRIORITIZE_CHANGED` environment variable to `"false"`, as
  explained in [PR #8866](https://github.com/meteor/meteor/pull/8866).

* All `observe` and `observeChanges` callbacks are now bound using
  `Meteor.bindEnvironment`.  The same `EnvironmentVariable`s that were
  present when `observe` or `observeChanges` was called are now available
  inside the callbacks. [PR #8734](https://github.com/meteor/meteor/pull/8734)

* A subscription's `onReady` is now fired again during a re-subscription, even
  if the subscription has the same arguments.  Previously, when subscribing
  to a publication the `onReady` would have only been called if the arguments
  were different, creating a confusing difference in functionality.  This may be
  breaking behavior if an app uses the firing of `onReady` as an assumption
  that the data was just received from the server.  If such functionality is
  still necessary, consider using
  [`observe`](https://docs.meteor.com/api/collections.html#Mongo-Cursor-observe)
  or
  [`observeChanges`](https://docs.meteor.com/api/collections.html#Mongo-Cursor-observeChanges)
  [PR #8754](https://github.com/meteor/meteor/pull/8754)
  [Issue #1173](https://github.com/meteor/meteor/issues/1173)

* The `minimongo` and `mongo` packages are now compliant with the upsert behavior
  of MongoDB 2.6 and higher. **As a result support for MongoDB 2.4 has been dropped.**
  This mainly changes the effect of the selector on newly inserted documents.
  [PR #8815](https://github.com/meteor/meteor/pull/8815)

* `reactive-dict` now supports setting initial data when defining a named
  `ReactiveDict`. No longer run migration logic when used on the server,
  this is to prevent duplicate name error on reloads. Initial data is now
  properly serialized.

* `accounts-password` now uses `example.com` as a default "from" address instead
  of `meteor.com`. This change could break account-related e-mail notifications
  (forgot password, activation, etc.) for applications which do not properly
  configure a "from" domain since e-mail providers will often reject mail sent
  from `example.com`. Ensure that `Accounts.emailTemplates.from` is set to a
  proper domain in all applications.
  [PR #8760](https://github.com/meteor/meteor/issues/8760)

* The `accounts-facebook` and `facebook-oauth` packages have been updated to
  use the v2.9 of the Facebook Graph API for the Login Dialog since the v2.2
  version will be deprecated by Facebook in July.  There shouldn't be a problem
  regardless since Facebook simply rolls over to the next active version
  (v2.3, in this case) however this should assist in avoiding deprecation
  warnings and should enable any new functionality which has become available.
  [PR #8858](https://github.com/meteor/meteor/pull/8858)

* Add `DDP._CurrentPublicationInvocation` and `DDP._CurrentMethodInvocation`.
  `DDP._CurrentInvocation` remains for backwards-compatibility. This change
  allows method calls from publications to inherit the `connection` from the
  the publication which called the method.
  [PR #8629](https://github.com/meteor/meteor/pull/8629)

  > Note: If you're calling methods from publications that are using `this.connection`
  > to see if the method was called from server code or not. These checks will now
  > be more restrictive because `this.connection` will now be available when a
  > method is called from a publication.

* Fix issue with publications temporarily having `DDP._CurrentInvocation` set on
  re-run after a user logged in.  This is now provided through
  `DDP._CurrentPublicationInvocation` at all times inside a publication,
  as described above.
  [PR #8031](https://github.com/meteor/meteor/pull/8031)
  [PR #8629](https://github.com/meteor/meteor/pull/8629)

* `Meteor.userId()` and `Meteor.user()` can now be used in both method calls and
  publications.
  [PR #8629](https://github.com/meteor/meteor/pull/8629)

* `this.onStop` callbacks in publications are now run with the publication's
  context and with its `EnvironmentVariable`s bound.
  [PR #8629](https://github.com/meteor/meteor/pull/8629)

* The `minifier-js` package will now replace `process.env.NODE_ENV` with
  its string value (or `"development"` if unspecified).

* The `meteor-babel` npm package has been upgraded to version 0.22.0.

* The `reify` npm package has been upgraded to version 0.11.24.

* The `uglify-js` npm package has been upgraded to version 3.0.18.

* Illegal characters in paths written in build output directories will now
  be replaced with `_`s rather than removed, so that file and directory
  names consisting of only illegal characters do not become empty
  strings. [PR #8765](https://github.com/meteor/meteor/pull/8765).

* Additional "extra" packages (packages that aren't saved in `.meteor/packages`)
  can be included temporarily using the `--extra-packages`
  option.  For example: `meteor run --extra-packages bundle-visualizer`.
  Both `meteor test` and `meteor test-packages` also support the
  `--extra-packages` option and commas separate multiple package names.
  [PR #8769](https://github.com/meteor/meteor/pull/8769)

  > Note: Packages specified using the `--extra-packages` option override
  > version constraints from `.meteor/packages`.

* The `coffeescript` package has been updated to use CoffeeScript version
  1.12.6. [PR #8777](https://github.com/meteor/meteor/pull/8777)

* It's now possible to pipe a series of statements to `meteor shell`,
  whereas previously the input had to be an expression; for example:
  ```sh
  > echo 'import pkg from "babel-runtime/package.json";
  quote> pkg.version' |
  pipe> meteor shell
  "6.23.0"
  ```
  [Issue #8823](https://github.com/meteor/meteor/issues/8823)
  [PR #8833](https://github.com/meteor/meteor/pull/8833)

* Any `Error` thrown by a DDP method with the `error.isClientSafe`
  property set to `true` will now be serialized and displayed to the
  client, whereas previously only `Meteor.Error` objects were considered
  client-safe. [PR #8756](https://github.com/meteor/meteor/pull/8756)

## v1.5, 2017-05-30

* The `meteor-base` package implies a new `dynamic-import` package, which
  provides runtime support for [the proposed ECMAScript dynamic
  `import(...)` syntax](https://github.com/tc39/proposal-dynamic-import),
  enabling asynchronous module fetching or "code splitting." If your app
  does not use the `meteor-base` package, you can use the package by
  simply running `meteor add dynamic-import`. See this [blog
  post](https://blog.meteor.com/meteor-1-5-react-loadable-f029a320e59c)
  and [PR #8327](https://github.com/meteor/meteor/pull/8327) for more
  information about how dynamic `import(...)` works in Meteor, and how to
  use it in your applications.

* The `ecmascript-runtime` package, which provides polyfills for various
  new ECMAScript runtime APIs and language features, has been split into
  `ecmascript-runtime-client` and `ecmascript-runtime-server`, to reflect
  the different needs of browsers versus Node 4. The client runtime now
  relies on the `core-js` library found in the `node_modules` directory of
  the application, rather than a private duplicate installed via
  `Npm.depends`. This is unlikely to be a disruptive change for most
  developers, since the `babel-runtime` npm package is expected to be
  installed, and `core-js` is a dependency of `babel-runtime`, so
  `node_modules/core-js` should already be present. If that's not the
  case, just run `meteor npm install --save core-js` to install it.

* The `npm` npm package has been upgraded to version 4.6.1.

* The `meteor-babel` npm package has been upgraded to version 0.21.4,
  enabling the latest Reify compiler and the transform-class-properties
  plugin, among other improvements.

* The `reify` npm package has been upgraded to version 0.11.21, fixing
  [issue #8595](https://github.com/meteor/meteor/issues/8595) and
  improving compilation and runtime performance.

> Note: With this version of Reify, `import` declarations are compiled to
  `module.watch(require(id), ...)` instead of `module.importSync(id, ...)`
  or the older `module.import(id, ...)`. The behavior of the compiled code
  should be the same as before, but the details seemed different enough to
  warrant a note.

* The `install` npm package has been upgraded to version 0.10.1.

* The `meteor-promise` npm package has been upgraded to version 0.8.4.

* The `uglify-js` npm package has been upgraded to version 3.0.13, fixing
  [#8704](https://github.com/meteor/meteor/issues/8704).

* If you're using the `standard-minifier-js` Meteor package, as most
  Meteor developers do, it will now produce a detailed analysis of package
  and module sizes within your production `.js` bundle whenever you run
  `meteor build` or `meteor run --production`. These data are served by
  the application web server at the same URL as the minified `.js` bundle,
  except with a `.stats.json` file extension instead of `.js`. If you're
  using a different minifier plugin, and would like to support similar
  functionality, refer to
  [these](https://github.com/meteor/meteor/pull/8327/commits/084801237a8c288d99ec82b0fbc1c76bdf1aab16)
  [commits](https://github.com/meteor/meteor/pull/8327/commits/1c8bc7353e9a8d526880634a58c506b423c4a55e)
  for inspiration.

* To visualize the bundle size data produced by `standard-minifier-js`,
  run `meteor add bundle-visualizer` and then start your development
  server in production mode with `meteor run --production`. Be sure to
  remove the `bundle-visualizer` package before actually deploying your
  app, or the visualization will be displayed to your users.

* If you've been developing an app with multiple versions of Meteor, or
  testing with beta versions, and you haven't recently run `meteor reset`,
  your `.meteor/local/bundler-cache` directory may have become quite
  large. This is just a friendly reminder that this directory is perfectly
  safe to delete, and Meteor will repopulate it with only the most recent
  cached bundles.

* Apps created with `meteor create --bare` now use the `static-html`
  package for processing `.html` files instead of `blaze-html-templates`,
  to avoid large unnecessary dependencies like the `jquery` package.

* Babel plugins now receive file paths without leading `/` characters,
  which should prevent confusion about whether the path should be treated
  as absolute. [PR #8610](https://github.com/meteor/meteor/pull/8610)

* It is now possible to override the Cordova iOS and/or Android
  compatibility version by setting the `METEOR_CORDOVA_COMPAT_VERSION_IOS`
  and/or `METEOR_CORDOVA_COMPAT_VERSION_ANDROID` environment variables.
  [PR #8581](https://github.com/meteor/meteor/pull/8581)

* Modules in `node_modules` directories will no longer automatically have
  access to the `Buffer` polyfill on the client, since that polyfill
  contributed more than 22KB of minified JavaScript to the client bundle,
  and was rarely used. If you really need the Buffer API on the client,
  you should now obtain it explicitly with `require("buffer").Buffer`.
  [Issue #8645](https://github.com/meteor/meteor/issues/8645).

* Packages in `node_modules` directories are now considered non-portable
  (and thus may be automatically rebuilt for the current architecture), if
  their `package.json` files contain any of the following install hooks:
  `install`, `preinstall`, or `postinstall`. Previously, a package was
  considered non-portable only if it contained any `.node` binary modules.
  [Issue #8225](https://github.com/meteor/meteor/issues/8225)

## v1.4.4.6, 2018-04-02

* Node has been upgraded to version
  [4.9.0](https://nodejs.org/en/blog/release/v4.9.0/), an important
  [security release](https://nodejs.org/en/blog/vulnerability/march-2018-security-releases/).
  The Node v4.x release line will exit the Node.js Foundation's
  [long-term support (LTS) status](https://github.com/nodejs/LTS) on April 30,
  2018. We strongly advise updating to a version of Meteor using a newer
  version of Node which is still under LTS status, such as Meteor 1.6.x
  which uses Node 8.x.

* The `npm` package has been upgraded to version
  [4.6.1](https://github.com/npm/npm/releases/tag/v4.6.1).

## v1.4.4.5, 2017-12-08

* Node has been upgraded to version
  [4.8.7](https://nodejs.org/en/blog/release/v4.8.7/), an important
  [security release](https://nodejs.org/en/blog/vulnerability/december-2017-security-releases/).

## v1.4.4.4, 2017-09-26

* Updating to Meteor 1.4.4.4 will automatically patch a security
  vulnerability in the `allow-deny` package, since `meteor-tool@1.4.4_4`
  requires `allow-deny@1.0.9` or later. If for any reason you are not
  ready or able to update to Meteor 1.4.4.4 by running `meteor update`,
  please at least run
  ```sh
  meteor update allow-deny
  ```
  instead. More details about the security vulnerability can be found on
  the Meteor forums.

## v1.4.4.3, 2017-05-22

* Node has been upgraded to version 4.8.3.

* A bug in checking body lengths of HTTP responses that was affecting
  Galaxy deploys has been fixed.
  [PR #8709](https://github.com/meteor/meteor/pull/8709).

## v1.4.4.2, 2017-05-02

* Node has been upgraded to version 4.8.2.

* The `npm` npm package has been upgraded to version 4.5.0.
  Note that when using npm `scripts` there has been a change regarding
  what happens when `SIGINT` (Ctrl-C) is received.  Read more
  [here](https://github.com/npm/npm/releases/tag/v4.5.0).

* Fix a regression which prevented us from displaying a helpful banner when
  running `meteor debug` because of a change in Node.js.

* Update `node-inspector` npm to 1.1.1, fixing a problem encountered when trying
  to press "Enter" in the inspector console.
  [Issue #8469](https://github.com/meteor/meteor/issues/8469)

* The `email` package has had its `mailcomposer` npm package swapped with
  a Node 4 fork of `nodemailer` due to its ability to support connection pooling
  in a similar fashion as the original `mailcomposer`.
  [Issue #8591](https://github.com/meteor/meteor/issues/8591)
  [PR #8605](https://github.com/meteor/meteor/pull/8605)

    > Note: The `MAIL_URL` should be configured with a scheme which matches the
    > protocol desired by your e-mail vendor/mail-transport agent.  For
    > encrypted connections (typically listening on port 465), this means
    > using `smtps://`.  Unencrypted connections or those secured through
    > a `STARTTLS` connection upgrade (typically using port 587 and sometimes
    > port 25) should continue to use `smtp://`.  TLS/SSL will be automatically
    > enabled if the mail provider supports it.

* A new `Tracker.inFlush()` has been added to provide a global Tracker
  "flushing" state.
  [PR #8565](https://github.com/meteor/meteor/pull/8565).

* The `meteor-babel` npm package has been upgraded to version 0.20.1, and
  the `reify` npm package has been upgraded to version 0.7.4, fixing
  [issue #8595](https://github.com/meteor/meteor/issues/8595).
  (This was fixed between full Meteor releases, but is being mentioned here.)

## v1.4.4.1, 2017-04-07

* A change in Meteor 1.4.4 to remove "garbage" directories asynchronously
  in `files.renameDirAlmostAtomically` had unintended consequences for
  rebuilding some npm packages, so that change was reverted, and those
  directories are now removed before `files.renameDirAlmostAtomically`
  returns. [PR #8574](https://github.com/meteor/meteor/pull/8574)

## v1.4.4, 2017-04-07

* Node has been upgraded to version 4.8.1.

* The `npm` npm package has been upgraded to version 4.4.4.
  It should be noted that this version reduces extra noise
  previously included in some npm errors.

* The `node-gyp` npm package has been upgraded to 3.6.0 which
  adds support for VS2017 on Windows.

* The `node-pre-gyp` npm package has been updated to 0.6.34.

* Thanks to the outstanding efforts of @sethmurphy18, the `minifier-js`
  package now uses [Babili](https://github.com/babel/babili) instead of
  [UglifyJS](https://github.com/mishoo/UglifyJS2), resolving numerous
  long-standing bugs due to UglifyJS's poor support for ES2015+ syntax.
  [Issue #8378](https://github.com/meteor/meteor/issues/8378)
  [PR #8397](https://github.com/meteor/meteor/pull/8397)

* The `meteor-babel` npm package has been upgraded to version 0.19.1, and
  `reify` has been upgraded to version 0.6.6, fixing several subtle bugs
  introduced by Meteor 1.4.3 (see below), including
  [issue #8461](https://github.com/meteor/meteor/issues/8461).

* The Reify module compiler is now a Babel plugin, making it possible for
  other custom Babel plugins configured in `.babelrc` or `package.json`
  files to run before Reify, fixing bugs that resulted from running Reify
  before other plugins in Meteor 1.4.3.
  [Issue #8399](https://github.com/meteor/meteor/issues/8399)
  [Issue #8422](https://github.com/meteor/meteor/issues/8422)
  [`meteor-babel` issue #13](https://github.com/meteor/babel/issues/13)

* Two new `export ... from ...` syntax extensions are now supported:
  ```js
  export * as namespace from "./module"
  export def from "./module"
  ```
  Read the ECMA262 proposals here:
  * https://github.com/leebyron/ecmascript-export-ns-from
  * https://github.com/leebyron/ecmascript-export-default-from

* When `Meteor.call` is used on the server to invoke a method that
  returns a `Promise` object, the result will no longer be the `Promise`
  object, but the resolved value of the `Promise`.
  [Issue #8367](https://github.com/meteor/meteor/issues/8367)

> Note: if you actually want a `Promise` when calling `Meteor.call` or
  `Meteor.apply` on the server, use `Meteor.callAsync` and/or
  `Meteor.applyAsync` instead.
  [Issue #8367](https://github.com/meteor/meteor/issues/8367),
  https://github.com/meteor/meteor/commit/0cbd25111d1249a61ca7adce23fad5215408c821

* The `mailcomposer` and `smtp-connection` npms have been updated to resolve an
  issue with the encoding of long header lines.
  [Issue #8425](https://github.com/meteor/meteor/issues/8425)
  [PR #8495](https://github.com/meteor/meteor/pull/8495)

* `Accounts.config` now supports an `ambiguousErrorMessages` option which
  enabled generalization of messages produced by the `accounts-*` packages.
  [PR #8520](https://github.com/meteor/meteor/pull/8520)

* A bug which caused account enrollment tokens to be deleted too soon was fixed.
  [Issue #8218](https://github.com/meteor/meteor/issues/8218)
  [PR #8474](https://github.com/meteor/meteor/pull/8474)

* On Windows, bundles built during `meteor build` or `meteor deploy` will
  maintain the executable bit for commands installed in the
  `node_modules\.bin` directory.
  [PR #8503](https://github.com/meteor/meteor/pull/8503)

* On Windows, the upgrades to Node.js, `npm` and `mongodb` are now in-sync with
  other archs again after being mistakenly overlooked in 1.4.3.2.  An admin
  script enhancement has been applied to prevent this from happening again.
  [PR #8505](https://github.com/meteor/meteor/pull/8505)

## v1.4.3.2, 2017-03-14

* Node has been upgraded to version 4.8.0.

* The `npm` npm package has been upgraded to version 4.3.0.

* The `node-gyp` npm package has been upgraded to 3.5.0.

* The `node-pre-gyp` npm package has been updated to 0.6.33.

* The bundled version of MongoDB used by `meteor run` in development
  has been upgraded to 3.2.12.

* The `mongodb` npm package used by the `npm-mongo` Meteor package has
  been updated to version 2.2.24.
  [PR #8453](https://github.com/meteor/meteor/pull/8453)
  [Issue #8449](https://github.com/meteor/meteor/issues/8449)

* The `check` package has had its copy of `jQuery.isPlainObject`
  updated to a newer implementation to resolve an issue where the
  `nodeType` property of an object couldn't be checked, fixing
  [#7354](https://github.com/meteor/meteor/issues/7354).

* The `standard-minifier-js` and `minifier-js` packages now have improved
  error capturing to provide more information on otherwise unhelpful errors
  thrown when UglifyJS encounters ECMAScript grammar it is not familiar with.
  [#8414](https://github.com/meteor/meteor/pull/8414)

* Similar in behavior to `Meteor.loggingIn()`, `accounts-base` now offers a
  reactive `Meteor.loggingOut()` method (and related Blaze helpers,
  `loggingOut` and `loggingInOrOut`).
  [PR #8271](https://github.com/meteor/meteor/pull/8271)
  [Issue #1331](https://github.com/meteor/meteor/issues/1331)
  [Issue #769](https://github.com/meteor/meteor/issues/769)

* Using `length` as a selector field name and with a `Number` as a value
  in a `Mongo.Collection` transformation will no longer cause odd results.
  [#8329](https://github.com/meteor/meteor/issues/8329).

* `observe-sequence` (and thus Blaze) now properly supports `Array`s which were
  created in a vm or across frame boundaries, even if they were sub-classed.
  [Issue #8160](https://github.com/meteor/meteor/issues/8160)
  [PR #8401](https://github.com/meteor/meteor/pull/8401)

* Minimongo now supports `$bitsAllClear`, `$bitsAllSet`, `$bitsAnySet` and
  `$bitsAnyClear`.
  [#8350](https://github.com/meteor/meteor/pull/8350)

* A new [Development.md](DEVELOPMENT.md) document has been created to provide
  an easier path for developers looking to make contributions to Meteor Core
  (that is, the `meteor` tool itself) along with plenty of helpful reminders
  for those that have already done so!
  [#8267](https://github.com/meteor/meteor/pull/8267)

* The suggestion to add a `{oauth-service}-config-ui` package will no longer be
  made on the console if `service-configuration` package is already installed.
  [Issue #8366](https://github.com/meteor/meteor/issues/8366)
  [PR #8429](https://github.com/meteor/meteor/pull/8429)

* `Meteor.apply`'s `throwStubExceptions` option is now properly documented in
  the documentation whereas it was previously only mentioned in the Guide.
  [Issue #8435](https://github.com/meteor/meteor/issues/8435)
  [PR #8443](https://github.com/meteor/meteor/pull/8443)

* `DDPRateLimiter.addRule` now accepts a callback which will be executed after
  a rule is executed, allowing additional actions to be taken if necessary.
  [Issue #5541](https://github.com/meteor/meteor/issues/5541)
  [PR #8237](https://github.com/meteor/meteor/pull/8237)

* `jquery` is no longer a dependency of the `http` package.
  [#8389](https://github.com/meteor/meteor/pull/8389)

* `jquery` is no longer in the default package list after running
  `meteor create`, however is still available thanks to `blaze-html-templates`.
  If you still require jQuery, the recommended approach is to install it from
  npm with `meteor npm install --save jquery` and then `import`-ing it into your
  application.
  [#8388](https://github.com/meteor/meteor/pull/8388)

* The `shell-server` package (i.e. `meteor shell`) has been updated to more
  gracefully handle recoverable errors (such as `SyntaxError`s) in the same
  fashion as the Node REPL.
  [Issue #8290](https://github.com/meteor/meteor/issues/8290)
  [PR #8446](https://github.com/meteor/meteor/pull/8446)

* The `webapp` package now reveals a `WebApp.connectApp` to make it easier to
  provide custom error middleware.
  [#8403](https://github.com/meteor/meteor/pull/8403)

* The `meteor update --all-packages` command has been properly documented in
  command-line help (i.e. `meteor update --help`).
  [PR #8431](https://github.com/meteor/meteor/pull/8431)
  [Issue #8154](https://github.com/meteor/meteor/issues/8154)

* Syntax errors encountered while scanning `package.json` files for binary
  dependencies are now safely and silently ignored.
  [Issue #8427](https://github.com/meteor/meteor/issues/8427)
  [PR #8468](https://github.com/meteor/meteor/pull/8468)

## v1.4.3.1, 2017-02-14

* The `meteor-babel` npm package has been upgraded to version 0.14.4,
  fixing [#8349](https://github.com/meteor/meteor/issues/8349).

* The `reify` npm package has been upgraded to version 0.4.9.

* Partial `npm-shrinkwrap.json` files are now disregarded when
  (re)installing npm dependencies of Meteor packages, fixing
  [#8349](https://github.com/meteor/meteor/issues/8349). Further
  discussion of the new `npm` behavior can be found
  [here](https://github.com/npm/npm/blob/latest/CHANGELOG.md#no-more-partial-shrinkwraps-breaking).

## v1.4.3, 2017-02-13

* Versions of Meteor [core
  packages](https://github.com/meteor/meteor/tree/release-1.4.3/packages)
  are once again constrained by the current Meteor release.

> Before Meteor 1.4, the current release dictated the exact version of
  every installed core package, which meant newer core packages could not
  be installed without publishing a new Meteor release. In order to
  support incremental development of core packages, Meteor 1.4 removed all
  release-based constraints on core package versions
  ([#7084](https://github.com/meteor/meteor/pull/7084)). Now, in Meteor
  1.4.3, core package versions must remain patch-compatible with the
  versions they had when the Meteor release was published. This middle
  ground restores meaning to Meteor releases, yet still permits patch
  updates to core packages.

* The `cordova-lib` npm package has been updated to 6.4.0, along with
  cordova-android (6.1.1) and cordova-ios (4.3.0), and various plugins.
  [#8239](https://github.com/meteor/meteor/pull/8239)

* The `coffeescript` Meteor package has been moved from
  `packages/coffeescript` to `packages/non-core/coffeescript`, so that it
  will not be subject to the constraints described above.

* CoffeeScript source maps should be now be working properly in development.
  [#8298](https://github.com/meteor/meteor/pull/8298)

* The individual account "service" packages (`facebook`, `google`, `twitter`,
  `github`, `meteor-developer`, `meetup` and `weibo`) have been split into:
  - `<service>-oauth` (which interfaces with the `<service>` directly) and
  - `<service>-config-ui` (the Blaze configuration templates for `accounts-ui`)

  This means you can now use `accounts-<service>` without needing Blaze.

  If you are using `accounts-ui` and `accounts-<service>`, you will probably
  need to install the `<service>-config-ui` package if you want to configure it
  using the Accounts UI.

  - [Issue #7715](https://github.com/meteor/meteor/issues/7715)
  - [PR(`facebook`) #7728](https://github.com/meteor/meteor/pull/7728)
  - [PR(`google`) #8275](https://github.com/meteor/meteor/pull/8275)
  - [PR(`twitter`) #8283](https://github.com/meteor/meteor/pull/8283)
  - [PR(`github`) #8303](https://github.com/meteor/meteor/pull/8303)
  - [PR(`meteor-developer`) #8305](https://github.com/meteor/meteor/pull/8305)
  - [PR(`meetup`) #8321](https://github.com/meteor/meteor/pull/8321)
  - [PR(`weibo`) #8302](https://github.com/meteor/meteor/pull/8302)

* The `url` and `http` packages now encode to a less error-prone
  format which more closely resembles that used by PHP, Ruby, `jQuery.param`
  and others. `Object`s and `Array`s can now be encoded, however, if you have
  previously relied on `Array`s passed as `params` being simply `join`-ed with
  commas, you may need to adjust your `HTTP.call` implementations.
  [#8261](https://github.com/meteor/meteor/pull/8261) and
  [#8342](https://github.com/meteor/meteor/pull/8342).

* The `npm` npm package is still at version 4.1.2 (as it was when Meteor
  1.4.3 was originally published), even though `npm` was downgraded to
  3.10.9 in Meteor 1.4.2.7.

* The `meteor-babel` npm package has been upgraded to version 0.14.3,
  fixing [#8021](https://github.com/meteor/meteor/issues/8021) and
  [#7662](https://github.com/meteor/meteor/issues/7662).

* The `reify` npm package has been upgraded to 0.4.7.

* Added support for frame-ancestors CSP option in browser-policy.
  [#7970](https://github.com/meteor/meteor/pull/7970)

* You can now use autoprefixer with stylus files added via packages.
  [#7727](https://github.com/meteor/meteor/pull/7727)

* Restored [#8213](https://github.com/meteor/meteor/pull/8213)
  after those changes were reverted in
  [v1.4.2.5](https://github.com/meteor/meteor/blob/devel/History.md#v1425).

* npm dependencies of Meteor packages will now be automatically rebuilt if
  the npm package's `package.json` file has "scripts" section containing a
  `preinstall`, `install`, or `postinstall` command, as well as when the
  npm package contains any `.node` files. Discussion
  [here](https://github.com/meteor/meteor/issues/8225#issuecomment-275044900).

* The `meteor create` command now runs `meteor npm install` automatically
  to install dependencies specified in the default `package.json` file.
  [#8108](https://github.com/meteor/meteor/pull/8108)

## v1.4.2.7, 2017-02-13

* The `npm` npm package has been *downgraded* from version 4.1.2 back to
  version 3.10.9, reverting the upgrade in Meteor 1.4.2.4.

## v1.4.2.6, 2017-02-08

* Fixed a critical [bug](https://github.com/meteor/meteor/issues/8325)
  that was introduced by the fix for
  [Issue #8136](https://github.com/meteor/meteor/issues/8136), which
  caused some npm packages in nested `node_modules` directories to be
  omitted from bundles produced by `meteor build` and `meteor deploy`.

## v1.4.2.5, 2017-02-03

* Reverted [#8213](https://github.com/meteor/meteor/pull/8213) as the
  change was deemed too significant for this release.

> Note: The decision to revert the above change was made late in the
  Meteor 1.4.2.4 release process, before it was ever recommended but too
  late in the process to avoid the additional increment of the version number.
  See [#8311](https://github.com/meteor/meteor/pull/8311) for additional
  information. This change will still be released in an upcoming version
  of Meteor with a more seamless upgrade.

## v1.4.2.4, 2017-02-02

* Node has been upgraded to version 4.7.3.

* The `npm` npm package has been upgraded from version 3.10.9 to 4.1.2.

> Note: This change was later deemed too substantial for a point release
  and was reverted in Meteor 1.4.2.7.

* Fix for [Issue #8136](https://github.com/meteor/meteor/issues/8136).

* Fix for [Issue #8222](https://github.com/meteor/meteor/issues/8222).

* Fix for [Issue #7849](https://github.com/meteor/meteor/issues/7849).

* The version of 7-zip included in the Windows dev bundle has been
  upgraded from 1602 to 1604 in an attempt to mitigate
  [Issue #7688](https://github.com/meteor/meteor/issues/7688).

* The `"main"` field of `package.json` modules will no longer be
  overwritten with the value of the optional `"browser"` field, now that
  the `install` npm package can make sense of the `"browser"` field at
  runtime. If you experience module resolution failures on the client
  after updating Meteor, make sure you've updated the `modules-runtime`
  Meteor package to at least version 0.7.8.
  [#8213](https://github.com/meteor/meteor/pull/8213)

## v1.4.2.3, 2016-11-17

* Style improvements for `meteor create --full`.
  [#8045](https://github.com/meteor/meteor/pull/8045)

> Note: Meteor 1.4.2.2 was finalized before
  [#8045](https://github.com/meteor/meteor/pull/8045) was merged, but
  those changes were [deemed important
  enough](https://github.com/meteor/meteor/pull/8044#issuecomment-260913739)
  to skip recommending 1.4.2.2 and instead immediately release 1.4.2.3.

## v1.4.2.2, 2016-11-15

* Node has been upgraded to version 4.6.2.

* `meteor create` now has a new `--full` option, which generates an larger app,
  demonstrating development techniques highlighted in the
  [Meteor Guide](http://guide.meteor.com)

  [Issue #6974](https://github.com/meteor/meteor/issues/6974)
  [PR #7807](https://github.com/meteor/meteor/pull/7807)

* Minimongo now supports `$min`, `$max` and partially supports `$currentDate`.

  [Issue #7857](https://github.com/meteor/meteor/issues/7857)
  [PR #7858](https://github.com/meteor/meteor/pull/7858)

* Fix for [Issue #5676](https://github.com/meteor/meteor/issues/5676)
  [PR #7968](https://github.com/meteor/meteor/pull/7968)

* It is now possible for packages to specify a *lazy* main module:
  ```js
  Package.onUse(function (api) {
    api.mainModule("client.js", "client", { lazy: true });
  });
  ```
  This means the `client.js` module will not be evaluated during app
  startup unless/until another module imports it, and will not even be
  included in the client bundle if no importing code is found. **Note 1:**
  packages with lazy main modules cannot use `api.export` to export global
  symbols to other packages/apps. **Note 2:** packages with lazy main
  modules should be restricted to Meteor 1.4.2.2 or later via
  `api.versionsFrom("1.4.2.2")`, since older versions of Meteor cannot
  import lazy main modules using `import "meteor/<package name>"` but must
  explicitly name the module: `import "meteor/<package name>/client.js"`.

## v1.4.2.1, 2016-11-08

* Installing the `babel-runtime` npm package in your application
  `node_modules` directory is now required for most Babel-transformed code
  to work, as the Meteor `babel-runtime` package no longer attempts to
  provide custom implementations of Babel helper functions. To install
  the `babel-runtime` package, simply run the command
  ```sh
  meteor npm install --save babel-runtime
  ```
  in any Meteor application directory. The Meteor `babel-runtime` package
  version has been bumped to 1.0.0 to reflect this major change.
  [#7995](https://github.com/meteor/meteor/pull/7995)

* File system operations performed by the command-line tool no longer use
  fibers unless the `METEOR_DISABLE_FS_FIBERS` environment variable is
  explicitly set to a falsy value. For larger apps, this change results in
  significant build performance improvements due to the creation of fewer
  fibers and the avoidance of unnecessary asynchronous delays.
  https://github.com/meteor/meteor/pull/7975/commits/ca4baed90ae0675e55c93976411d4ed91f12dd63

* Running Meteor as `root` is still discouraged, and results in a fatal
  error by default, but the `--allow-superuser` flag now works as claimed.
  [#7959](https://github.com/meteor/meteor/issues/7959)

* The `dev_bundle\python\python.exe` executable has been restored to the
  Windows dev bundle, which may help with `meteor npm rebuild` commands.
  [#7960](https://github.com/meteor/meteor/issues/7960)

* Changes within linked npm packages now trigger a partial rebuild,
  whereas previously (in 1.4.2) they were ignored.
  [#7978](https://github.com/meteor/meteor/issues/7978)

* Miscellaneous fixed bugs:
  [#2876](https://github.com/meteor/meteor/issues/2876)
  [#7154](https://github.com/meteor/meteor/issues/7154)
  [#7956](https://github.com/meteor/meteor/issues/7956)
  [#7974](https://github.com/meteor/meteor/issues/7974)
  [#7999](https://github.com/meteor/meteor/issues/7999)
  [#8005](https://github.com/meteor/meteor/issues/8005)
  [#8007](https://github.com/meteor/meteor/issues/8007)

## v1.4.2, 2016-10-25

* This release implements a number of rebuild performance optimizations.
  As you edit files in development, the server should restart and rebuild
  much more quickly, especially if you have many `node_modules` files.
  See https://github.com/meteor/meteor/pull/7668 for more details.

> Note: the `METEOR_PROFILE` environment variable now provides data for
  server startup time as well as build time, which should make it easier
  to tell which of your packages are responsible for slow startup times.
  Please include the output of `METEOR_PROFILE=10 meteor run` with any
  GitHub issue about rebuild performance.

* `npm` has been upgraded to version 3.10.9.

* The `cordova-lib` npm package has been updated to 6.3.1, along with
  cordova-android (5.2.2) and cordova-ios (4.2.1), and various plugins.

* The `node-pre-gyp` npm package has been updated to 0.6.30.

* The `lru-cache` npm package has been updated to 4.0.1.

* The `meteor-promise` npm package has been updated to 0.8.0 for better
  asynchronous stack traces.

* The `meteor` tool is now prevented from running as `root` as this is
  not recommended and can cause issues with permissions.  In some environments,
  (e.g. Docker), it may still be desired to run as `root` and this can be
  permitted by passing `--unsafe-perm` to the `meteor` command.
  [#7821](https://github.com/meteor/meteor/pull/7821)

* Blaze-related packages have been extracted to
  [`meteor/blaze`](https://github.com/meteor/blaze), and the main
  [`meteor/meteor`](https://github.com/meteor/meteor) repository now
  refers to them via git submodules (see
  [#7633](https://github.com/meteor/meteor/pull/7633)).
  When running `meteor` from a checkout, you must now update these
  submodules by running
  ```sh
  git submodule update --init --recursive
  ```
  in the root directory of your `meteor` checkout.

* Accounts.forgotPassword and .verifyEmail no longer throw errors if callback is provided. [Issue #5664](https://github.com/meteor/meteor/issues/5664) [Origin PR #5681](https://github.com/meteor/meteor/pull/5681) [Merged PR](https://github.com/meteor/meteor/pull/7117)

* The default content security policy (CSP) for Cordova now includes `ws:`
  and `wss:` WebSocket protocols.
  [#7774](https://github.com/meteor/meteor/pull/7774)

* `meteor npm` commands are now configured to use `dev_bundle/.npm` as the
  npm cache directory by default, which should make npm commands less
  sensitive to non-reproducible factors in the external environment.
  https://github.com/meteor/meteor/pull/7668/commits/3313180a6ff33ee63602f7592a9506012029e919

* The `meteor test` command now supports the `--no-release-check` flag.
  https://github.com/meteor/meteor/pull/7668/commits/7097f78926f331fb9e70a06300ce1711adae2850

* JavaScript module bundles on the server no longer include transitive
  `node_modules` dependencies, since those dependencies can be evaluated
  directly by Node. This optimization should improve server rebuild times
  for apps and packages with large `node_modules` directories.
  https://github.com/meteor/meteor/pull/7668/commits/03c5346873849151cecc3e00606c6e5aa13b3bbc

* The `standard-minifier-css` package now does basic caching for the
  expensive `mergeCss` function.
  https://github.com/meteor/meteor/pull/7668/commits/bfa67337dda1e90610830611fd99dcb1bd44846a

* The `coffeescript` package now natively supports `import` and `export`
  declarations. [#7818](https://github.com/meteor/meteor/pull/7818)

* Due to changes in how Cordova generates version numbers for iOS and Android
  apps, you may experience issues with apps updating on user devices.  To avoid
  this, consider managing the `buildNumber` manually using
  `App.info('buildNumber', 'XXX');` in `mobile-config.js`. There are additional
  considerations if you have been setting `android:versionCode` or
  `ios-CFBundleVersion`.  See
  [#7205](https://github.com/meteor/meteor/issues/7205) and
  [#6978](https://github.com/meteor/meteor/issues/6978) for more information.

## v1.4.1.3, 2016-10-21

* Node has been updated to version 4.6.1:
  https://nodejs.org/en/blog/release/v4.6.1/

* The `mongodb` npm package used by the `npm-mongo` Meteor package has
  been updated to version 2.2.11.
  [#7780](https://github.com/meteor/meteor/pull/7780)

* The `fibers` npm package has been upgraded to version 1.0.15.

* Running Meteor with a different `--port` will now automatically
  reconfigure the Mongo replica set when using the WiredTiger storage
  engine, instead of failing to start Mongo.
  [#7840](https://github.com/meteor/meteor/pull/7840).

* When the Meteor development server shuts down, it now attempts to kill
  the `mongod` process it spawned, in addition to killing any running
  `mongod` processes when the server first starts up.
  https://github.com/meteor/meteor/pull/7668/commits/295d3d5678228f06ee0ab6c0d60139849a0ea192

* The `meteor <command> ...` syntax will now work for any command
  installed in `dev_bundle/bin`, except for Meteor's own commands.

* Incomplete package downloads will now fail (and be retried several
  times) instead of silently succeeding, which was the cause of the
  dreaded `Error: ENOENT: no such file or directory, open... os.json`
  error. [#7806](https://github.com/meteor/meteor/issues/7806)

## v1.4.1.2, 2016-10-04

* Node has been upgraded to version 4.6.0, a recommended security release:
  https://nodejs.org/en/blog/release/v4.6.0/

* `npm` has been upgraded to version 3.10.8.

## v1.4.1.1, 2016-08-24

* Update the version of our Node MongoDB driver to 2.2.8 to fix a bug in
  reconnection logic, leading to some `update` and `remove` commands being
  treated as `insert`s. [#7594](https://github.com/meteor/meteor/issues/7594)

## v1.4.1, 2016-08-18

* Node has been upgraded to 4.5.0.

* `npm` has been upgraded to 3.10.6.

* The `meteor publish-for-arch` command is no longer necessary when
  publishing Meteor packages with binary npm dependencies. Instead, binary
  dependencies will be rebuilt automatically on the installation side.
  Meteor package authors are not responsible for failures due to compiler
  toolchain misconfiguration, and any compilation problems with the
  underlying npm packages should be taken up with the authors of those
  packages. That said, if a Meteor package author really needs or wants to
  continue using `meteor publish-for-arch`, she should publish her package
  using an older release: e.g. `meteor --release 1.4 publish`.
  [#7608](https://github.com/meteor/meteor/pull/7608)

* The `.meteor-last-rebuild-version.json` files that determine if a binary
  npm package needs to be rebuilt now include more information from the
  `process` object, namely `process.{platform,arch,versions}` instead of
  just `process.versions`. Note also that the comparison of versions now
  ignores differences in patch versions, to avoid needless rebuilds.

* The `npm-bcrypt` package now uses a pure-JavaScript implementation by
  default, but will prefer the native `bcrypt` implementation if it is
  installed in the application's `node_modules` directory. In other words,
  run `meteor install --save bcrypt` in your application if you need or
  want to use the native implementation of `bcrypt`.
  [#7595](https://github.com/meteor/meteor/pull/7595)

* After Meteor packages are downloaded from Atmosphere, they will now be
  extracted using native `tar` or `7z.exe` on Windows, instead of the
  https://www.npmjs.com/package/tar library, for a significant performance
  improvement. [#7457](https://github.com/meteor/meteor/pull/7457)

* The npm `tar` package has been upgraded to 2.2.1, though it is now only
  used as a fallback after native `tar` and/or `7z.exe`.

* The progress indicator now distinguishes between downloading,
  extracting, and loading newly-installed Meteor packages, instead of
  lumping all of that work into a "downloading" status message.

* Background Meteor updates will no longer modify the `~/.meteor/meteor`
  symbolic link (or `AppData\Local\.meteor\meteor.bat` on Windows).
  Instead, developers must explicitly type `meteor update` to begin using
  a new version of the `meteor` script.

* Password Reset tokens now expire (after 3 days by default -- can be modified via `Accounts.config({ passwordResetTokenExpirationInDays: ...}`). [PR #7534](https://github.com/meteor/meteor/pull/7534)

* The `google` package now uses the `email` scope as a mandatory field instead
  of the `profile` scope. The `profile` scope is still added by default if the
  `requestPermissions` option is not specified to maintain backward
  compatibility, but it is now possible to pass an empty array to
  `requestPermissions` in order to only request the `email` scope, which
  reduces the amount of permissions requested from the user in the Google
  popup. [PR #6975](https://github.com/meteor/meteor/pull/6975)

* Added `Facebook.handleAuthFromAccessToken` in the case where you get the FB
  accessToken in some out-of-band way. [PR #7550](https://github.com/meteor/meteor/pull/7550)

* `Accounts.onLogout` gets `{ user, connection }` context in a similar fashion
  to `Accounts.onLogin`. [Issue #7397](https://github.com/meteor/meteor/issues/7397) [PR #7433](https://github.com/meteor/meteor/pull/7433)

* The `node-gyp` and `node-pre-gyp` tools will now be installed in
  `bundle/programs/server/node_modules`, to assist with rebuilding binary
  npm packages when deploying an app to Galaxy or elsewhere.
  [#7571](https://github.com/meteor/meteor/pull/7571)

* The `standard-minifier-{js,css}` packages no longer minify .js or .css
  files on the server. [#7572](https://github.com/meteor/meteor/pull/7572)

* Multi-line input to `meteor shell`, which was broken by changes to the
  `repl` module in Node 4, works again.
  [#7562](https://github.com/meteor/meteor/pull/7562)

* The implementation of the command-line `meteor` tool now forbids
  misbehaving polyfill libraries from overwriting `global.Promise`.
  [#7569](https://github.com/meteor/meteor/pull/7569)

* The `oauth-encryption` package no longer depends on the
  `npm-node-aes-gcm` package (or any special npm packages), because the
  Node 4 `crypto` library natively supports the `aes-128-gcm` algorithm.
  [#7548](https://github.com/meteor/meteor/pull/7548)

* The server-side component of the `meteor shell` command has been moved
  into a Meteor package, so that it can be developed independently from
  the Meteor release process, thanks to version unpinning.
  [#7624](https://github.com/meteor/meteor/pull/7624)

* The `meteor shell` command now works when running `meteor test`.

* The `meteor debug` command no longer pauses at the first statement
  in the Node process, yet still reliably stops at custom breakpoints
  it encounters later.

* The `meteor-babel` package has been upgraded to 0.12.0.

* The `meteor-ecmascript-runtime` package has been upgraded to 0.2.9, to
  support several additional [stage 4
  proposals](https://github.com/meteor/ecmascript-runtime/pull/4).

* A bug that prevented @-scoped npm packages from getting bundled for
  deployed apps has been fixed.
  [#7609](https://github.com/meteor/meteor/pull/7609).

* The `meteor update` command now supports an `--all-packages` flag to
  update all packages (including indirect dependencies) to their latest
  compatible versions, similar to passing the names of all your packages
  to the `meteor update` command.
  [#7653](https://github.com/meteor/meteor/pull/7653)

* Background release updates can now be disabled by invoking either
  `meteor --no-release-check` or `METEOR_NO_RELEASE_CHECK=1 meteor`.
  [#7445](https://github.com/meteor/meteor/pull/7445)

## v1.4.0.1, 2016-07-29

* Fix issue with the 1.4 tool springboarding to older releases (see [Issue #7491](https://github.com/meteor/meteor/issues/7491))

* Fix issue with running in development on Linux 32bit [Issue #7511](https://github.com/meteor/meteor/issues/7511)

## v1.4, 2016-07-25

* Node has been upgraded to 4.4.7.

* The `meteor-babel` npm package has been upgraded to 0.11.7.

* The `reify` npm package has been upgraded to 0.3.6.

* The `bcrypt` npm package has been upgraded to 0.8.7.

* Nested `import` declarations are now enabled for package code as well as
  application code. 699cf1f38e9b2a074169515d23983f74148c7223

* Meteor has been upgraded to support Mongo 3.2 by default (the bundled version
  used by `meteor run` has been upgraded). Internally it now uses the 2.2.4
  version of the `mongodb` npm driver, and has been tested against at Mongo 3.2
  server. [Issue #6957](https://github.com/meteor/meteor/issues/6957)

  Mongo 3.2 defaults to the new WiredTiger storage engine. You can update your
  database following the instructions here:
  https://docs.mongodb.com/v3.0/release-notes/3.0-upgrade/.
  In development, you can also just use `meteor reset` to remove your old
  database, and Meteor will create a new WiredTiger database for you. The Mongo
  driver will continue to work with the old MMAPv1 storage engine however.

  The new version of the Mongo driver has been tested with MongoDB versions from
  2.6 up. Mongo 2.4 has now reached end-of-life
  (https://www.mongodb.com/support-policy), and is no longer supported.

  If you are setting `MONGO_OPLOG_URL`, especially in production, ensure you are
  passing in the `replicaSet` argument (see [#7450]
    (https://github.com/meteor/meteor/issues/7450))

* Custom Mongo options can now be specified using the
  `Mongo.setConnectionOptions(options)` API.
  [#7277](https://github.com/meteor/meteor/pull/7277)

* On the server, cursor.count() now takes a single argument `applySkipLimit`
  (see the corresponding [Mongo documentation]
    (http://mongodb.github.io/node-mongodb-native/2.1/api/Cursor.html#count))

* Fix for regression caused by #5837 which incorrectly rewrote
  network-path references (e.g. `//domain.com/image.gif`) in CSS URLs.
  [#7416](https://github.com/meteor/meteor/issues/7416)
* Added Angular2 boilerplate example [#7364](https://github.com/meteor/meteor/pull/7363)

## v1.3.5.1, 2016-07-18

* This release fixed a small bug in 1.3.5 that prevented updating apps
  whose `.meteor/release` files refer to releases no longer installed in
  `~/.meteor/packages/meteor-tool`. [576468eae8d8dd7c1fe2fa381ac51dee5cb792cd](https://github.com/meteor/meteor/commit/576468eae8d8dd7c1fe2fa381ac51dee5cb792cd)

## v1.3.5, 2016-07-16

* Failed Meteor package downloads are now automatically resumed from the
  point of failure, up to ten times, with a five-second delay between
  attempts. [#7399](https://github.com/meteor/meteor/pull/7399)

* If an app has no `package.json` file, all packages in `node_modules`
  will be built into the production bundle. In other words, make sure you
  have a `package.json` file if you want to benefit from `devDependencies`
  pruning. [7b2193188fc9e297eefc841ce6035825164f0684](https://github.com/meteor/meteor/commit/7b2193188fc9e297eefc841ce6035825164f0684)

* Binary npm dependencies of compiler plugins are now automatically
  rebuilt when Node/V8 versions change.
  [#7297](https://github.com/meteor/meteor/issues/7297)

* Because `.meteor/local` is where purely local information should be
  stored, the `.meteor/dev_bundle` link has been renamed to
  `.meteor/local/dev_bundle`.

* The `.meteor/local/dev_bundle` link now corresponds exactly to
  `.meteor/release` even when an app is using an older version of
  Meteor. d732c2e649794f350238d515153f7fb71969c526

* When recompiling binary npm packages, the `npm rebuild` command now
  receives the flags `--update-binary` and `--no-bin-links`, in addition
  to respecting the `$METEOR_NPM_REBUILD_FLAGS` environment variable.
  [#7401](https://github.com/meteor/meteor/issues/7401)

* The last solution found by the package version constraint solver is now
  stored in `.meteor/local/resolver-result-cache.json` so that it need not
  be recomputed every time Meteor starts up.

* If the `$GYP_MSVS_VERSION` environment variable is not explicitly
  provided to `meteor {node,npm}`, the `node-gyp` tool will infer the
  appropriate version (though it still defaults to "2015").

## v1.3.4.4, 2016-07-10

* Fixed [#7374](https://github.com/meteor/meteor/issues/7374).

* The default loglevel for internal `npm` commands (e.g., those related to
  `Npm.depends`) has been set to "error" instead of "warn". Note that this
  change does not affect `meteor npm ...` commands, which can be easily
  configured using `.npmrc` files or command-line flags.
  [0689cae25a3e0da3615a402cdd0bec94ce8455c8](https://github.com/meteor/meteor/commit/0689cae25a3e0da3615a402cdd0bec94ce8455c8)

## v1.3.4.3, 2016-07-08

* Node has been upgraded to 0.10.46.

* `npm` has been upgraded to 3.10.5.

* The `node-gyp` npm package has been upgraded to 3.4.0.

* The `node-pre-gyp` npm package has been upgraded to 0.6.29.

* The `~/.meteor/meteor` symlink (or `AppData\Local\.meteor\meteor.bat` on
  Windows) will now be updated properly after `meteor update` succeeds. This was
  promised in [v1.3.4.2](https://github.com/meteor/meteor/blob/devel/History.md#v1342)
  but [not fully delivered](https://github.com/meteor/meteor/pull/7369#issue-164569763).

* The `.meteor/dev_bundle` symbolic link introduced in
  [v1.3.4.2](https://github.com/meteor/meteor/blob/devel/History.md#v1342)
  is now updated whenever `.meteor/release` is read.

* The `.meteor/dev_bundle` symbolic link is now ignored by
  `.meteor/.gitignore`.

## v1.3.4.2, 2016-07-07

* The `meteor node` and `meteor npm` commands now respect
  `.meteor/release` when resolving which versions of `node` and `npm` to
  invoke. Note that you must `meteor update` to 1.3.4.2 before this logic
  will take effect, but it will work in all app directories after
  updating, even those pinned to older versions.
  [#7338](https://github.com/meteor/meteor/issues/7338)

* The Meteor installer now has the ability to resume downloads, so
  installing Meteor on a spotty internet connection should be more
  reliable. [#7348](https://github.com/meteor/meteor/pull/7348)

* When running `meteor test`, shared directories are symlinked (or
  junction-linked on Windows) into the temporary test directory, not
  copied, leading to much faster test start times after the initial build.
  The directories: `.meteor/local/{bundler-cache,isopacks,plugin-cache}`

* `App.appendToConfig` allows adding custom tags to config.xml.
  [#7307](https://github.com/meteor/meteor/pull/7307)

* When using `ROOT_URL` with a path, relative CSS URLs are rewritten
  accordingly. [#5837](https://github.com/meteor/meteor/issues/5837)

* Fixed bugs:
  [#7149](https://github.com/meteor/meteor/issues/7149)
  [#7296](https://github.com/meteor/meteor/issues/7296)
  [#7309](https://github.com/meteor/meteor/issues/7309)
  [#7312](https://github.com/meteor/meteor/issues/7312)

## v1.3.4.1, 2016-06-23

* Increased the default HTTP timeout for requests made by the `meteor`
  command-line tool to 60 seconds (previously 30), and [disabled the
  timeout completely for Galaxy
  deploys](https://forums.meteor.com/t/1-3-4-breaks-galaxy-deployment-etimedout/25383/).

* Minor bug fixes: [#7281](https://github.com/meteor/meteor/pull/7281)
  [#7276](https://github.com/meteor/meteor/pull/7276)

## v1.3.4, 2016-06-22

* The version of `npm` used by `meteor npm` and when installing
  `Npm.depends` dependencies of Meteor packages has been upgraded from
  2.15.1 to **3.9.6**, which should lead to much flatter node_modules
  dependency trees.

* The `meteor-babel` npm package has been upgraded to 0.11.6, and is now
  installed using `npm@3.9.6`, fixing bugs arising from Windows path
  limits, such as [#7247](https://github.com/meteor/meteor/issues/7247).

* The `reify` npm package has been upgraded to 0.3.4, fixing
  [#7250](https://github.com/meteor/meteor/issues/7250).

* Thanks to caching improvements for the
  `files.{stat,lstat,readdir,realpath}` methods and
  `PackageSource#_findSources`, development server restart times are no
  longer proportional to the number of files in `node_modules`
  directories. [#7253](https://github.com/meteor/meteor/issues/7253)
  [#7008](https://github.com/meteor/meteor/issues/7008)

* When installed via `InstallMeteor.exe` on Windows, Meteor can now be
  easily uninstalled through the "Programs and Features" control panel.

* HTTP requests made by the `meteor` command-line tool now have a timeout
  of 30 seconds, which can be adjusted by the `$TIMEOUT_SCALE_FACTOR`
  environment variable. [#7143](https://github.com/meteor/meteor/pull/7143)

* The `request` npm dependency of the `http` package has been upgraded
  from 2.53.0 to 2.72.0.

* The `--headless` option is now supported by `meteor test` and
  `meteor test-packages`, in addition to `meteor self-test`.
  [#7245](https://github.com/meteor/meteor/pull/7245)

* Miscellaneous fixed bugs:
  [#7255](https://github.com/meteor/meteor/pull/7255)
  [#7239](https://github.com/meteor/meteor/pull/7239)

## v1.3.3.1, 2016-06-17

* Fixed bugs:
  [#7226](https://github.com/meteor/meteor/pull/7226)
  [#7181](https://github.com/meteor/meteor/pull/7181)
  [#7221](https://github.com/meteor/meteor/pull/7221)
  [#7215](https://github.com/meteor/meteor/pull/7215)
  [#7217](https://github.com/meteor/meteor/pull/7217)

* The `node-aes-gcm` npm package used by `oauth-encryption` has been
  upgraded to 0.1.5. [#7217](https://github.com/meteor/meteor/issues/7217)

* The `reify` module compiler has been upgraded to 0.3.3.

* The `meteor-babel` package has been upgraded to 0.11.4.

* The `pathwatcher` npm package has been upgraded to 6.7.0.

* In CoffeeScript files with raw JavaScript enclosed by backticks, the
  compiled JS will no longer contain `require` calls inserted by Babel.
  [#7226](https://github.com/meteor/meteor/issues/7226)

* Code related to the Velocity testing system has been removed.
  [#7235](https://github.com/meteor/meteor/pull/7235)

* Allow smtps:// in MAIL_URL [#7043](https://github.com/meteor/meteor/pull/7043)

* Adds `Accounts.onLogout()` a hook directly analogous to `Accounts.onLogin()`. [PR #6889](https://github.com/meteor/meteor/pull/6889)

## v1.3.3, 2016-06-10

* Node has been upgraded from 0.10.43 to 0.10.45.

* `npm` has been upgraded from 2.14.22 to 2.15.1.

* The `fibers` package has been upgraded to 1.0.13.

* The `meteor-babel` package has been upgraded to 0.10.9.

* The `meteor-promise` package has been upgraded to 0.7.1, a breaking
  change for code that uses `Promise.denodeify`, `Promise.nodeify`,
  `Function.prototype.async`, or `Function.prototype.asyncApply`, since
  those APIs have been removed.

* Meteor packages with binary npm dependencies are now automatically
  rebuilt using `npm rebuild` whenever the version of Node or V8 changes,
  making it much simpler to use Meteor with different versions of Node.
  5dc51d39ecc9e8e342884f3b4f8a489f734b4352

* `*.min.js` files are no longer minified during the build process.
  [PR #6986](https://github.com/meteor/meteor/pull/6986) [Issue #5363](https://github.com/meteor/meteor/issues/5363)

* You can now pick where the `.meteor/local` directory is created by setting the `METEOR_LOCAL_DIR` environment variable. This lets you run multiple instances of the same Meteor app.
  [PR #6760](https://github.com/meteor/meteor/pull/6760) [Issue #6532](https://github.com/meteor/meteor/issues/6532)

* Allow using authType in Facebook login [PR #5694](https://github.com/meteor/meteor/pull/5694)

* Adds flush() method to Tracker to force recomputation [PR #4710](https://github.com/meteor/meteor/pull/4710)

* Adds `defineMutationMethods` option (default: true) to `new Mongo.Collection` to override default behavior that sets up mutation methods (/collection/[insert|update...]) [PR #5778](https://github.com/meteor/meteor/pull/5778)

* Allow overriding the default warehouse url by specifying `METEOR_WAREHOUSE_URLBASE` [PR #7054](https://github.com/meteor/meteor/pull/7054)

* Allow `_id` in `$setOnInsert` in Minimongo: https://github.com/meteor/meteor/pull/7066

* Added support for `$eq` to Minimongo: https://github.com/meteor/meteor/pull/4235

* Insert a `Date` header into emails by default: https://github.com/meteor/meteor/pull/6916/files

* `meteor test` now supports setting the bind address using `--port IP:PORT` the same as `meteor run` [PR #6964](https://github.com/meteor/meteor/pull/6964) [Issue #6961](https://github.com/meteor/meteor/issues/6961)

* `Meteor.apply` now takes a `noRetry` option to opt-out of automatically retrying non-idempotent methods on connection blips: [PR #6180](https://github.com/meteor/meteor/pull/6180)

* DDP callbacks are now batched on the client side. This means that after a DDP message arrives, the local DDP client will batch changes for a minimum of 5ms (configurable via `bufferedWritesInterval`) and a maximum of 500ms (configurable via `bufferedWritesMaxAge`) before calling any callbacks (such as cursor observe callbacks).

* PhantomJS is no longer included in the Meteor dev bundle (#6905). If you
  previously relied on PhantomJS for local testing, the `spiderable`
  package, Velocity tests, or testing Meteor from a checkout, you should
  now install PhantomJS yourself, by running the following command:
  `meteor npm install -g phantomjs-prebuilt`

* The `babel-compiler` package now looks for `.babelrc` files and
  `package.json` files with a "babel" section. If found, these files may
  contribute additional Babel transforms that run before the usual
  `babel-preset-meteor` set of transforms. In other words, if you don't
  like the way `babel-preset-meteor` handles a particular kind of syntax,
  you can add your preferred transform plugins to the "presets" or
  "plugins" section of your `.babelrc` or `package.json` file. #6351

* When `BabelCompiler` cannot resolve a Babel plugin or preset package in
  `.babelrc` or `package.json`, it now merely warns instead of
  crashing. #7179

* Compiler plugins can now import npm packages that are visible to their
  input files using `inputFile.require(id)`. b16e8d50194b37d3511889b316345f31d689b020

* `import` statements in application modules now declare normal variables
  for the symbols that are imported, making it significantly easier to
  inspect imported variables when debugging in the browser console or in
  `meteor shell`.

* `import` statements in application modules are no longer restricted to
  the top level, and may now appear inside conditional statements
  (e.g. `if (Meteor.isServer) { import ... }`) or in nested scopes.

* `import` statements now work as expected in `meteor shell`. #6271

* Commands installed in `dev_bundle/lib/node_modules/.bin` (such as
  `node-gyp` and `node-pre-gyp`) are now available to scripts run by
  `meteor npm`. e95dfe410e1b43e8131bc2df9d2c29decdd1eaf6

* When building an application using `meteor build`, "devDependencies"
  listed in `package.json` are no longer copied into the bundle. #6750

* Packages tested with `meteor test-packages` now have access to local
  `node_modules` directories installed in the parent application or in the
  package directory itself. #6827

* You no longer need to specify `DEPLOY_HOSTNAME=galaxy.meteor.com` to run
  `meteor deploy` (and similar commands) against Galaxy. The AWS us-east-1
  Galaxy is now the default for `DEPLOY_HOSTNAME`. If your app's DNS points to
  another Galaxy region, `meteor deploy` will detect that automatically as
  well. #7055

* The `coffeescript` plugin now passes raw JavaScript code enclosed by
  back-ticks to `BabelCompiler`, enabling all ECMAScript features
  (including `import` and `export`) within CoffeeScript. #6000 #6691

* The `coffeescript` package now implies the same runtime environment as
  `ecmascript` (`ecmascript-runtime`, `babel-runtime`, and `promise`, but
  not `modules`). #7184

* When Meteor packages install `npm` dependencies, the
  `process.env.NPM_CONFIG_REGISTRY` environment variable is now
  respected. #7162

* `files.rename` now always executes synchronously. 9856d1d418a4d19c0adf22ec9a92f7ce81a23b05

* "Bare" files contained by `client/compatibility/` directories or added
  with `api.addFiles(path, ..., { bare: true })` are no longer compiled by
  Babel. https://github.com/meteor/meteor/pull/7033#issuecomment-225126778

* Miscellaneous fixed bugs: #6877 #6843 #6881

## v1.3.2.4, 2016-04-20

> Meteor 1.3.2.4 was published because publishing 1.3.2.3 failed in an
unrecoverable way. Meteor 1.3.2.4 contains no additional changes beyond
the changes in 1.3.2.3.

## v1.3.2.3, 2016-04-20

* Reverted accidental changes included in 1.3.2.1 and 1.3.2.2 that
  improved DDP performance by batching updates, but broke some packages
  that relied on private methods of the DDP client Connection class. See
  https://github.com/meteor/meteor/pull/5680 for more details. These
  changes will be reinstated in 1.3.3.

## v1.3.2.2, 2016-04-18

* Fixed bugs #6819 and #6831.

## v1.3.2.1, 2016-04-15

* Fixed faulty comparison of `.sourcePath` and `.targetPath` properties of
  files scanned by the `ImportScanner`, which caused problems for apps
  using the `tap:i18n` package. 6e792a7cf25847b8cd5d5664a0ff45c9fffd9e57

## v1.3.2, 2016-04-15

* The `meteor/meteor` repository now includes a `Roadmap.md` file:
  https://github.com/meteor/meteor/blob/devel/Roadmap.md

* Running `npm install` in `bundle/programs/server` when deploying an app
  also rebuilds any binary npm dependencies, fixing #6537. Set
  METEOR_SKIP_NPM_REBUILD=1 to disable this behavior if necessary.

* Non-.js(on) files in `node_modules` (such as `.less` and `.scss`) are
  now processed by compiler plugins and may be imported by JS. #6037

* The `jquery` package can now be completely removed from any app (#6563),
  and uses `<app>/node_modules/jquery` if available (#6626).

* Source maps are once again generated for all bundled JS files, even if
  they are merely identity mappings, so that the files appear distinct in
  the browser, and stack traces make more sense. #6639

* All application files in `imports` directories are now considered lazy,
  regardless of whether the app is using the `modules` package. This could
  be a breaking change for 1.3.2 apps that do not use `modules` or
  `ecmascript` but contain `imports` directories. Workaround: move files
  out of `imports`, or rename `imports` to something else.

* The `npm-bcrypt` package has been upgraded to use the latest version
  (0.8.5) of the `bcrypt` npm package.

* Compiler plugins can call `addJavaScript({ path })` multiple times with
  different paths for the same source file, and `module.id` will reflect
  this `path` instead of the source path, if they are different. #6806

* Fixed bugs: https://github.com/meteor/meteor/milestones/Release%201.3.2

* Fixed unintended change to `Match.Optional` which caused it to behave the same as the new `Match.Maybe` and incorrectly matching `null` where it previously would not have allowed it. #6735

## v1.3.1, 2016-04-03

* Long isopacket node_modules paths have been shortened, fixing upgrade
  problems on Windows. #6609

* Version 1.3.1 of Meteor can now publish packages for earlier versions of
  Meteor, provided those packages do not rely on modules. #6484 #6618

* The meteor-babel npm package used by babel-compiler has been upgraded to
  version 0.8.4. c8d12aed4e725217efbe86fa35de5d5e56d73c83

* The `meteor node` and `meteor npm` commands now return the same exit
  codes as their child processes. #6673 #6675

* Missing module warnings are no longer printed for Meteor packages, or
  for `require` calls when `require` is not a free variable, fixing
  https://github.com/practicalmeteor/meteor-mocha/issues/19.

* Cordova iOS builds are no longer built by Meteor, but merely prepared
  for building. 88d43a0f16a484a5716050cb7de8066b126c7b28

* Compiler plugin errors were formerly silenced for files not explicitly
  added in package.js. Now those errors are reported when/if the files are
  imported by the ImportScanner. be986fd70926c9dd8eff6d8866205f236c8562c4

## v1.3, 2016-03-27

### ES2015/Modules

* Enable ES2015 and CommonJS modules in Meteor apps and packages, on
  both client and server. Also let you install modules in apps and
  package by running `npm install`. See: https://github.com/meteor/meteor/blob/master/packages/modules/README.md

* Enable ES2015 generators and ES2016 async/await in the `ecmascript`
  package.

* Inherit static getters and setters in subclasses, when using the
  `ecmascript` package. #5624

* Report full file paths on compiler errors when using the
  `ecmascript` package. #5551

* Now possible to `import` or `require` files with a `.json` file
  extension. #5810

* `process.env.NODE_ENV` is now defined on both client and server as
  either `development` or `production`, which also determines the boolean
  flags `Meteor.isDevelopment` and `Meteor.isProduction`.

* Absolute identifiers for app modules no longer have the `/app/` prefix,
  and absolute identifiers for Meteor packages now have the prefix
  `/node_modules/meteor/` instead of just `/node_modules/`, meaning you
  should `import {Blaze} from "meteor/blaze"` instead of `from "blaze"`.

* Package variables imported by application code are once again exposed
  globally, allowing them to be accessed from the browser console or from
  `meteor shell`. #5868

* Fixed global variable assignment analysis during linking. #5870 #5819

* Changes to files in node_modules will now trigger a restart of the
  development server, just like any other file changes. #5815

* The meteor package now exports a `global` variable (a la Node) that
  provides a reliable reference to the global object for all Meteor code.

* Packages in local node_modules directories now take precedence over
  Meteor packages of the same name. #5933

* Upgraded `babel-compiler` to Babel 6, with the following set of plugins:
  https://github.com/meteor/babel-preset-meteor/blob/master/index.js

* Lazy CSS modules may now be imported by JS: 12c946ee651a93725f243f790c7919de3d445a19

* Packages in the top-level node_modules directory of an app can now be
  imported by Meteor packages: c631d3ac35f5ca418b93c454f521989855b8ec72

* Added support for wildcard import and export statements. #5872 #5897

* Client-side stubs for built-in Node modules are now provided
  automatically if the `meteor-node-stubs` npm package is installed. #6056

* Imported file extensions are now optional for file types handled by
  compiler plugins. #6151

* Upgraded Babel packages to ~6.5.0: 292824da3f8449afd1cd39fcd71acd415c809c0f
  Note: .babelrc files are now ignored (#6016), but may be reenabled (#6351).

* Polyfills now provided for `process.nextTick` and `process.platform`. #6167 #6198 #6055 efe53de492da6df785f1cbef2799d1d2b492a939

* The `meteor test-app` command is now `meteor test [--full-app]`:
  ab5ab15768136d55c76d51072e746d80b45ec181

* New apps now include a `package.json` file.
  c51b8cf7ffd8e7c9ca93768a2df93e4b552c199c

* `require.resolve` is now supported.
  https://github.com/benjamn/install/commit/ff6b25d6b5511d8a92930da41db73b93eb1d6cf8

* JSX now enabled in `.js` files processed by the `ecmascript` compiler
  plugin. #6151

* On the server, modules contained within `node_modules` directories are
  now loaded using the native Node `require` function. #6398

* All `<script>` tag(s) for application and package code now appear at the
  end of the `<body>` rather than in the `<head>`. #6375

* The client-side version of `process.env.NODE_ENV` (and other environment
  variables) now matches the corresponding server-side values. #6399

### Performance

* Don't reload package catalog from disk on rebuilds unless package
  dependencies changed. #5747

* Improve minimongo performance on updating documents when there are
  many active observes. #5627

### Platform

* Upgrade to Node v0.10.41.

* Allow all types of URLs that npm supports in `Npm.depends`
  declarations.

* Split up `standard-minifiers` in separate CSS
  (`standard-minifiers-css`) and JS minifiers
  (`standard-minifiers-js`). `standard-minifiers` now acts as an
  umbrella package for these 2 minifiers.

* Allow piping commands to `meteor shell` via STDIN. #5575

* Let users set the CAFILE environment variable to override the SSL
  root certificate list. #4757 #5523

* `force-ssl` is now marked production only.

### Cordova

* Cordova dependencies have been upgraded to the latest versions
  (`cordova-lib` 6.0.0, `cordova-ios` 4.0.1, and `cordova-android` 5.1.0).

* iOS apps now require iOS 8 or higher, and building for iOS requires Xcode 7.2
  to be installed.

* Building for Android now requires Android SDK 23 to be installed. You may also
  need to create a new AVD for the emulator.

* Building Cordova Android apps on Windows is now supported. #4155

* The Crosswalk plugin has been updated to 1.4.0.

* Cordova core plugins are now pinned to minimal versions known to be compatible
  with the included platforms. A warning is printed asking people to upgrade
  their dependencies if they specify an older version, but we'll always use
  the pinned version regardless.

* The plugin used for file serving and hot code push has been completely
  rewritten. Among many other improvements, it downloads updates incrementally,
  can recover from downloading faulty JavaScript code, and is much more
  reliable and performant.
  See [`cordova-plugin-meteor-webapp`](https://github.com/meteor/cordova-plugin-meteor-webapp)
  for more a more detailed description of the new design.

* If the callbacks added with `Meteor.startup()` do not complete within a set
  time, we consider a downloaded version faulty and will fallback to the last
  known good version. The default timeout is 20 seconds, but this can be
  configured by setting `App.setPreference("WebAppStartupTimeout", "10000");`
  (in milliseconds) in `mobile-config.js`.

* We now use `WKWebView` on iOS by default, even on iOS 8 (which works because
  we do not use `file://` URLs).

* We now use `localhost` instead of `meteor.local` to serve files from. Since
  `localhost` is considered a secure origin, this means the web view won't
  disable web platform features that it otherwise would.

* The local server port now lies between 12000-13000 and is chosen based on
  the `appId`, to both be consistent and lessen the chance of collisions between
  multiple Meteor Cordova apps installed on the same device.

* The plugin now allows for local file access on both iOS and Android, using a
  special URL prefix (`http://localhost:<port>/local-filesystem/<path>`).

* App icon and launch image sizes have been updated. Low resolution sizes for
  now unsupported devices have been deprecated, and higher resolution versions
  have been added.

* We now support the modern Cordova whitelist mechanism. `App.accessRule` has
  been updated with new options.

* `meteor build` now supports a `--server-only` option to avoid building
  the mobile apps when `ios` or `android` platforms have been added. It still
  builds the `web.cordova` architecture in the server bundle however, so it can
  be served for hot code pushes.

* `meteor run` now always tries to use an autodetected IP address as the
  mobile `ROOT_URL`, even if we're not running on a device. This avoids a situation
  where an app already installed on a device connects to a restarted development
  server and receives a `localhost` `ROOT_URL`. #5973

* Fixed a discrepancy between the way we calculated client hashes during a mobile
  build and on the server, which meant a Cordova app would always download a
  new version the first time it started up.

* In Cordova apps, `Meteor.startup()` now correctly waits for the
  device to be ready before firing the callback.

### Accounts

* Make `Accounts.forgotPassword` treat emails as case insensitive, as
  the rest of the accounts system does.

### Blaze

* Don't throw in certain cases when calling a template helper with an
  empty data context. #5411 #5736

* Improve automatic blocking of URLs in attribute values to also
  include `vbscript:` URLs.

### Check

* Introduced new matcher `Match.Maybe(type)` which will also match (permit) `null` in addition to `undefined`.  This is a suggested replacement (where appropriate) for `Match.Optional` which did not permit `null`.  This prevents the need to use `Match.OneOf(null, undefined, type)`. #6220

### Testing

* Packages can now be marked as `testOnly` to only run as part of app
  testing with `meteor test`. This is achieved by setting
  `testOnly: true` to `Package.describe`.


### Uncategorized

* Remove warning in the `simple-todos-react` example app. #5716

* Fix interaction between `browser-policy` and `oauth` packages. #5628

* Add README.md to the `tinytest` package. #5750

* Don't crash when calling `ReactiveDict.prototype.clear` if a
  property with a value wasn't previously accessed. #5530 #5602

* Move `DDPRateLimiter` to the server only, since it won't work if it
  is called from the client. It will now error if referenced from the
  client at all.

* Don't call function more than once when passing a `Match.Where`
  argument to `check`. #5630 #5651

* Fix empty object argument check in `this.subscribe` in
  templates. #5620

* Make `HTTP.call` not crash on undefined content. #5565 #5601

* Return observe handle from
  `Mongo.Collection.prototype._publishCursor`. #4983 #5615

* Add 'Did you mean?' reminders for some CLI commands to help Rails
  developers. #5593

* Make internal shell scripts compatible with other Unix-like
  systems. #5585

* Add a `_pollingInterval` option to `coll.find()` that can be used in
  conjunction with `_disableOplog: true`. #5586

* Expose Tinytest internals which can be used to extend it. #3541

* Improve error message from `check` when passing in null. #5545

* Split up `standard-minifiers` in separate CSS (`standard-minifier-css`) and JS
  minifiers(`standard-minifier-js`). `standard-minifiers` now acts as an umbrella package for these
  2 minifiers.

* Detect new Facebook user-agent in the `spiderable` package. #5516

* `Match.ObjectIncluding` now really requires plain objects. #6140

* Allow `git+` URL schemes for npm dependencies. #844

* Expose options `disableOplog`, `pollingIntervalMs`, and
  `pollingThrottleMs` to `Cursor.find` for tuning observe parameters
  on the server.

* Expose `dynamicHead` and `dynamicBody` hooks in boilerplate generation allowing code to inject content into the body and head tags from the server. #3860

* Add methods of the form `BrowserPolicy.content.allow<ContentType>BlobUrl()` to BrowserPolicy #5141

* Move `<script>` tags to end of `<body>` to enable 'loading' UI to be inserted into the boilerplate #6375

* Adds WebAppInternals.setBundledJsCssUrlRewriteHook allowing apps to supply a hook function that can create a dynamic bundledJsCssPrefix at runtime. This is useful if you're using a CDN by giving you a way to ensure the CDN won't cache broken js/css resources during an app upgrade.

Patches contributed by GitHub users vereed, mitar, nathan-muir,
robfallows, skishore, okland, Primigenus, zimme, welelay, rgoomar,
bySabi, mbrookes, TomFreudenberg, TechPlexEngineer, zacharydenton,
AlexeyMK, gwendall, dandv, devgrok, brianlukoff.


## v.1.2.1, 2015-10-26

* `coll.insert()` now uses a faster (but cryptographically insecure)
  algorithm to generate document IDs when called outside of a method
  and an `_id` field is not explicitly passed. With this change, there
  are no longer two algorithms used to generate document
  IDs. `Random.id()` can still be used to generate cryptographically
  secure document IDs. [#5161](https://github.com/meteor/meteor/issues/5161)

* The `ecmascript-collections` package has been renamed to
  `ecmascript-runtime` and now includes a more complete selection of
  ES2015 polyfills and shims from [`core-js`](https://www.npmjs.com/package/core-js).
  The complete list can be found
  [here](https://github.com/meteor/ecmascript-runtime/blob/master/server.js).

* Check type of `onException` argument to `bindEnvironment`. [#5271](https://github.com/meteor/meteor/issues/5271)

* WebApp's `PORT` environment variable can now be a named pipe to better support
  deployment on IIS on Windows. [4413](https://github.com/meteor/meteor/issues/4413)

* `Template.dynamic` can be now used as a block helper:
  `{{#Template.dynamic}} ... {{/Template.dynamic}}` [#4756](https://github.com/meteor/meteor/issues/4756)

* `Collection#allow/deny` now throw errors when passed falsy values. [#5442](https://github.com/meteor/meteor/pull/5442)

* `source-map` has been updated to a newer patch version, which fixes major bugs
  in particular around loading bundles generated by Webpack. [#5411](https://github.com/meteor/meteor/pull/5411)

* `check` now returns instead of throwing errors internally, which should make
  it much faster. `check` is used in many core Meteor packages, so this should
  result in small performance improvements across the framework. [#4584](https://github.com/meteor/meteor/pull/4584)

* The `userEmail` option to `Meteor.loginWithMeteorDeveloperAccount` has been
  renamed to `loginHint`, and now supports Google accounts as well. The old
  option still works for backwards compatibility. [#2422](https://github.com/meteor/meteor/issues/2422) [#5313](https://github.com/meteor/meteor/pull/5313)

* The old `addFiles` API for adding package assets no longer throws an error,
  making it easier to share packages between pre- and post-1.2 versions of
  Meteor. [#5458](https://github.com/meteor/meteor/issues/5458)

* Normally, you can't deploy to free meteor.com hosting or Galaxy from a
  non-Linux machine if you have *local* non-published packages with binary
  dependencies, nor can you run `meteor build --architecture SomeOtherArch`. As
  a temporary workaround, if you set the `METEOR_BINARY_DEP_WORKAROUND`
  variable, you will be able to deploy to Galaxy (but not free meteor.com
  hosting), and tarballs built with `meteor build` will contain a
  `programs/server/setup.sh` shell script which should be run on the server to
  install those packages.

## v1.2.0.2, 2015-09-28

* Update Crosswalk plugin for Cordova to 1.3.1. [#5267](https://github.com/meteor/meteor/issues/5267)

* Fix `meteor add` for a Cordova plugin using a Git URL with SHA.

* Upgraded the `promise` package to use `meteor-promise@0.5.0`, which uses
  the global `Promise` constructor in browsers that define it natively.

* Fix error in assigning attributes to `<body>` tag when using Blaze templates
  or `static-html`. [#5232](https://github.com/meteor/meteor/issues/5232)

## v1.2.0.1, 2015-09-22

* Fix incorrect publishing of packages with exports but no source. [#5228](https://github.com/meteor/meteor/issues/5228)

## v1.2, 2015-09-21

There are quite a lot of changes in Meteor 1.2. See the
[Wiki](https://github.com/meteor/meteor/wiki/Breaking-changes-in-Meteor-1.2) for
a shorter list of breaking changes you should be aware of when upgrading.

### Core Packages

* `meteor-platform` has been deprecated in favor of the smaller `meteor-base`,
  with apps listing their other dependencies explicitly.  The v1.2 upgrader
  will rewrite `meteor-platform` in existing apps.  `meteor-base` puts fewer
  symbols in the global namespace, so it's no longer true that all apps
  have symbols like `Random` and `EJSON` in the global namespace.

* New packages: `ecmascript`, `es5-shim`, `ecmascript-collections`, `promise`,
  `static-html`, `jshint`, `babel-compiler`

* No longer include the `json` package by default, which contains code for
  `JSON.parse` and `JSON.stringify`.  (The last browser to not support JSON
  natively was Internet Explorer 7.)

* `autoupdate` has been renamed `hot-code-push`

### Meteor Accounts

* Login attempts are now rate-limited by default.  This can be turned off
  using `Accounts.removeDefaultRateLimit()`.

* `loginWithPassword` now matches username or email in a case insensitive
  manner. If there are multiple users with a username or email only differing
  in case, a case sensitive match is required. [#550](https://github.com/meteor/meteor/issues/550)

* `loginWithGithub` now requests `user:email` scope by default, and attempts
  to fetch the user's emails. If no public email has been set, we use the
  primary email instead. We also store the complete list of emails. [#4545](https://github.com/meteor/meteor/issues/4545)

* When an account's email address is verified, deactivate other verification
  tokens.  [#4626](https://github.com/meteor/meteor/issues/4626)

* Fix bug where blank page is shown when an expired login token is
  present. [#4825](https://github.com/meteor/meteor/issues/4825)

* Fix `OAuth1Binding.prototype.call` when making requests to Twitter
  with a large parameter set.

* Directions for setting up Google OAuth in accounts-ui have been updated to
  match Google's new requirements.

* Add `Accounts.oauth.unregisterService` method, and ensure that users can only
  log in with currently registered services.  [#4014](https://github.com/meteor/meteor/issues/4014)

* The `accounts-base` now defines reusable `AccountsClient` and
  `AccountsServer` constructors, so that users can create multiple
  independent instances of the `Accounts` namespace.  [#4233](https://github.com/meteor/meteor/issues/4233)

* Create an index for `Meteor.users` on
  `services.email.verificationTokens.token` (instead of
  `emails.validationTokens.token`, which never was used for anything).  [#4482](https://github.com/meteor/meteor/issues/4482)

* Remove an IE7-specific workaround from accounts-ui.  [#4485](https://github.com/meteor/meteor/issues/4485)

### Livequery

* Improved server performance by reducing overhead of processing oplog after
  database writes. Improvements are most noticeable in case when a method is
  doing a lot of writes on collections with plenty of active observers.  [#4694](https://github.com/meteor/meteor/issues/4694)

### Mobile

* The included Cordova tools have been updated to the latest version 5.2.0.
  This includes Cordova Android 4.1 and Cordova iOS 3.9. These updates may
  require you to make changes to your app. For details, see the [Cordova release
  notes] (https://cordova.apache.org/#news) for for the different versions.

* Thanks to Cordova Android's support for pluggable web views, it is now
  possible to install the [Crosswalk plugin]
  (https://crosswalk-project.org/documentation/cordova/cordova_4.html), which
  offers a hugely improved web view on older Android versions.
  You can add the plugin to your app with `meteor add crosswalk`.

* The bundled Android tools have been removed and a system-wide install of the
  Android SDK is now required. This should make it easier to keep the
  development toolchain up to date and helps avoid some difficult to diagnose
  failures. If you don't have your own Android tools installed already, you can
  find more information about installing the Android SDK for [Mac] (https://github.com/meteor/meteor/wiki/Mobile-Dev-Install:-Android-on-Mac)
  or [Linux]
  (https://github.com/meteor/meteor/wiki/Mobile-Dev-Install:-Android-on-Linux).

* As part of moving to npm, many Cordova plugins have been renamed. Meteor
  should perform conversions automatically, but you may want to be aware of this
  to avoid surprises. See [here]
  (https://cordova.apache.org/announcements/2015/04/21/plugins-release-and-move-to-npm.html)
  for more information.

* Installing plugins from the local filesystem is now supported using `file://`
  URLs, which should make developing your own plugins more convenient. It is
  also needed as a temporary workaround for using the Facebook plugin.
  Relative references are interpreted relative to the Meteor project directory.
  (As an example,
  `meteor add cordova:phonegap-facebook-plugin@file://../phonegap-facebook-plugin`
  would attempt to install the plugin from the same directory you Meteor project
  directory is located in.)

* Meteor no longer supports installing Cordova plugins from tarball URLs, but
  does support Git URLs with a SHA reference (like
  `https://github.com/apache/cordova-plugin-file#c452f1a67f41cb1165c92555f0e721fbb07329cc`).
  Existing GitHub tarball URLs are converted automatically.

* Allow specifying a `buildNumber` in `App.info`, which is used to set the
  `android-versionCode` and `ios-CFBundleVersion` in the `config.xml` of the
  Cordova project. The build number is used to differentiate between
  different versions of the app, and should be incremented before distributing
  a built app to stores or testing services. [#4048](https://github.com/meteor/meteor/issues/4048)

* Other changes include performance enhancements when building and running,
  and improved requirements checking and error reporting.

* Known issue: we do not currently show logging output when running on the
  iOS Simulator. As a workaround, you can `meteor run ios-device` to open the
  project in Xcode and watch the output there.

### Templates/Blaze

* New syntax: Handlebars sub-expressions are now supported -- as in,
  `{{helper (anotherHelper arg1 arg2)}}` -- as well as new block helper forms
  `#each .. in ..` and `#let x=y`.  See
  https://github.com/meteor/meteor/tree/devel/packages/spacebars

* Add a special case for the new `react-template-helper` package -- don't let
  templates use {{> React}} with siblings since `React.render` assumes it's
  being rendered into an empty container element. (This lets us throw the error
  when compiling templates rather than when the app runs.)

* Improve parsing of `<script>` and `<style>` tags.  [#3797](https://github.com/meteor/meteor/issues/3797)

* Fix a bug in `observe-sequence`. The bug was causing unnecessary rerenderings
  in an instance of `#each` block helper followed by false "duplicate ids"
  warnings. [#4049](https://github.com/meteor/meteor/issues/4049)

* `TemplateInstance#subscribe` now has a new `connection` option, which
  specifies which connection should be used when making the subscription. The
  default is `Meteor.connection`, which is the connection used when calling
  `Meteor.subscribe`.

* Fix external `<script>` tags in body or templates.  [#4415](https://github.com/meteor/meteor/issues/4415)

* Fix memory leak.  [#4289](https://github.com/meteor/meteor/issues/4289)

* Avoid recursion when materializing DOM elements, to avoid stack overflow
  errors in certain browsers. [#3028](https://github.com/meteor/meteor/issues/3028)

* Blaze and Meteor's built-in templating are now removable using
  `meteor remove blaze-html-templates`. You can add back support for static
  `head` and `body` tags in `.html` files by using the `static-html` package.

### DDP

* Websockets now support the
  [`permessage-deflate`](https://tools.ietf.org/id/draft-ietf-hybi-permessage-compression-19.txt)
  extension, which compresses data on the wire. It is enabled by default on the
  server. To disable it, set `$SERVER_WEBSOCKET_COMPRESSION` to `0`. To configure
  compression options, set `$SERVER_WEBSOCKET_COMPRESSION` to a JSON object that
  will be used as an argument to
  [`deflate.configure`](https://github.com/faye/permessage-deflate-node/blob/master/README.md).
  Compression is supported on the client side by Meteor's Node DDP client and by
  browsers including Chrome, Safari, and Firefox 37.

* The `ddp` package has been split into `ddp-client` and `ddp-server` packages;
  using `ddp` is equivalent to using both. This allows you to use the Node DDP
  client without adding the DDP server to your app.  [#4191](https://github.com/meteor/meteor/issues/4191) [#3452](https://github.com/meteor/meteor/issues/3452)

* On the client, `Meteor.call` now takes a `throwStubExceptions` option; if set,
  exceptions thrown by method stubs will be thrown instead of logged, and the
  method will not be invoked on the server.  [#4202](https://github.com/meteor/meteor/issues/4202)

* `sub.ready()` should return true inside that subscription's `onReady`
  callback.  [#4614](https://github.com/meteor/meteor/issues/4614)

* Fix method calls causing broken state when socket is reconnecting.  [#5104](https://github.com/meteor/meteor/issues/5104)

### Isobuild

* Build plugins will no longer process files whose names match the extension
  exactly (with no extra dot). If your build plugin needs to match filenames
  exactly, you should use the new build plugin API in this release which
  supplies a special `filenames` option. [#3985](https://github.com/meteor/meteor/issues/3985)

* Adding the same file twice in the same package is now an error. Previously,
  this could either lead to the file being included multiple times, or to a
  build time crash.

* You may now specify the `bare` option for JavaScript files on the server.
  Previous versions only allowed this on the client. [#3681](https://github.com/meteor/meteor/issues/3681)

* Ignore `node_modules` directories in apps instead of processing them as Meteor
  source code.  [#4457](https://github.com/meteor/meteor/issues/4457) [#4452](https://github.com/meteor/meteor/issues/4452)

* Backwards-incompatible change for package authors: Static assets in package.js files must now be
  explicitly declared by using `addAssets` instead of `addFiles`. Previously,
  any file that didn't have a source handler was automatically registered as a
  server-side asset. The `isAsset` option to `addFiles` is also deprecated in
  favor of `addAssets`.

* Built files are now always annotated with line number comments, to improve the
  debugging experience in browsers that don't support source maps.

* There is a completely new API for defining build plugins that cache their
  output. There are now special APIs for defining linters and minifiers in
  addition to compilers. The core Meteor packages for `less`, `coffee`, `stylus`
  and `html` files have been updated to use this new API. Read more on the
  [Wiki page](https://github.com/meteor/meteor/wiki/Build-Plugins-API).

### CSS

* LESS and Stylus now support cross-package imports.

* CSS concatenation and minification is delegated to the `standard-minifiers`
  package, which is present by default (and added to existing apps by the v1.2
  upgrader).

* CSS output is now split into multiple stylesheets to avoid hitting limits on
  rules per stylesheet in certain versions of Internet Explorer. [#1876](https://github.com/meteor/meteor/issues/1876)

### Mongo

* The oplog observe driver now properly updates queries when you drop a
  database.  [#3847](https://github.com/meteor/meteor/issues/3847)

* MongoID logic has been moved out of `minimongo` into a new package called
  `mongo-id`.

* Fix Mongo upserts with dotted keys in selector.  [#4522](https://github.com/meteor/meteor/issues/4522)


### `meteor` command-line tool

* You can now create three new example apps with the command line tool. These
  are the apps from the official tutorials at http://meteor.com/tutorials, which
  demonstrate building the same app with Blaze, Angular, and React. Try these
  apps with:

  ```sh
  meteor create --example simple-todos
  meteor create --example simple-todos-react
  meteor create --example simple-todos-angular
  ```

* `meteor shell` no longer crashes when piped from another command.

* Avoid a race condition in `meteor --test` and work with newer versions of the
  Velocity package.  [#3957](https://github.com/meteor/meteor/issues/3957)

* Improve error handling when publishing packages.  [#3977](https://github.com/meteor/meteor/issues/3977)

* Improve messaging around publishing binary packages.  [#3961](https://github.com/meteor/meteor/issues/3961)

* Preserve the value of `_` in `meteor shell`.  [#4010](https://github.com/meteor/meteor/issues/4010)

* `meteor mongo` now works on OS X when certain non-ASCII characters are in the
  pathname, as long as the `pgrep` utility is installed (it ships standard with
  OS X 10.8 and newer).  [#3999](https://github.com/meteor/meteor/issues/3999)

* `meteor run` no longer ignores (and often reverts) external changes to
  `.meteor/versions` which occur while the process is running.  [#3582](https://github.com/meteor/meteor/issues/3582)

* Fix crash when downloading two builds of the same package version
  simultaneously.  [#4163](https://github.com/meteor/meteor/issues/4163)

* Improve messages printed by `meteor update`, displaying list of packages
  that are not at the latest version available.

* When determining file load order, split file paths on path separator
  before comparing path components alphabetically.  [#4300](https://github.com/meteor/meteor/issues/4300)

* Fix inability to run `mongod` due to lack of locale configuration on some
  platforms, and improve error message if the failure still occurs.  [#4019](https://github.com/meteor/meteor/issues/4019)

* New `meteor lint` command.

### Minimongo

* The `$push` query modifier now supports a `$position` argument.  [#4312](https://github.com/meteor/meteor/issues/4312)

* `c.update(selector, replacementDoc)` no longer shares mutable state between
  replacementDoc and Minimongo internals. [#4377](https://github.com/meteor/meteor/issues/4377)

### Email

* `Email.send` now has a new option, `attachments`, in the same style as
  `mailcomposer`.
  [Details here.](https://github.com/andris9/mailcomposer#add-attachments)

### Tracker

* New `Tracker.Computation#onStop` method.  [#3915](https://github.com/meteor/meteor/issues/3915)

* `ReactiveDict` has two new methods, `clear` and `all`. `clear` resets
  the dictionary as if no items had been added, meaning all calls to `get` will
  return `undefined`. `all` converts the dictionary into a regular JavaScript
  object with a snapshot of the keys and values. Inside an autorun, `all`
  registers a dependency on any changes to the dictionary. [#3135](https://github.com/meteor/meteor/issues/3135)

### Utilities

* New `beforeSend` option to `HTTP.call` on the client allows you to directly
  access the `XMLHttpRequest` object and abort the call.  [#4419](https://github.com/meteor/meteor/issues/4419) [#3243](https://github.com/meteor/meteor/issues/3243) [#3266](https://github.com/meteor/meteor/issues/3266)

* Parse `application/javascript` and `application/x-javascript` HTTP replies as
  JSON too.  [#4595](https://github.com/meteor/meteor/issues/4595)

* `Match.test` from the `check` package now properly compares boolean literals,
  just like it does with Numbers and Strings. This applies to the `check`
  function as well.

* Provide direct access to the `mailcomposer` npm module used by the `email`
  package on `EmailInternals.NpmModules`. Allow specifying a `MailComposer`
  object to `Email.send` instead of individual options.  [#4209](https://github.com/meteor/meteor/issues/4209)

* Expose `Spiderable.requestTimeoutMs` from `spiderable` package to
  allow apps to set the timeout for running phantomjs.

* The `spiderable` package now reports the URL it's trying to fetch on failure.


### Other bug fixes and improvements

* Upgraded dependencies:

  - Node: 0.10.40 (from 0.10.36)
  - uglify-js: 2.4.20 (from 2.4.17)
  - http-proxy: 1.11.1 (from 1.6.0)

* `Meteor.loginWithGoogle` now supports `prompt`. Choose a prompt to always be
  displayed on Google login.

* Upgraded `coffeescript` package to depend on NPM packages
  coffeescript@1.9.2 and source-map@0.4.2. [#4302](https://github.com/meteor/meteor/issues/4302)

* Upgraded `fastclick` to 1.0.6 to fix an issue in iOS Safari. [#4393](https://github.com/meteor/meteor/issues/4393)

* Fix `Error: Can't render headers after they are sent to the client`.  [#4253](https://github.com/meteor/meteor/issues/4253) [#4750](https://github.com/meteor/meteor/issues/4750)

* `Meteor.settings.public` is always available on client and server,
  and modifications made on the server (for example, during app initialization)
  affect the value seen by connecting clients. [#4704](https://github.com/meteor/meteor/issues/4704)

### Windows

* Increase the buffer size for `netstat` when looking for running Mongo servers. [#4125](https://github.com/meteor/meteor/issues/4125)

* The Windows installer now always fetches the latest available version of
  Meteor at runtime, so that it doesn't need to be recompiled for every release.

* Fix crash in `meteor mongo` on Windows.  [#4711](https://github.com/meteor/meteor/issues/4711)


## v1.1.0.3, 2015-08-03

### Accounts

* When using Facebook API version 2.4, properly fetch `email` and other fields.
  Facebook recently forced all new apps to use version 2.4 of their API.  [#4743](https://github.com/meteor/meteor/issues/4743)


## v1.1.0.2, 2015-04-06

### `meteor` command-line tool

* Revert a change in 1.1.0.1 that caused `meteor mongo` to fail on some Linux
  systems. [#4115](https://github.com/meteor/meteor/issues/4115), [#4124](https://github.com/meteor/meteor/issues/4124), [#4134](https://github.com/meteor/meteor/issues/4134)


## v1.1.0.1, 2015-04-02

### Blaze

* Fix a regression in 1.1 in Blaze Templates: an error happening when View is
  invalidated immediately, causing a client-side crash (accessing
  `destroyMembers` of `undefined`). [#4097](https://github.com/meteor/meteor/issues/4097)

## v1.1, 2015-03-31

### Windows Support

* The Meteor command line tool now officially supports Windows 7, Windows 8.1,
  Windows Server 2008, and Windows Server 2012. It can run from PowerShell or
  Command Prompt.

* There is a native Windows installer that will be available for download from
  <https://www.meteor.com/install> starting with this release.

* In this release, Meteor on Windows supports all features available on Linux
  and Mac except building mobile apps with PhoneGap/Cordova.

* The `meteor admin get-machine` command now supports an additional
  architecture, `os.windows.x86_32`, which can be used to build binary packages
  for Windows.

### Version Solver

* The code that selects compatible package versions for `meteor update`
  and resolves conflicts on `meteor add` has been rewritten from the ground up.
  The core solver algorithm is now based on MiniSat, an open-source SAT solver,
  improving performance and maintainability.

* Refresh the catalog instead of downgrading packages when the versions in
  `.meteor/versions` aren't in the cache.  [#3653](https://github.com/meteor/meteor/issues/3653)

* Don't downgrade packages listed in `.meteor/packages`, or upgrade to a new
  major version, unless the new flag `--allow-incompatible-update` is passed
  as an override.

* Error messages are more detailed when constraints are unsatisfiable.

* Prefer "patched" versions of new indirect dependencies, and take patches
  to them on `meteor update` (for example, `1.0.1` or `1.0.0_1` over `1.0.0`).

* Version Solver is instrumented for profiling (`METEOR_PROFILE=1` in the
  environment).

* Setting the `METEOR_PRINT_CONSTRAINT_SOLVER_INPUT` environment variable
  prints information useful for diagnosing constraint solver bugs.

### Tracker

* Schedule the flush cycle using a better technique than `setTimeout` when
  available.  [#3889](https://github.com/meteor/meteor/issues/3889)

* Yield to the event loop during the flush cycle, unless we're executing a
  synchronous `Tracker.flush()`.  [#3901](https://github.com/meteor/meteor/issues/3901)

* Fix error reporting not being source-mapped properly. [#3655](https://github.com/meteor/meteor/issues/3655)

* Introduce a new option for `Tracker.autorun` - `onError`. This callback can be
  used to handle errors caught in the reactive computations. [#3822](https://github.com/meteor/meteor/issues/3822)

### Blaze

* Fix stack overflow from nested templates and helpers by avoiding recursion
  during rendering.  [#3028](https://github.com/meteor/meteor/issues/3028)

### `meteor` command-line tool

* Don't fail if `npm` prints more than 200K.  [#3887](https://github.com/meteor/meteor/issues/3887)


### Other bug fixes and improvements

* Upgraded dependencies:

  - uglify-js: 2.4.17 (from 2.4.13)

Patches contributed by GitHub users hwillson, mitar, murillo128, Primigenus,
rjakobsson, and tmeasday.


## v1.0.5, 2015-03-25

* This version of Meteor now uses version 2.2 of the Facebook API for
  authentication, instead of 1.0. If you use additional Facebook API methods
  beyond login, you may need to request new permissions.

  Facebook will automatically switch all apps to API version 2.0 on April
  30th, 2015. Please make sure to update your application's permissions and API
  calls by that date.

  For more details, see
  https://github.com/meteor/meteor/wiki/Facebook-Graph-API-Upgrade


## v1.0.4.2, 2015-03-20

* Fix regression in 1.0.4 where using Cordova for the first time in a project
  with hyphens in its directory name would fail.  [#3950](https://github.com/meteor/meteor/issues/3950)


## v1.0.4.1, 2015-03-18

* Fix regression in 1.0.4 where `meteor publish-for-arch` only worked for
  packages without colons in their name.  [#3951](https://github.com/meteor/meteor/issues/3951)

## v1.0.4, 2015-03-17

### Mongo Driver

* Meteor is now tested against MongoDB 2.6 by default (and the bundled version
  used by `meteor run` has been upgraded). It should still work fine with
  MongoDB 2.4.  Previous versions of Meteor mostly worked with MongoDB 2.6, with
  a few caveats:

    - Some upsert invocations did not work with MongoDB in previous versions of
      Meteor.
    - Previous versions of Meteor required setting up a special "user-defined
      role" with access to the `system.replset` table to use the oplog observe
      driver with MongoDB 2.6.  These extra permissions are not required with
      this version of Meteor.

  The MongoDB command needed to set up user permissions for the oplog observe
  driver is slightly different in MongoDB 2.6; see
  https://github.com/meteor/meteor/wiki/Oplog-Observe-Driver for details.

  We have also tested Meteor against the recently-released MongoDB 3.0.0.
  While we are not shipping MongoDB 3.0 with Meteor in this release (preferring
  to wait until its deployment is more widespread), we believe that Meteor
  1.0.4 apps will work fine when used with MongoDB 3.0.0 servers.

* Fix 0.8.1 regression where failure to connect to Mongo at startup would log a
  message but otherwise be ignored. Now it crashes the process, as it did before
  0.8.1.  [#3038](https://github.com/meteor/meteor/issues/3038)

* Use correct transform for allow/deny rules in `update` when different rules
  have different transforms.  [#3108](https://github.com/meteor/meteor/issues/3108)

* Provide direct access to the collection and database objects from the npm
  Mongo driver via new `rawCollection` and `rawDatabase` methods on
  `Mongo.Collection`.  [#3640](https://github.com/meteor/meteor/issues/3640)

* Observing or publishing an invalid query now throws an error instead of
  effectively hanging the server.  [#2534](https://github.com/meteor/meteor/issues/2534)


### Livequery

* If the oplog observe driver gets too far behind in processing the oplog, skip
  entries and re-poll queries instead of trying to keep up.  [#2668](https://github.com/meteor/meteor/issues/2668)

* Optimize common cases faced by the "crossbar" data structure (used by oplog
  tailing and DDP method write tracking).  [#3697](https://github.com/meteor/meteor/issues/3697)

* The oplog observe driver recovers from failed attempts to apply the modifier
  from the oplog (eg, because of empty field names).


### Minimongo

* When acting as an insert, `c.upsert({_id: 'x'}, {foo: 1})` now uses the `_id`
  of `'x'` rather than a random `_id` in the Minimongo implementation of
  `upsert`, just like it does for `c.upsert({_id: 'x'}, {$set: {foo: 1}})`.
  (The previous behavior matched a bug in the MongoDB 2.4 implementation of
  upsert that is fixed in MongoDB 2.6.)  [#2278](https://github.com/meteor/meteor/issues/2278)

* Avoid unnecessary work while paused in minimongo.

* Fix bugs related to observing queries with field filters: `changed` callbacks
  should not trigger unless a field in the filter has changed, and `changed`
  callbacks need to trigger when a parent of an included field is
  unset.  [#2254](https://github.com/meteor/meteor/issues/2254) [#3571](https://github.com/meteor/meteor/issues/3571)

* Disallow setting fields with empty names in minimongo, to match MongoDB 2.6
  semantics.


### DDP

* Subscription handles returned from `Meteor.subscribe` and
  `TemplateInstance#subscribe` now have a `subscriptionId` property to identify
  which subscription the handle is for.

* The `onError` callback to `Meteor.subscribe` has been replaced with a more
  general `onStop` callback that has an error as an optional first argument.
  The `onStop` callback is called when the subscription is terminated for
  any reason.  `onError` is still supported for backwards compatibility. [#1461](https://github.com/meteor/meteor/issues/1461)

* The return value from a server-side `Meteor.call` or `Meteor.apply` is now a
  clone of what the function returned rather than sharing mutable state.  [#3201](https://github.com/meteor/meteor/issues/3201)

* Make it easier to use the Node DDP client implementation without running a web
  server too.  [#3452](https://github.com/meteor/meteor/issues/3452)


### Blaze

* Template instances now have a `subscribe` method that functions exactly like
  `Meteor.subscribe`, but stops the subscription when the template is destroyed.
  There is a new method on Template instances called `subscriptionsReady()`
  which is a reactive function that returns true when all of the subscriptions
  made with `TemplateInstance#subscribe` are ready. There is also a built-in
  helper that returns the same thing and can be accessed with
  `Template.subscriptionsReady` inside any template.

* Add `onRendered`, `onCreated`, and `onDestroyed` methods to
  `Template`. Assignments to `Template.foo.rendered` and so forth are deprecated
  but are still supported for backwards compatibility.

* Fix bug where, when a helper or event handler was called from inside a custom
  block helper,  `Template.instance()` returned the `Template.contentBlock`
  template instead of the actual user-defined template, making it difficult to
  use `Template.instance()` for local template state.

* `Template.instance()` now works inside `Template.body`.  [#3631](https://github.com/meteor/meteor/issues/3631)

* Allow specifying attributes on `<body>` tags in templates.

* Improve performance of rendering large arrays.  [#3596](https://github.com/meteor/meteor/issues/3596)


### Isobuild

* Support `Npm.require('foo/bar')`.  [#3505](https://github.com/meteor/meteor/issues/3505) [#3526](https://github.com/meteor/meteor/issues/3526)

* In `package.js` files, `Npm.require` can only require built-in Node modules
  (and dev bundle modules, though you shouldn't depend on that), not the modules
  from its own `Npm.depends`. Previously, such code would work but only on the
  second time a `package.js` was executed.

* Ignore vim swap files in the `public` and `private` directories.  [#3322](https://github.com/meteor/meteor/issues/3322)

* Fix regression in 1.0.2 where packages might not be rebuilt when the compiler
  version changes.


### Meteor Accounts

* The `accounts-password` `Accounts.emailTemplates` can now specify arbitrary
  email `headers`.  The `from` address can now be set separately on the
  individual templates, and is a function there rather than a static
  string. [#2858](https://github.com/meteor/meteor/issues/2858) [#2854](https://github.com/meteor/meteor/issues/2854)

* Add login hooks on the client: `Accounts.onLogin` and
  `Accounts.onLoginFailure`. [#3572](https://github.com/meteor/meteor/issues/3572)

* Add a unique index to the collection that stores OAuth login configuration to
  ensure that only one configuration exists per service.  [#3514](https://github.com/meteor/meteor/issues/3514)

* On the server, a new option
  `Accounts.setPassword(user, password, { logout: false })` overrides the
  default behavior of logging out all logged-in connections for the user.  [#3846](https://github.com/meteor/meteor/issues/3846)


### Webapp

* `spiderable` now supports escaped `#!` fragments.  [#2938](https://github.com/meteor/meteor/issues/2938)

* Disable `appcache` on Firefox by default.  [#3248](https://github.com/meteor/meteor/issues/3248)

* Don't overly escape `Meteor.settings.public` and other parts of
  `__meteor_runtime_config__`.  [#3730](https://github.com/meteor/meteor/issues/3730)

* Reload the client program on `SIGHUP` or Node-specific IPC messages, not
  `SIGUSR2`.


### `meteor` command-line tool

* Enable tab-completion of global variables in `meteor shell`.  [#3227](https://github.com/meteor/meteor/issues/3227)

* Improve the stability of `meteor shell`.  [#3437](https://github.com/meteor/meteor/issues/3437) [#3595](https://github.com/meteor/meteor/issues/3595) [#3591](https://github.com/meteor/meteor/issues/3591)

* `meteor login --email` no longer takes an ignored argument.  [#3532](https://github.com/meteor/meteor/issues/3532)

* Fix regression in 1.0.2 where `meteor run --settings s` would ignore errors
  reading or parsing the settings file.  [#3757](https://github.com/meteor/meteor/issues/3757)

* Fix crash in `meteor publish` in some cases when the package is inside an
  app. [#3676](https://github.com/meteor/meteor/issues/3676)

* Fix crashes in `meteor search --show-all` and `meteor search --maintainer`.
  \#3636

* Kill PhantomJS processes after `meteor --test`, and only run the app
  once. [#3205](https://github.com/meteor/meteor/issues/3205) [#3793](https://github.com/meteor/meteor/issues/3793)

* Give a better error when Mongo fails to start up due to a full disk.  [#2378](https://github.com/meteor/meteor/issues/2378)

* After killing existing `mongod` servers, also clear the `mongod.lock` file.

* Stricter validation for package names: they cannot begin with a hyphen, end
  with a dot, contain two consecutive dots, or start or end with a colon.  (No
  packages on Atmosphere fail this validation.)  Additionally, `meteor create
  --package` applies the same validation as `meteor publish` and disallows
  packages with multiple colons.  (Packages with multiple colons like
  `local-test:iron:router` are used internally by `meteor test-packages` so that
  is not a strict validation rule.)

* `meteor create --package` now no longer creates a directory with the full
  name of the package, since Windows file systems cannot have colon characters
  in file paths. Instead, the command now creates a directory named the same
  as the second part of the package name after the colon (without the username
  prefix).


### Meteor Mobile

* Upgrade the Cordova CLI dependency from 3.5.1 to 4.2.0. See the release notes
  for the 4.x series of the Cordova CLI [on Apache
  Cordova](http://cordova.apache.org/announcements/2014/10/16/cordova-4.html).

* Related to the recently discovered [attack
  vectors](http://cordova.apache.org/announcements/2014/08/04/android-351.html)
  in Android Cordova apps, Meteor Cordova apps no longer allow access to all
  domains by default. If your app access external resources over XHR, you need
  to add them to the whitelist of allowed domains with the newly added
  [`App.accessRule`
  method](https://docs.meteor.com/#/full/App-accessRule) in your
  `mobile-config.js` file.

* Upgrade Cordova Plugins dependencies in Meteor Core packages:
  - `org.apache.cordova.file`: from 1.3.0 to 1.3.3
  - `org.apache.cordova.file-transfer`: from 0.4.4 to 0.5.0
  - `org.apache.cordova.splashscreen`: from 0.3.3 to 1.0.0
  - `org.apache.cordova.console`: from 0.2.10 to 0.2.13
  - `org.apache.cordova.device`: from 0.2.11 to 0.3.0
  - `org.apache.cordova.statusbar`: from 0.1.7 to 0.1.10
  - `org.apache.cordova.inappbrowser`: from 0.5.1 to 0.6.0
  - `org.apache.cordova.inappbrowser`: from 0.5.1 to 0.6.0

* Use the newer `ios-sim` binary, compiled with Xcode 6 on OS X Mavericks.


### Tracker

* Use `Session.set({k1: v1, k2: v2})` to set multiple values at once.


### Utilities

* Provide direct access to all options supported by the `request` npm module via
  the new server-only `npmRequestOptions` option to `HTTP.call`.  [#1703](https://github.com/meteor/meteor/issues/1703)


### Other bug fixes and improvements

* Many internal refactorings towards supporting Meteor on Windows are in this
  release.

* Remove some packages used internally to support legacy MDG systems
  (`application-configuration`, `ctl`, `ctl-helper`, `follower-livedata`,
  `dev-bundle-fetcher`, and `star-translate`).

* Provide direct access to some npm modules used by core packages on the
  `NpmModules` field of `WebAppInternals`, `MongoInternals`, and
  `HTTPInternals`.

* Upgraded dependencies:

  - node: 0.10.36 (from 0.10.33)
  - Fibers: 1.0.5 (from 1.0.1)
  - MongoDB: 2.6.7 (from 2.4.12)
  - openssl in mongo: 1.0.2 (from 1.0.1j)
  - MongoDB driver: 1.4.32 (from 1.4.1)
  - bson: 0.2.18 (from 0.2.7)
  - request: 2.53.0 (from 2.47.0)


Patches contributed by GitHub users 0a-, awatson1978, awwx, bwhitty,
christianbundy, d4nyll, dandv, DanielDent, DenisGorbachev, fay-jai, gsuess,
hwillson, jakozaur, meonkeys, mitar, netanelgilad, queso, rbabayoff, RobertLowe,
romanzolotarev, Siilwyn, and tmeasday.


## v.1.0.3.2, 2015-02-25

* Fix regression in 1.0.3 where the `meteor` tool could crash when downloading
  the second build of a given package version; for example, when running `meteor
  deploy` on an OSX or 32-bit Linux system for an app containing a binary
  package.  [#3761](https://github.com/meteor/meteor/issues/3761)


## v.1.0.3.1, 2015-01-20

* Rewrite `meteor show` and `meteor search` to show package information for
  local packages and to show if the package is installed for non-local
  packages. Introduce the `--show-all` flag, and deprecate the
  `--show-unmigrated` and `--show-old flags`.  Introduce the `--ejson` flag to
  output an EJSON object.

* Support README.md files in`meteor publish`. Take in the documentation file in
  `package.js` (set to `README.md` by default) and upload it to the server at
  publication time. Excerpt the first non-header Markdown section for use in
  `meteor show`.

* Support updates of package version metadata after that version has been
  published by running `meteor publish --update` from the package directory.

* Add `meteor test-packages --velocity` (similar to `meteor run --test`).  [#3330](https://github.com/meteor/meteor/issues/3330)

* Fix `meteor update <packageName>` to update `<packageName>` even if it's an
  indirect dependency of your app.  [#3282](https://github.com/meteor/meteor/issues/3282)

* Fix stack trace when a browser tries to use the server like a proxy.  [#1212](https://github.com/meteor/meteor/issues/1212)

* Fix inaccurate session statistics and possible multiple invocation of
  Connection.onClose callbacks.

* Switch CLI tool filesystem calls from synchronous to yielding (pro: more
  concurrency, more responsive to signals; con: could introduce concurrency
  bugs)

* Don't apply CDN prefix on Cordova. [#3278](https://github.com/meteor/meteor/issues/3278) [#3311](https://github.com/meteor/meteor/issues/3311)

* Don't try to refresh client app in the runner unless the app actually has the
  autoupdate package. [#3365](https://github.com/meteor/meteor/issues/3365)

* Fix custom release banner logic. [#3353](https://github.com/meteor/meteor/issues/3353)

* Apply HTTP followRedirects option to non-GET requests.  [#2808](https://github.com/meteor/meteor/issues/2808)

* Clean up temporary directories used by package downloads sooner.  [#3324](https://github.com/meteor/meteor/issues/3324)

* If the tool knows about the requested release but doesn't know about the build
  of its tool for the platform, refresh the catalog rather than failing
  immediately.  [#3317](https://github.com/meteor/meteor/issues/3317)

* Fix `meteor --get-ready` to not add packages to your app.

* Fix some corner cases in cleaning up app processes in the runner. Drop
  undocumented `--keepalive` support. [#3315](https://github.com/meteor/meteor/issues/3315)

* Fix CSS autoupdate when `$ROOT_URL` has a non-trivial path.  [#3111](https://github.com/meteor/meteor/issues/3111)

* Save Google OAuth idToken to the User service info object.

* Add git info to `meteor --version`.

* Correctly catch a case of illegal `Tracker.flush` during `Tracker.autorun`.  [#3037](https://github.com/meteor/meteor/issues/3037)

* Upgraded dependencies:

  - jquery: 1.11.2 (from 1.11.0)

Patches by GitHub users DanielDent, DanielDornhardt, PooMaster, Primigenus,
Tarang, TomFreudenberg, adnissen, dandv, fay-jai, knownasilya, mquandalle,
ogourment, restebanez, rissem, smallhelm and tmeasday.

## v1.0.2.1, 2014-12-22

* Fix crash in file change watcher.  [#3336](https://github.com/meteor/meteor/issues/3336)

* Allow `meteor test-packages packages/*` even if not all package directories
  have tests.  [#3334](https://github.com/meteor/meteor/issues/3334)

* Fix typo in `meteor shell` output. [#3326](https://github.com/meteor/meteor/issues/3326)


## v1.0.2, 2014-12-19

### Improvements to the `meteor` command-line tool

* A new command called `meteor shell` attaches an interactive terminal to
  an already-running server process, enabling inspection and execution of
  server-side data and code, with dynamic tab completion of variable names
  and properties. To see `meteor shell` in action, type `meteor run` in an
  app directory, then (in another terminal) type `meteor shell` in the
  same app directory. You do not have to wait for the app to start before
  typing `meteor shell`, as it will automatically connect when the server
  is ready. Note that `meteor shell` currently works for local development
  only, and is not yet supported for apps running on remote hosts.

* We've done a major internal overhaul of the `meteor` command-line tool with an
  eye to correctness, maintainability, and performance.  Some details include:
  * Refresh the package catalog for build commands only when an error
    occurs that could be fixed by a refresh, not for every build command.
  * Never run the constraint solver to select package versions more than once
    per build.
  * Built packages ("isopacks") are now cached inside individual app directories
    instead of inside their source directories.
  * `meteor run` starts Mongo in parallel with building the application.
  * The constraint solver no longer leaves a `versions.json` file in your
    packages source directories; when publishing a package that is not inside an
    app, it will leave a `.versions` file (with the same format as
    `.meteor/versions`) which you should check into source control.
  * The constraint solver's model has been simplified so that plugins must use
    the same version of packages as their surrounding package when built from
    local source.

* Using `meteor debug` no longer requires manually continuing the debugger when
  your app restarts, and it no longer overwrites the symbol `_` inside your app.

* Output from the command-line tool is now word-wrapped to the width of your
  terminal.

* Remove support for the undocumented earliestCompatibleVersion feature of the
  package system.

* Reduce CPU usage and disk I/O bandwidth by using kernel file-system change
  notification events where possible. On file systems that do not support these
  events (NFS, Vagrant Virtualbox shared folders, etc), file changes will only
  be detected every 5 seconds; to detect changes more often in these cases (but
  use more CPU), set the `METEOR_WATCH_FORCE_POLLING` environment
  variable. [#2135](https://github.com/meteor/meteor/issues/2135)

* Reduce CPU usage by fixing a check for a parent process in `meteor
  run` that was happening constantly instead of every few seconds. [#3252](https://github.com/meteor/meteor/issues/3252)

* Fix crash when two plugins defined source handlers for the same
  extension. [#3015](https://github.com/meteor/meteor/issues/3015) [#3180](https://github.com/meteor/meteor/issues/3180)

* Fix bug (introduced in 0.9.3) where the warning about using experimental
  versions of packages was printed too often.

* Fix bug (introduced in 1.0) where `meteor update --patch` crashed.

* Fix bug (introduced in 0.9.4) where banners about new releases could be
  printed too many times.

* Fix crash when a package version contained a dot-separated pre-release part
  with both digits and non-digits. [#3147](https://github.com/meteor/meteor/issues/3147)

* Corporate HTTP proxy support is now implemented using our websocket library's
  new built-in implementation instead of a custom implementation. [#2515](https://github.com/meteor/meteor/issues/2515)

### Blaze

* Add default behavior for `Template.parentData` with no arguments. This
  selects the first parent. [#2861](https://github.com/meteor/meteor/issues/2861)

* Fix `Blaze.remove` on a template's view to correctly remove the DOM
  elements when the template was inserted using
  `Blaze.renderWithData`. [#3130](https://github.com/meteor/meteor/issues/3130)

* Allow curly braces to be escaped in Spacebars. Use the special
  sequences `{{|` and `{{{|` to insert a literal `{{` or `{{{`.

### Meteor Accounts

* Allow integration with OAuth1 servers that require additional query
  parameters to be passed with the access token. [#2894](https://github.com/meteor/meteor/issues/2894)

* Expire a user's password reset and login tokens in all circumstances when
  their password is changed.

### Other bug fixes and improvements

* Some packages are no longer released as part of the core release process:
  amplify, backbone, bootstrap, d3, jquery-history, and jquery-layout. This
  means that new versions of these packages can be published outside of the full
  Meteor release cycle.

* Require plain objects as the update parameter when doing replacements
  in server-side collections.

* Fix audit-argument-checks spurious failure when an argument is NaN. [#2914](https://github.com/meteor/meteor/issues/2914)

### Upgraded dependencies

  - node: 0.10.33 (from 0.10.29)
  - source-map-support: 0.2.8 (from 0.2.5)
  - semver: 4.1.0 (from 2.2.1)
  - request: 2.47.0 (from 2.33.0)
  - tar: 1.0.2 (from 1.0.1)
  - source-map: 0.1.40 (from 0.1.32)
  - sqlite3: 3.0.2 (from 3.0.0)
  - phantomjs npm module: 1.9.12 (from 1.8.1-1)
  - http-proxy: 1.6.0 (from a fork of 1.0.2)
  - esprima: 1.2.2 (from an unreleased 1.1-era commit)
  - escope: 1.0.1 (from 1.0.0)
  - openssl in mongo: 1.0.1j (from 1.0.1g)
  - faye-websocket: 0.8.1 (from using websocket-driver instead)
  - MongoDB: 2.4.12 (from 2.4.9)


Patches by GitHub users andylash, anstarovoyt, benweissmann, chrisbridgett,
colllin, dandv, ecwyne, graemian, JamesLefrere, kevinchiu, LyuGGang, matteodem,
mitar, mquandalle, musically-ut, ograycode, pcjpcj2, physiocoder, rgoomar,
timhaines, trusktr, Urigo, and zol.


## v1.0.1, 2014-12-09

* Fix a security issue in allow/deny rules that could result in data
  loss. If your app uses allow/deny rules, or uses packages that use
  allow/deny rules, we recommend that you update immediately.


## v1.0, 2014-10-28

### New Features

* Add the `meteor admin get-machine` command to make it easier to
  publish packages with binary dependencies for all
  architectures. `meteor publish` no longer publishes builds
  automatically if your package has binary NPM dependencies.

* New `localmarket` example, highlighting Meteor's support for mobile
  app development.

* Restyle the `leaderboard` example, and optimize it for both desktop
  and mobile.

### Performance

* Reduce unnecessary syncs with the package server, which speeds up
  startup times for many commands.

* Speed up `meteor deploy` by not bundling unnecessary files and
  programs.

* To make Meteor easier to use on slow or unreliable network
  connections, increase timeouts for DDP connections that the Meteor
  tool uses to communicate with the package server. [#2777](https://github.com/meteor/meteor/issues/2777), [#2789](https://github.com/meteor/meteor/issues/2789).

### Mobile App Support

* Implemented reasonable default behavior for launch screens on mobile
  apps.

* Don't build for Android when only the iOS build is required, and
  vice versa.

* Fix bug that could cause mobile apps to stop being able to receive hot
  code push updates.

* Fix bug where Cordova clients connected to http://example.com instead
  of https://example.com when https:// was specified in the
  --mobile-server option. [#2880](https://github.com/meteor/meteor/issues/2880)

* Fix stack traces when attempting to build or run iOS apps on Linux.

* Print a warning when building an app with mobile platforms and
  outputting the build into the source tree. Outputting a build into the
  source tree can cause subsequent builds to fail because they will
  treat the build output as source files.

* Exit from `meteor run` when new Cordova plugins or platforms are
  added, since we don't support hot code push for new plugins or
  platforms.

* Fix quoting of arguments to Cordova plugins.

* The `accounts-twitter` package now works in Cordova apps in local
  development. For workarounds for other login providers in local
  development mode, see
  https://github.com/meteor/meteor/wiki/OAuth-for-mobile-Meteor-clients.

### Packaging

* `meteor publish-for-arch` can publish packages built with different Meteor
  releases.

* Fix default `api.versionsFrom` field in packages created with `meteor
  create --package`.

* Fix bug where changes in an app's .meteor/versions file would not
  cause the app to be rebuilt.

### Other bug fixes and improvements

* Use TLSv1 in the `spiderable` package, for compatibility with servers
  that have disabled SSLv3 in response to the POODLE bug.

* Work around the `meteor run` proxy occasionally running out of sockets.

* Fix bug with regular expressions in minimongo. [#2817](https://github.com/meteor/meteor/issues/2817)

* Add READMEs for several core packages.

* Include protocols in URLs printed by `meteor deploy`.

* Improve error message for limited ordered observe. [#1643](https://github.com/meteor/meteor/issues/1643)

* Fix missing dependency on `random` in the `autoupdate` package. [#2892](https://github.com/meteor/meteor/issues/2892)

* Fix bug where all CSS would be removed from connected clients if a
  CSS-only change is made between local development server restarts or
  when deploying with `meteor deploy`.

* Increase height of the Google OAuth popup to the Google-recommended
  value.

* Fix the layout of the OAuth configuration dialog when used with
  Bootstrap.

* Allow build plugins to override the 'bare' option on added source
  files. [#2834](https://github.com/meteor/meteor/issues/2834)

Patches by GitHub users DenisGorbachev, ecwyne, mitar, mquandalle,
Primigenus, svda, yauh, and zol.


## v0.9.4.1, 2014-12-09 (backport)

* Fix a security issue in allow/deny rules that could result in data
  loss. If your app uses allow/deny rules, or uses packages that use
  allow/deny rules, we recommend that you update immediately.
  Backport from 1.0.1.


## v0.9.4, 2014-10-13

### New Features

* The new `meteor debug` command and `--debug-port` command line option
  to `meteor run` allow you to easily use node-inspector to debug your
  server-side code. Add a `debugger` statement to your code to create a
  breakpoint.

* Add new a `meteor run --test` command that runs
  [Velocity](https://github.com/meteor-velocity/velocity) tests in your
  app .

* Add new callbacks `Accounts.onResetPasswordLink`,
  `Accounts.onEnrollmentLink`, and `Accounts.onEmailVerificationLink`
  that make it easier to build custom user interfaces on top of the
  accounts system. These callbacks should be registered before
  `Meteor.startup` fires, and will be called if the URL matches a link
  in an email sent by `Accounts.resetPassword`, etc. See
  https://docs.meteor.com/#Accounts-onResetPasswordLink.

* A new configuration file for mobile apps,
  `<APP>/mobile-config.js`. This allows you to set app metadata, icons,
  splash screens, preferences, and PhoneGap/Cordova plugin settings
  without needing a `cordova_build_override` directory. See
  https://docs.meteor.com/#mobileconfigjs.


### API Changes

* Rename `{{> UI.dynamic}}` to `{{> Template.dynamic}}`, and likewise
  with `UI.contentBlock` and `UI.elseBlock`. The UI namespace is no
  longer used anywhere except for backwards compatibility.

* Deprecate the `Template.someTemplate.myHelper = ...` syntax in favor
  of `Template.someTemplate.helpers(...)`.  Using the older syntax still
  works, but prints a deprecation warning to the console.

* `Package.registerBuildPlugin` its associated functions have been added
  to the public API, cleaned up, and documented. The new function is
  identical to the earlier _transitional_registerBuildPlugin except for
  minor backwards-compatible API changes. See
  https://docs.meteor.com/#Package-registerBuildPlugin

* Rename the `showdown` package to `markdown`.

* Deprecate the `amplify`, `backbone`, `bootstrap`, and `d3` integration
  packages in favor of community alternatives.  These packages will no
  longer be maintained by MDG.


### Tool Changes

* Improved output from `meteor build` to make it easier to publish
  mobile apps to the App Store and Play Store. See the wiki pages for
  instructions on how to publish your
  [iOS](https://github.com/meteor/meteor/wiki/How-to-submit-your-iOS-app-to-App-Store)
  and
  [Android](https://github.com/meteor/meteor/wiki/How-to-submit-your-Android-app-to-Play-Store)
  apps.

* Packages can now be marked as debug-mode only by adding `debugOnly:
  true` to `Package.describe`. Debug-only packages are not included in
  the app when it is bundled for production (`meteor build` or `meteor
  run --production`). This allows package authors to build packages
  specifically for testing and debugging without increasing the size of
  the resulting app bundle or causing apps to ship with debug
  functionality built in.

* Rework the process for installing mobile development SDKs. There is
  now a `meteor install-sdk` command that automatically install what
  software it can and points to documentation for the parts that
  require manual installation.

* The `.meteor/cordova-platforms` file has been renamed to
  `.meteor/platforms` and now includes the default `server` and
  `browser` platforms. The default platforms can't currently be removed
  from a project, though this will be possible in the future. The old
  file will be automatically migrated to the new one when the app is run
  with Meteor 0.9.4 or above.

* The `unipackage.json` file inside downloaded packages has been renamed
  to `isopack.json` and has an improved forwards-compatible format. To
  maintain backwards compatibility with previous releases, packages will
  be built with both files.

* The local package metadata cache now uses SQLite, which is much faster
  than the previous implementation. This improves `meteor` command line
  tool startup time.

* The constraint solver used by the client to find compatible versions
  of packages is now much faster.

* The `--port` option to `meteor run` now requires a numeric port
  (e.g. `meteor run --port example.com` is no longer valid).

* The `--mobile-port` option `meteor run` has been reworked. The option
  is now `--mobile-server` in `meteor run` and `--server` in `meteor
  build`. `--server` is required for `meteor build` in apps with mobile
  platforms installed. `--mobile-server` defaults to an automatically
  detected IP address on port 3000, and `--server` requires a hostname
  but defaults to port 80 if a port is not specified.

* Operations that take longer than a few seconds (e.g. downloading
  packages, installing the Android SDK, etc) now show a progress bar.

* Complete support for using an HTTP proxy in the `meteor` command line
  tool. Now all DDP connections can work through a proxy.  Use the standard
  `http_proxy` environment variable to specify your proxy endpoint.  [#2515](https://github.com/meteor/meteor/issues/2515)


### Bug Fixes

* Fix behavior of ROOT_URL with path ending in `/`.

* Fix source maps when using a ROOT_URL with a path. [#2627](https://github.com/meteor/meteor/issues/2627)

* Change the mechanism that the Meteor tool uses to clean up app server
  processes. The new mechanism is more resilient to slow app bundles and
  other CPU-intensive tasks. [#2536](https://github.com/meteor/meteor/issues/2536), [#2588](https://github.com/meteor/meteor/issues/2588).


Patches by GitHub users cryptoquick, Gaelan, jperl, meonkeys, mitar,
mquandalle, prapicault, pscanf, richguan, rick-golden-healthagen,
rissem, rosh93, rzymek, and timoabend


## v0.9.3.1, 2014-09-30

* Don't crash when failing to contact the package server. [#2713](https://github.com/meteor/meteor/issues/2713)

* Allow more than one dash in package versions. [#2715](https://github.com/meteor/meteor/issues/2715)


## v0.9.3, 2014-09-25

### More Package Version Number Flexibility

* Packages now support relying on multiple major versions of their
  dependencies (eg `blaze@1.0.0 || 2.0.0`). Additionally, you can now
  call `api.versionsFrom(<release>)` multiple times, or with an array
  (eg `api.versionsFrom([<release1>, <release2>])`. Meteor will
  interpret this to mean that the package will work with packages from
  all the listed releases.

* Support for "wrapped package" version numbers. There is now a `_` field
  in version numbers. The `_` field must be an integer, and versions with
  the `_` are sorted after versions without. This allows using the
  upstream version number as the Meteor package version number and being
  able to publish multiple version of the Meteor package (e.g.
  `jquery@1.11.1_2`).

Note: packages using the `||` operator or the `_` symbol in their
versions or dependencies will be invisible to pre-0.9.3 users. Meteor
versions 0.9.2 and before do not understand the new version formats and
will not be able to use versions of packages that use the new features.


### Other Command-line Tool Improvements

* More detailed constraint solver output. Meteor now tells you which
  constraints prevent upgrading or adding new packages. This will make
  it much easier to update your app to new versions.

* Better handling of pre-release versions (e.g. versions with
  `-`). Pre-release packages will now be included in an app if and only
  if there is no way to meet the app's constraints without using a
  pre-release package.

* Add `meteor admin set-unmigrated` to allow maintainers to hide
  pre-0.9.0 packages in `meteor search` and `meteor show`. This will not
  stop users from continuing to use the package, but it helps prevent
  new users from finding old non-functional packages.

* Progress bars for time-intensive operations, like downloading large
  packages.


### Other Changes

* Officially support `Meteor.wrapAsync` (renamed from
  `Meteor._wrapAsync`). Additionally, `Meteor.wrapAsync` now lets you
  pass an object to bind as `this` in the wrapped call. See
  https://docs.meteor.com/#meteor_wrapasync.

* The `reactive-dict` package now allows an optional name argument to
  enable data persistence during hot code push.


Patches by GitHub users evliu, meonkeys, mitar, mizzao, mquandalle,
prapicault, waitingkuo, wulfmeister.



## v0.9.2.2, 2014-09-17

* Fix regression in 0.9.2 that prevented some users from accessing the
  Meteor development server in their browser. Specifically, 0.9.2
  unintentionally changed the development mode server's default bind
  host to localhost instead of 0.0.0.0. [#2596](https://github.com/meteor/meteor/issues/2596)


## v0.9.2.1, 2014-09-15

* Fix versions of packages that were published with `-cordova` versions
  in 0.9.2 (appcache, fastclick, htmljs, logging, mobile-status-bar,
  routepolicy, webapp-hashing).


## v0.9.2, 2014-09-15

This release contains our first support for building mobile apps in
Meteor, for both iOS and Android. This support comes via an
integration with Apache's Cordova/PhoneGap project.

  * You can use Cordova/PhoneGap packages in your application or inside
    a Meteor package to access a device's native functions directly from
    JavaScript code.
  * The `meteor add-platform` and `meteor run` commands now let you
    launch the app in the iOS or Android simulator or run it on an
    attached hardware device.
  * This release extends hot code push to support live updates into
    installed native apps.
  * The `meteor bundle` command has been renamed to `meteor build` and
    now outputs build projects for the mobile version of the targeted
    app.
  * See
    https://github.com/meteor/meteor/wiki/Meteor-Cordova-Phonegap-integration
    for more information about how to get started building mobile apps
    with Meteor.

* Better mobile support for OAuth login: you can now use a
  redirect-based flow inside UIWebViews, and the existing popup-based
  flow has been adapted to work in Cordova/PhoneGap apps.

#### Bug fixes and minor improvements

* Fix sorting on non-trivial keys in Minimongo. [#2439](https://github.com/meteor/meteor/issues/2439)

* Bug fixes and performance improvements for the package system's
  constraint solver.

* Improved error reporting for misbehaving oplog observe driver. [#2033](https://github.com/meteor/meteor/issues/2033) [#2244](https://github.com/meteor/meteor/issues/2244)

* Drop deprecated source map linking format used for older versions of
  Firefox.  [#2385](https://github.com/meteor/meteor/issues/2385)

* Allow Meteor tool to run from a symlink. [#2462](https://github.com/meteor/meteor/issues/2462)

* Assets added via a plugin are no longer considered source files. [#2488](https://github.com/meteor/meteor/issues/2488)

* Remove support for long deprecated `SERVER_ID` environment
  variable. Use `AUTOUPDATE_VERSION` instead.

* Fix bug in reload-safetybelt package that resulted in reload loops in
  Chrome with cookies disabled.

* Change the paths for static assets served from packages. The `:`
  character is replaced with the `_` character in package names so as to
  allow serving on mobile devices and ease operation on Windows. For
  example, assets from the `abc:bootstrap` package are now served at
  `/packages/abc_bootstrap` instead of `/packages/abc:bootstrap`.

* Also change the paths within a bundled Meteor app to allow for
  different client architectures (eg mobile). For example,
  `bundle/programs/client` is now `bundle/programs/web.browser`.


Patches by GitHub users awwx, mizzao, and mquandalle.



## v0.9.1.1, 2014-09-06

* Fix backwards compatibility for packages that had weak dependencies
  on packages renamed in 0.9.1 (`ui`, `deps`, `livedata`). [#2521](https://github.com/meteor/meteor/issues/2521)

* Fix error when using the `reactive-dict` package without the `mongo`
  package.


## v0.9.1, 2014-09-04

#### Organizations in Meteor developer accounts

Meteor 0.9.1 ships with organizations support in Meteor developer
accounts. Organizations are teams of users that make it easy to
collaborate on apps and packages.

Create an organization at
https://www.meteor.com/account-settings/organizations. Run the `meteor
authorized` command in your terminal to give an organization
permissions to your apps. To add an organization as a maintainer of
your packages, use the `meteor admin maintainers` command. You can
also publish packages with an organization's name in the package name
prefix instead of your own username.


#### One backwards incompatible change for templates

* Templates can no longer be named "body" or "instance".

#### Backwards compatible Blaze API changes

* New public and documented APIs:
  * `Blaze.toHTMLWithData()`
  * `Template.currentData()`
  * `Blaze.getView()`
  * `Template.parentData()` (previously `UI._parentData()`)
  * `Template.instance()` (previously `UI._templateInstance()`)
  * `Template.body` (previously `UI.body`)
  * `new Template` (previously `Template.__create__`)
  * `Blaze.getData()` (previously `UI.getElementData`, or `Blaze.getCurrentData` with no arguments)

* Deprecate the `ui` package. Instead, use the `blaze` package. The
  `UI` and `Blaze` symbols are now the same.

* Deprecate `UI.insert`. `UI.render` and `UI.renderWithData` now
  render a template and place it in the DOM.

* Add an underscore to some undocumented Blaze APIs to make them
  internal. Notably: `Blaze._materializeView`, `Blaze._createView`,
  `Blaze._toText`, `Blaze._destroyView`, `Blaze._destroyNode`,
  `Blaze._withCurrentView`, `Blaze._DOMBackend`,
  `Blaze._TemplateWith`

* Document Views. Views are the machinery powering DOM updates in
  Blaze.

* Expose `view` property on template instances.

#### Backwards compatible renames

* Package renames
  * `livedata` -> `ddp`
  * `mongo-livedata` -> `mongo`
  * `standard-app-packages` -> `meteor-platform`
* Symbol renames
  * `Meteor.Collection` -> `Mongo.Collection`
  * `Meteor.Collection.Cursor` -> `Mongo.Cursor`
  * `Meteor.Collection.ObjectID` -> `Mongo.ObjectID`
  * `Deps` -> `Tracker`

#### Other

* Add `reactive-var` package. Lets you define a single reactive
  variable, like a single key in `Session`.

* Don't throw an exception in Chrome when cookies and local storage
  are blocked.

* Bump DDP version to "1". Clients connecting with version "pre1" or
  "pre2" should still work.

* Allow query parameters in OAuth1 URLs. [#2404](https://github.com/meteor/meteor/issues/2404)

* Fix `meteor list` if not all packages on server. Fixes [#2468](https://github.com/meteor/meteor/issues/2468)

Patch by GitHub user mitar.


## v0.9.0.1, 2014-08-27

* Fix issues preventing hot code reload from automatically reloading webapps in
  two cases: when the old app was a pre-0.9.0 app, and when the app used
  appcache. (In both cases, an explicit reload still worked.)

* Fix publishing packages containing a plugin with platform-specific code but
  no platform-specific code in the main package.

* Fix `meteor add package@version` when the package was already added with a
  different version constraint.

* Improve treatment of pre-release packages (packages with a dash in their
  version). Guarantee that they will not be chosen by the constraint solver
  unless explicitly requested.  `meteor list` won't suggest that you update to
  them.

* Fix slow spiderable executions.

* Fix dev-mode client-only restart when client files changed very soon after
  server restart.

* Fix stack trace on `meteor add` constraint solver failure.

* Fix "access-denied" stack trace when publishing packages.


## v0.9.0, 2014-08-26

Meteor 0.9.0 introduces the Meteor Package Server. Incorporating lessons from
our community's Meteorite tool, Meteor 0.9.0 allows users to develop and publish
Meteor packages to a central repository. The `meteor publish` command is used to
publish packages. Non-core packages can now be added with `meteor add`, and you
can specify version constraints on the packages you use. Binary packages can be
published for additional architectures with `meteor publish-for-arch`, which
allows cross-platform deploys and bundling.  You can search for packages with
`meteor search` and display information on them with `meteor show`, or you can
use the Atmosphere web interface developed by Percolate Studio at
https://atmospherejs.com/

See https://docs.meteor.com/#writingpackages and
https://docs.meteor.com/#packagejs for more details.

Other packaging-related changes:

* `meteor list` now lists the packages your app is using, which was formerly the
  behavior of `meteor list --using`. To search for packages you are not
  currently using, use `meteor search`.  The concept of an "internal" package
  (which did not show up in `meteor list`) no longer exists.

* To prepare a bundle created with `meteor bundle` for execution on a
  server, you now run `npm install` with no arguments instead of having
  to specify a few specific npm modules and their versions
  explicitly. See the README in the generated bundle for more details.

* All `under_score`-style `package.js` APIs (`Package.on_use`, `api.add_files`,
  etc) have been replaced with `camelCase` names (`Package.onUse`,
  `api.addFiles`, etc).  The old names continue to work for now.

* There's a new `archMatching` option to `Plugin.registerSourceHandler`, which
  should be used by any plugin whose output is only for the client or only for
  the server (eg, CSS and HTML templating packages); this allows Meteor to avoid
  restarting the server when files processed by these plugins change.

Other changes:

* When running your app with the local development server, changes that only
  affect the client no longer require restarting the server.  Changes that only
  affect CSS no longer require the browser to refresh the page, both in local
  development and in some production environments.  [#490](https://github.com/meteor/meteor/issues/490)

* When a call to `match` fails in a method or subscription, log the
  failure on the server. (This matches the behavior described in our docs)

* The `appcache` package now defaults to functioning on all browsers
  that support the AppCache API, rather than a whitelist of browsers.
  The main effect of this change is that `appcache` is now enabled by
  default on Firefox, because Firefox no longer makes a confusing
  popup. You can still disable individual browsers with
  `AppCache.config`.  [#2241](https://github.com/meteor/meteor/issues/2241)

* The `forceApprovalPrompt` option can now be specified in `Accounts.ui.config`
  in addition to `Meteor.loginWithGoogle`.  [#2149](https://github.com/meteor/meteor/issues/2149)

* Don't leak websocket clients in server-to-server DDP in some cases (and fix
  "Got open from inactive client"
  error). https://github.com/faye/websocket-driver-node/pull/8

* Updated OAuth url for login with Meetup.

* Allow minimongo `changed` callbacks to mutate their `oldDocument`
  argument. [#2231](https://github.com/meteor/meteor/issues/2231)

* Fix upsert called from client with no callback.  [#2413](https://github.com/meteor/meteor/issues/2413)

* Avoid a few harmless exceptions in OplogObserveDriver.

* Refactor `observe-sequence` package.

* Fix `spiderable` race condition.

* Re-apply our fix of NPM bug https://github.com/npm/npm/issues/3265 which got
  accidentally reverted upstream.

* Workaround for a crash in recent Safari
  versions. https://github.com/meteor/meteor/commit/e897539adb

* Upgraded dependencies:
  - less: 1.7.4 (from 1.7.1)
  - tar: 1.0.1 (from 0.1.19)
  - fstream: 1.0.2 (from 0.1.25)

Patches by GitHub users Cangit, dandv, ImtiazMajeed, MaximDubrovin, mitar,
mquandalle, rcy, RichardLitt, thatneat, and twhy.


## v0.8.3.1, 2014-12-09 (backport)

* Fix a security issue in allow/deny rules that could result in data
  loss. If your app uses allow/deny rules, or uses packages that use
  allow/deny rules, we recommend that you update immediately.
  Backport from 1.0.1.


## v0.8.3, 2014-07-29

#### Blaze

* Refactor Blaze to simplify internals while preserving the public
  API. `UI.Component` has been replaced with `Blaze.View.`

* Fix performance issues and memory leaks concerning event handlers.

* Add `UI.remove`, which removes a template after `UI.render`/`UI.insert`.

* Add `this.autorun` to the template instance, which is like `Deps.autorun`
  but is automatically stopped when the template is destroyed.

* Create `<a>` tags as SVG elements when they have `xlink:href`
  attributes. (Previously, `<a>` tags inside SVGs were never created as
  SVG elements.)  [#2178](https://github.com/meteor/meteor/issues/2178)

* Throw an error in `{{foo bar}}` if `foo` is missing or not a function.

* Cursors returned from template helpers for #each should implement
  the `observeChanges` method and don't have to be Minimongo cursors
  (allowing new custom data stores for Blaze like Miniredis).

* Remove warnings when {{#each}} iterates over a list of strings,
  numbers, or other items that contains duplicates.  [#1980](https://github.com/meteor/meteor/issues/1980)

#### Meteor Accounts

* Fix regression in 0.8.2 where an exception would be thrown if
  `Meteor.loginWithPassword` didn't have a callback. Callbacks to
  `Meteor.loginWithPassword` are now optional again.  [#2255](https://github.com/meteor/meteor/issues/2255)

* Fix OAuth popup flow in mobile apps that don't support
  `window.opener`.  [#2302](https://github.com/meteor/meteor/issues/2302)

* Fix "Email already exists" error with MongoDB 2.6.  [#2238](https://github.com/meteor/meteor/issues/2238)


#### mongo-livedata and minimongo

* Fix performance issue where a large batch of oplog updates could block
  the node event loop for long periods.  [#2299](https://github.com/meteor/meteor/issues/2299).

* Fix oplog bug resulting in error message "Buffer inexplicably empty".  [#2274](https://github.com/meteor/meteor/issues/2274)

* Fix regression from 0.8.2 that caused collections to appear empty in
  reactive `findOne()` or `fetch` queries that run before a mutator
  returns.  [#2275](https://github.com/meteor/meteor/issues/2275)


#### Miscellaneous

* Stop including code by default that automatically refreshes the page
  if JavaScript and CSS don't load correctly. While this code is useful
  in some multi-server deployments, it can cause infinite refresh loops
  if there are errors on the page. Add the `reload-safetybelt` package
  to your app if you want to include this code.

* On the server, `Meteor.startup(c)` now calls `c` immediately if the
  server has already started up, matching the client behavior.  [#2239](https://github.com/meteor/meteor/issues/2239)

* Add support for server-side source maps when debugging with
  `node-inspector`.

* Add `WebAppInternals.addStaticJs()` for adding static JavaScript code
  to be served in the app, inline if allowed by `browser-policy`.

* Make the `tinytest/run` method return immediately, so that `wait`
  method calls from client tests don't block on server tests completing.

* Log errors from method invocations on the client if there is no
  callback provided.

* Upgraded dependencies:
  - node: 0.10.29 (from 0.10.28)
  - less: 1.7.1 (from 1.6.1)

Patches contributed by GitHub users Cangit, cmather, duckspeaker, zol.


## v0.8.2, 2014-06-23

#### Meteor Accounts

* Switch `accounts-password` to use bcrypt to store passwords on the
  server. (Previous versions of Meteor used a protocol called SRP.)
  Users will be transparently transitioned when they log in. This
  transition is one-way, so you cannot downgrade a production app once
  you upgrade to 0.8.2. If you are maintaining an authenticating DDP
  client:
     - Clients that use the plaintext password login handler (i.e. call
       the `login` method with argument `{ password: <plaintext
       password> }`) will continue to work, but users will not be
       transitioned from SRP to bcrypt when logging in with this login
       handler.
     - Clients that use SRP will no longer work. These clients should
       instead directly call the `login` method, as in
       `Meteor.loginWithPassword`. The argument to the `login` method
       can be either:
         - `{ password: <plaintext password> }`, or
         - `{ password: { digest: <password hash>, algorithm: "sha-256" } }`,
           where the password hash is the hex-encoded SHA256 hash of the
           plaintext password.

* Show the display name of the currently logged-in user after following
  an email verification link or a password reset link in `accounts-ui`.

* Add a `userEmail` option to `Meteor.loginWithMeteorDeveloperAccount`
  to pre-fill the user's email address in the OAuth popup.

* Ensure that the user object has updated token information before
  it is passed to email template functions. [#2210](https://github.com/meteor/meteor/issues/2210)

* Export the function that serves the HTTP response at the end of an
  OAuth flow as `OAuth._endOfLoginResponse`. This function can be
  overridden to make the OAuth popup flow work in certain mobile
  environments where `window.opener` is not supported.

* Remove support for OAuth redirect URLs with a `redirect` query
  parameter. This OAuth flow was never documented and never fully
  worked.


#### Blaze

* Blaze now tracks individual CSS rules in `style` attributes and won't
  overwrite changes to them made by other JavaScript libraries.

* Add `{{> UI.dynamic}}` to make it easier to dynamically render a
  template with a data context.

* Add `UI._templateInstance()` for accessing the current template
  instance from within a block helper.

* Add `UI._parentData(n)` for accessing parent data contexts from
  within a block helper.

* Add preliminary API for registering hooks to run when Blaze intends to
  insert, move, or remove DOM elements. For example, you can use these
  hooks to animate nodes as they are inserted, moved, or removed. To use
  them, you can set the `_uihooks` property on a container DOM
  element. `_uihooks` is an object that can have any subset of the
  following three properties:

    - `insertElement: function (node, next)`: called when Blaze intends
      to insert the DOM element `node` before the element `next`
    - `moveElement: function (node, next)`: called when Blaze intends to
      move the DOM element `node` before the element `next`
    - `removeElement: function (node)`: called when Blaze intends to
      remove the DOM element `node`

    Note that when you set one of these functions on a container
    element, Blaze will not do the actual operation; it's your
    responsibility to actually insert, move, or remove the node (by
    calling `$(node).remove()`, for example).

* The `findAll` method on template instances now returns a vanilla
  array, not a jQuery object. The `$` method continues to
  return a jQuery object. [#2039](https://github.com/meteor/meteor/issues/2039)

* Fix a Blaze memory leak by cleaning up event handlers when a template
  instance is destroyed. [#1997](https://github.com/meteor/meteor/issues/1997)

* Fix a bug where helpers used by {{#with}} were still re-running when
  their reactive data sources changed after they had been removed from
  the DOM.

* Stop not updating form controls if they're focused. If a field is
  edited by one user while another user is focused on it, it will just
  lose its value but maintain its focus. [#1965](https://github.com/meteor/meteor/issues/1965)

* Add `_nestInCurrentComputation` option to `UI.render`, fixing a bug in
  {{#each}} when an item is added inside a computation that subsequently
  gets invalidated. [#2156](https://github.com/meteor/meteor/issues/2156)

* Fix bug where "=" was not allowed in helper arguments. [#2157](https://github.com/meteor/meteor/issues/2157)

* Fix bug when a template tag immediately follows a Spacebars block
  comment. [#2175](https://github.com/meteor/meteor/issues/2175)


#### Command-line tool

* Add --directory flag to `meteor bundle`. Setting this flag outputs a
  directory rather than a tarball.

* Speed up updates of NPM modules by upgrading Node to include our fix for
  https://github.com/npm/npm/issues/3265 instead of passing `--force` to
  `npm install`.

* Always rebuild on changes to npm-shrinkwrap.json files.  [#1648](https://github.com/meteor/meteor/issues/1648)

* Fix uninformative error message when deploying to long hostnames. [#1208](https://github.com/meteor/meteor/issues/1208)

* Increase a buffer size to avoid failing when running MongoDB due to a
  large number of processes running on the machine, and fix the error
  message when the failure does occur. [#2158](https://github.com/meteor/meteor/issues/2158)

* Clarify a `meteor mongo` error message when using the MONGO_URL
  environment variable. [#1256](https://github.com/meteor/meteor/issues/1256)


#### Testing

* Run server tests from multiple clients serially instead of in
  parallel. This allows testing features that modify global server
  state.  [#2088](https://github.com/meteor/meteor/issues/2088)


#### Security

* Add Content-Type headers on JavaScript and CSS resources.

* Add `X-Content-Type-Options: nosniff` header to
  `browser-policy-content`'s default policy. If you are using
  `browser-policy-content` and you don't want your app to send this
  header, then call `BrowserPolicy.content.allowContentTypeSniffing()`.

* Use `Meteor.absoluteUrl()` to compute the redirect URL in the `force-ssl`
  package (instead of the host header).


#### Miscellaneous

* Allow `check` to work on the server outside of a Fiber. [#2136](https://github.com/meteor/meteor/issues/2136)

* EJSON custom type conversion functions should not be permitted to yield. [#2136](https://github.com/meteor/meteor/issues/2136)

* The legacy polling observe driver handles errors communicating with MongoDB
  better and no longer gets "stuck" in some circumstances.

* Automatically rewind cursors before calls to `fetch`, `forEach`, or `map`. On
  the client, don't cache the return value of `cursor.count()` (consistently
  with the server behavior). `cursor.rewind()` is now a no-op. [#2114](https://github.com/meteor/meteor/issues/2114)

* Remove an obsolete hack in reporting line numbers for LESS errors. [#2216](https://github.com/meteor/meteor/issues/2216)

* Avoid exceptions when accessing localStorage in certain Internet
  Explorer configurations. [#1291](https://github.com/meteor/meteor/issues/1291), [#1688](https://github.com/meteor/meteor/issues/1688).

* Make `handle.ready()` reactively stop, where `handle` is a
  subscription handle.

* Fix an error message from `audit-argument-checks` after login.

* Make the DDP server send an error if the client sends a connect
  message with a missing or malformed `support` field. [#2125](https://github.com/meteor/meteor/issues/2125)

* Fix missing `jquery` dependency in the `amplify` package. [#2113](https://github.com/meteor/meteor/issues/2113)

* Ban inserting EJSON custom types as documents. [#2095](https://github.com/meteor/meteor/issues/2095)

* Fix incorrect URL rewrites in stylesheets. [#2106](https://github.com/meteor/meteor/issues/2106)

* Upgraded dependencies:
  - node: 0.10.28 (from 0.10.26)
  - uglify-js: 2.4.13 (from 2.4.7)
  - sockjs server: 0.3.9 (from 0.3.8)
  - websocket-driver: 0.3.4 (from 0.3.2)
  - stylus: 0.46.3 (from 0.42.3)

Patches contributed by GitHub users awwx, babenzele, Cangit, dandv,
ducdigital, emgee3, felixrabe, FredericoC, jbruni, kentonv, mizzao,
mquandalle, subhog, tbjers, tmeasday.


## v0.8.1.3, 2014-05-22

* Fix a security issue in the `spiderable` package. `spiderable` now
  uses the ROOT_URL environment variable instead of the Host header to
  determine which page to snapshot.

* Fix hardcoded Twitter URL in `oauth1` package. This fixes a regression
  in 0.8.0.1 that broke Atmosphere packages that do OAuth1
  logins. [#2154](https://github.com/meteor/meteor/issues/2154).

* Add `credentialSecret` argument to `Google.retrieveCredential`, which
  was forgotten in a previous release.

* Remove nonexistent `-a` and `-r` aliases for `--add` and `--remove` in
  `meteor help authorized`. [#2155](https://github.com/meteor/meteor/issues/2155)

* Add missing `underscore` dependency in the `oauth-encryption` package. [#2165](https://github.com/meteor/meteor/issues/2165)

* Work around IE8 bug that caused some apps to fail to render when
  minified. [#2037](https://github.com/meteor/meteor/issues/2037).


## v0.8.1.2, 2014-05-12

* Fix memory leak (introduced in 0.8.1) by making sure to unregister
  sessions at the server when they are closed due to heartbeat timeout.

* Add `credentialSecret` argument to `Google.retrieveCredential`,
  `Facebook.retrieveCredential`, etc., which is needed to use them as of
  0.8.1. [#2118](https://github.com/meteor/meteor/issues/2118)

* Fix 0.8.1 regression that broke apps using a `ROOT_URL` with a path
  prefix. [#2109](https://github.com/meteor/meteor/issues/2109)


## v0.8.1.1, 2014-05-01

* Fix 0.8.1 regression preventing clients from specifying `_id` on insert. [#2097](https://github.com/meteor/meteor/issues/2097)

* Fix handling of malformed URLs when merging CSS files. [#2103](https://github.com/meteor/meteor/issues/2103), [#2093](https://github.com/meteor/meteor/issues/2093)

* Loosen the checks on the `options` argument to `Collection.find` to
  allow undefined values.


## v0.8.1, 2014-04-30

#### Meteor Accounts

* Fix a security flaw in OAuth1 and OAuth2 implementations. If you are
  using any OAuth accounts packages (such as `accounts-google` or
  `accounts-twitter`), we recommend that you update immediately and log
  out your users' current sessions with the following MongoDB command:

    $ db.users.update({}, { $set: { 'services.resume.loginTokens': [] } }, { multi: true });

* OAuth redirect URLs are now required to be on the same origin as your app.

* Log out a user's other sessions when they change their password.

* Store pending OAuth login results in the database instead of
  in-memory, so that an OAuth flow succeeds even if different requests
  go to different server processes.

* When validateLoginAttempt callbacks return false, don't override a more
  specific error message.

* Add `Random.secret()` for generating security-critical secrets like
  login tokens.

* `Meteor.logoutOtherClients` now calls the user callback when other
  login tokens have actually been removed from the database, not when
  they have been marked for eventual removal.  [#1915](https://github.com/meteor/meteor/issues/1915)

* Rename `Oauth` to `OAuth`.  `Oauth` is now an alias for backwards
  compatibility.

* Add `oauth-encryption` package for encrypting sensitive account
  credentials in the database.

* A validate login hook can now override the exception thrown from
  `beginPasswordExchange` like it can for other login methods.

* Remove an expensive observe over all users in the `accounts-base`
  package.


#### Blaze

* Disallow `javascript:` URLs in URL attribute values by default, to
  help prevent cross-site scripting bugs. Call
  `UI._allowJavascriptUrls()` to allow them.

* Fix `UI.toHTML` on templates containing `{{#with}}`.

* Fix `{{#with}}` over a data context that is mutated.  [#2046](https://github.com/meteor/meteor/issues/2046)

* Clean up autoruns when calling `UI.toHTML`.

* Properly clean up event listeners when removing templates.

* Add support for `{{!-- block comments --}}` in Spacebars. Block comments may
  contain `}}`, so they are more useful than `{{! normal comments}}` for
  commenting out sections of Spacebars templates.

* Don't dynamically insert `<tbody>` tags in reactive tables

* When handling a custom jQuery event, additional arguments are
  no longer lost -- they now come after the template instance
  argument.  [#1988](https://github.com/meteor/meteor/issues/1988)


#### DDP and MongoDB

* Extend latency compensation to support an arbitrary sequence of
  inserts in methods.  Previously, documents created inside a method
  stub on the client would eventually be replaced by new documents
  from the server, causing the screen to flicker.  Calling `insert`
  inside a method body now generates the same ID on the client (inside
  the method stub) and on the server.  A sequence of inserts also
  generates the same sequence of IDs.  Code that wants a random stream
  that is consistent between method stub and real method execution can
  get one with `DDP.randomStream`.
  https://trello.com/c/moiiS2rP/57-pattern-for-creating-multiple-database-records-from-a-method

* The document passed to the `insert` callback of `allow` and `deny` now only
  has a `_id` field if the client explicitly specified one; this allows you to
  use `allow`/`deny` rules to prevent clients from specifying their own
  `_id`. As an exception, `allow`/`deny` rules with a `transform` always have an
  `_id`.

* DDP now has an implementation of bidirectional heartbeats which is consistent
  across SockJS and websocket transports. This enables connection keepalive and
  allows servers and clients to more consistently and efficiently detect
  disconnection.

* The DDP protocol version number has been incremented to "pre2" (adding
  randomSeed and heartbeats).

* The oplog observe driver handles errors communicating with MongoDB
  better and knows to re-poll all queries after a MongoDB failover.

* Fix bugs involving mutating DDP method arguments.


#### meteor command-line tool

* Move boilerplate HTML from tools to webapp.  Change internal
  `Webapp.addHtmlAttributeHook` API.

* Add `meteor list-sites` command for listing the sites that you have
  deployed to meteor.com with your Meteor developer account.

* Third-party template languages can request that their generated source loads
  before other JavaScript files, just like *.html files, by passing the
  isTemplate option to Plugin.registerSourceHandler.

* You can specify a particular interface for the dev mode runner to bind to with
  `meteor -p host:port`.

* Don't include proprietary tar tags in bundle tarballs.

* Convert relative URLs to absolute URLs when merging CSS files.


#### Upgraded dependencies

* Node.js from 0.10.25 to 0.10.26.
* MongoDB driver from 1.3.19 to 1.4.1
* stylus: 0.42.3 (from 0.42.2)
* showdown: 0.3.1
* css-parse: an unreleased version (from 1.7.0)
* css-stringify: an unreleased version (from 1.4.1)


Patches contributed by GitHub users aldeed, apendua, arbesfeld, awwx, dandv,
davegonzalez, emgee3, justinsb, mquandalle, Neftedollar, Pent, sdarnell,
and timhaines.


## v0.8.0.1, 2014-04-21

* Fix security flaw in OAuth1 implementation. Clients can no longer
  choose the callback_url for OAuth1 logins.


## v0.8.0, 2014-03-27

Meteor 0.8.0 introduces Blaze, a total rewrite of our live templating engine,
replacing Spark. Advantages of Blaze include:

  * Better interoperability with jQuery plugins and other techniques which
    directly manipulate the DOM
  * More fine-grained updates: only the specific elements or attributes that
    change are touched rather than the entire template
  * A fully documented templating language
  * No need for the confusing `{{#constant}}`, `{{#isolate}}`, and `preserve`
    directives
  * Uses standard jQuery delegation (`.on`) instead of our custom implementation
  * Blaze supports live SVG templates that work just like HTML templates

See
[the Using Blaze wiki page](https://github.com/meteor/meteor/wiki/Using-Blaze)
for full details on upgrading your app to 0.8.0.  This includes:

* The `Template.foo.rendered` callback is now only called once when the template
  is rendered, rather than repeatedly as it is "re-rendered", because templates
  now directly update changed data instead of fully re-rendering.

* The `accounts-ui` login buttons are now invoked as a `{{> loginButtons}}`
  rather than as `{{loginButtons}}`.

* Previous versions of Meteor used a heavily modified version of the Handlebars
  templating language. In 0.8.0, we've given it its own name: Spacebars!
  Spacebars has an
  [explicit specification](https://github.com/meteor/meteor/blob/devel/packages/spacebars/README.md)
  instead of being defined as a series of changes to Handlebars. There are some
  incompatibilities with our previous Handlebars fork, such as a
  [different way of specifying dynamic element attributes](https://github.com/meteor/meteor/blob/devel/packages/spacebars/README.md#in-attribute-values)
  and a
  [new way of defining custom block helpers](https://github.com/meteor/meteor/blob/devel/packages/spacebars/README.md#custom-block-helpers).

* Your template files must consist of
  [well-formed HTML](https://github.com/meteor/meteor/blob/devel/packages/spacebars/README.md#html-dialect). Invalid
  HTML is now a compilation failure.  (There is a current limitation in our HTML
  parser such that it does not support
  [omitting end tags](http://www.w3.org/TR/html5/syntax.html#syntax-tag-omission)
  on elements such as `<P>` and `<LI>`.)

* `Template.foo` is no longer a function. It is instead a
  "component". Components render to an intermediate representation of an HTML
  tree, not a string, so there is no longer an easy way to render a component to
  a static HTML string.

* `Meteor.render` and `Spark.render` have been removed. Use `UI.render` and
  `UI.insert` instead.

* The `<body>` tag now defines a template just like the `<template>` tag, which
  can have helpers and event handlers.  Define them directly on the object
  `UI.body`.

* Previous versions of Meteor shipped with a synthesized `tap` event,
  implementing a zero-delay click event on mobile browsers. Unfortunately, this
  event never worked very well. We're eliminating it. Instead, use one of the
  excellent third party solutions.

* The `madewith` package (which supported adding a badge to your website
  displaying its score from http://madewith.meteor.com/) has been removed, as it
  is not compatible with the new version of that site.

* The internal `spark`, `liverange`, `universal-events`, and `domutils` packages
  have been removed.

* The `Handlebars` namespace has been deprecated.  `Handlebars.SafeString` is
  now `Spacebars.SafeString`, and `Handlebars.registerHelper` is now
  `UI.registerHelper`.

Patches contributed by GitHub users cmather and mart-jansink.


## v0.7.2.3, 2014-12-09 (backport)

* Fix a security issue in allow/deny rules that could result in data
  loss. If your app uses allow/deny rules, or uses packages that use
  allow/deny rules, we recommend that you update immediately.
  Backport from 1.0.1.

## v0.7.2.2, 2014-04-21 (backport)

* Fix a security flaw in OAuth1 and OAuth2 implementations.
  Backport from 0.8.1; see its entry for recommended actions to take.

## v0.7.2.1, 2014-04-30 (backport)

* Fix security flaw in OAuth1 implementation. Clients can no longer
  choose the callback_url for OAuth1 logins.
  Backport from 0.8.0.1.

## v0.7.2, 2014-03-18

* Support oplog tailing on queries with the `limit` option. All queries
  except those containing `$near` or `$where` selectors or the `skip`
  option can now be used with the oplog driver.

* Add hooks to login process: `Accounts.onLogin`,
  `Accounts.onLoginFailure`, and `Accounts.validateLoginAttempt`. These
  functions allow for rate limiting login attempts, logging an audit
  trail, account lockout flags, and more. See:
  http://docs.meteor.com/#accounts_validateloginattempt [#1815](https://github.com/meteor/meteor/issues/1815)

* Change the `Accounts.registerLoginHandler` API for custom login
  methods. Login handlers now require a name and no longer have to deal
  with generating resume tokens. See
  https://github.com/meteor/meteor/blob/devel/packages/accounts-base/accounts_server.js
  for details. OAuth based login handlers using the
  `Oauth.registerService` packages are not affected.

* Add support for HTML email in `Accounts.emailTemplates`.  [#1785](https://github.com/meteor/meteor/issues/1785)

* minimongo: Support `{a: {$elemMatch: {x: 1, $or: [{a: 1}, {b: 1}]}}}`  [#1875](https://github.com/meteor/meteor/issues/1875)

* minimongo: Support `{a: {$regex: '', $options: 'i'}}`  [#1874](https://github.com/meteor/meteor/issues/1874)

* minimongo: Fix sort implementation with multiple sort fields which each look
  inside an array. eg, ensure that with sort key `{'a.x': 1, 'a.y': 1}`, the
  document `{a: [{x: 0, y: 4}]}` sorts before
  `{a: [{x: 0, y: 5}, {x: 1, y: 3}]}`, because the 3 should not be used as a
  tie-breaker because it is not "next to" the tied 0s.

* minimongo: Fix sort implementation when selector and sort key share a field,
  that field matches an array in the document, and only some values of the array
  match the selector. eg, ensure that with sort key `{a: 1}` and selector
  `{a: {$gt: 3}}`, the document `{a: [4, 6]}` sorts before `{a: [1, 5]}`,
  because the 1 should not be used as a sort key because it does not match the
  selector. (We only approximate the MongoDB behavior here by only supporting
  relatively selectors.)

* Use `faye-websocket` (0.7.2) npm module instead of `websocket` (1.0.8) for
  server-to-server DDP.

* Update Google OAuth package to use new `profile` and `email` scopes
  instead of deprecated URL-based scopes.  [#1887](https://github.com/meteor/meteor/issues/1887)

* Add `_throwFirstError` option to `Deps.flush`.

* Make `facts` package data available on the server as
  `Facts._factsByPackage`.

* Fix issue where `LESS` compilation error could crash the `meteor run`
  process.  [#1877](https://github.com/meteor/meteor/issues/1877)

* Fix crash caused by empty HTTP host header in `meteor run` development
  server.  [#1871](https://github.com/meteor/meteor/issues/1871)

* Fix hot code reload in private browsing mode in Safari.

* Fix appcache size calculation to avoid erronious warnings. [#1847](https://github.com/meteor/meteor/issues/1847)

* Remove unused `Deps._makeNonReactive` wrapper function. Call
  `Deps.nonreactive` directly instead.

* Avoid setting the `oplogReplay` on non-oplog collections. Doing so
  caused mongod to crash.

* Add startup message to `test-in-console` to ease automation. [#1884](https://github.com/meteor/meteor/issues/1884)

* Upgraded dependencies
  - amplify: 1.1.2 (from 1.1.0)

Patches contributed by GitHub users awwx, dandv, queso, rgould, timhaines, zol


## v0.7.1.2, 2014-02-27

* Fix bug in tool error handling that caused `meteor` to crash on Mac
  OSX when no computer name is set.

* Work around a bug that caused MongoDB to fail an assertion when using
  tailable cursors on non-oplog collections.


## v0.7.1.1, 2014-02-24

* Integrate with Meteor developer accounts, a new way of managing your
  meteor.com deployed sites. When you use `meteor deploy`, you will be
  prompted to create a developer account.
    - Once you've created a developer account, you can log in and out
      from the command line with `meteor login` and `meteor logout`.
    - You can claim legacy sites with `meteor claim`. This command will
      prompt you for your site password if you are claiming a
      password-protected site; after claiming it, you will not need to
      enter the site password again.
    - You can add or remove authorized users, and view the list of
      authorized users, for a site with `meteor authorized`.
    - You can view your current username with `meteor whoami`.
    - This release also includes the `accounts-meteor-developer` package
      for building Meteor apps that allow users to log in with their own
      developer accounts.

* Improve the oplog tailing implementation for getting real-time database
  updates from MongoDB.
    - Add support for all operators except `$where` and `$near`. Limit and
      skip are not supported yet.
    - Add optimizations to avoid needless data fetches from MongoDB.
    - Fix an error ("Cannot call method 'has' of null") in an oplog
      callback. [#1767](https://github.com/meteor/meteor/issues/1767)

* Add and improve support for minimongo operators.
  - Support `$comment`.
  - Support `obj` name in `$where`.
  - `$regex` matches actual regexps properly.
  - Improve support for `$nin`, `$ne`, `$not`.
  - Support using `{ $in: [/foo/, /bar/] }`. [#1707](https://github.com/meteor/meteor/issues/1707)
  - Support `{$exists: false}`.
  - Improve type-checking for selectors.
  - Support `{x: {$elemMatch: {$gt: 5}}}`.
  - Match Mongo's behavior better when there are arrays in the document.
  - Support `$near` with sort.
  - Implement updates with `{ $set: { 'a.$.b': 5 } }`.
  - Support `{$type: 4}` queries.
  - Optimize `remove({})` when observers are paused.
  - Make update-by-id constant time.
  - Allow `{$set: {'x._id': 1}}`.  [#1794](https://github.com/meteor/meteor/issues/1794)

* Upgraded dependencies
  - node: 0.10.25 (from 0.10.22). The workaround for specific Node
    versions from 0.7.0 is now removed; 0.10.25+ is supported.
  - jquery: 1.11.0 (from 1.8.2). See
    http://jquery.com/upgrade-guide/1.9/ for upgrade instructions.
  - jquery-waypoints: 2.0.4 (from 1.1.7). Contains
    backwards-incompatible changes.
  - source-map: 0.3.2 (from 0.3.30) [#1782](https://github.com/meteor/meteor/issues/1782)
  - websocket-driver: 0.3.2 (from 0.3.1)
  - http-proxy: 1.0.2 (from a pre-release fork of 1.0)
  - semver: 2.2.1 (from 2.1.0)
  - request: 2.33.0 (from 2.27.0)
  - fstream: 0.1.25 (from 0.1.24)
  - tar: 0.1.19 (from 0.1.18)
  - eachline: a fork of 2.4.0 (from 2.3.3)
  - source-map: 0.1.31 (from 0.1.30)
  - source-map-support: 0.2.5 (from 0.2.3)
  - mongo: 2.4.9 (from 2.4.8)
  - openssl in mongo: 1.0.1f (from 1.0.1e)
  - kexec: 0.2.0 (from 0.1.1)
  - less: 1.6.1 (from 1.3.3)
  - stylus: 0.42.2 (from 0.37.0)
  - nib: 1.0.2 (from 1.0.0)
  - coffeescript: 1.7.1 (from 1.6.3)

* CSS preprocessing and sourcemaps:
  - Add sourcemap support for CSS stylesheet preprocessors. Use
    sourcemaps for stylesheets compiled with LESS.
  - Improve CSS minification to deal with `@import` statements correctly.
  - Lint CSS files for invalid `@` directives.
  - Change the recommended suffix for imported LESS files from
    `.lessimport` to `.import.less`. Add `.import.styl` to allow
    `stylus` imports. `.lessimport` continues to work but is deprecated.

* Add `clientAddress` and `httpHeaders` to `this.connection` in method
  calls and publish functions.

* Hash login tokens before storing them in the database. Legacy unhashed
  tokens are upgraded to hashed tokens in the database as they are used
  in login requests.

* Change default accounts-ui styling and add more CSS classes.

* Refactor command-line tool. Add test harness and better tests. Run
  `meteor self-test --help` for info on running the tools test suite.

* Speed up application re-build in development mode by re-using file
  hash computation between file change watching code and application
  build code..

* Fix issues with documents containing a key named `length` with a
  numeric value. Underscore treated these as arrays instead of objects,
  leading to exceptions when . Patch Underscore to not treat plain
  objects (`x.constructor === Object`) with numeric `length` fields as
  arrays. [#594](https://github.com/meteor/meteor/issues/594) [#1737](https://github.com/meteor/meteor/issues/1737)

* Deprecate `Accounts.loginServiceConfiguration` in favor of
  `ServiceConfiguration.configurations`, exported by the
  `service-configuration` package. `Accounts.loginServiceConfiguration`
  is maintained for backwards-compatibility, but it is defined in a
  `Meteor.startup` block and so cannot be used from top-level code.

* Cursors with a field specifier containing `{_id: 0}` can no longer be
  used with `observeChanges` or `observe`. This includes the implicit
  calls to these functions that are done when returning a cursor from a
  publish function or using `{{#each}}`.

* Transform functions must return objects and may not change the `_id`
  field, though they may leave it out.

* Remove broken IE7 support from the `localstorage` package. Meteor
  accounts logins no longer persist in IE7.

* Fix the `localstorage` package when used with Safari in private
  browsing mode. This fixes a problem with login token storage and
  account login. [#1291](https://github.com/meteor/meteor/issues/1291)

* Types added with `EJSON.addType` now have default `clone` and `equals`
  implementations. Users may still specify `clone` or `equals` functions
  to override the default behavior.  [#1745](https://github.com/meteor/meteor/issues/1745)

* Add `frame-src` to `browser-policy-content` and account for
  cross-browser CSP disparities.

* Deprecate `Oauth.initiateLogin` in favor of `Oauth.showPopup`.

* Add `WebApp.rawConnectHandlers` for adding connect handlers that run
  before any other Meteor handlers, except `connect.compress()`. Raw
  connect handlers see the URL's full path (even if ROOT_URL contains a
  non-empty path) and they run before static assets are served.

* Add `Accounts.connection` to allow using Meteor accounts packages with
  a non-default DDP connection.

* Detect and reload if minified CSS files fail to load at startup. This
  prevents the application from running unstyled if the page load occurs
  while the server is switching versions.

* Allow Npm.depends to specify any http or https URL containing a full
  40-hex-digit SHA.  [#1686](https://github.com/meteor/meteor/issues/1686)

* Add `retry` package for connection retry with exponential backoff.

* Pass `update` and `remove` return values correctly when using
  collections validated with `allow` and `deny` rules. [#1759](https://github.com/meteor/meteor/issues/1759)

* If you're using Deps on the server, computations and invalidation
  functions are not allowed to yield. Throw an error instead of behaving
  unpredictably.

* Fix namespacing in coffeescript files added to a package with the
  `bare: true` option. [#1668](https://github.com/meteor/meteor/issues/1668)

* Fix races when calling login and/or logoutOtherClients from multiple
  tabs. [#1616](https://github.com/meteor/meteor/issues/1616)

* Include oauth_verifier as a header rather than a parameter in
  the `oauth1` package. [#1825](https://github.com/meteor/meteor/issues/1825)

* Fix `force-ssl` to allow local development with `meteor run` in IPv6
  environments. [#1751](https://github.com/meteor/meteor/issues/1751)`

* Allow cursors on named local collections to be returned from a publish
  function in an array.  [#1820](https://github.com/meteor/meteor/issues/1820)

* Fix build failure caused by a directory in `programs/` without a
  package.js file.

* Do a better job of handling shrinkwrap files when an npm module
  depends on something that isn't a semver. [#1684](https://github.com/meteor/meteor/issues/1684)

* Fix failures updating npm dependencies when a node_modules directory
  exists above the project directory.  [#1761](https://github.com/meteor/meteor/issues/1761)

* Preserve permissions (eg, executable bit) on npm files.  [#1808](https://github.com/meteor/meteor/issues/1808)

* SockJS tweak to support relative base URLs.

* Don't leak sockets on error in dev-mode proxy.

* Clone arguments to `added` and `changed` methods in publish
  functions. This allows callers to reuse objects and prevents already
  published data from changing after the fact.  [#1750](https://github.com/meteor/meteor/issues/1750)

* Ensure springboarding to a different meteor tools version always uses
  `exec` to run the old version. This simplifies process management for
  wrapper scripts.

Patches contributed by GitHub users DenisGorbachev, EOT, OyoKooN, awwx,
dandv, icellan, jfhamlin, marcandre, michaelbishop, mitar, mizzao,
mquandalle, paulswartz, rdickert, rzymek, timhaines, and yeputons.


## v0.7.0.1, 2013-12-20

* Two fixes to `meteor run` Mongo startup bugs that could lead to hangs with the
  message "Initializing mongo database... this may take a moment.".  [#1696](https://github.com/meteor/meteor/issues/1696)

* Apply the Node patch to 0.10.24 as well (see the 0.7.0 section for details).

* Fix gratuitous IE7 incompatibility.  [#1690](https://github.com/meteor/meteor/issues/1690)


## v0.7.0, 2013-12-17

This version of Meteor contains a patch for a bug in Node 0.10 which
most commonly affects websockets. The patch is against Node version
0.10.22 and 0.10.23. We strongly recommend using one of these precise
versions of Node in production so that the patch will be applied. If you
use a newer version of Node with this version of Meteor, Meteor will not
apply the patch and will instead disable websockets.

* Rework how Meteor gets realtime database updates from MongoDB. Meteor
  now reads the MongoDB "oplog" -- a special collection that records all
  the write operations as they are applied to your database. This means
  changes to the database are instantly noticed and reflected in Meteor,
  whether they originated from Meteor or from an external database
  client. Oplog tailing is automatically enabled in development mode
  with `meteor run`, and can be enabled in production with the
  `MONGO_OPLOG_URL` environment variable. Currently the only supported
  selectors are equality checks; `$`-operators, `limit` and `skip`
  queries fall back to the original poll-and-diff algorithm. See
  https://github.com/meteor/meteor/wiki/Oplog-Observe-Driver
  for details.

* Add `Meteor.onConnection` and add `this.connection` to method
  invocations and publish functions. These can be used to store data
  associated with individual clients between subscriptions and method
  calls. See http://docs.meteor.com/#meteor_onconnection for details. [#1611](https://github.com/meteor/meteor/issues/1611)

* Bundler failures cause non-zero exit code in `meteor run`.  [#1515](https://github.com/meteor/meteor/issues/1515)

* Fix error when publish function callbacks are called during session shutdown.

* Rework hot code push. The new `autoupdate` package drives automatic
  reloads on update using standard DDP messages instead of a hardcoded
  message at DDP startup. Now the hot code push only triggers when
  client code changes; server-only code changes will not cause the page
  to reload.

* New `facts` package publishes internal statistics about Meteor.

* Add an explicit check that publish functions return a cursor, an array
  of cursors, or a falsey value. This is a safety check to to prevent
  users from accidentally returning Collection.findOne() or some other
  value and expecting it to be published.

* Implement `$each`, `$sort`, and `$slice` options for minimongo's `$push`
  modifier.  [#1492](https://github.com/meteor/meteor/issues/1492)

* Introduce `--raw-logs` option to `meteor run` to disable log
  coloring and timestamps.

* Add `WebAppInternals.setBundledJsCssPrefix()` to control where the
  client loads bundled JavaScript and CSS files. This allows serving
  files from a CDN to decrease page load times and reduce server load.

* Attempt to exit cleanly on `SIGHUP`. Stop accepting incoming
  connections, kill DDP connections, and finish all outstanding requests
  for static assets.

* In the HTTP server, only keep sockets with no active HTTP requests alive for 5
  seconds.

* Fix handling of `fields` option in minimongo when only `_id` is present. [#1651](https://github.com/meteor/meteor/issues/1651)

* Fix issue where setting `process.env.MAIL_URL` in app code would not
  alter where mail was sent. This was a regression in 0.6.6 from 0.6.5. [#1649](https://github.com/meteor/meteor/issues/1649)

* Use stderr instead of stdout (for easier automation in shell scripts) when
  prompting for passwords and when downloading the dev bundle. [#1600](https://github.com/meteor/meteor/issues/1600)

* Ensure more downtime during file watching.  [#1506](https://github.com/meteor/meteor/issues/1506)

* Fix `meteor run` with settings files containing non-ASCII characters.  [#1497](https://github.com/meteor/meteor/issues/1497)

* Support `EJSON.clone` for `Meteor.Error`. As a result, they are properly
  stringified in DDP even if thrown through a `Future`.  [#1482](https://github.com/meteor/meteor/issues/1482)

* Fix passing `transform: null` option to `collection.allow()` to disable
  transformation in validators.  [#1659](https://github.com/meteor/meteor/issues/1659)

* Fix livedata error on `this.removed` during session shutdown. [#1540](https://github.com/meteor/meteor/issues/1540) [#1553](https://github.com/meteor/meteor/issues/1553)

* Fix incompatibility with Phusion Passenger by removing an unused line. [#1613](https://github.com/meteor/meteor/issues/1613)

* Ensure install script creates /usr/local on machines where it does not
  exist (eg. fresh install of OSX Mavericks).

* Set x-forwarded-* headers in `meteor run`.

* Clean up package dirs containing only ".build".

* Check for matching hostname before doing end-of-oauth redirect.

* Only count files that actually go in the cache towards the `appcache`
  size check. [#1653](https://github.com/meteor/meteor/issues/1653).

* Increase the maximum size spiderable will return for a page from 200kB
  to 5MB.

* Upgraded dependencies:
  * SockJS server from 0.3.7 to 0.3.8, including new faye-websocket module.
  * Node from 0.10.21 to 0.10.22
  * MongoDB from 2.4.6 to 2.4.8
  * clean-css from 1.1.2 to 2.0.2
  * uglify-js from a fork of 2.4.0 to 2.4.7
  * handlebars npm module no longer available outside of handlebars package

Patches contributed by GitHub users AlexeyMK, awwx, dandv, DenisGorbachev,
emgee3, FooBarWidget, mitar, mcbain, rzymek, and sdarnell.


## v0.6.6.3, 2013-11-04

* Fix error when publish function callbacks are called during session
  shutdown.  [#1540](https://github.com/meteor/meteor/issues/1540) [#1553](https://github.com/meteor/meteor/issues/1553)

* Improve `meteor run` CPU usage in projects with many
  directories.  [#1506](https://github.com/meteor/meteor/issues/1506)


## v0.6.6.2, 2013-10-21

* Upgrade Node from 0.10.20 to 0.10.21 (security update).


## v0.6.6.1, 2013-10-12

* Fix file watching on OSX. Work around Node issue [#6251](https://github.com/meteor/meteor/issues/6251) by not using
  fs.watch. [#1483](https://github.com/meteor/meteor/issues/1483)


## v0.6.6, 2013-10-10


#### Security

* Add `browser-policy` package for configuring and sending
  Content-Security-Policy and X-Frame-Options HTTP headers.
  [See the docs](http://docs.meteor.com/#browserpolicy) for more.

* Use cryptographically strong pseudorandom number generators when available.

#### MongoDB

* Add upsert support. `Collection.update` now supports the `{upsert:
  true}` option. Additionally, add a `Collection.upsert` method which
  returns the newly inserted object id if applicable.

* `update` and `remove` now return the number of documents affected.  [#1046](https://github.com/meteor/meteor/issues/1046)

* `$near` operator for `2d` and `2dsphere` indices.

* The `fields` option to the collection methods `find` and `findOne` now works
  on the client as well.  (Operators such as `$elemMatch` and `$` are not yet
  supported in `fields` projections.) [#1287](https://github.com/meteor/meteor/issues/1287)

* Pass an index and the cursor itself to the callbacks in `cursor.forEach` and
  `cursor.map`, just like the corresponding `Array` methods.  [#63](https://github.com/meteor/meteor/issues/63)

* Support `c.find(query, {limit: N}).count()` on the client.  [#654](https://github.com/meteor/meteor/issues/654)

* Improve behavior of `$ne`, `$nin`, and `$not` selectors with objects containing
  arrays.  [#1451](https://github.com/meteor/meteor/issues/1451)

* Fix various bugs if you had two documents with the same _id field in
  String and ObjectID form.

#### Accounts

* [Behavior Change] Expire login tokens periodically. Defaults to 90
  days. Use `Accounts.config({loginExpirationInDays: null})` to disable
  token expiration.

* [Behavior Change] Write dates generated by Meteor Accounts to Mongo as
  Date instead of number; existing data can be converted by passing it
  through `new Date()`. [#1228](https://github.com/meteor/meteor/issues/1228)

* Log out and close connections for users if they are deleted from the
  database.

* Add Meteor.logoutOtherClients() for logging out other connections
  logged in as the current user.

* `restrictCreationByEmailDomain` option in `Accounts.config` to restrict new
  users to emails of specific domain (eg. only users with @meteor.com emails) or
  a custom validator. [#1332](https://github.com/meteor/meteor/issues/1332)

* Support OAuth1 services that require request token secrets as well as
  authentication token secrets.  [#1253](https://github.com/meteor/meteor/issues/1253)

* Warn if `Accounts.config` is only called on the client.  [#828](https://github.com/meteor/meteor/issues/828)

* Fix bug where callbacks to login functions could be called multiple
  times when the client reconnects.

#### DDP

* Fix infinite loop if a client disconnects while a long yielding method is
  running.

* Unfinished code to support DDP session resumption has been removed. Meteor
  servers now stop processing messages from clients and reclaim memory
  associated with them as soon as they are disconnected instead of a few minutes
  later.

#### Tools

* The pre-0.6.5 `Package.register_extension` API has been removed. Use
  `Package._transitional_registerBuildPlugin` instead, which was introduced in
  0.6.5. (A bug prevented the 0.6.5 reimplementation of `register_extension`
  from working properly anyway.)

* Support using an HTTP proxy in the `meteor` command line tool. This
  allows the `update`, `deploy`, `logs`, and `mongo` commands to work
  behind a proxy. Use the standard `http_proxy` environment variable to
  specify your proxy endpoint.  [#429](https://github.com/meteor/meteor/issues/429), [#689](https://github.com/meteor/meteor/issues/689), [#1338](https://github.com/meteor/meteor/issues/1338)

* Build Linux binaries on an older Linux machine. Meteor now supports
  running on Linux machines with glibc 2.9 or newer (Ubuntu 10.04+, RHEL
  and CentOS 6+, Fedora 10+, Debian 6+). Improve error message when running
  on Linux with unsupported glibc, and include Mongo stderr if it fails
  to start.

* Install NPM modules with `--force` to avoid corrupted local caches.

* Rebuild NPM modules in packages when upgrading to a version of Meteor that
  uses a different version of Node.

* Disable the Mongo http interface. This lets you run meteor on two ports
  differing by 1000 at the same time.

#### Misc

* [Known issue] Breaks support for pre-release OSX 10.9 'Mavericks'.
  Will be addressed shortly. See issues:
  https://github.com/joyent/node/issues/6251
  https://github.com/joyent/node/issues/6296

* `EJSON.stringify` now takes options:
  - `canonical` causes objects keys to be stringified in sorted order
  - `indent` allows formatting control over the EJSON stringification

* EJSON now supports `Infinity`, `-Infinity` and `NaN`.

* Check that the argument to `EJSON.parse` is a string.  [#1401](https://github.com/meteor/meteor/issues/1401)

* Better error from functions that use `Meteor._wrapAsync` (eg collection write
  methods and `HTTP` methods) and in DDP server message processing.  [#1387](https://github.com/meteor/meteor/issues/1387)

* Support `appcache` on Chrome for iOS.

* Support literate CoffeeScript files with the extension `.coffee.md` (in
  addition to the already-supported `.litcoffee` extension). [#1407](https://github.com/meteor/meteor/issues/1407)

* Make `madewith` package work again (broken in 0.6.5).  [#1448](https://github.com/meteor/meteor/issues/1448)

* Better error when passing a string to `{{#each}}`. [#722](https://github.com/meteor/meteor/issues/722)

* Add support for JSESSIONID cookies for sticky sessions. Set the
  `USE_JSESSIONID` environment variable to enable placing a JSESSIONID
  cookie on sockjs requests.

* Simplify the static analysis used to detect package-scope variables.

* Upgraded dependencies:
  * Node from 0.8.24 to 0.10.20
  * MongoDB from 2.4.4 to 2.4.6
  * MongoDB driver from 1.3.17 to 1.3.19
  * http-proxy from 0.10.1 to a pre-release of 1.0.0
  * stylus from 0.30.1 to 0.37.0
  * nib from 0.8.2 to 1.0.0
  * optimist from 0.3.5 to 0.6.0
  * semver from 1.1.0 to 2.1.0
  * request from 2.12.0 to 2.27.0
  * keypress from 0.1.0 to 0.2.1
  * underscore from 1.5.1 to 1.5.2
  * fstream from 0.1.21 to 0.1.24
  * tar from 0.1.14 to 0.1.18
  * source-map from 0.1.26 to 0.1.30
  * source-map-support from a fork of 0.1.8 to 0.2.3
  * escope from a fork of 0.0.15 to 1.0.0
  * estraverse from 1.1.2-1 to 1.3.1
  * simplesmtp from 0.1.25 to 0.3.10
  * stream-buffers from 0.2.3 to 0.2.5
  * websocket from 1.0.7 to 1.0.8
  * cli-color from 0.2.2 to 0.2.3
  * clean-css from 1.0.11 to 1.1.2
  * UglifyJS2 from a fork of 2.3.6 to a different fork of 2.4.0
  * connect from 2.7.10 to 2.9.0
  * send from 0.1.0 to 0.1.4
  * useragent from 2.0.1 to 2.0.7
  * replaced byline with eachline 2.3.3

Patches contributed by GitHub users ansman, awwx, codeinthehole, jacott,
Maxhodges, meawoppl, mitar, mizzao, mquandalle, nathan-muir, RobertLowe, ryw,
sdarnell, and timhaines.


## v0.6.5.3, 2014-12-09 (backport)

* Fix a security issue in allow/deny rules that could result in data
  loss. If your app uses allow/deny rules, or uses packages that use
  allow/deny rules, we recommend that you update immediately.
  Backport from 1.0.1.


## v0.6.5.2, 2013-10-21

* Upgrade Node from 0.8.24 to 0.8.26 (security patch)


## v0.6.5.1, 2013-08-28

* Fix syntax errors on lines that end with a backslash. [#1326](https://github.com/meteor/meteor/issues/1326)

* Fix serving static files with special characters in their name. [#1339](https://github.com/meteor/meteor/issues/1339)

* Upgrade `esprima` JavaScript parser to fix bug parsing complex regexps.

* Export `Spiderable` from `spiderable` package to allow users to set
  `Spiderable.userAgentRegExps` to control what user agents are treated
  as spiders.

* Add EJSON to standard-app-packages. [#1343](https://github.com/meteor/meteor/issues/1343)

* Fix bug in d3 tab character parsing.

* Fix regression when using Mongo ObjectIDs in Spark templates.


## v0.6.5, 2013-08-14

* New package system with package compiler and linker:

  * Each package now has it own namespace for variable
    declarations. Global variables used in a package are limited to
    package scope.

  * Packages must explicitly declare which symbols they export with
    `api.export` in `package.js`.

  * Apps and packages only see the exported symbols from packages they
    explicitly use. For example, if your app uses package A which in
    turn depends on package B, only package A's symbols will be
    available in the app.

  * Package names can only contain alphanumeric characters, dashes, and
    dots. Packages with spaces and underscores must be renamed.

  * Remove hardcoded list of required packages. New default
    `standard-app-packages` package adds dependencies on the core Meteor
    stack. This package can be removed to make an app with only parts of
    the Meteor stack. `standard-app-packages` will be automatically
    added to a project when it is updated to Meteor 0.6.5.

  * Custom app packages in the `packages` directory are no longer
    automatically used. They must be explicitly added to the app with
    `meteor add <packagename>`. To help with the transition, all
    packages in the `packages` directory will be automatically added to
    the project when it is updated to Meteor 0.6.5.

  * New "unipackage" on-disk format for built packages. Compiled packages are
    cached and rebuilt only when their source or dependencies change.

  * Add "unordered" and "weak" package dependency modes to allow
    circular package dependencies and conditional code inclusion.

  * New API (`_transitional_registerBuildPlugin`) for declaring
    compilers, preprocessors, and file extension handlers. These new
    build plugins are full compilation targets in their own right, and
    have their own namespace, source files, NPM requirements, and package
    dependencies. The old `register_extension` API is deprecated. Please
    note that the `package.js` format and especially
    `_transitional_registerBuildPlugin` are not frozen interfaces and
    are subject to change in future releases.

  * Add `api.imply`, which allows one package to "imply" another. If
    package A implies package B, then anything that depends on package
    A automatically depends on package B as well (and receives package
    B's imports). This is useful for creating umbrella packages
    (`standard-app-packages`) or sometimes for factoring common code
    out of related packages (`accounts-base`).

* Move HTTP serving out of the server bootstrap and into the `webapp`
  package. This allows building Meteor apps that are not web servers
  (eg. command line tools, DDP clients, etc.). Connect middlewares can
  now be registered on the new `WebApp.connectHandlers` instead of the
  old `__meteor_bootstrap__.app`.

* The entire Meteor build process now has first-class source map
  support. A source map is maintained for every source file as it
  passes through the build pipeline. Currently, the source maps are
  only served in development mode. Not all web browsers support source
  maps yet and for those that do, you may have to turn on an option to
  enable them. Source maps will always be used when reporting
  exceptions on the server.

* Update the `coffeescript` package to generate source maps.

* Add new `Assets` API and `private` subdirectory for including and
  accessing static assets on the server. http://docs.meteor.com/#assets

* Add `Meteor.disconnect`. Call this to disconnect from the
  server and stop all live data updates. [#1151](https://github.com/meteor/meteor/issues/1151)

* Add `Match.Integer` to `check` for 32-bit signed integers.

* `Meteor.connect` has been renamed to `DDP.connect` and is now fully
  supported on the server. Server-to-server DDP connections use
  websockets, and can be used for both method calls and subscriptions.

* Rename `Meteor.default_connection` to `Meteor.connection` and
  `Meteor.default_server` to `Meteor.server`.

* Rename `Meteor.http` to `HTTP`.

* `ROOT_URL` may now have a path part. This allows serving multiple
  Meteor apps on the same domain.

* Support creating named unmanaged collections with
  `new Meteor.Collection("name", {connection: null})`.

* New `Log` function in the `logging` package which prints with
  timestamps, color, filenames and linenumbers.

* Include http response in errors from oauth providers. [#1246](https://github.com/meteor/meteor/issues/1246)

* The `observe` callback `movedTo` now has a fourth argument `before`.

* Move NPM control files for packages from `.npm` to
  `.npm/package`. This is to allow build plugins such as `coffeescript`
  to depend on NPM packages. Also, when removing the last NPM
  dependency, clean up the `.npm` dir.

* Remove deprecated `Meteor.is_client` and `Meteor.is_server` variables.

* Implement "meteor bundle --debug" [#748](https://github.com/meteor/meteor/issues/748)

* Add `forceApprovalPrompt` option to `Meteor.loginWithGoogle`. [#1226](https://github.com/meteor/meteor/issues/1226)

* Make server-side Mongo `insert`s, `update`s, and `remove`s run
  asynchronously when a callback is passed.

* Improve memory usage when calling `findOne()` on the server.

* Delete login tokens from server when user logs out.

* Rename package compatibility mode option to `add_files` from `raw` to
  `bare`.

* Fix Mongo selectors of the form: {$regex: /foo/}.

* Fix Spark memory leak.  [#1157](https://github.com/meteor/meteor/issues/1157)

* Fix EPIPEs during dev mode hot code reload.

* Fix bug where we would never quiesce if we tried to revive subs that errored
  out (5e7138d)

* Fix bug where `this.fieldname` in handlebars template might refer to a
  helper instead of a property of the current data context. [#1143](https://github.com/meteor/meteor/issues/1143)

* Fix submit events on IE8. [#1191](https://github.com/meteor/meteor/issues/1191)

* Handle `Meteor.loginWithX` being called with a callback but no options. [#1181](https://github.com/meteor/meteor/issues/1181)

* Work around a Chrome bug where hitting reload could cause a tab to
  lose the DDP connection and never recover. [#1244](https://github.com/meteor/meteor/issues/1244)

* Upgraded dependencies:
  * Node from 0.8.18 to 0.8.24
  * MongoDB from 2.4.3 to 2.4.4, now with SSL support
  * CleanCSS from 0.8.3 to 1.0.11
  * Underscore from 1.4.4 to 1.5.1
  * Fibers from 1.0.0 to 1.0.1
  * MongoDB Driver from 1.3.7 to 1.3.17

Patches contributed by GitHub users btipling, mizzao, timhaines and zol.


## v0.6.4.1, 2013-07-19

* Update mongodb driver to use version 0.2.1 of the bson module.


## v0.6.4, 2013-06-10

* Separate OAuth flow logic from Accounts into separate packages. The
  `facebook`, `github`, `google`, `meetup`, `twitter`, and `weibo`
  packages can be used to perform an OAuth exchange without creating an
  account and logging in.  [#1024](https://github.com/meteor/meteor/issues/1024)

* If you set the `DISABLE_WEBSOCKETS` environment variable, browsers will not
  attempt to connect to your app using Websockets. Use this if you know your
  server environment does not properly proxy Websockets to reduce connection
  startup time.

* Make `Meteor.defer` work in an inactive tab in iOS.  [#1023](https://github.com/meteor/meteor/issues/1023)

* Allow new `Random` instances to be constructed with specified seed. This
  can be used to create repeatable test cases for code that picks random
  values.  [#1033](https://github.com/meteor/meteor/issues/1033)

* Fix CoffeeScript error reporting to include source file and line
  number again.  [#1052](https://github.com/meteor/meteor/issues/1052)

* Fix Mongo queries which nested JavaScript RegExp objects inside `$or`.  [#1089](https://github.com/meteor/meteor/issues/1089)

* Upgraded dependencies:
  * Underscore from 1.4.2 to 1.4.4  [#776](https://github.com/meteor/meteor/issues/776)
  * http-proxy from 0.8.5 to 0.10.1  [#513](https://github.com/meteor/meteor/issues/513)
  * connect from 1.9.2 to 2.7.10
  * Node mongodb client from 1.2.13 to 1.3.7  [#1060](https://github.com/meteor/meteor/issues/1060)

Patches contributed by GitHub users awwx, johnston, and timhaines.


## v0.6.3, 2013-05-15

* Add new `check` package for ensuring that a value matches a required
  type and structure. This is used to validate untrusted input from the
  client. See http://docs.meteor.com/#match for details.

* Use Websockets by default on supported browsers. This reduces latency
  and eliminates the constant network spinner on iOS devices.

* With `autopublish` on, publish many useful fields on `Meteor.users`.

* Files in the `client/compatibility/` subdirectory of a Meteor app do
  not get wrapped in a new variable scope. This is useful for
  third-party libraries which expect `var` statements at the outermost
  level to be global.

* Add synthetic `tap` event for use on touch enabled devices. This is a
  replacement for `click` that fires immediately.

* When using the `http` package synchronously on the server, errors
  are thrown rather than passed in `result.error`

* The `manager` option to the `Meteor.Collection` constructor is now called
  `connection`. The old name still works for now.  [#987](https://github.com/meteor/meteor/issues/987)

* The `localstorage-polyfill` smart package has been replaced by a
  `localstorage` package, which defines a `Meteor._localStorage` API instead of
  trying to replace the DOM `window.localStorage` facility. (Now, apps can use
  the existence of `window.localStorage` to detect if the full localStorage API
  is supported.)  [#979](https://github.com/meteor/meteor/issues/979)

* Upgrade MongoDB from 2.2.1 to 2.4.3.

* Upgrade CoffeeScript from 1.5.0 to 1.6.2.  [#972](https://github.com/meteor/meteor/issues/972)

* Faster reconnects when regaining connectivity.  [#696](https://github.com/meteor/meteor/issues/696)

* `Email.send` has a new `headers` option to set arbitrary headers.  [#963](https://github.com/meteor/meteor/issues/963)

* Cursor transform functions on the server no longer are required to return
  objects with correct `_id` fields.  [#974](https://github.com/meteor/meteor/issues/974)

* Rework `observe()` callback ordering in minimongo to improve fiber
  safety on the server. This makes subscriptions on server to server DDP
  more usable.

* Use binary search in minimongo when updating ordered queries.  [#969](https://github.com/meteor/meteor/issues/969)

* Fix EJSON base64 decoding bug.  [#1001](https://github.com/meteor/meteor/issues/1001)

* Support `appcache` on Chromium.  [#958](https://github.com/meteor/meteor/issues/958)

Patches contributed by GitHub users awwx, jagill, spang, and timhaines.


## v0.6.2.1, 2013-04-24

* When authenticating with GitHub, include a user agent string. This
  unbreaks "Sign in with GitHub"

Patch contributed by GitHub user pmark.


## v0.6.2, 2013-04-16

* Better error reporting:
  * Capture real stack traces for `Meteor.Error`.
  * Report better errors with misconfigured OAuth services.

* Add per-package upgrade notices to `meteor update`.

* Experimental server-to-server DDP support: `Meteor.connect` on the
  server will connect to a remote DDP endpoint via WebSockets. Method
  calls should work fine, but subscriptions and minimongo on the server
  are still a work in progress.

* Upgrade d3 from 2.x to 3.1.4. See
  https://github.com/mbostock/d3/wiki/Upgrading-to-3.0 for compatibility notes.

* Allow CoffeeScript to set global variables when using `use strict`. [#933](https://github.com/meteor/meteor/issues/933)

* Return the inserted documented ID from `LocalCollection.insert`. [#908](https://github.com/meteor/meteor/issues/908)

* Add Weibo token expiration time to `services.weibo.expiresAt`.

* `Spiderable.userAgentRegExps` can now be modified to change what user agents
  are treated as spiders by the `spiderable` package.

* Prevent observe callbacks from affecting the arguments to identical
  observes. [#855](https://github.com/meteor/meteor/issues/855)

* Fix meteor command line tool when run from a home directory with
  spaces in its name. If you previously installed meteor release 0.6.0
  or 0.6.1 you'll need to uninstall and reinstall meteor to support
  users with spaces in their usernames (see
  https://github.com/meteor/meteor/blob/master/README.md#uninstalling-meteor)

Patches contributed by GitHub users andreas-karlsson, awwx, jacott,
joshuaconner, and timhaines.


## v0.6.1, 2013-04-08

* Correct NPM behavior in packages in case there is a `node_modules` directory
  somewhere above the app directory. [#927](https://github.com/meteor/meteor/issues/927)

* Small bug fix in the low-level `routepolicy` package.

Patches contributed by GitHub users andreas-karlsson and awwx.


## v0.6.0, 2013-04-04

* Meteor has a brand new distribution system! In this new system, code-named
  Engine, packages are downloaded individually and on demand. All of the
  packages in each official Meteor release are prefetched and cached so you can
  still use Meteor while offline. You can have multiple releases of Meteor
  installed simultaneously; apps are pinned to specific Meteor releases.
  All `meteor` commands accept a `--release` argument to specify which release
  to use; `meteor update` changes what release the app is pinned to.
  Inside an app, the name of the release is available at `Meteor.release`.
  When running Meteor directly from a git checkout, the release is ignored.

* Variables declared with `var` at the outermost level of a JavaScript
  source file are now private to that file. Remove the `var` to share
  a value between files.

* Meteor now supports any x86 (32- or 64-bit) Linux system, not just those which
  use Debian or RedHat package management.

* Apps may contain packages inside a top-level directory named `packages`.

* Packages may depend on [NPM modules](https://npmjs.org), using the new
  `Npm.depends` directive in their `package.js` file. (Note: if the NPM module
  has architecture-specific binary components, bundles built with `meteor
  bundle` or `meteor deploy` will contain the components as built for the
  developer's platform and may not run on other platforms.)

* Meteor's internal package tests (as well as tests you add to your app's
  packages with the unsupported `Tinytest` framework) are now run with the new
  command `meteor test-packages`.

* `{{#each}}` helper can now iterate over falsey values without throwing an
  exception. [#815](https://github.com/meteor/meteor/issues/815), [#801](https://github.com/meteor/meteor/issues/801)

* `{{#with}}` helper now only includes its block if its argument is not falsey,
  and runs an `{{else}}` block if provided if the argument is falsey. [#770](https://github.com/meteor/meteor/issues/770), [#866](https://github.com/meteor/meteor/issues/866)

* Twitter login now stores `profile_image_url` and `profile_image_url_https`
  attributes in the `user.services.twitter` namespace. [#788](https://github.com/meteor/meteor/issues/788)

* Allow packages to register file extensions with dots in the filename.

* When calling `this.changed` in a publish function, it is no longer an error to
  clear a field which was never set. [#850](https://github.com/meteor/meteor/issues/850)

* Deps API
  * Add `dep.depend()`, deprecate `Deps.depend(dep)` and
    `dep.addDependent()`.
  * If first run of `Deps.autorun` throws an exception, stop it and don't
    rerun.  This prevents a Spark exception when template rendering fails
    ("Can't call 'firstNode' of undefined").
  * If an exception is thrown during `Deps.flush` with no stack, the
    message is logged instead. [#822](https://github.com/meteor/meteor/issues/822)

* When connecting to MongoDB, use the JavaScript BSON parser unless specifically
  requested in `MONGO_URL`; the native BSON parser sometimes segfaults. (Meteor
  only started using the native parser in 0.5.8.)

* Calls to the `update` collection function in untrusted code may only use a
  whitelisted list of modifier operators.

Patches contributed by GitHub users awwx, blackcoat, cmather, estark37,
mquandalle, Primigenus, raix, reustle, and timhaines.


## v0.5.9, 2013-03-14

* Fix regression in 0.5.8 that prevented users from editing their own
  profile. [#809](https://github.com/meteor/meteor/issues/809)

* Fix regression in 0.5.8 where `Meteor.loggingIn()` would not update
  reactively. [#811](https://github.com/meteor/meteor/issues/811)


## v0.5.8, 2013-03-13

* Calls to the `update` and `remove` collection functions in untrusted code may
  no longer use arbitrary selectors. You must specify a single document ID when
  invoking these functions from the client (other than in a method stub).

  You may still use other selectors when calling `update` and `remove` on the
  server and from client method stubs, so you can replace calls that are no
  longer supported (eg, in event handlers) with custom method calls.

  The corresponding `update` and `remove` callbacks passed to `allow` and `deny`
  now take a single document instead of an array.

* Add new `appcache` package. Add this package to your project to speed
  up page load and make hot code reload smoother using the HTML5
  AppCache API. See http://docs.meteor.com/#appcache for details.

* Rewrite reactivity library. `Meteor.deps` is now `Deps` and has a new
  API. `Meteor.autorun` and `Meteor.flush` are now called `Deps.autorun` and
  `Deps.flush` (the old names still work for now). The other names under
  `Meteor.deps` such as `Context` no longer exist. The new API is documented at
  http://docs.meteor.com/#deps

* You can now provide a `transform` option to collections, which is a
  function that documents coming out of that collection are passed
  through. `find`, `findOne`, `allow`, and `deny` now take `transform` options,
  which may override the Collection's `transform`.  Specifying a `transform`
  of `null` causes you to receive the documents unmodified.

* Publish functions may now return an array of cursors to publish. Currently,
  the cursors must all be from different collections. [#716](https://github.com/meteor/meteor/issues/716)

* User documents have id's when `onCreateUser` and `validateNewUser` hooks run.

* Encode and store custom EJSON types in MongoDB.

* Support literate CoffeeScript files with the extension `.litcoffee`. [#766](https://github.com/meteor/meteor/issues/766)

* Add new login service provider for Meetup.com in `accounts-meetup` package.

* If you call `observe` or `observeChanges` on a cursor created with the
  `reactive: false` option, it now only calls initial add callbacks and
  does not continue watching the query. [#771](https://github.com/meteor/meteor/issues/771)

* In an event handler, if the data context is falsey, default it to `{}`
  rather than to the global object. [#777](https://github.com/meteor/meteor/issues/777)

* Allow specifying multiple event handlers for the same selector. [#753](https://github.com/meteor/meteor/issues/753)

* Revert caching header change from 0.5.5. This fixes image flicker on redraw.

* Stop making `Session` available on the server; it's not useful there. [#751](https://github.com/meteor/meteor/issues/751)

* Force URLs in stack traces in browser consoles to be hyperlinks. [#725](https://github.com/meteor/meteor/issues/725)

* Suppress spurious `changed` callbacks with empty `fields` from
  `Cursor.observeChanges`.

* Fix logic bug in template branch matching. [#724](https://github.com/meteor/meteor/issues/724)

* Make `spiderable` user-agent test case insensitive. [#721](https://github.com/meteor/meteor/issues/721)

* Fix several bugs in EJSON type support:
  * Fix `{$type: 5}` selectors for binary values on browsers that do
    not support `Uint8Array`.
  * Fix EJSON equality on falsey values.
  * Fix for returning a scalar EJSON type from a method. [#731](https://github.com/meteor/meteor/issues/731)

* Upgraded dependencies:
  * mongodb driver to version 1.2.13 (from 0.1.11)
  * mime module removed (it was unused)


Patches contributed by GitHub users awwx, cmather, graemian, jagill,
jmhredsox, kevinxucs, krizka, mitar, raix, and rasmuserik.


## v0.5.7, 2013-02-21

* The DDP wire protocol has been redesigned.

  * The handshake message is now versioned. This breaks backwards
    compatibility between sites with `Meteor.connect()`. Older meteor
    apps can not talk to new apps and vice versa. This includes the
    `madewith` package, apps using `madewith` must upgrade.

  * New [EJSON](http://docs.meteor.com/#ejson) package allows you to use
    Dates, Mongo ObjectIDs, and binary data in your collections and
    Session variables.  You can also add your own custom datatypes.

  * Meteor now correctly represents empty documents in Collections.

  * There is an informal specification in `packages/livedata/DDP.md`.


* Breaking API changes

  * Changed the API for `observe`.  Observing with `added`, `changed`
    and `removed` callbacks is now unordered; for ordering information
    use `addedAt`, `changedAt`, `removedAt`, and `movedTo`. Full
    documentation is in the [`observe` docs](http://docs.meteor.com/#observe).
    All callers of `observe` need to be updated.

  * Changed the API for publish functions that do not return a cursor
    (ie functions that call `this.set` and `this.unset`). See the
    [`publish` docs](http://docs.meteor.com/#meteor_publish) for the new
    API.


* New Features

  * Added new [`observeChanges`](http://docs.meteor.com/#observe_changes)
    API for keeping track of the contents of a cursor more efficiently.

  * There is a new reactive function on subscription handles: `ready()`
    returns true when the subscription has received all of its initial
    documents.

  * Added `Session.setDefault(key, value)` so you can easily provide
    initial values for session variables that will not be clobbered on
    hot code push.

  * You can specify that a collection should use MongoDB ObjectIDs as
    its `_id` fields for inserts instead of strings. This allows you to
    use Meteor with existing MongoDB databases that have ObjectID
    `_id`s. If you do this, you must use `EJSON.equals()` for comparing
    equality instead of `===`. See http://docs.meteor.com/#meteor_collection.

  * New [`random` package](http://docs.meteor.com/#random) provides
    several functions for generating random values. The new
    `Random.id()` function is used to provide shorter string IDs for
    MongoDB documents. `Meteor.uuid()` is deprecated.

  * `Meteor.status()` can return the status `failed` if DDP version
    negotiation fails.


* Major Performance Enhancements

  * Rewrote subscription duplication detection logic to use a more
    efficient algorithm. This significantly reduces CPU usage on the
    server during initial page load and when dealing with large amounts
    of data.

  * Reduced unnecessary MongoDB re-polling of live queries. Meteor no
    longer polls for changes on queries that specify `_id` when
    updates for a different specific `_id` are processed. This
    drastically improves performance when dealing with many
    subscriptions and updates to individual objects, such as those
    generated by the `accounts-base` package on the `Meteor.users`
    collection.


* Upgraded UglifyJS2 to version 2.2.5


Patches contributed by GitHub users awwx and michaelglenadams.


## v0.5.6, 2013-02-15

* Fix 0.5.5 regression: Minimongo selectors matching subdocuments under arrays
  did not work correctly.

* Some Bootstrap icons should have appeared white.

Patches contributed by GitHub user benjaminchelli.

## v0.5.5, 2013-02-13

* Deprecate `Meteor.autosubscribe`. `Meteor.subscribe` now works within
  `Meteor.autorun`.

* Allow access to `Meteor.settings.public` on the client. If the JSON
  file you gave to `meteor --settings` includes a field called `public`,
  that field will be available on the client as well as the server.

* `@import` works in `less`. Use the `.lessimport` file extension to
  make a less file that is ignored by preprocessor so as to avoid double
  processing. [#203](https://github.com/meteor/meteor/issues/203)

* Upgrade Fibers to version 1.0.0. The `Fiber` and `Future` symbols are
  no longer exposed globally. To use fibers directly you can use:
   `var Fiber = __meteor_bootstrap__.require('fibers');` and
   `var Future = __meteor_bootstrap__.require('fibers/future');`

* Call version 1.1 of the Twitter API when authenticating with
  OAuth. `accounts-twitter` users have until March 5th, 2013 to
  upgrade before Twitter disables the old API. [#527](https://github.com/meteor/meteor/issues/527)

* Treat Twitter ids as strings, not numbers, as recommended by
  Twitter. [#629](https://github.com/meteor/meteor/issues/629)

* You can now specify the `_id` field of a document passed to `insert`.
  Meteor still auto-generates `_id` if it is not present.

* Expose an `invalidated` flag on `Meteor.deps.Context`.

* Populate user record with additional data from Facebook and Google. [#664](https://github.com/meteor/meteor/issues/664)

* Add Facebook token expiration time to `services.facebook.expiresAt`. [#576](https://github.com/meteor/meteor/issues/576)

* Allow piping a password to `meteor deploy` on `stdin`. [#623](https://github.com/meteor/meteor/issues/623)

* Correctly type cast arguments to handlebars helper. [#617](https://github.com/meteor/meteor/issues/617)

* Fix leaked global `userId` symbol.

* Terminate `phantomjs` properly on error when using the `spiderable`
  package. [#571](https://github.com/meteor/meteor/issues/571)

* Stop serving non-cachable files with caching headers. [#631](https://github.com/meteor/meteor/issues/631)

* Fix race condition if server restarted between page load and initial
  DDP connection. [#653](https://github.com/meteor/meteor/issues/653)

* Resolve issue where login methods sometimes blocked future methods. [#555](https://github.com/meteor/meteor/issues/555)

* Fix `Meteor.http` parsing of JSON responses on Firefox. [#553](https://github.com/meteor/meteor/issues/553)

* Minimongo no longer uses `eval`. [#480](https://github.com/meteor/meteor/issues/480)

* Serve 404 for `/app.manifest`. This allows experimenting with the
  upcoming `appcache` smart package. [#628](https://github.com/meteor/meteor/issues/628)

* Upgraded many dependencies, including:
  * node.js to version 0.8.18
  * jquery-layout to version 1.3.0RC
  * Twitter Bootstrap to version 2.3.0
  * Less to version 1.3.3
  * Uglify to version 2.2.3
  * useragent to version 2.0.1

Patches contributed by GitHub users awwx, bminer, bramp, crunchie84,
danawoodman, dbimmler, Ed-von-Schleck, geoffd123, jperl, kevee,
milesmatthias, Primigenus, raix, timhaines, and xenolf.


## v0.5.4, 2013-01-08

* Fix 0.5.3 regression: `meteor run` could fail on OSX 10.8 if environment
  variables such as `DYLD_LIBRARY_PATH` are set.


## v0.5.3, 2013-01-07

* Add `--settings` argument to `meteor deploy` and `meteor run`. This
  allows you to specify deployment-specific information made available
  to server code in the variable `Meteor.settings`.

* Support unlimited open tabs in a single browser. Work around the
  browser per-hostname connection limit by using randomized hostnames
  for deployed apps. [#131](https://github.com/meteor/meteor/issues/131)

* minimongo improvements:
  * Allow observing cursors with `skip` or `limit`.  [#528](https://github.com/meteor/meteor/issues/528)
  * Allow sorting on `dotted.sub.keys`.  [#533](https://github.com/meteor/meteor/issues/533)
  * Allow querying specific array elements (`foo.1.bar`).
  * `$and`, `$or`, and `$nor` no longer accept empty arrays (for consistency
    with Mongo)

* Re-rendering a template with Spark no longer reverts changes made by
  users to a `preserve`d form element. Instead, the newly rendered value
  is only applied if it is different from the previously rendered value.
  Additionally, `<INPUT>` elements with type other than TEXT can now have
  reactive values (eg, the labels on submit buttons can now be
  reactive).  [#510](https://github.com/meteor/meteor/issues/510) [#514](https://github.com/meteor/meteor/issues/514) [#523](https://github.com/meteor/meteor/issues/523) [#537](https://github.com/meteor/meteor/issues/537) [#558](https://github.com/meteor/meteor/issues/558)

* Support JavaScript RegExp objects in selectors in Collection write
  methods on the client, eg `myCollection.remove({foo: /bar/})`.  [#346](https://github.com/meteor/meteor/issues/346)

* `meteor` command-line improvements:
  * Improve error message when mongod fails to start.
  * The `NODE_OPTIONS` environment variable can be used to pass command-line
    flags to node (eg, `--debug` or `--debug-brk` to enable the debugger).
  * Die with error if an app name is mistakenly passed to `meteor reset`.

* Add support for "offline" access tokens with Google login. [#464](https://github.com/meteor/meteor/issues/464) [#525](https://github.com/meteor/meteor/issues/525)

* Don't remove `serviceData` fields from previous logins when logging in
  with an external service.

* Improve `OAuth1Binding` to allow making authenticated API calls to
  OAuth1 providers (eg Twitter).  [#539](https://github.com/meteor/meteor/issues/539)

* New login providers automatically work with `{{loginButtons}}` without
  needing to edit the `accounts-ui-unstyled` package.  [#572](https://github.com/meteor/meteor/issues/572)

* Use `Content-Type: application/json` by default when sending JSON data
  with `Meteor.http`.

* Improvements to `jsparse`: hex literals, keywords as property names, ES5 line
  continuations, trailing commas in object literals, line numbers in error
  messages, decimal literals starting with `.`, regex character classes with
  slashes.

* Spark improvements:
  * Improve rendering of `<SELECT>` elements on IE.  [#496](https://github.com/meteor/meteor/issues/496)
  * Don't lose nested data contexts in IE9/10 after two seconds.  [#458](https://github.com/meteor/meteor/issues/458)
  * Don't print a stack trace if DOM nodes are manually removed
    from the document without calling `Spark.finalize`.  [#392](https://github.com/meteor/meteor/issues/392)

* Always use the `autoReconnect` flag when connecting to Mongo.  [#425](https://github.com/meteor/meteor/issues/425)

* Fix server-side `observe` with no `added` callback.  [#589](https://github.com/meteor/meteor/issues/589)

* Fix re-sending method calls on reconnect.  [#538](https://github.com/meteor/meteor/issues/538)

* Remove deprecated `/sockjs` URL support from `Meteor.connect`.

* Avoid losing a few bits of randomness in UUID v4 creation.  [#519](https://github.com/meteor/meteor/issues/519)

* Update clean-css package from 0.8.2 to 0.8.3, fixing minification of `0%`
  values in `hsl` colors.  [#515](https://github.com/meteor/meteor/issues/515)

Patches contributed by GitHub users Ed-von-Schleck, egtann, jwulf, lvbreda,
martin-naumann, meawoppl, nwmartin, timhaines, and zealoushacker.


## v0.5.2, 2012-11-27

* Fix 0.5.1 regression: Cursor `observe` works during server startup.  [#507](https://github.com/meteor/meteor/issues/507)

## v0.5.1, 2012-11-20

* Speed up server-side subscription handling by avoiding redundant work
  when the same Mongo query is observed multiple times concurrently (eg,
  by multiple users subscribing to the same subscription), and by using
  a simpler "unordered" algorithm.

* Meteor now waits to invoke method callbacks until all the data written by the
  method is available in the local cache. This way, method callbacks can see the
  full effects of their writes. This includes the callbacks passed to
  `Meteor.call` and `Meteor.apply`, as well as to the `Meteor.Collection`
  `insert`/`update`/`remove` methods.

  If you want to process the method's result as soon as it arrives from the
  server, even if the method's writes are not available yet, you can now specify
  an `onResultReceived` callback to `Meteor.apply`.

* Rework latency compensation to show server data changes sooner. Previously, as
  long as any method calls were in progress, Meteor would buffer all data
  changes sent from the server until all methods finished. Meteor now only
  buffers writes to documents written by client stubs, and applies the writes as
  soon as all methods that wrote that document have finished.

* `Meteor.userLoaded()` and `{{currentUserLoaded}}` have been removed.
  Previously, during the login process on the client, `Meteor.userId()` could be
  set but the document at `Meteor.user()` could be incomplete. Meteor provided
  the function `Meteor.userLoaded()` to differentiate between these states. Now,
  this in-between state does not occur: when a user logs in, `Meteor.userId()`
  only is set once `Meteor.user()` is fully loaded.

* New reactive function `Meteor.loggingIn()` and template helper
  `{{loggingIn}}`; they are true whenever some login method is in progress.
  `accounts-ui` now uses this to show an animation during login.

* The `sass` CSS preprocessor package has been removed. It was based on an
  unmaintained NPM module which did not implement recent versions of the Sass
  language and had no error handling.  Consider using the `less` or `stylus`
  packages instead.  [#143](https://github.com/meteor/meteor/issues/143)

* `Meteor.setPassword` is now called `Accounts.setPassword`, matching the
  documentation and original intention.  [#454](https://github.com/meteor/meteor/issues/454)

* Passing the `wait` option to `Meteor.apply` now waits for all in-progress
  method calls to finish before sending the method, instead of only guaranteeing
  that its callback occurs after the callbacks of in-progress methods.

* New function `Accounts.callLoginMethod` which should be used to call custom
  login handlers (such as those registered with
  `Accounts.registerLoginHandler`).

* The callbacks for `Meteor.loginWithToken` and `Accounts.createUser` now match
  the other login callbacks: they are called with error on error or with no
  arguments on success.

* Fix bug where method calls could be dropped during a brief disconnection. [#339](https://github.com/meteor/meteor/issues/339)

* Prevent running the `meteor` command-line tool and server on unsupported Node
  versions.

* Fix Minimongo query bug with nested objects.  [#455](https://github.com/meteor/meteor/issues/455)

* In `accounts-ui`, stop page layout from changing during login.

* Use `path.join` instead of `/` in paths (helpful for the unofficial Windows
  port) [#303](https://github.com/meteor/meteor/issues/303)

* The `spiderable` package serves pages to
  [`facebookexternalhit`](https://www.facebook.com/externalhit_uatext.php) [#411](https://github.com/meteor/meteor/issues/411)

* Fix error on Firefox with DOM Storage disabled.

* Avoid invalidating listeners if setUserId is called with current value.

* Upgrade many dependencies, including:
  * MongoDB 2.2.1 (from 2.2.0)
  * underscore 1.4.2 (from 1.3.3)
  * bootstrap 2.2.1 (from 2.1.1)
  * jQuery 1.8.2 (from 1.7.2)
  * less 1.3.1 (from 1.3.0)
  * stylus 0.30.1 (from 0.29.0)
  * coffee-script 1.4.0 (from 1.3.3)

Patches contributed by GitHub users ayal, dandv, possibilities, TomWij,
tmeasday, and workmad3.

## v0.5.0, 2012-10-17

* This release introduces Meteor Accounts, a full-featured auth system that supports
  - fine-grained user-based control over database reads and writes
  - federated login with any OAuth provider (with built-in support for
    Facebook, GitHub, Google, Twitter, and Weibo)
  - secure password login
  - email validation and password recovery
  - an optional set of UI widgets implementing standard login/signup/password
    change/logout flows

  When you upgrade to Meteor 0.5.0, existing apps will lose the ability to write
  to the database from the client. To restore this, either:
  - configure each of your collections with
    [`collection.allow`](http://docs.meteor.com/#allow) and
    [`collection.deny`](http://docs.meteor.com/#deny) calls to specify which
    users can perform which write operations, or
  - add the `insecure` smart package (which is included in new apps by default)
    to restore the old behavior where anyone can write to any collection which
    has not been configured with `allow` or `deny`

  For more information on Meteor Accounts, see
  http://docs.meteor.com/#dataandsecurity and
  http://docs.meteor.com/#accounts_api

* The new function `Meteor.autorun` allows you run any code in a reactive
  context. See http://docs.meteor.com/#meteor_autorun

* Arrays and objects can now be stored in the `Session`; mutating the value you
  retrieve with `Session.get` does not affect the value in the session.

* On the client, `Meteor.apply` takes a new `wait` option, which ensures that no
  further method calls are sent to the server until this method is finished; it
  is used for login and logout methods in order to keep the user ID
  well-defined. You can also specify an `onReconnect` handler which is run when
  re-establishing a connection; Meteor Accounts uses this to log back in on
  reconnect.

* Meteor now provides a compatible replacement for the DOM `localStorage`
  facility that works in IE7, in the `localstorage-polyfill` smart package.

* Meteor now packages the D3 library for manipulating documents based on data in
  a smart package called `d3`.

* `Meteor.Collection` now takes its optional `manager` argument (used to
  associate a collection with a server you've connected to with
  `Meteor.connect`) as a named option. (The old call syntax continues to work
  for now.)

* Fix a bug where trying to immediately resubscribe to a record set after
  unsubscribing could fail silently.

* Better error handling for failed Mongo writes from inside methods; previously,
  errors here could cause clients to stop processing data from the server.


Patches contributed by GitHub users bradens, dandv, dybskiy, possibilities,
zhangcheng, and 75lb.


## v0.4.2, 2012-10-02

* Fix connection failure on iOS6. SockJS 0.3.3 includes this fix.

* The new `preserve-inputs` package, included by default in new Meteor apps,
  restores the pre-v0.4.0 behavior of "preserving" all form input elements by ID
  and name during re-rendering; users who want more precise control over
  preservation can still use the APIs added in v0.4.0.

* A few changes to the `Meteor.absoluteUrl` function:
  - Added a `replaceLocalhost` option.
  - The `ROOT_URL` environment variable is respected by `meteor run`.
  - It is now included in all apps via the `meteor` package. Apps that
    explicitly added the now-deprecated `absolute-url` smart package will log a
    deprecation warning.

* Upgrade Node from 0.8.8 to 0.8.11.

* If a Handlebars helper function `foo` returns null, you can now run do
  `{{foo.bar}}` without error, just like when `foo` is a non-existent property.

* If you pass a non-scalar object to `Session.set`, an error will now be thrown
  (matching the behavior of `Session.equals`). [#215](https://github.com/meteor/meteor/issues/215)

* HTML pages are now served with a `charset=utf-8` Content-Type header. [#264](https://github.com/meteor/meteor/issues/264)

* The contents of `<select>` tags can now be reactive even in IE 7 and 8.

* The `meteor` tool no longer gets confused if a parent directory of your
  project is named `public`. [#352](https://github.com/meteor/meteor/issues/352)

* Fix a race condition in the `spiderable` package which could include garbage
  in the spidered page.

* The REPL run by `admin/node.sh` no longer crashes Emacs M-x shell on exit.

* Refactor internal `reload` API.

* New internal `jsparse` smart package. Not yet exposed publicly.


Patch contributed by GitHub user yanivoliver.


## v0.4.1, 2012-09-24

* New `email` smart package, with [`Email.send`](http://docs.meteor.com/#email)
  API.

* Upgrade Node from 0.6.17 to 0.8.8, as well as many Node modules in the dev
  bundle; those that are user-exposed are:
  * coffee-script: 1.3.3 (from 1.3.1)
  * stylus: 0.29.0 (from 0.28.1)
  * nib: 0.8.2 (from 0.7.0)

* All publicly documented APIs now use `camelCase` rather than
  `under_scores`. The old spellings continue to work for now. New names are:
  - `Meteor.isClient`/`isServer`
  - `this.isSimulation` inside a method invocation
  - `Meteor.deps.Context.onInvalidate`
  - `Meteor.status().retryCount`/`retryTime`

* Spark improvements
  * Optimize selector matching for event maps.
  * Fix `Spark._currentRenderer` behavior in timer callbacks.
  * Fix bug caused by interaction between `Template.foo.preserve` and
    `{{#constant}}`. [#323](https://github.com/meteor/meteor/issues/323)
  * Allow `{{#each}}` over a collection of objects without `_id`. [#281](https://github.com/meteor/meteor/issues/281)
  * Spark now supports Firefox 3.6.
  * Added a script to build a standalone spark.js that does not depend on
    Meteor (it depends on jQuery or Sizzle if you need IE7 support,
    and otherwise is fully standalone).

* Database writes from within `Meteor.setTimeout`/`setInterval`/`defer` will be
  batched with other writes from the current method invocation if they start
  before the method completes.

* Make `Meteor.Cursor.forEach` fully synchronous even if the user's callback
  yields. [#321](https://github.com/meteor/meteor/issues/321).

* Recover from exceptions thrown in `Meteor.publish` handlers.

* Upgrade bootstrap to version 2.1.1. [#336](https://github.com/meteor/meteor/issues/336), [#337](https://github.com/meteor/meteor/issues/337), [#288](https://github.com/meteor/meteor/issues/288), [#293](https://github.com/meteor/meteor/issues/293)

* Change the implementation of the `meteor deploy` password prompt to not crash
  Emacs M-x shell.

* Optimize `LocalCollection.remove(id)` to be O(1) rather than O(n).

* Optimize client-side database performance when receiving updated data from the
  server outside of method calls.

* Better error reporting when a package in `.meteor/packages` does not exist.

* Better error reporting for coffeescript. [#331](https://github.com/meteor/meteor/issues/331)

* Better error handling in `Handlebars.Exception`.


Patches contributed by GitHub users fivethirty, tmeasday, and xenolf.


## v0.4.0, 2012-08-30

* Merge Spark, a new live page update engine
  * Breaking API changes
     * Input elements no longer preserved based on `id` and `name`
       attributes. Use [`preserve`](http://docs.meteor.com/#template_preserve)
       instead.
     * All `Meteor.ui` functions removed. Use `Meteor.render`,
       `Meteor.renderList`, and
       [Spark](https://github.com/meteor/meteor/wiki/Spark) functions instead.
     * New template functions (eg. `created`, `rendered`, etc) may collide with
       existing helpers. Use `Template.foo.helpers()` to avoid conflicts.
     * New syntax for declaring event maps. Use
       `Template.foo.events({...})`. For backwards compatibility, both syntaxes
       are allowed for now.
  * New Template features
     * Allow embedding non-Meteor widgets (eg. Google Maps) using
       [`{{#constant}}`](http://docs.meteor.com/#constant)
     * Callbacks when templates are rendered. See
       http://docs.meteor.com/#template_rendered
     * Explicit control of which nodes are preserved during re-rendering. See
       http://docs.meteor.com/#template_preserve
     * Easily find nodes within a template in event handlers and callbacks. See
       http://docs.meteor.com/#template_find
     * Allow parts of a template to be independently reactive with the
       [`{{#isolate}}`](http://docs.meteor.com/#isolate) block helper.

* Use PACKAGE_DIRS environment variable to override package location. [#227](https://github.com/meteor/meteor/issues/227)

* Add `absolute-url` package to construct URLs pointing to the application.

* Allow modifying documents returned by `observe` callbacks. [#209](https://github.com/meteor/meteor/issues/209)

* Fix periodic crash after client disconnect. [#212](https://github.com/meteor/meteor/issues/212)

* Fix minimingo crash on dotted queries with undefined keys. [#126](https://github.com/meteor/meteor/issues/126)


## v0.3.9, 2012-08-07

* Add `spiderable` package to allow web crawlers to index Meteor apps.

* `meteor deploy` uses SSL to protect application deployment.

* Fix `stopImmediatePropagation()`. [#205](https://github.com/meteor/meteor/issues/205)


## v0.3.8, 2012-07-12

* HTTPS support
  * Add `force-ssl` package to require site to load over HTTPS.
  * Use HTTPS for install script and `meteor update`.
  * Allow runtime configuration of default DDP endpoint.

* Handlebars improvements
  * Implement dotted path traversal for helpers and methods.
  * Allow functions in helper arguments.
  * Change helper nesting rules to allow functions as arguments.
  * Fix `{{this.foo}}` to never invoke helper `foo`.
  * Make event handler `this` reflect the node that matched the selector instead
    of the event target node.
  * Fix keyword arguments to helpers.

* Add `nib` support to stylus package. [#175](https://github.com/meteor/meteor/issues/175)

* Upgrade bootstrap to version 2.0.4. [#173](https://github.com/meteor/meteor/issues/173)

* Print changelog after `meteor update`.

* Fix mouseenter and mouseleave events. [#224](https://github.com/meteor/meteor/issues/224)

* Fix issue with spurious heartbeat failures on busy connections.

* Fix exception in minimongo when matching non-arrays using `$all`. [#183](https://github.com/meteor/meteor/issues/183)

* Fix serving an empty file when no cacheable assets exist. [#179](https://github.com/meteor/meteor/issues/179)


## v0.3.7, 2012-06-06

* Better parsing of `.html` template files
  * Allow HTML comments (`<!-- -->`) at top level
  * Allow whitespace anywhere in open/close tag
  * Provide names and line numbers on error
  * More helpful error messages

* Form control improvements
  * Fix reactive radio buttons in Internet Explorer.
  * Fix reactive textareas to update consistently across browsers, matching text
    field behavior.

* `http` package bug fixes:
  * Send correct Content-Type when POSTing `params` from the server. [#172](https://github.com/meteor/meteor/issues/172)
  * Correctly detect JSON response Content-Type when a charset is present.

* Support `Handlebars.SafeString`. [#160](https://github.com/meteor/meteor/issues/160)

* Fix intermittent "Cursor is closed" mongo error.

* Fix "Cannot read property 'nextSibling' of null" error in certain nested
  templates. [#142](https://github.com/meteor/meteor/issues/142)

* Add heartbeat timer on the client to notice when the server silently goes
  away.


## v0.3.6, 2012-05-16

* Rewrite event handling. `this` in event handlers now refers to the data
  context of the element that generated the event, *not* the top-level data
  context of the template where the event is declared.

* Add /websocket endpoint for raw websockets. Pass websockets through
  development mode proxy.

* Simplified API for Meteor.connect, which now receives a URL to a Meteor app
  rather than to a sockjs endpoint.

* Fix livedata to support subscriptions with overlapping documents.

* Update node.js to 0.6.17 to fix potential security issue.


## v0.3.5, 2012-04-28

* Fix 0.3.4 regression: Call event map handlers on bubbled events. [#107](https://github.com/meteor/meteor/issues/107)


## v0.3.4, 2012-04-27

* Add Twitter `bootstrap` package. [#84](https://github.com/meteor/meteor/issues/84)

* Add packages for `sass` and `stylus` CSS pre-processors. [#40](https://github.com/meteor/meteor/issues/40), [#50](https://github.com/meteor/meteor/issues/50)

* Bind events correctly on top level elements in a template.

* Fix dotted path selectors in minimongo. [#88](https://github.com/meteor/meteor/issues/88)

* Make `backbone` package also run on the server.

* Add `bare` option to coffee-script compilation so variables can be shared
  between multiple coffee-script file. [#85](https://github.com/meteor/meteor/issues/85)

* Upgrade many dependency versions. User visible highlights:
 * node.js 0.6.15
 * coffee-script 1.3.1
 * less 1.3.0
 * sockjs 0.3.1
 * underscore 1.3.3
 * backbone 0.9.2

* Several documentation fixes and test coverage improvements.


## v0.3.3, 2012-04-20

* Add `http` package for making HTTP requests to remote servers.

* Add `madewith` package to put a live-updating Made with Meteor badge on apps.

* Reduce size of mongo database on disk (--smallfiles).

* Prevent unnecessary hot-code pushes on deployed apps during server migration.

* Fix issue with spaces in directory names. [#39](https://github.com/meteor/meteor/issues/39)

* Workaround browser caching issues in development mode by using query
  parameters on all JavaScript and CSS requests.

* Many documentation and test fixups.


## v0.3.2, 2012-04-10

* Initial public launch<|MERGE_RESOLUTION|>--- conflicted
+++ resolved
@@ -9,7 +9,6 @@
 
 ## v2.3.1, UNRELEASED
 
-<<<<<<< HEAD
 #### Highlights
 
 * Fix windows issue when running webapp package.
@@ -37,14 +36,9 @@
 
 * `standard-minifiers-js@2.6.1`
   - Updated `@babel/runtime` to v7.14.6
-  
-=======
-#### Meteor Version Release
-
-#### Independent Releases
+
 * `dynamic-import@0.7.1`
   - Fix [Safari 14 bug](https://bugs.webkit.org/show_bug.cgi?id=226547) with indexedDB
->>>>>>> d7174e55
 
 ## v2.3, 2021-06-24
 
