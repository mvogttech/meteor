--- conflicted
+++ resolved
@@ -57,15 +57,9 @@
     "coveralls": "2.13.1",
     "cz-conventional-changelog": "2.0.0",
     "eslint": "3.19.0",
-<<<<<<< HEAD
-    "eslint-config-airbnb": "15.0.1",
-    "eslint-plugin-import": "2.6.0",
-    "eslint-plugin-jsx-a11y": "^6.0.2",
-=======
     "eslint-config-airbnb": "15.0.2",
     "eslint-plugin-import": "2.6.1",
-    "eslint-plugin-jsx-a11y": "^5.0.0",
->>>>>>> 2184eb74
+    "eslint-plugin-jsx-a11y": "^6.0.2",
     "eslint-plugin-react": "7.0.1",
     "ghooks": "2.0.0",
     "mocha": "3.4.2",
