--- conflicted
+++ resolved
@@ -1,11 +1,7 @@
 {
   "name": "meteor-babel",
   "author": "Ben <ben@meteor.com>",
-<<<<<<< HEAD
   "version": "7.10.1",
-=======
-  "version": "7.10.0",
->>>>>>> 6d945e39
   "license": "MIT",
   "description": "Babel wrapper package for use with Meteor",
   "keywords": [
@@ -51,11 +47,7 @@
     "lodash": "^4.17.19",
     "meteor-babel-helpers": "0.0.3",
     "reify": "^0.20.12",
-<<<<<<< HEAD
     "typescript": "^4.0.5"
-=======
-    "typescript": "^4.0.3"
->>>>>>> 6d945e39
   },
   "devDependencies": {
     "@babel/plugin-proposal-decorators": "7.8.3",
