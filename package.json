{
  "name": "eslint-plugin-meteor",
  "version": "0.0.0-development",
  "author": "Dominik Ferber <dominik.ferber+npm@gmail.com>",
  "description": "Meteor specific linting rules for ESLint",
  "main": "dist/index.js",
  "publishConfig": {
    "tag": "next"
  },
  "release": {
    "branch": "master"
  },
  "scripts": {
    "build": "babel lib -d dist",
    "build:w": "npm run build -- --watch",
    "coverage:check": "nyc check-coverage --lines 100 --functions 100 --branches 100",
    "coverage:report": "nyc report",
    "clean": "rimraf dist",
    "coveralls": "cat ./coverage/lcov.info | coveralls",
    "format": "prettier --write 'lib/**/*.js' 'tests/**/*.js' 'scripts/**/*.js'",
    "lint": "eslint ./",
    "prebuild": "npm run clean && mkdir dist",
    "prepublishOnly": "npm run build",
    "pretest": "npm run lint",
    "rule": "babel scripts/new-rule.js | node",
    "test": "npm run unit-test && npm run coverage:report && npm run coverage:check",
    "unit-test": "nyc --require=babel-register --reporter=lcov mocha tests --recursive",
    "unit-test:w": "npm run unit-test -s -- --watch"
  },
  "files": [
    "LICENSE",
    "README.md",
    "dist"
  ],
  "repository": {
    "type": "git",
    "url": "https://github.com/dferber90/eslint-plugin-meteor.git"
  },
  "homepage": "https://github.com/dferber90/eslint-plugin-meteor",
  "bugs": "https://github.com/dferber90/eslint-plugin-meteor/issues",
  "dependencies": {
    "babel-register": "6.26.0",
    "invariant": "2.2.3"
  },
  "devDependencies": {
    "babel-cli": "6.26.0",
    "babel-core": "6.26.0",
    "babel-plugin-transform-object-rest-spread": "6.26.0",
    "babel-plugin-transform-runtime": "6.23.0",
    "babel-preset-es2015": "6.24.1",
    "babel-preset-stage-3": "6.24.1",
    "colors": "1.1.2",
    "coveralls": "3.0.0",
    "cz-conventional-changelog": "2.1.0",
    "eslint": "4.18.2",
    "eslint-config-airbnb": "16.1.0",
    "eslint-config-prettier": "2.9.0",
    "eslint-plugin-import": "2.9.0",
    "eslint-plugin-jsx-a11y": "^6.0.2",
    "eslint-plugin-prettier": "2.6.0",
    "eslint-plugin-react": "7.7.0",
    "husky": "0.14.3",
    "mocha": "5.0.4",
    "nyc": "11.4.1",
    "prettier": "1.11.1",
    "readline-sync": "1.4.9",
    "rimraf": "2.6.2",
<<<<<<< HEAD
    "semantic-release": "^15.0.2",
    "travis-deploy-once": "4.3.4",
=======
    "semantic-release": "^12.4.1",
    "travis-deploy-once": "4.4.0",
>>>>>>> e69aa3d4
    "validate-commit-msg": "2.14.0"
  },
  "peerDependencies": {
    "eslint": ">= 3.7.0 < 5"
  },
  "engines": {
    "node": ">=4"
  },
  "keywords": [
    "eslint",
    "eslint-plugin",
    "eslintplugin",
    "meteor"
  ],
  "config": {
    "ghooks": {
      "commit-msg": "node_modules/.bin/validate-commit-msg"
    },
    "commitizen": {
      "path": "node_modules/cz-conventional-changelog/"
    }
  },
  "license": "MIT",
  "contributors": []
}<|MERGE_RESOLUTION|>--- conflicted
+++ resolved
@@ -65,13 +65,8 @@
     "prettier": "1.11.1",
     "readline-sync": "1.4.9",
     "rimraf": "2.6.2",
-<<<<<<< HEAD
     "semantic-release": "^15.0.2",
-    "travis-deploy-once": "4.3.4",
-=======
-    "semantic-release": "^12.4.1",
     "travis-deploy-once": "4.4.0",
->>>>>>> e69aa3d4
     "validate-commit-msg": "2.14.0"
   },
   "peerDependencies": {
