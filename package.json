--- conflicted
+++ resolved
@@ -65,13 +65,8 @@
     "eslint-plugin-prettier": "2.1.2",
     "eslint-plugin-react": "7.1.0",
     "husky": "0.14.3",
-<<<<<<< HEAD
     "mocha": "3.5.0",
-    "nyc": "11.0.3",
-=======
-    "mocha": "3.4.2",
     "nyc": "11.1.0",
->>>>>>> b78339eb
     "prettier": "1.5.3",
     "readline-sync": "1.4.7",
     "rewire": "2.5.2",
