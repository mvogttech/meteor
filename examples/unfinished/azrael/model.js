// XXX it is actually very dangerous to store times as Number. use
// Date type once it's implemented in minimongo
<<<<<<< HEAD
Rooms = Meteor.Collection("rooms");
Rooms.schema({name: String, created: Number});

Chat = Meteor.Collection("chat");
=======
Rooms = Sky.Collection("rooms");
//Rooms.schema({name: String, created: Number});

Chat = Sky.Collection("chat");
/*
>>>>>>> 0b3419da
Chat.schema({room: String, message: String,
             username: String, created: Number});
*/

Meteor.publish('rooms');

// XXX should limit to just a certain amount of recent chat ..
Meteor.publish('room-detail', {
  collection: Chat,
  selector: function (params) {
    return {room: params.room};
  }
});<|MERGE_RESOLUTION|>--- conflicted
+++ resolved
@@ -1,17 +1,10 @@
 // XXX it is actually very dangerous to store times as Number. use
 // Date type once it's implemented in minimongo
-<<<<<<< HEAD
 Rooms = Meteor.Collection("rooms");
-Rooms.schema({name: String, created: Number});
+//Rooms.schema({name: String, created: Number});
 
 Chat = Meteor.Collection("chat");
-=======
-Rooms = Sky.Collection("rooms");
-//Rooms.schema({name: String, created: Number});
-
-Chat = Sky.Collection("chat");
 /*
->>>>>>> 0b3419da
 Chat.schema({room: String, message: String,
              username: String, created: Number});
 */
