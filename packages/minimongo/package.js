--- conflicted
+++ resolved
@@ -37,11 +37,7 @@
   api.use('minimongo', ['client', 'server']);
   api.use('test-helpers', 'client');
   api.use(['tinytest', 'underscore', 'ejson', 'ordered-dict',
-<<<<<<< HEAD
-           'random', 'deps', 'reactive-var']);
-=======
-           'random', 'tracker']);
->>>>>>> aef29845
+           'random', 'tracker', 'reactive-var']);
   api.add_files('minimongo_tests.js', 'client');
   api.add_files('wrap_transform_tests.js');
   api.add_files('minimongo_server_tests.js', 'server');
