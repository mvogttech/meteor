--- conflicted
+++ resolved
@@ -217,19 +217,10 @@
   }
 
   /**
-<<<<<<< HEAD
    * @summary Watch a query.  Receive callbacks as the result set changes.
    * @locus Anywhere
    * @memberOf Mongo.Cursor
    * @instance
-   * @param {Object} callbacks Functions to call to deliver the result set as it
-   *                           changes
-=======
-   * @summary observe async version
-   * @locus Anywhere
-   * @memberOf Promise<Mongo.Cursor>
-   * @instance
->>>>>>> 064c4e24
    */
   observeAsync(options) {
     return new Promise(resolve => resolve(this.observe(options)));
@@ -393,7 +384,6 @@
   }
 
   /**
-<<<<<<< HEAD
    * @summary Watch a query. Receive callbacks as the result set changes. Only
    *          the differences between the old and new documents are passed to
    *          the callbacks.
@@ -408,15 +398,6 @@
       const handle = this.observeChanges(options);
       handle.isReadyPromise.then(() => resolve(handle));
     });
-=======
-   * @summary observeChanges async version
-   * @locus Anywhere
-   * @memberOf Promise<Mongo.Cursor>
-   * @instance
-   */
-  observeChangesAsync(options) {
-    return new Promise(resolve => resolve(this.observeChanges(options)));
->>>>>>> 064c4e24
   }
 
   // XXX Maybe we need a version of observe that just calls a callback if
