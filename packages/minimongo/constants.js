/** Exported values are also used in the mongo package. */

/** @param {string} method */
export function getAsyncMethodName(method) {
  return `${method.replace('_', '')}Async`;
}

export const ASYNC_COLLECTION_METHODS = [
  '_createCappedCollection',
<<<<<<< HEAD
  'dropCollection',
  'dropIndex',
=======
  '_dropCollection',
  '_dropIndex',
  /**
   * @summary Creates the specified index on the collection.
   * @locus server
   * @method createIndexAsync
   * @memberof Mongo.Collection
   * @instance
   * @param {Object} index A document that contains the field and value pairs where the field is the index key and the value describes the type of index for that field. For an ascending index on a field, specify a value of `1`; for descending index, specify a value of `-1`. Use `text` for text indexes.
   * @param {Object} [options] All options are listed in [MongoDB documentation](https://docs.mongodb.com/manual/reference/method/db.collection.createIndex/#options)
   * @param {String} options.name Name of the index
   * @param {Boolean} options.unique Define that the index values must be unique, more at [MongoDB documentation](https://docs.mongodb.com/manual/core/index-unique/)
   * @param {Boolean} options.sparse Define that the index is sparse, more at [MongoDB documentation](https://docs.mongodb.com/manual/core/index-sparse/)
   * @returns {Promise}
   */
>>>>>>> 977e6306
  'createIndex',
  /**
   * @summary Finds the first document that matches the selector, as ordered by sort and skip options. Returns `undefined` if no matching document is found.
   * @locus Anywhere
   * @method findOneAsync
   * @memberof Mongo.Collection
   * @instance
   * @param {MongoSelector} [selector] A query describing the documents to find
   * @param {Object} [options]
   * @param {MongoSortSpecifier} options.sort Sort order (default: natural order)
   * @param {Number} options.skip Number of results to skip at the beginning
   * @param {MongoFieldSpecifier} options.fields Dictionary of fields to return or exclude.
   * @param {Boolean} options.reactive (Client only) Default true; pass false to disable reactivity
   * @param {Function} options.transform Overrides `transform` on the [`Collection`](#collections) for this cursor.  Pass `null` to disable transformation.
   * @param {String} options.readPreference (Server only) Specifies a custom MongoDB [`readPreference`](https://docs.mongodb.com/manual/core/read-preference) for fetching the document. Possible values are `primary`, `primaryPreferred`, `secondary`, `secondaryPreferred` and `nearest`.
   * @returns {Promise}
   */
  'findOne',
  /**
   * @summary Insert a document in the collection.  Returns its unique _id.
   * @locus Anywhere
   * @method  insertAsync
   * @memberof Mongo.Collection
   * @instance
   * @param {Object} doc The document to insert. May not yet have an _id attribute, in which case Meteor will generate one for you.
   * @return {Promise}
   */
  'insert',
  /**
   * @summary Remove documents from the collection
   * @locus Anywhere
   * @method removeAsync
   * @memberof Mongo.Collection
   * @instance
   * @param {MongoSelector} selector Specifies which documents to remove
   * @return {Promise}
   */
  'remove',
  /**
   * @summary Modify one or more documents in the collection. Returns the number of matched documents.
   * @locus Anywhere
   * @method updateAsync
   * @memberof Mongo.Collection
   * @instance
   * @param {MongoSelector} selector Specifies which documents to modify
   * @param {MongoModifier} modifier Specifies how to modify the documents
   * @param {Object} [options]
   * @param {Boolean} options.multi True to modify all matching documents; false to only modify one of the matching documents (the default).
   * @param {Boolean} options.upsert True to insert a document if no matching documents are found.
   * @param {Array} options.arrayFilters Optional. Used in combination with MongoDB [filtered positional operator](https://docs.mongodb.com/manual/reference/operator/update/positional-filtered/) to specify which elements to modify in an array field.
   * @return {Promise}
   */
  'update',
  /**
   * @summary Modify one or more documents in the collection, or insert one if no matching documents were found. Returns an object with keys `numberAffected` (the number of documents modified)  and `insertedId` (the unique _id of the document that was inserted, if any).
   * @locus Anywhere
   * @method upsertAsync
   * @memberof Mongo.Collection
   * @instance
   * @param {MongoSelector} selector Specifies which documents to modify
   * @param {MongoModifier} modifier Specifies how to modify the documents
   * @param {Object} [options]
   * @param {Boolean} options.multi True to modify all matching documents; false to only modify one of the matching documents (the default).
   * @return {Promise}
   */
  'upsert',
];

<<<<<<< HEAD
export const ASYNC_CURSOR_METHODS = ['count', 'fetch', 'forEach', 'map'];

export const CLIENT_ONLY_METHODS = ["findOne", "insert", "remove", "update", "upsert"];
=======
export const ASYNC_CURSOR_METHODS = [
  /**
   * @deprecated in 2.9
   * @summary Returns the number of documents that match a query. This method is
   *          [deprecated since MongoDB 4.0](https://www.mongodb.com/docs/v4.4/reference/command/count/);
   *          see `Collection.countDocuments` and
   *          `Collection.estimatedDocumentCount` for a replacement.
   * @memberOf Mongo.Cursor
   * @method  countAsync
   * @instance
   * @locus Anywhere
   * @returns {Promise}
   */
  'count',
  /**
   * @summary Return all matching documents as an Array.
   * @memberOf Mongo.Cursor
   * @method  fetchAsync
   * @instance
   * @locus Anywhere
   * @returns {Promise}
   */
  'fetch',
  /**
   * @summary Call `callback` once for each matching document, sequentially and
   *          synchronously.
   * @locus Anywhere
   * @method  forEachAsync
   * @instance
   * @memberOf Mongo.Cursor
   * @param {IterationCallback} callback Function to call. It will be called
   *                                     with three arguments: the document, a
   *                                     0-based index, and <em>cursor</em>
   *                                     itself.
   * @param {Any} [thisArg] An object which will be the value of `this` inside
   *                        `callback`.
   * @returns {Promise}
   */
  'forEach',
  /**
   * @summary Map callback over all matching documents.  Returns an Array.
   * @locus Anywhere
   * @method mapAsync
   * @instance
   * @memberOf Mongo.Cursor
   * @param {IterationCallback} callback Function to call. It will be called
   *                                     with three arguments: the document, a
   *                                     0-based index, and <em>cursor</em>
   *                                     itself.
   * @param {Any} [thisArg] An object which will be the value of `this` inside
   *                        `callback`.
   * @returns {Promise}
   */
  'map',
];
>>>>>>> 977e6306
<|MERGE_RESOLUTION|>--- conflicted
+++ resolved
@@ -7,12 +7,8 @@
 
 export const ASYNC_COLLECTION_METHODS = [
   '_createCappedCollection',
-<<<<<<< HEAD
   'dropCollection',
   'dropIndex',
-=======
-  '_dropCollection',
-  '_dropIndex',
   /**
    * @summary Creates the specified index on the collection.
    * @locus server
@@ -26,7 +22,6 @@
    * @param {Boolean} options.sparse Define that the index is sparse, more at [MongoDB documentation](https://docs.mongodb.com/manual/core/index-sparse/)
    * @returns {Promise}
    */
->>>>>>> 977e6306
   'createIndex',
   /**
    * @summary Finds the first document that matches the selector, as ordered by sort and skip options. Returns `undefined` if no matching document is found.
@@ -95,11 +90,6 @@
   'upsert',
 ];
 
-<<<<<<< HEAD
-export const ASYNC_CURSOR_METHODS = ['count', 'fetch', 'forEach', 'map'];
-
-export const CLIENT_ONLY_METHODS = ["findOne", "insert", "remove", "update", "upsert"];
-=======
 export const ASYNC_CURSOR_METHODS = [
   /**
    * @deprecated in 2.9
@@ -155,4 +145,5 @@
    */
   'map',
 ];
->>>>>>> 977e6306
+
+export const CLIENT_ONLY_METHODS = ["findOne", "insert", "remove", "update", "upsert"];