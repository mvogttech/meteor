import Cursor from './cursor.js';
import ObserveHandle from './observe_handle.js';
import {
  hasOwn,
  isIndexable,
  isNumericKey,
  isOperatorObject,
  populateDocumentWithQueryFields,
  projectionDetails,
} from './common.js';

import { getAsyncMethodName } from './constants';

// XXX type checking on selectors (graceful error if malformed)

// LocalCollection: a set of documents that supports queries and modifiers.
export default class LocalCollection {
  constructor(name) {
    this.name = name;
    // _id -> document (also containing id)
    this._docs = new LocalCollection._IdMap;

    this._observeQueue = Meteor.isClient
      ? new Meteor._SynchronousQueue()
      : new Meteor._AsynchronousQueue();

    this.next_qid = 1; // live query id generator

    // qid -> live query object. keys:
    //  ordered: bool. ordered queries have addedBefore/movedBefore callbacks.
    //  results: array (ordered) or object (unordered) of current results
    //    (aliased with this._docs!)
    //  resultsSnapshot: snapshot of results. null if not paused.
    //  cursor: Cursor object for the query.
    //  selector, sorter, (callbacks): functions
    this.queries = Object.create(null);

    // null if not saving originals; an IdMap from id to original document value
    // if saving originals. See comments before saveOriginals().
    this._savedOriginals = null;

    // True when observers are paused and we should not send callbacks.
    this.paused = false;
  }

  countDocuments(selector, options) {
    return this.find(selector ?? {}, options).countAsync();
  }

  estimatedDocumentCount(options) {
    return this.find({}, options).countAsync();
  }

  // options may include sort, skip, limit, reactive
  // sort may be any of these forms:
  //     {a: 1, b: -1}
  //     [["a", "asc"], ["b", "desc"]]
  //     ["a", ["b", "desc"]]
  //   (in the first form you're beholden to key enumeration order in
  //   your javascript VM)
  //
  // reactive: if given, and false, don't register with Tracker (default
  // is true)
  //
  // XXX possibly should support retrieving a subset of fields? and
  // have it be a hint (ignored on the client, when not copying the
  // doc?)
  //
  // XXX sort does not yet support subkeys ('a.b') .. fix that!
  // XXX add one more sort form: "key"
  // XXX tests
  find(selector, options) {
    // default syntax for everything is to omit the selector argument.
    // but if selector is explicitly passed in as false or undefined, we
    // want a selector that matches nothing.
    if (arguments.length === 0) {
      selector = {};
    }

    return new LocalCollection.Cursor(this, selector, options);
  }

  findOne(selector, options = {}) {
    if (arguments.length === 0) {
      selector = {};
    }

    // NOTE: by setting limit 1 here, we end up using very inefficient
    // code that recomputes the whole query on each update. The upside is
    // that when you reactively depend on a findOne you only get
    // invalidated when the found object changes, not any object in the
    // collection. Most findOne will be by id, which has a fast path, so
    // this might not be a big deal. In most cases, invalidation causes
    // the called to re-query anyway, so this should be a net performance
    // improvement.
    options.limit = 1;

    return this.find(selector, options).fetch()[0];
  }
  async findOneAsync(selector, options = {}) {
    if (arguments.length === 0) {
      selector = {};
    }
    options.limit = 1;
    return (await this.find(selector, options).fetchAsync())[0];
  }
  prepareInsert(doc) {
    assertHasValidFieldNames(doc);

    // if you really want to use ObjectIDs, set this global.
    // Mongo.Collection specifies its own ids and does not use this code.
    if (!hasOwn.call(doc, '_id')) {
      doc._id = LocalCollection._useOID ? new MongoID.ObjectID() : Random.id();
    }

    const id = doc._id;

    if (this._docs.has(id)) {
      throw MinimongoError(`Duplicate _id '${id}'`);
    }

    this._saveOriginal(id, undefined);
    this._docs.set(id, doc);

    return id;
  }

  // XXX possibly enforce that 'undefined' does not appear (we assume
  // this in our handling of null and $exists)
  insert(doc, callback) {
    doc = EJSON.clone(doc);
    const id = this.prepareInsert(doc);
    const queriesToRecompute = [];

    // trigger live queries that match
    for (const qid of Object.keys(this.queries)) {
      const query = this.queries[qid];

      if (query.dirty) {
        continue;
      }

      const matchResult = query.matcher.documentMatches(doc);

      if (matchResult.result) {
        if (query.distances && matchResult.distance !== undefined) {
          query.distances.set(id, matchResult.distance);
        }

        if (query.cursor.skip || query.cursor.limit) {
          queriesToRecompute.push(qid);
        } else {
          LocalCollection._insertInResultsSync(query, doc);
        }
      }
    }

    queriesToRecompute.forEach(qid => {
      if (this.queries[qid]) {
        this._recomputeResults(this.queries[qid]);
      }
    });

    this._observeQueue.drain();
    if (callback) {
      Meteor.defer(() => {
        callback(null, id);
      });
    }

    return id;
  }
  async insertAsync(doc, callback) {
    doc = EJSON.clone(doc);
    const id = this.prepareInsert(doc);
    const queriesToRecompute = [];

    // trigger live queries that match
    for (const qid of Object.keys(this.queries)) {
      const query = this.queries[qid];

      if (query.dirty) {
        continue;
      }

      const matchResult = query.matcher.documentMatches(doc);

      if (matchResult.result) {
        if (query.distances && matchResult.distance !== undefined) {
          query.distances.set(id, matchResult.distance);
        }

        if (query.cursor.skip || query.cursor.limit) {
          queriesToRecompute.push(qid);
        } else {
          await LocalCollection._insertInResultsAsync(query, doc);
        }
      }
    }

    queriesToRecompute.forEach(qid => {
      if (this.queries[qid]) {
        this._recomputeResults(this.queries[qid]);
      }
    });

    await this._observeQueue.drain();
    if (callback) {
      Meteor.defer(() => {
        callback(null, id);
      });
    }

    return id;
  }

  insertAsync(doc, callback) {
    return new Promise(resolve => resolve(this.insert(doc, callback)));
  }

  // Pause the observers. No callbacks from observers will fire until
  // 'resumeObservers' is called.
  pauseObservers() {
    // No-op if already paused.
    if (this.paused) {
      return;
    }

    // Set the 'paused' flag such that new observer messages don't fire.
    this.paused = true;

    // Take a snapshot of the query results for each query.
    Object.keys(this.queries).forEach(qid => {
      const query = this.queries[qid];
      query.resultsSnapshot = EJSON.clone(query.results);
    });
  }

  clearResultQueries(callback) {
    const result = this._docs.size();

    this._docs.clear();

    Object.keys(this.queries).forEach(qid => {
      const query = this.queries[qid];

      if (query.ordered) {
        query.results = [];
      } else {
        query.results.clear();
      }
    });

    if (callback) {
      Meteor.defer(() => {
        callback(null, result);
      });
    }

    return result;
  }


  prepareRemove(selector) {
    const matcher = new Minimongo.Matcher(selector);
    const remove = [];

    this._eachPossiblyMatchingDocSync(selector, (doc, id) => {
      if (matcher.documentMatches(doc).result) {
        remove.push(id);
      }
    });

    const queriesToRecompute = [];
    const queryRemove = [];

    for (let i = 0; i < remove.length; i++) {
      const removeId = remove[i];
      const removeDoc = this._docs.get(removeId);

      Object.keys(this.queries).forEach(qid => {
        const query = this.queries[qid];

        if (query.dirty) {
          return;
        }

        if (query.matcher.documentMatches(removeDoc).result) {
          if (query.cursor.skip || query.cursor.limit) {
            queriesToRecompute.push(qid);
          } else {
            queryRemove.push({qid, doc: removeDoc});
          }
        }
      });

      this._saveOriginal(removeId, removeDoc);
      this._docs.remove(removeId);
    }

    return { queriesToRecompute, queryRemove, remove };
  }

  remove(selector, callback) {
    // Easy special case: if we're not calling observeChanges callbacks and
    // we're not saving originals and we got asked to remove everything, then
    // just empty everything directly.
    if (this.paused && !this._savedOriginals && EJSON.equals(selector, {})) {
      return this.clearResultQueries(callback);
    }

    const { queriesToRecompute, queryRemove, remove } = this.prepareRemove(selector);

    // run live query callbacks _after_ we've removed the documents.
    queryRemove.forEach(remove => {
      const query = this.queries[remove.qid];

      if (query) {
        query.distances && query.distances.remove(remove.doc._id);
        LocalCollection._removeFromResultsSync(query, remove.doc);
      }
    });

    queriesToRecompute.forEach(qid => {
      const query = this.queries[qid];

      if (query) {
        this._recomputeResults(query);
      }
    });

    this._observeQueue.drain();

    const result = remove.length;

    if (callback) {
      Meteor.defer(() => {
        callback(null, result);
      });
    }

    return result;
  }

<<<<<<< HEAD
  async removeAsync(selector, callback) {
    // Easy special case: if we're not calling observeChanges callbacks and
    // we're not saving originals and we got asked to remove everything, then
    // just empty everything directly.
    if (this.paused && !this._savedOriginals && EJSON.equals(selector, {})) {
      return this.clearResultQueries(callback);
    }

    const { queriesToRecompute, queryRemove, remove } = this.prepareRemove(selector);

    // run live query callbacks _after_ we've removed the documents.
    for (const remove of queryRemove) {
      const query = this.queries[remove.qid];

      if (query) {
        query.distances && query.distances.remove(remove.doc._id);
        await LocalCollection._removeFromResultsAsync(query, remove.doc);
      }
    }
    queriesToRecompute.forEach(qid => {
      const query = this.queries[qid];

      if (query) {
        this._recomputeResults(query);
      }
    });

    await this._observeQueue.drain();

    const result = remove.length;

    if (callback) {
      Meteor.defer(() => {
        callback(null, result);
      });
    }

    return result;
=======
  removeAsync(selector, callback) {
    return new Promise(resolve => resolve(this.remove(selector, callback)));
>>>>>>> 064c4e24
  }

  // Resume the observers. Observers immediately receive change
  // notifications to bring them to the current state of the
  // database. Note that this is not just replaying all the changes that
  // happened during the pause, it is a smarter 'coalesced' diff.
  _resumeObservers() {
    // No-op if not paused.
    if (!this.paused) {
      return;
    }

    // Unset the 'paused' flag. Make sure to do this first, otherwise
    // observer methods won't actually fire when we trigger them.
    this.paused = false;

    Object.keys(this.queries).forEach(qid => {
      const query = this.queries[qid];

      if (query.dirty) {
        query.dirty = false;

        // re-compute results will perform `LocalCollection._diffQueryChanges`
        // automatically.
        this._recomputeResults(query, query.resultsSnapshot);
      } else {
        // Diff the current results against the snapshot and send to observers.
        // pass the query object for its observer callbacks.
        LocalCollection._diffQueryChanges(
          query.ordered,
          query.resultsSnapshot,
          query.results,
          query,
          {projectionFn: query.projectionFn}
        );
      }

      query.resultsSnapshot = null;
    });
  }

  async resumeObserversServer() {
    this._resumeObservers();
    await this._observeQueue.drain();
  }
  resumeObserversClient() {
    this._resumeObservers();
    this._observeQueue.drain();
  }

  retrieveOriginals() {
    if (!this._savedOriginals) {
      throw new Error('Called retrieveOriginals without saveOriginals');
    }

    const originals = this._savedOriginals;

    this._savedOriginals = null;

    return originals;
  }

  // To track what documents are affected by a piece of code, call
  // saveOriginals() before it and retrieveOriginals() after it.
  // retrieveOriginals returns an object whose keys are the ids of the documents
  // that were affected since the call to saveOriginals(), and the values are
  // equal to the document's contents at the time of saveOriginals. (In the case
  // of an inserted document, undefined is the value.) You must alternate
  // between calls to saveOriginals() and retrieveOriginals().
  saveOriginals() {
    if (this._savedOriginals) {
      throw new Error('Called saveOriginals twice without retrieveOriginals');
    }

    this._savedOriginals = new LocalCollection._IdMap;
  }

  prepareUpdate(selector) {
    // Save the original results of any query that we might need to
    // _recomputeResults on, because _modifyAndNotify will mutate the objects in
    // it. (We don't need to save the original results of paused queries because
    // they already have a resultsSnapshot and we won't be diffing in
    // _recomputeResults.)
    const qidToOriginalResults = {};

    // We should only clone each document once, even if it appears in multiple
    // queries
    const docMap = new LocalCollection._IdMap;
    const idsMatched = LocalCollection._idsMatchedBySelector(selector);

    Object.keys(this.queries).forEach(qid => {
      const query = this.queries[qid];

      if ((query.cursor.skip || query.cursor.limit) && ! this.paused) {
        // Catch the case of a reactive `count()` on a cursor with skip
        // or limit, which registers an unordered observe. This is a
        // pretty rare case, so we just clone the entire result set with
        // no optimizations for documents that appear in these result
        // sets and other queries.
        if (query.results instanceof LocalCollection._IdMap) {
          qidToOriginalResults[qid] = query.results.clone();
          return;
        }

        if (!(query.results instanceof Array)) {
          throw new Error('Assertion failed: query.results not an array');
        }

        // Clones a document to be stored in `qidToOriginalResults`
        // because it may be modified before the new and old result sets
        // are diffed. But if we know exactly which document IDs we're
        // going to modify, then we only need to clone those.
        const memoizedCloneIfNeeded = doc => {
          if (docMap.has(doc._id)) {
            return docMap.get(doc._id);
          }

          const docToMemoize = (
            idsMatched &&
            !idsMatched.some(id => EJSON.equals(id, doc._id))
          ) ? doc : EJSON.clone(doc);

          docMap.set(doc._id, docToMemoize);

          return docToMemoize;
        };

        qidToOriginalResults[qid] = query.results.map(memoizedCloneIfNeeded);
      }
    });

    return qidToOriginalResults;
  }

  finishUpdate({ options, updateCount, callback, insertedId }) {


    // Return the number of affected documents, or in the upsert case, an object
    // containing the number of affected docs and the id of the doc that was
    // inserted, if any.
    let result;
    if (options._returnObject) {
      result = { numberAffected: updateCount };

      if (insertedId !== undefined) {
        result.insertedId = insertedId;
      }
    } else {
      result = updateCount;
    }

    if (callback) {
      Meteor.defer(() => {
        callback(null, result);
      });
    }

    return result;
  }

  // XXX atomicity: if multi is true, and one modification fails, do
  // we rollback the whole operation, or what?
  async updateAsync(selector, mod, options, callback) {
    if (! callback && options instanceof Function) {
      callback = options;
      options = null;
    }

    if (!options) {
      options = {};
    }

    const matcher = new Minimongo.Matcher(selector, true);

    const qidToOriginalResults = this.prepareUpdate(selector);

    let recomputeQids = {};

    let updateCount = 0;

    await this._eachPossiblyMatchingDocAsync(selector, async (doc, id) => {
      const queryResult = matcher.documentMatches(doc);

      if (queryResult.result) {
        // XXX Should we save the original even if mod ends up being a no-op?
        this._saveOriginal(id, doc);
        recomputeQids = await this._modifyAndNotifyAsync(
          doc,
          mod,
          queryResult.arrayIndices
        );

        ++updateCount;

        if (!options.multi) {
          return false; // break
        }
      }

      return true;
    });

    Object.keys(recomputeQids).forEach(qid => {
      const query = this.queries[qid];

      if (query) {
        this._recomputeResults(query, qidToOriginalResults[qid]);
      }
    });

    await this._observeQueue.drain();

    // If we are doing an upsert, and we didn't modify any documents yet, then
    // it's time to do an insert. Figure out what document we are inserting, and
    // generate an id for it.
    let insertedId;
    if (updateCount === 0 && options.upsert) {
      const doc = LocalCollection._createUpsertDocument(selector, mod);
      if (!doc._id && options.insertedId) {
        doc._id = options.insertedId;
      }

      insertedId = await this.insertAsync(doc);
      updateCount = 1;
    }

    return this.finishUpdate({
      options,
      insertedId,
      updateCount,
      callback,
    });
  }
  // XXX atomicity: if multi is true, and one modification fails, do
  // we rollback the whole operation, or what?
  update(selector, mod, options, callback) {
    if (! callback && options instanceof Function) {
      callback = options;
      options = null;
    }

    if (!options) {
      options = {};
    }

    const matcher = new Minimongo.Matcher(selector, true);

    const qidToOriginalResults = this.prepareUpdate(selector);

    let recomputeQids = {};

    let updateCount = 0;

    this._eachPossiblyMatchingDocSync(selector, (doc, id) => {
      const queryResult = matcher.documentMatches(doc);

      if (queryResult.result) {
        // XXX Should we save the original even if mod ends up being a no-op?
        this._saveOriginal(id, doc);
        recomputeQids = this._modifyAndNotifySync(
          doc,
          mod,
          queryResult.arrayIndices
        );

        ++updateCount;

        if (!options.multi) {
          return false; // break
        }
      }

      return true;
    });

    Object.keys(recomputeQids).forEach(qid => {
      const query = this.queries[qid];
      if (query) {
        this._recomputeResults(query, qidToOriginalResults[qid]);
      }
    });

    this._observeQueue.drain();


    // If we are doing an upsert, and we didn't modify any documents yet, then
    // it's time to do an insert. Figure out what document we are inserting, and
    // generate an id for it.
    let insertedId;
    if (updateCount === 0 && options.upsert) {
      const doc = LocalCollection._createUpsertDocument(selector, mod);
      if (!doc._id && options.insertedId) {
        doc._id = options.insertedId;
      }

      insertedId = this.insert(doc);
      updateCount = 1;
    }


    return this.finishUpdate({
      options,
      updateCount,
      callback,
      selector,
      mod,
    });
  }

  updateAsync(selector, mod, options, callback) {
    return new Promise(resolve => resolve(this.update(selector, mod, options, callback)));
  }

  // A convenience wrapper on update. LocalCollection.upsert(sel, mod) is
  // equivalent to LocalCollection.update(sel, mod, {upsert: true,
  // _returnObject: true}).
  upsert(selector, mod, options, callback) {
    if (!callback && typeof options === 'function') {
      callback = options;
      options = {};
    }

    return this.update(
      selector,
      mod,
      Object.assign({}, options, {upsert: true, _returnObject: true}),
      callback
    );
  }

  upsertAsync(selector, mod, options, callback) {
    if (!callback && typeof options === 'function') {
      callback = options;
      options = {};
    }

    return this.updateAsync(
      selector,
      mod,
      Object.assign({}, options, {upsert: true, _returnObject: true}),
      callback
    );
  }

  // Iterates over a subset of documents that could match selector; calls
  // fn(doc, id) on each of them.  Specifically, if selector specifies
  // specific _id's, it only looks at those.  doc is *not* cloned: it is the
  // same object that is in _docs.
  async _eachPossiblyMatchingDocAsync(selector, fn) {
    const specificIds = LocalCollection._idsMatchedBySelector(selector);

    if (specificIds) {
      for (const id of specificIds) {
        const doc = this._docs.get(id);

        if (doc && ! (await fn(doc, id))) {
          break
        }
      }
    } else {
      await this._docs.forEachAsync(fn);
    }
  }
  _eachPossiblyMatchingDocSync(selector, fn) {
    const specificIds = LocalCollection._idsMatchedBySelector(selector);

    if (specificIds) {
      for (const id of specificIds) {
        const doc = this._docs.get(id);

        if (doc && !fn(doc, id)) {
          break
        }
      }
    } else {
      this._docs.forEach(fn);
    }
  }

  _getMatchedDocAndModify(doc, mod, arrayIndices) {
    const matched_before = {};

    Object.keys(this.queries).forEach(qid => {
      const query = this.queries[qid];

      if (query.dirty) {
        return;
      }

      if (query.ordered) {
        matched_before[qid] = query.matcher.documentMatches(doc).result;
      } else {
        // Because we don't support skip or limit (yet) in unordered queries, we
        // can just do a direct lookup.
        matched_before[qid] = query.results.has(doc._id);
      }
    });

    return matched_before;
  }

  _modifyAndNotifySync(doc, mod, arrayIndices) {

    const matched_before = this._getMatchedDocAndModify(doc, mod, arrayIndices);

    const old_doc = EJSON.clone(doc);
    LocalCollection._modify(doc, mod, {arrayIndices});

    const recomputeQids = {};

    for (const qid of Object.keys(this.queries)) {
      const query = this.queries[qid];

      if (query.dirty) {
        continue;
      }

      const afterMatch = query.matcher.documentMatches(doc);
      const after = afterMatch.result;
      const before = matched_before[qid];

      if (after && query.distances && afterMatch.distance !== undefined) {
        query.distances.set(doc._id, afterMatch.distance);
      }

      if (query.cursor.skip || query.cursor.limit) {
        // We need to recompute any query where the doc may have been in the
        // cursor's window either before or after the update. (Note that if skip
        // or limit is set, "before" and "after" being true do not necessarily
        // mean that the document is in the cursor's output after skip/limit is
        // applied... but if they are false, then the document definitely is NOT
        // in the output. So it's safe to skip recompute if neither before or
        // after are true.)
        if (before || after) {
          recomputeQids[qid] = true;
        }
      } else if (before && !after) {
        LocalCollection._removeFromResultsSync(query, doc);
      } else if (!before && after) {
        LocalCollection._insertInResultsSync(query, doc);
      } else if (before && after) {
        LocalCollection._updateInResultsSync(query, doc, old_doc);
      }
    }
    return recomputeQids;
  }

  async _modifyAndNotifyAsync(doc, mod, arrayIndices) {

    const matched_before = this._getMatchedDocAndModify(doc, mod, arrayIndices);

    const old_doc = EJSON.clone(doc);
    LocalCollection._modify(doc, mod, {arrayIndices});

    const recomputeQids = {};
    for (const qid of Object.keys(this.queries)) {
      const query = this.queries[qid];

      if (query.dirty) {
        continue;
      }

      const afterMatch = query.matcher.documentMatches(doc);
      const after = afterMatch.result;
      const before = matched_before[qid];

      if (after && query.distances && afterMatch.distance !== undefined) {
        query.distances.set(doc._id, afterMatch.distance);
      }

      if (query.cursor.skip || query.cursor.limit) {
        // We need to recompute any query where the doc may have been in the
        // cursor's window either before or after the update. (Note that if skip
        // or limit is set, "before" and "after" being true do not necessarily
        // mean that the document is in the cursor's output after skip/limit is
        // applied... but if they are false, then the document definitely is NOT
        // in the output. So it's safe to skip recompute if neither before or
        // after are true.)
        if (before || after) {
          recomputeQids[qid] = true;
        }
      } else if (before && !after) {
        await LocalCollection._removeFromResultsAsync(query, doc);
      } else if (!before && after) {
        await LocalCollection._insertInResultsAsync(query, doc);
      } else if (before && after) {
        await LocalCollection._updateInResultsAsync(query, doc, old_doc);
      }
    }
    return recomputeQids;
  }

  // Recomputes the results of a query and runs observe callbacks for the
  // difference between the previous results and the current results (unless
  // paused). Used for skip/limit queries.
  //
  // When this is used by insert or remove, it can just use query.results for
  // the old results (and there's no need to pass in oldResults), because these
  // operations don't mutate the documents in the collection. Update needs to
  // pass in an oldResults which was deep-copied before the modifier was
  // applied.
  //
  // oldResults is guaranteed to be ignored if the query is not paused.
  _recomputeResults(query, oldResults) {
    if (this.paused) {
      // There's no reason to recompute the results now as we're still paused.
      // By flagging the query as "dirty", the recompute will be performed
      // when resumeObservers is called.
      query.dirty = true;
      return;
    }

    if (!this.paused && !oldResults) {
      oldResults = query.results;
    }

    if (query.distances) {
      query.distances.clear();
    }

    query.results = query.cursor._getRawObjects({
      distances: query.distances,
      ordered: query.ordered
    });

    if (!this.paused) {
      LocalCollection._diffQueryChanges(
        query.ordered,
        oldResults,
        query.results,
        query,
        {projectionFn: query.projectionFn}
      );
    }
  }

  _saveOriginal(id, doc) {
    // Are we even trying to save originals?
    if (!this._savedOriginals) {
      return;
    }

    // Have we previously mutated the original (and so 'doc' is not actually
    // original)?  (Note the 'has' check rather than truth: we store undefined
    // here for inserted docs!)
    if (this._savedOriginals.has(id)) {
      return;
    }

    this._savedOriginals.set(id, EJSON.clone(doc));
  }
}

LocalCollection.Cursor = Cursor;

LocalCollection.ObserveHandle = ObserveHandle;

// XXX maybe move these into another ObserveHelpers package or something

// _CachingChangeObserver is an object which receives observeChanges callbacks
// and keeps a cache of the current cursor state up to date in this.docs. Users
// of this class should read the docs field but not modify it. You should pass
// the "applyChange" field as the callbacks to the underlying observeChanges
// call. Optionally, you can specify your own observeChanges callbacks which are
// invoked immediately before the docs field is updated; this object is made
// available as `this` to those callbacks.
LocalCollection._CachingChangeObserver = class _CachingChangeObserver {
  constructor(options = {}) {
    const orderedFromCallbacks = (
      options.callbacks &&
      LocalCollection._observeChangesCallbacksAreOrdered(options.callbacks)
    );

    if (hasOwn.call(options, 'ordered')) {
      this.ordered = options.ordered;

      if (options.callbacks && options.ordered !== orderedFromCallbacks) {
        throw Error('ordered option doesn\'t match callbacks');
      }
    } else if (options.callbacks) {
      this.ordered = orderedFromCallbacks;
    } else {
      throw Error('must provide ordered or callbacks');
    }

    const callbacks = options.callbacks || {};

    if (this.ordered) {
      this.docs = new OrderedDict(MongoID.idStringify);
      this.applyChange = {
        addedBefore: (id, fields, before) => {
          // Take a shallow copy since the top-level properties can be changed
          const doc = { ...fields };

          doc._id = id;

          if (callbacks.addedBefore) {
            callbacks.addedBefore.call(this, id, EJSON.clone(fields), before);
          }

          // This line triggers if we provide added with movedBefore.
          if (callbacks.added) {
            callbacks.added.call(this, id, EJSON.clone(fields));
          }

          // XXX could `before` be a falsy ID?  Technically
          // idStringify seems to allow for them -- though
          // OrderedDict won't call stringify on a falsy arg.
          this.docs.putBefore(id, doc, before || null);
        },
        movedBefore: (id, before) => {
          if (callbacks.movedBefore) {
            callbacks.movedBefore.call(this, id, before);
          }

          this.docs.moveBefore(id, before || null);
        },
      };
    } else {
      this.docs = new LocalCollection._IdMap;
      this.applyChange = {
        added: (id, fields) => {
          // Take a shallow copy since the top-level properties can be changed
          const doc = { ...fields };

          if (callbacks.added) {
            callbacks.added.call(this, id, EJSON.clone(fields));
          }

          doc._id = id;

          this.docs.set(id,  doc);
        },
      };
    }

    // The methods in _IdMap and OrderedDict used by these callbacks are
    // identical.
    this.applyChange.changed = (id, fields) => {
      const doc = this.docs.get(id);

      if (!doc) {
        throw new Error(`Unknown id for changed: ${id}`);
      }

      if (callbacks.changed) {
        callbacks.changed.call(this, id, EJSON.clone(fields));
      }

      DiffSequence.applyChanges(doc, fields);
    };

    this.applyChange.removed = id => {
      if (callbacks.removed) {
        callbacks.removed.call(this, id);
      }

      this.docs.remove(id);
    };
  }
};

LocalCollection._IdMap = class _IdMap extends IdMap {
  constructor() {
    super(MongoID.idStringify, MongoID.idParse);
  }
};

// Wrap a transform function to return objects that have the _id field
// of the untransformed document. This ensures that subsystems such as
// the observe-sequence package that call `observe` can keep track of
// the documents identities.
//
// - Require that it returns objects
// - If the return value has an _id field, verify that it matches the
//   original _id field
// - If the return value doesn't have an _id field, add it back.
LocalCollection.wrapTransform = transform => {
  if (!transform) {
    return null;
  }

  // No need to doubly-wrap transforms.
  if (transform.__wrappedTransform__) {
    return transform;
  }

  const wrapped = doc => {
    if (!hasOwn.call(doc, '_id')) {
      // XXX do we ever have a transform on the oplog's collection? because that
      // collection has no _id.
      throw new Error('can only transform documents with _id');
    }

    const id = doc._id;

    // XXX consider making tracker a weak dependency and checking
    // Package.tracker here
    const transformed = Tracker.nonreactive(() => transform(doc));

    if (!LocalCollection._isPlainObject(transformed)) {
      throw new Error('transform must return object');
    }

    if (hasOwn.call(transformed, '_id')) {
      if (!EJSON.equals(transformed._id, id)) {
        throw new Error('transformed document can\'t have different _id');
      }
    } else {
      transformed._id = id;
    }

    return transformed;
  };

  wrapped.__wrappedTransform__ = true;

  return wrapped;
};

// XXX the sorted-query logic below is laughably inefficient. we'll
// need to come up with a better datastructure for this.
//
// XXX the logic for observing with a skip or a limit is even more
// laughably inefficient. we recompute the whole results every time!

// This binary search puts a value between any equal values, and the first
// lesser value.
LocalCollection._binarySearch = (cmp, array, value) => {
  let first = 0;
  let range = array.length;

  while (range > 0) {
    const halfRange = Math.floor(range / 2);

    if (cmp(value, array[first + halfRange]) >= 0) {
      first += halfRange + 1;
      range -= halfRange + 1;
    } else {
      range = halfRange;
    }
  }

  return first;
};

LocalCollection._checkSupportedProjection = fields => {
  if (fields !== Object(fields) || Array.isArray(fields)) {
    throw MinimongoError('fields option must be an object');
  }

  Object.keys(fields).forEach(keyPath => {
    if (keyPath.split('.').includes('$')) {
      throw MinimongoError(
        'Minimongo doesn\'t support $ operator in projections yet.'
      );
    }

    const value = fields[keyPath];

    if (typeof value === 'object' &&
        ['$elemMatch', '$meta', '$slice'].some(key =>
          hasOwn.call(value, key)
        )) {
      throw MinimongoError(
        'Minimongo doesn\'t support operators in projections yet.'
      );
    }

    if (![1, 0, true, false].includes(value)) {
      throw MinimongoError(
        'Projection values should be one of 1, 0, true, or false'
      );
    }
  });
};

// Knows how to compile a fields projection to a predicate function.
// @returns - Function: a closure that filters out an object according to the
//            fields projection rules:
//            @param obj - Object: MongoDB-styled document
//            @returns - Object: a document with the fields filtered out
//                       according to projection rules. Doesn't retain subfields
//                       of passed argument.
LocalCollection._compileProjection = fields => {
  LocalCollection._checkSupportedProjection(fields);

  const _idProjection = fields._id === undefined ? true : fields._id;
  const details = projectionDetails(fields);

  // returns transformed doc according to ruleTree
  const transform = (doc, ruleTree) => {
    // Special case for "sets"
    if (Array.isArray(doc)) {
      return doc.map(subdoc => transform(subdoc, ruleTree));
    }

    const result = details.including ? {} : EJSON.clone(doc);

    Object.keys(ruleTree).forEach(key => {
      if (doc == null || !hasOwn.call(doc, key)) {
        return;
      }

      const rule = ruleTree[key];

      if (rule === Object(rule)) {
        // For sub-objects/subsets we branch
        if (doc[key] === Object(doc[key])) {
          result[key] = transform(doc[key], rule);
        }
      } else if (details.including) {
        // Otherwise we don't even touch this subfield
        result[key] = EJSON.clone(doc[key]);
      } else {
        delete result[key];
      }
    });

    return doc != null ? result : doc;
  };

  return doc => {
    const result = transform(doc, details.tree);

    if (_idProjection && hasOwn.call(doc, '_id')) {
      result._id = doc._id;
    }

    if (!_idProjection && hasOwn.call(result, '_id')) {
      delete result._id;
    }

    return result;
  };
};

// Calculates the document to insert in case we're doing an upsert and the
// selector does not match any elements
LocalCollection._createUpsertDocument = (selector, modifier) => {
  const selectorDocument = populateDocumentWithQueryFields(selector);
  const isModify = LocalCollection._isModificationMod(modifier);

  const newDoc = {};

  if (selectorDocument._id) {
    newDoc._id = selectorDocument._id;
    delete selectorDocument._id;
  }

  // This double _modify call is made to help with nested properties (see issue
  // #8631). We do this even if it's a replacement for validation purposes (e.g.
  // ambiguous id's)
  LocalCollection._modify(newDoc, {$set: selectorDocument});
  LocalCollection._modify(newDoc, modifier, {isInsert: true});

  if (isModify) {
    return newDoc;
  }

  // Replacement can take _id from query document
  const replacement = Object.assign({}, modifier);
  if (newDoc._id) {
    replacement._id = newDoc._id;
  }

  return replacement;
};

LocalCollection._diffObjects = (left, right, callbacks) => {
  return DiffSequence.diffObjects(left, right, callbacks);
};

// ordered: bool.
// old_results and new_results: collections of documents.
//    if ordered, they are arrays.
//    if unordered, they are IdMaps
LocalCollection._diffQueryChanges = (ordered, oldResults, newResults, observer, options) =>
  DiffSequence.diffQueryChanges(ordered, oldResults, newResults, observer, options)
;

LocalCollection._diffQueryOrderedChanges = (oldResults, newResults, observer, options) =>
  DiffSequence.diffQueryOrderedChanges(oldResults, newResults, observer, options)
;

LocalCollection._diffQueryUnorderedChanges = (oldResults, newResults, observer, options) =>
  DiffSequence.diffQueryUnorderedChanges(oldResults, newResults, observer, options)
;

LocalCollection._findInOrderedResults = (query, doc) => {
  if (!query.ordered) {
    throw new Error('Can\'t call _findInOrderedResults on unordered query');
  }

  for (let i = 0; i < query.results.length; i++) {
    if (query.results[i] === doc) {
      return i;
    }
  }

  throw Error('object missing from query');
};

// If this is a selector which explicitly constrains the match by ID to a finite
// number of documents, returns a list of their IDs.  Otherwise returns
// null. Note that the selector may have other restrictions so it may not even
// match those document!  We care about $in and $and since those are generated
// access-controlled update and remove.
LocalCollection._idsMatchedBySelector = selector => {
  // Is the selector just an ID?
  if (LocalCollection._selectorIsId(selector)) {
    return [selector];
  }

  if (!selector) {
    return null;
  }

  // Do we have an _id clause?
  if (hasOwn.call(selector, '_id')) {
    // Is the _id clause just an ID?
    if (LocalCollection._selectorIsId(selector._id)) {
      return [selector._id];
    }

    // Is the _id clause {_id: {$in: ["x", "y", "z"]}}?
    if (selector._id
        && Array.isArray(selector._id.$in)
        && selector._id.$in.length
        && selector._id.$in.every(LocalCollection._selectorIsId)) {
      return selector._id.$in;
    }

    return null;
  }

  // If this is a top-level $and, and any of the clauses constrain their
  // documents, then the whole selector is constrained by any one clause's
  // constraint. (Well, by their intersection, but that seems unlikely.)
  if (Array.isArray(selector.$and)) {
    for (let i = 0; i < selector.$and.length; ++i) {
      const subIds = LocalCollection._idsMatchedBySelector(selector.$and[i]);

      if (subIds) {
        return subIds;
      }
    }
  }

  return null;
};

LocalCollection._insertInResultsSync = (query, doc) => {
  const fields = EJSON.clone(doc);

  delete fields._id;

  if (query.ordered) {
    if (!query.sorter) {
      query.addedBefore(doc._id, query.projectionFn(fields), null);
      query.results.push(doc);
    } else {
      const i = LocalCollection._insertInSortedList(
        query.sorter.getComparator({distances: query.distances}),
        query.results,
        doc
      );

      let next = query.results[i + 1];
      if (next) {
        next = next._id;
      } else {
        next = null;
      }

      query.addedBefore(doc._id, query.projectionFn(fields), next);
    }

    query.added(doc._id, query.projectionFn(fields));
  } else {
    query.added(doc._id, query.projectionFn(fields));
    query.results.set(doc._id, doc);
  }
};

LocalCollection._insertInResultsAsync = async (query, doc) => {
  const fields = EJSON.clone(doc);

  delete fields._id;

  if (query.ordered) {
    if (!query.sorter) {
      await query.addedBefore(doc._id, query.projectionFn(fields), null);
      query.results.push(doc);
    } else {
      const i = LocalCollection._insertInSortedList(
        query.sorter.getComparator({distances: query.distances}),
        query.results,
        doc
      );

      let next = query.results[i + 1];
      if (next) {
        next = next._id;
      } else {
        next = null;
      }

      await query.addedBefore(doc._id, query.projectionFn(fields), next);
    }

    await query.added(doc._id, query.projectionFn(fields));
  } else {
    await query.added(doc._id, query.projectionFn(fields));
    query.results.set(doc._id, doc);
  }
};

LocalCollection._insertInSortedList = (cmp, array, value) => {
  if (array.length === 0) {
    array.push(value);
    return 0;
  }

  const i = LocalCollection._binarySearch(cmp, array, value);

  array.splice(i, 0, value);

  return i;
};

LocalCollection._isModificationMod = mod => {
  let isModify = false;
  let isReplace = false;

  Object.keys(mod).forEach(key => {
    if (key.substr(0, 1) === '$') {
      isModify = true;
    } else {
      isReplace = true;
    }
  });

  if (isModify && isReplace) {
    throw new Error(
      'Update parameter cannot have both modifier and non-modifier fields.'
    );
  }

  return isModify;
};

// XXX maybe this should be EJSON.isObject, though EJSON doesn't know about
// RegExp
// XXX note that _type(undefined) === 3!!!!
LocalCollection._isPlainObject = x => {
  return x && LocalCollection._f._type(x) === 3;
};

// XXX need a strategy for passing the binding of $ into this
// function, from the compiled selector
//
// maybe just {key.up.to.just.before.dollarsign: array_index}
//
// XXX atomicity: if one modification fails, do we roll back the whole
// change?
//
// options:
//   - isInsert is set when _modify is being called to compute the document to
//     insert as part of an upsert operation. We use this primarily to figure
//     out when to set the fields in $setOnInsert, if present.
LocalCollection._modify = (doc, modifier, options = {}) => {
  if (!LocalCollection._isPlainObject(modifier)) {
    throw MinimongoError('Modifier must be an object');
  }

  // Make sure the caller can't mutate our data structures.
  modifier = EJSON.clone(modifier);

  const isModifier = isOperatorObject(modifier);
  const newDoc = isModifier ? EJSON.clone(doc) : modifier;

  if (isModifier) {
    // apply modifiers to the doc.
    Object.keys(modifier).forEach(operator => {
      // Treat $setOnInsert as $set if this is an insert.
      const setOnInsert = options.isInsert && operator === '$setOnInsert';
      const modFunc = MODIFIERS[setOnInsert ? '$set' : operator];
      const operand = modifier[operator];

      if (!modFunc) {
        throw MinimongoError(`Invalid modifier specified ${operator}`);
      }

      Object.keys(operand).forEach(keypath => {
        const arg = operand[keypath];

        if (keypath === '') {
          throw MinimongoError('An empty update path is not valid.');
        }

        const keyparts = keypath.split('.');

        if (!keyparts.every(Boolean)) {
          throw MinimongoError(
            `The update path '${keypath}' contains an empty field name, ` +
            'which is not allowed.'
          );
        }

        const target = findModTarget(newDoc, keyparts, {
          arrayIndices: options.arrayIndices,
          forbidArray: operator === '$rename',
          noCreate: NO_CREATE_MODIFIERS[operator]
        });

        modFunc(target, keyparts.pop(), arg, keypath, newDoc);
      });
    });

    if (doc._id && !EJSON.equals(doc._id, newDoc._id)) {
      throw MinimongoError(
        `After applying the update to the document {_id: "${doc._id}", ...},` +
        ' the (immutable) field \'_id\' was found to have been altered to ' +
        `_id: "${newDoc._id}"`
      );
    }
  } else {
    if (doc._id && modifier._id && !EJSON.equals(doc._id, modifier._id)) {
      throw MinimongoError(
        `The _id field cannot be changed from {_id: "${doc._id}"} to ` +
        `{_id: "${modifier._id}"}`
      );
    }

    // replace the whole document
    assertHasValidFieldNames(modifier);
  }

  // move new document into place.
  Object.keys(doc).forEach(key => {
    // Note: this used to be for (var key in doc) however, this does not
    // work right in Opera. Deleting from a doc while iterating over it
    // would sometimes cause opera to skip some keys.
    if (key !== '_id') {
      delete doc[key];
    }
  });

  Object.keys(newDoc).forEach(key => {
    doc[key] = newDoc[key];
  });
};

LocalCollection._observeFromObserveChanges = (cursor, observeCallbacks) => {
  const transform = cursor.getTransform() || (doc => doc);
  let suppressed = !!observeCallbacks._suppress_initial;

  let observeChangesCallbacks;
  if (LocalCollection._observeCallbacksAreOrdered(observeCallbacks)) {
    // The "_no_indices" option sets all index arguments to -1 and skips the
    // linear scans required to generate them.  This lets observers that don't
    // need absolute indices benefit from the other features of this API --
    // relative order, transforms, and applyChanges -- without the speed hit.
    const indices = !observeCallbacks._no_indices;

    observeChangesCallbacks = {
      addedBefore(id, fields, before) {
        const check = suppressed || !(observeCallbacks.addedAt || observeCallbacks.added)
        if (check) {
          return;
        }

        const doc = transform(Object.assign(fields, {_id: id}));

        if (observeCallbacks.addedAt) {
          observeCallbacks.addedAt(
              doc,
              indices
                  ? before
                      ? this.docs.indexOf(before)
                      : this.docs.size()
                  : -1,
              before
          );
        } else {
          observeCallbacks.added(doc);
        }
      },
      changed(id, fields) {

        if (!(observeCallbacks.changedAt || observeCallbacks.changed)) {
          return;
        }

        let doc = EJSON.clone(this.docs.get(id));
        if (!doc) {
          throw new Error(`Unknown id for changed: ${id}`);
        }

        const oldDoc = transform(EJSON.clone(doc));

        DiffSequence.applyChanges(doc, fields);

        if (observeCallbacks.changedAt) {
          observeCallbacks.changedAt(
              transform(doc),
              oldDoc,
              indices ? this.docs.indexOf(id) : -1
          );
        } else {
          observeCallbacks.changed(transform(doc), oldDoc);
        }
      },
      movedBefore(id, before) {
        if (!observeCallbacks.movedTo) {
          return;
        }

        const from = indices ? this.docs.indexOf(id) : -1;
        let to = indices
            ? before
                ? this.docs.indexOf(before)
                : this.docs.size()
            : -1;

        // When not moving backwards, adjust for the fact that removing the
        // document slides everything back one slot.
        if (to > from) {
          --to;
        }

        observeCallbacks.movedTo(
            transform(EJSON.clone(this.docs.get(id))),
            from,
            to,
            before || null
        );
      },
      removed(id) {
        if (!(observeCallbacks.removedAt || observeCallbacks.removed)) {
          return;
        }

        // technically maybe there should be an EJSON.clone here, but it's about
        // to be removed from this.docs!
        const doc = transform(this.docs.get(id));

        if (observeCallbacks.removedAt) {
          observeCallbacks.removedAt(doc, indices ? this.docs.indexOf(id) : -1);
        } else {
          observeCallbacks.removed(doc);
        }
      },
    };
  } else {
    observeChangesCallbacks = {
      added(id, fields) {
        if (!suppressed && observeCallbacks.added) {
          observeCallbacks.added(transform(Object.assign(fields, {_id: id})));
        }
      },
      changed(id, fields) {
        if (observeCallbacks.changed) {
          const oldDoc = this.docs.get(id);
          const doc = EJSON.clone(oldDoc);

          DiffSequence.applyChanges(doc, fields);

          observeCallbacks.changed(
              transform(doc),
              transform(EJSON.clone(oldDoc))
          );
        }
      },
      removed(id) {
        if (observeCallbacks.removed) {
          observeCallbacks.removed(transform(this.docs.get(id)));
        }
      },
    };
  }

  const changeObserver = new LocalCollection._CachingChangeObserver({
    callbacks: observeChangesCallbacks
  });

  // CachingChangeObserver clones all received input on its callbacks
  // So we can mark it as safe to reduce the ejson clones.
  // This is tested by the `mongo-livedata - (extended) scribbling` tests
  changeObserver.applyChange._fromObserve = true;
  const handle = cursor.observeChanges(changeObserver.applyChange,
      { nonMutatingCallbacks: true });

  // If needed, re-enable callbacks as soon as the initial batch is ready.
  const setSuppressed = (h) => {
    if (h.isReady) suppressed = false;
    else h.isReadyPromise?.then(() => (suppressed = false));
  };
  // When we call cursor.observeChanges() it can be the on from
  // the mongo package (instead of the minimongo one) and it doesn't have isReady and isReadyPromise
  if (Meteor._isPromise(handle)) {
    handle.then(setSuppressed);
  } else {
    setSuppressed(handle);
  }
  return handle;
};

LocalCollection._observeCallbacksAreOrdered = callbacks => {
  if (callbacks.added && callbacks.addedAt) {
    throw new Error('Please specify only one of added() and addedAt()');
  }

  if (callbacks.changed && callbacks.changedAt) {
    throw new Error('Please specify only one of changed() and changedAt()');
  }

  if (callbacks.removed && callbacks.removedAt) {
    throw new Error('Please specify only one of removed() and removedAt()');
  }

  return !!(
    callbacks.addedAt ||
    callbacks.changedAt ||
    callbacks.movedTo ||
    callbacks.removedAt
  );
};

LocalCollection._observeChangesCallbacksAreOrdered = callbacks => {
  if (callbacks.added && callbacks.addedBefore) {
    throw new Error('Please specify only one of added() and addedBefore()');
  }

  return !!(callbacks.addedBefore || callbacks.movedBefore);
};

LocalCollection._removeFromResultsSync = (query, doc) => {
  if (query.ordered) {
    const i = LocalCollection._findInOrderedResults(query, doc);

    query.removed(doc._id);
    query.results.splice(i, 1);
  } else {
    const id = doc._id;  // in case callback mutates doc

    query.removed(doc._id);
    query.results.remove(id);
  }
};

LocalCollection._removeFromResultsAsync = async (query, doc) => {
  if (query.ordered) {
    const i = LocalCollection._findInOrderedResults(query, doc);

    await query.removed(doc._id);
    query.results.splice(i, 1);
  } else {
    const id = doc._id;  // in case callback mutates doc

    await query.removed(doc._id);
    query.results.remove(id);
  }
};

// Is this selector just shorthand for lookup by _id?
LocalCollection._selectorIsId = selector =>
  typeof selector === 'number' ||
  typeof selector === 'string' ||
  selector instanceof MongoID.ObjectID
;

// Is the selector just lookup by _id (shorthand or not)?
LocalCollection._selectorIsIdPerhapsAsObject = selector =>
  LocalCollection._selectorIsId(selector) ||
  LocalCollection._selectorIsId(selector && selector._id) &&
  Object.keys(selector).length === 1
;

LocalCollection._updateInResultsSync = (query, doc, old_doc) => {
  if (!EJSON.equals(doc._id, old_doc._id)) {
    throw new Error('Can\'t change a doc\'s _id while updating');
  }

  const projectionFn = query.projectionFn;
  const changedFields = DiffSequence.makeChangedFields(
    projectionFn(doc),
    projectionFn(old_doc)
  );

  if (!query.ordered) {
    if (Object.keys(changedFields).length) {
      query.changed(doc._id, changedFields);
      query.results.set(doc._id, doc);
    }

    return;
  }

  const old_idx = LocalCollection._findInOrderedResults(query, doc);

  if (Object.keys(changedFields).length) {
    query.changed(doc._id, changedFields);
  }

  if (!query.sorter) {
    return;
  }

  // just take it out and put it back in again, and see if the index changes
  query.results.splice(old_idx, 1);

  const new_idx = LocalCollection._insertInSortedList(
    query.sorter.getComparator({distances: query.distances}),
    query.results,
    doc
  );

  if (old_idx !== new_idx) {
    let next = query.results[new_idx + 1];
    if (next) {
      next = next._id;
    } else {
      next = null;
    }

    query.movedBefore && query.movedBefore(doc._id, next);
  }
};

LocalCollection._updateInResultsAsync = async (query, doc, old_doc) => {
  if (!EJSON.equals(doc._id, old_doc._id)) {
    throw new Error('Can\'t change a doc\'s _id while updating');
  }

  const projectionFn = query.projectionFn;
  const changedFields = DiffSequence.makeChangedFields(
    projectionFn(doc),
    projectionFn(old_doc)
  );

  if (!query.ordered) {
    if (Object.keys(changedFields).length) {
      await query.changed(doc._id, changedFields);
      query.results.set(doc._id, doc);
    }

    return;
  }

  const old_idx = LocalCollection._findInOrderedResults(query, doc);

  if (Object.keys(changedFields).length) {
    await query.changed(doc._id, changedFields);
  }

  if (!query.sorter) {
    return;
  }

  // just take it out and put it back in again, and see if the index changes
  query.results.splice(old_idx, 1);

  const new_idx = LocalCollection._insertInSortedList(
    query.sorter.getComparator({distances: query.distances}),
    query.results,
    doc
  );

  if (old_idx !== new_idx) {
    let next = query.results[new_idx + 1];
    if (next) {
      next = next._id;
    } else {
      next = null;
    }

    query.movedBefore && await query.movedBefore(doc._id, next);
  }
};

const MODIFIERS = {
  $currentDate(target, field, arg) {
    if (typeof arg === 'object' && hasOwn.call(arg, '$type')) {
      if (arg.$type !== 'date') {
        throw MinimongoError(
          'Minimongo does currently only support the date type in ' +
          '$currentDate modifiers',
          {field}
        );
      }
    } else if (arg !== true) {
      throw MinimongoError('Invalid $currentDate modifier', {field});
    }

    target[field] = new Date();
  },
  $inc(target, field, arg) {
    if (typeof arg !== 'number') {
      throw MinimongoError('Modifier $inc allowed for numbers only', {field});
    }

    if (field in target) {
      if (typeof target[field] !== 'number') {
        throw MinimongoError(
          'Cannot apply $inc modifier to non-number',
          {field}
        );
      }

      target[field] += arg;
    } else {
      target[field] = arg;
    }
  },
  $min(target, field, arg) {
    if (typeof arg !== 'number') {
      throw MinimongoError('Modifier $min allowed for numbers only', {field});
    }

    if (field in target) {
      if (typeof target[field] !== 'number') {
        throw MinimongoError(
          'Cannot apply $min modifier to non-number',
          {field}
        );
      }

      if (target[field] > arg) {
        target[field] = arg;
      }
    } else {
      target[field] = arg;
    }
  },
  $max(target, field, arg) {
    if (typeof arg !== 'number') {
      throw MinimongoError('Modifier $max allowed for numbers only', {field});
    }

    if (field in target) {
      if (typeof target[field] !== 'number') {
        throw MinimongoError(
          'Cannot apply $max modifier to non-number',
          {field}
        );
      }

      if (target[field] < arg) {
        target[field] = arg;
      }
    } else {
      target[field] = arg;
    }
  },
  $mul(target, field, arg) {
    if (typeof arg !== 'number') {
      throw MinimongoError('Modifier $mul allowed for numbers only', {field});
    }

    if (field in target) {
      if (typeof target[field] !== 'number') {
        throw MinimongoError(
          'Cannot apply $mul modifier to non-number',
          {field}
        );
      }

      target[field] *= arg;
    } else {
      target[field] = 0;
    }
  },
  $rename(target, field, arg, keypath, doc) {
    // no idea why mongo has this restriction..
    if (keypath === arg) {
      throw MinimongoError('$rename source must differ from target', {field});
    }

    if (target === null) {
      throw MinimongoError('$rename source field invalid', {field});
    }

    if (typeof arg !== 'string') {
      throw MinimongoError('$rename target must be a string', {field});
    }

    if (arg.includes('\0')) {
      // Null bytes are not allowed in Mongo field names
      // https://docs.mongodb.com/manual/reference/limits/#Restrictions-on-Field-Names
      throw MinimongoError(
        'The \'to\' field for $rename cannot contain an embedded null byte',
        {field}
      );
    }

    if (target === undefined) {
      return;
    }

    const object = target[field];

    delete target[field];

    const keyparts = arg.split('.');
    const target2 = findModTarget(doc, keyparts, {forbidArray: true});

    if (target2 === null) {
      throw MinimongoError('$rename target field invalid', {field});
    }

    target2[keyparts.pop()] = object;
  },
  $set(target, field, arg) {
    if (target !== Object(target)) { // not an array or an object
      const error = MinimongoError(
        'Cannot set property on non-object field',
        {field}
      );
      error.setPropertyError = true;
      throw error;
    }

    if (target === null) {
      const error = MinimongoError('Cannot set property on null', {field});
      error.setPropertyError = true;
      throw error;
    }

    assertHasValidFieldNames(arg);

    target[field] = arg;
  },
  $setOnInsert(target, field, arg) {
    // converted to `$set` in `_modify`
  },
  $unset(target, field, arg) {
    if (target !== undefined) {
      if (target instanceof Array) {
        if (field in target) {
          target[field] = null;
        }
      } else {
        delete target[field];
      }
    }
  },
  $push(target, field, arg) {
    if (target[field] === undefined) {
      target[field] = [];
    }

    if (!(target[field] instanceof Array)) {
      throw MinimongoError('Cannot apply $push modifier to non-array', {field});
    }

    if (!(arg && arg.$each)) {
      // Simple mode: not $each
      assertHasValidFieldNames(arg);

      target[field].push(arg);

      return;
    }

    // Fancy mode: $each (and maybe $slice and $sort and $position)
    const toPush = arg.$each;
    if (!(toPush instanceof Array)) {
      throw MinimongoError('$each must be an array', {field});
    }

    assertHasValidFieldNames(toPush);

    // Parse $position
    let position = undefined;
    if ('$position' in arg) {
      if (typeof arg.$position !== 'number') {
        throw MinimongoError('$position must be a numeric value', {field});
      }

      // XXX should check to make sure integer
      if (arg.$position < 0) {
        throw MinimongoError(
          '$position in $push must be zero or positive',
          {field}
        );
      }

      position = arg.$position;
    }

    // Parse $slice.
    let slice = undefined;
    if ('$slice' in arg) {
      if (typeof arg.$slice !== 'number') {
        throw MinimongoError('$slice must be a numeric value', {field});
      }

      // XXX should check to make sure integer
      slice = arg.$slice;
    }

    // Parse $sort.
    let sortFunction = undefined;
    if (arg.$sort) {
      if (slice === undefined) {
        throw MinimongoError('$sort requires $slice to be present', {field});
      }

      // XXX this allows us to use a $sort whose value is an array, but that's
      // actually an extension of the Node driver, so it won't work
      // server-side. Could be confusing!
      // XXX is it correct that we don't do geo-stuff here?
      sortFunction = new Minimongo.Sorter(arg.$sort).getComparator();

      toPush.forEach(element => {
        if (LocalCollection._f._type(element) !== 3) {
          throw MinimongoError(
            '$push like modifiers using $sort require all elements to be ' +
            'objects',
            {field}
          );
        }
      });
    }

    // Actually push.
    if (position === undefined) {
      toPush.forEach(element => {
        target[field].push(element);
      });
    } else {
      const spliceArguments = [position, 0];

      toPush.forEach(element => {
        spliceArguments.push(element);
      });

      target[field].splice(...spliceArguments);
    }

    // Actually sort.
    if (sortFunction) {
      target[field].sort(sortFunction);
    }

    // Actually slice.
    if (slice !== undefined) {
      if (slice === 0) {
        target[field] = []; // differs from Array.slice!
      } else if (slice < 0) {
        target[field] = target[field].slice(slice);
      } else {
        target[field] = target[field].slice(0, slice);
      }
    }
  },
  $pushAll(target, field, arg) {
    if (!(typeof arg === 'object' && arg instanceof Array)) {
      throw MinimongoError('Modifier $pushAll/pullAll allowed for arrays only');
    }

    assertHasValidFieldNames(arg);

    const toPush = target[field];

    if (toPush === undefined) {
      target[field] = arg;
    } else if (!(toPush instanceof Array)) {
      throw MinimongoError(
        'Cannot apply $pushAll modifier to non-array',
        {field}
      );
    } else {
      toPush.push(...arg);
    }
  },
  $addToSet(target, field, arg) {
    let isEach = false;

    if (typeof arg === 'object') {
      // check if first key is '$each'
      const keys = Object.keys(arg);
      if (keys[0] === '$each') {
        isEach = true;
      }
    }

    const values = isEach ? arg.$each : [arg];

    assertHasValidFieldNames(values);

    const toAdd = target[field];
    if (toAdd === undefined) {
      target[field] = values;
    } else if (!(toAdd instanceof Array)) {
      throw MinimongoError(
        'Cannot apply $addToSet modifier to non-array',
        {field}
      );
    } else {
      values.forEach(value => {
        if (toAdd.some(element => LocalCollection._f._equal(value, element))) {
          return;
        }

        toAdd.push(value);
      });
    }
  },
  $pop(target, field, arg) {
    if (target === undefined) {
      return;
    }

    const toPop = target[field];

    if (toPop === undefined) {
      return;
    }

    if (!(toPop instanceof Array)) {
      throw MinimongoError('Cannot apply $pop modifier to non-array', {field});
    }

    if (typeof arg === 'number' && arg < 0) {
      toPop.splice(0, 1);
    } else {
      toPop.pop();
    }
  },
  $pull(target, field, arg) {
    if (target === undefined) {
      return;
    }

    const toPull = target[field];
    if (toPull === undefined) {
      return;
    }

    if (!(toPull instanceof Array)) {
      throw MinimongoError(
        'Cannot apply $pull/pullAll modifier to non-array',
        {field}
      );
    }

    let out;
    if (arg != null && typeof arg === 'object' && !(arg instanceof Array)) {
      // XXX would be much nicer to compile this once, rather than
      // for each document we modify.. but usually we're not
      // modifying that many documents, so we'll let it slide for
      // now

      // XXX Minimongo.Matcher isn't up for the job, because we need
      // to permit stuff like {$pull: {a: {$gt: 4}}}.. something
      // like {$gt: 4} is not normally a complete selector.
      // same issue as $elemMatch possibly?
      const matcher = new Minimongo.Matcher(arg);

      out = toPull.filter(element => !matcher.documentMatches(element).result);
    } else {
      out = toPull.filter(element => !LocalCollection._f._equal(element, arg));
    }

    target[field] = out;
  },
  $pullAll(target, field, arg) {
    if (!(typeof arg === 'object' && arg instanceof Array)) {
      throw MinimongoError(
        'Modifier $pushAll/pullAll allowed for arrays only',
        {field}
      );
    }

    if (target === undefined) {
      return;
    }

    const toPull = target[field];

    if (toPull === undefined) {
      return;
    }

    if (!(toPull instanceof Array)) {
      throw MinimongoError(
        'Cannot apply $pull/pullAll modifier to non-array',
        {field}
      );
    }

    target[field] = toPull.filter(object =>
      !arg.some(element => LocalCollection._f._equal(object, element))
    );
  },
  $bit(target, field, arg) {
    // XXX mongo only supports $bit on integers, and we only support
    // native javascript numbers (doubles) so far, so we can't support $bit
    throw MinimongoError('$bit is not supported', {field});
  },
  $v() {
    // As discussed in https://github.com/meteor/meteor/issues/9623,
    // the `$v` operator is not needed by Meteor, but problems can occur if
    // it's not at least callable (as of Mongo >= 3.6). It's defined here as
    // a no-op to work around these problems.
  }
};

const NO_CREATE_MODIFIERS = {
  $pop: true,
  $pull: true,
  $pullAll: true,
  $rename: true,
  $unset: true
};

// Make sure field names do not contain Mongo restricted
// characters ('.', '$', '\0').
// https://docs.mongodb.com/manual/reference/limits/#Restrictions-on-Field-Names
const invalidCharMsg = {
  $: 'start with \'$\'',
  '.': 'contain \'.\'',
  '\0': 'contain null bytes'
};

// checks if all field names in an object are valid
function assertHasValidFieldNames(doc) {
  if (doc && typeof doc === 'object') {
    JSON.stringify(doc, (key, value) => {
      assertIsValidFieldName(key);
      return value;
    });
  }
}

function assertIsValidFieldName(key) {
  let match;
  if (typeof key === 'string' && (match = key.match(/^\$|\.|\0/))) {
    throw MinimongoError(`Key ${key} must not ${invalidCharMsg[match[0]]}`);
  }
}

// for a.b.c.2.d.e, keyparts should be ['a', 'b', 'c', '2', 'd', 'e'],
// and then you would operate on the 'e' property of the returned
// object.
//
// if options.noCreate is falsey, creates intermediate levels of
// structure as necessary, like mkdir -p (and raises an exception if
// that would mean giving a non-numeric property to an array.) if
// options.noCreate is true, return undefined instead.
//
// may modify the last element of keyparts to signal to the caller that it needs
// to use a different value to index into the returned object (for example,
// ['a', '01'] -> ['a', 1]).
//
// if forbidArray is true, return null if the keypath goes through an array.
//
// if options.arrayIndices is set, use its first element for the (first) '$' in
// the path.
function findModTarget(doc, keyparts, options = {}) {
  let usedArrayIndex = false;

  for (let i = 0; i < keyparts.length; i++) {
    const last = i === keyparts.length - 1;
    let keypart = keyparts[i];

    if (!isIndexable(doc)) {
      if (options.noCreate) {
        return undefined;
      }

      const error = MinimongoError(
        `cannot use the part '${keypart}' to traverse ${doc}`
      );
      error.setPropertyError = true;
      throw error;
    }

    if (doc instanceof Array) {
      if (options.forbidArray) {
        return null;
      }

      if (keypart === '$') {
        if (usedArrayIndex) {
          throw MinimongoError('Too many positional (i.e. \'$\') elements');
        }

        if (!options.arrayIndices || !options.arrayIndices.length) {
          throw MinimongoError(
            'The positional operator did not find the match needed from the ' +
            'query'
          );
        }

        keypart = options.arrayIndices[0];
        usedArrayIndex = true;
      } else if (isNumericKey(keypart)) {
        keypart = parseInt(keypart);
      } else {
        if (options.noCreate) {
          return undefined;
        }

        throw MinimongoError(
          `can't append to array using string field name [${keypart}]`
        );
      }

      if (last) {
        keyparts[i] = keypart; // handle 'a.01'
      }

      if (options.noCreate && keypart >= doc.length) {
        return undefined;
      }

      while (doc.length < keypart) {
        doc.push(null);
      }

      if (!last) {
        if (doc.length === keypart) {
          doc.push({});
        } else if (typeof doc[keypart] !== 'object') {
          throw MinimongoError(
            `can't modify field '${keyparts[i + 1]}' of list value ` +
            JSON.stringify(doc[keypart])
          );
        }
      }
    } else {
      assertIsValidFieldName(keypart);

      if (!(keypart in doc)) {
        if (options.noCreate) {
          return undefined;
        }

        if (!last) {
          doc[keypart] = {};
        }
      }
    }

    if (last) {
      return doc;
    }

    doc = doc[keypart];
  }

  // notreached
}
<|MERGE_RESOLUTION|>--- conflicted
+++ resolved
@@ -342,7 +342,6 @@
     return result;
   }
 
-<<<<<<< HEAD
   async removeAsync(selector, callback) {
     // Easy special case: if we're not calling observeChanges callbacks and
     // we're not saving originals and we got asked to remove everything, then
@@ -381,10 +380,10 @@
     }
 
     return result;
-=======
+  }
+
   removeAsync(selector, callback) {
     return new Promise(resolve => resolve(this.remove(selector, callback)));
->>>>>>> 064c4e24
   }
 
   // Resume the observers. Observers immediately receive change
@@ -2441,4 +2440,4 @@
   }
 
   // notreached
-}
+}