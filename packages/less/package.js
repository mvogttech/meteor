Package.describe({
  name: 'less',
<<<<<<< HEAD
  version: '2.7.6-beta.5',
=======
  version: '2.7.5_1',
>>>>>>> 06e583c9
  summary: 'Leaner CSS language',
  documentation: 'README.md'
});

Package.registerBuildPlugin({
  name: "compileLessBatch",
  use: ['caching-compiler', 'ecmascript', 'underscore'],
  sources: [
    'plugin/compile-less.js'
  ],
  npmDependencies: {
    // Fork of 2.5.0, deleted large unused files in dist directory.
    "less": "https://github.com/meteor/less.js/tarball/8130849eb3d7f0ecf0ca8d0af7c4207b0442e3f6"
  }
});

Package.onUse(function (api) {
  api.use('isobuild:compiler-plugin@1.0.0');
});

Package.onTest(function(api) {
  api.use('less');
  api.use(['tinytest', 'test-helpers']);
  api.addFiles(['tests/top.import.less',
                'tests/top3.import.less',
                'tests/dir/in-dir.import.less',
                'tests/dir/in-dir2.import.less',
                'tests/dir/root.less',
                'tests/dir/subdir/in-subdir.import.less']);

  api.addFiles('tests/imports/not-included.less', 'client', {
    lazy: true
  });

  api.addFiles('tests/top2.less', 'client', {isImport: true});

  api.addFiles('less_tests.js', 'client');
});<|MERGE_RESOLUTION|>--- conflicted
+++ resolved
@@ -1,10 +1,6 @@
 Package.describe({
   name: 'less',
-<<<<<<< HEAD
-  version: '2.7.6-beta.5',
-=======
   version: '2.7.5_1',
->>>>>>> 06e583c9
   summary: 'Leaner CSS language',
   documentation: 'README.md'
 });
