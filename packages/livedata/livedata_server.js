DDPServer = {};

var Fiber = Npm.require('fibers');

// This file contains classes:
// * Session - The server's connection to a single DDP client
// * Subscription - A single subscription for a single client
// * Server - An entire server that may talk to > 1 client. A DDP endpoint.
//
// Session and Subscription are file scope. For now, until we freeze
// the interface, Server is package scope (in the future it should be
// exported.)

// Represents a single document in a SessionCollectionView
var SessionDocumentView = function () {
  var self = this;
  self.existsIn = {}; // set of subscriptionHandle
  self.dataByKey = {}; // key-> [ {subscriptionHandle, value} by precedence]
};

_.extend(SessionDocumentView.prototype, {

  getFields: function () {
    var self = this;
    var ret = {};
    _.each(self.dataByKey, function (precedenceList, key) {
      ret[key] = precedenceList[0].value;
    });
    return ret;
  },

  clearField: function (subscriptionHandle, key, changeCollector) {
    var self = this;
    // Publish API ignores _id if present in fields
    if (key === "_id")
      return;
    var precedenceList = self.dataByKey[key];

    // It's okay to clear fields that didn't exist. No need to throw
    // an error.
    if (!precedenceList)
      return;

    var removedValue = undefined;
    for (var i = 0; i < precedenceList.length; i++) {
      var precedence = precedenceList[i];
      if (precedence.subscriptionHandle === subscriptionHandle) {
        // The view's value can only change if this subscription is the one that
        // used to have precedence.
        if (i === 0)
          removedValue = precedence.value;
        precedenceList.splice(i, 1);
        break;
      }
    }
    if (_.isEmpty(precedenceList)) {
      delete self.dataByKey[key];
      changeCollector[key] = undefined;
    } else if (removedValue !== undefined &&
               !EJSON.equals(removedValue, precedenceList[0].value)) {
      changeCollector[key] = precedenceList[0].value;
    }
  },

  changeField: function (subscriptionHandle, key, value,
                         changeCollector, isAdd) {
    var self = this;
    // Publish API ignores _id if present in fields
    if (key === "_id")
      return;
    if (!_.has(self.dataByKey, key)) {
      self.dataByKey[key] = [{subscriptionHandle: subscriptionHandle,
                              value: value}];
      changeCollector[key] = value;
      return;
    }
    var precedenceList = self.dataByKey[key];
    var elt;
    if (!isAdd) {
      elt = _.find(precedenceList, function (precedence) {
        return precedence.subscriptionHandle === subscriptionHandle;
      });
    }

    if (elt) {
      if (elt === precedenceList[0] && !EJSON.equals(value, elt.value)) {
        // this subscription is changing the value of this field.
        changeCollector[key] = value;
      }
      elt.value = value;
    } else {
      // this subscription is newly caring about this field
      precedenceList.push({subscriptionHandle: subscriptionHandle, value: value});
    }

  }
});

// Represents a client's view of a single collection
var SessionCollectionView = function (collectionName, sessionCallbacks) {
  var self = this;
  self.collectionName = collectionName;
  self.documents = {};
  self.callbacks = sessionCallbacks;
};

LivedataTest.SessionCollectionView = SessionCollectionView;


_.extend(SessionCollectionView.prototype, {

  isEmpty: function () {
    var self = this;
    return _.isEmpty(self.documents);
  },

  diff: function (previous) {
    var self = this;
    LocalCollection._diffObjects(previous.documents, self.documents, {
      both: _.bind(self.diffDocument, self),

      rightOnly: function (id, nowDV) {
        self.callbacks.added(self.collectionName, id, nowDV.getFields());
      },

      leftOnly: function (id, prevDV) {
        self.callbacks.removed(self.collectionName, id);
      }
    });
  },

  diffDocument: function (id, prevDV, nowDV) {
    var self = this;
    var fields = {};
    LocalCollection._diffObjects(prevDV.getFields(), nowDV.getFields(), {
      both: function (key, prev, now) {
        if (!EJSON.equals(prev, now))
          fields[key] = now;
      },
      rightOnly: function (key, now) {
        fields[key] = now;
      },
      leftOnly: function(key, prev) {
        fields[key] = undefined;
      }
    });
    self.callbacks.changed(self.collectionName, id, fields);
  },

  added: function (subscriptionHandle, id, fields) {
    var self = this;
    var docView = self.documents[id];
    var added = false;
    if (!docView) {
      added = true;
      docView = new SessionDocumentView();
      self.documents[id] = docView;
    }
    docView.existsIn[subscriptionHandle] = true;
    var changeCollector = {};
    _.each(fields, function (value, key) {
      docView.changeField(
        subscriptionHandle, key, value, changeCollector, true);
    });
    if (added)
      self.callbacks.added(self.collectionName, id, changeCollector);
    else
      self.callbacks.changed(self.collectionName, id, changeCollector);
  },

  changed: function (subscriptionHandle, id, changed) {
    var self = this;
    var changedResult = {};
    var docView = self.documents[id];
    if (!docView)
      throw new Error("Could not find element with id " + id + " to change");
    _.each(changed, function (value, key) {
      if (value === undefined)
        docView.clearField(subscriptionHandle, key, changedResult);
      else
        docView.changeField(subscriptionHandle, key, value, changedResult);
    });
    self.callbacks.changed(self.collectionName, id, changedResult);
  },

  removed: function (subscriptionHandle, id) {
    var self = this;
    var docView = self.documents[id];
    if (!docView) {
      var err = new Error("Removed nonexistent document " + id);
      throw err;
    }
    delete docView.existsIn[subscriptionHandle];
    if (_.isEmpty(docView.existsIn)) {
      // it is gone from everyone
      self.callbacks.removed(self.collectionName, id);
      delete self.documents[id];
    } else {
      var changed = {};
      // remove this subscription from every precedence list
      // and record the changes
      _.each(docView.dataByKey, function (precedenceList, key) {
        docView.clearField(subscriptionHandle, key, changed);
      });

      self.callbacks.changed(self.collectionName, id, changed);
    }
  }
});

/******************************************************************************/
/* Session                                                                    */
/******************************************************************************/

var Session = function (server, version, socket) {
  var self = this;
  self.id = Random.id();

  self.server = server;
  self.version = version;

  self.initialized = false;
  self.socket = socket;

  self.inQueue = [];
  self.blocked = false;
  self.workerRunning = false;

  // Sub objects for active subscriptions
  self._namedSubs = {};
  self._universalSubs = [];

  self.userId = null;

  self.collectionViews = {};

  // Set this to false to not send messages when collectionViews are
  // modified. This is done when rerunning subs in _setUserId and those messages
  // are calculated via a diff instead.
  self._isSending = true;

  // If this is true, don't start a newly-created universal publisher on this
  // session. The session will take care of starting it when appropriate.
  self._dontStartNewUniversalSubs = false;

  // when we are rerunning subscriptions, any ready messages
  // we want to buffer up for when we are done rerunning subscriptions
  self._pendingReady = [];

<<<<<<< HEAD
  // XXX HACK: If a sockjs connection, save off the URL. This is
  // temporary and will go away in the near future.
  self.sessionData._url = socket.url;
=======
  // List of callbacks to call when this connection is closed.
  self._closeCallbacks = [];

  // The `ConnectionHandle` for this session, passed to
  // `Meteor.server.onConnection` callbacks.
  self.connectionHandle = {
    id: self.id,
    close: function () {
      self.server._closeSession(self);
    },
    onClose: function (fn) {
      self._closeCallbacks.push(
        Meteor.bindEnvironment(fn, "connection onClose callback")
      );
    }
  };
>>>>>>> 842b6fec

  socket.send(stringifyDDP({msg: 'connected',
                            session: self.id}));
  // On initial connect, spin up all the universal publishers.
  Fiber(function () {
    self.startUniversalSubs();
  }).run();

  Package.facts && Package.facts.Facts.incrementServerFact(
    "livedata", "sessions", 1);
};

_.extend(Session.prototype, {


  sendReady: function (subscriptionIds) {
    var self = this;
    if (self._isSending)
      self.send({msg: "ready", subs: subscriptionIds});
    else {
      _.each(subscriptionIds, function (subscriptionId) {
        self._pendingReady.push(subscriptionId);
      });
    }
  },

  sendAdded: function (collectionName, id, fields) {
    var self = this;
    if (self._isSending)
      self.send({msg: "added", collection: collectionName, id: id, fields: fields});
  },

  sendChanged: function (collectionName, id, fields) {
    var self = this;
    if (_.isEmpty(fields))
      return;

    if (self._isSending) {
      self.send({
        msg: "changed",
        collection: collectionName,
        id: id,
        fields: fields
      });
    }
  },

  sendRemoved: function (collectionName, id) {
    var self = this;
    if (self._isSending)
      self.send({msg: "removed", collection: collectionName, id: id});
  },

  getSendCallbacks: function () {
    var self = this;
    return {
      added: _.bind(self.sendAdded, self),
      changed: _.bind(self.sendChanged, self),
      removed: _.bind(self.sendRemoved, self)
    };
  },

  getCollectionView: function (collectionName) {
    var self = this;
    if (_.has(self.collectionViews, collectionName)) {
      return self.collectionViews[collectionName];
    }
    var ret = new SessionCollectionView(collectionName,
                                        self.getSendCallbacks());
    self.collectionViews[collectionName] = ret;
    return ret;
  },

  added: function (subscriptionHandle, collectionName, id, fields) {
    var self = this;
    var view = self.getCollectionView(collectionName);
    view.added(subscriptionHandle, id, fields);
  },

  removed: function (subscriptionHandle, collectionName, id) {
    var self = this;
    var view = self.getCollectionView(collectionName);
    view.removed(subscriptionHandle, id);
    if (view.isEmpty()) {
      delete self.collectionViews[collectionName];
    }
  },

  changed: function (subscriptionHandle, collectionName, id, fields) {
    var self = this;
    var view = self.getCollectionView(collectionName);
    view.changed(subscriptionHandle, id, fields);
  },

  startUniversalSubs: function () {
    var self = this;
    // Make a shallow copy of the set of universal handlers and start them. If
    // additional universal publishers start while we're running them (due to
    // yielding), they will run separately as part of Server.publish.
    var handlers = _.clone(self.server.universal_publish_handlers);
    _.each(handlers, function (handler) {
      self._startSubscription(handler);
    });
  },

  // Destroy this session. Stop all processing and tear everything
  // down. If a socket was attached, close it.
  destroy: function () {
    var self = this;

    if (self.socket) {
      self.socket.close();
      self.socket._meteorSession = null;
    }

    // Drop the merge box data immediately.
    self.collectionViews = {};
    self.inQueue = null;

    Package.facts && Package.facts.Facts.incrementServerFact(
      "livedata", "sessions", -1);

    Meteor.defer(function () {
      // stop callbacks can yield, so we defer this on destroy.
      // sub._isDeactivated() detects that we set inQueue to null and
      // treats it as semi-deactivated (it will ignore incoming callbacks, etc).
      self._deactivateAllSubscriptions();

      // Defer calling the close callbacks, so that the caller closing
      // the session isn't waiting for all the callbacks to complete.
      _.each(self._closeCallbacks, function (callback) {
        callback();
      });
    });
  },

  // Send a message (doing nothing if no socket is connected right now.)
  // It should be a JSON object (it will be stringified.)
  send: function (msg) {
    var self = this;
    if (self.socket) {
      if (Meteor._printSentDDP)
        Meteor._debug("Sent DDP", stringifyDDP(msg));
      self.socket.send(stringifyDDP(msg));
    }
  },

  // Send a connection error.
  sendError: function (reason, offendingMessage) {
    var self = this;
    var msg = {msg: 'error', reason: reason};
    if (offendingMessage)
      msg.offendingMessage = offendingMessage;
    self.send(msg);
  },

  // Process 'msg' as an incoming message. (But as a guard against
  // race conditions during reconnection, ignore the message if
  // 'socket' is not the currently connected socket.)
  //
  // We run the messages from the client one at a time, in the order
  // given by the client. The message handler is passed an idempotent
  // function 'unblock' which it may call to allow other messages to
  // begin running in parallel in another fiber (for example, a method
  // that wants to yield.) Otherwise, it is automatically unblocked
  // when it returns.
  //
  // Actually, we don't have to 'totally order' the messages in this
  // way, but it's the easiest thing that's correct. (unsub needs to
  // be ordered against sub, methods need to be ordered against each
  // other.)
  processMessage: function (msg_in) {
    var self = this;
    if (!self.inQueue) // we have been destroyed.
      return;

    self.inQueue.push(msg_in);
    if (self.workerRunning)
      return;
    self.workerRunning = true;

    var processNext = function () {
      var msg = self.inQueue && self.inQueue.shift();
      if (!msg) {
        self.workerRunning = false;
        return;
      }

      Fiber(function () {
        var blocked = true;

        var unblock = function () {
          if (!blocked)
            return; // idempotent
          blocked = false;
          processNext();
        };

        if (_.has(self.protocol_handlers, msg.msg))
          self.protocol_handlers[msg.msg].call(self, msg, unblock);
        else
          self.sendError('Bad request', msg);
        unblock(); // in case the handler didn't already do it
      }).run();
    };

    processNext();
  },

  protocol_handlers: {
    sub: function (msg) {
      var self = this;

      // reject malformed messages
      if (typeof (msg.id) !== "string" ||
          typeof (msg.name) !== "string" ||
          (('params' in msg) && !(msg.params instanceof Array))) {
        self.sendError("Malformed subscription", msg);
        return;
      }

      if (!self.server.publish_handlers[msg.name]) {
        self.send({
          msg: 'nosub', id: msg.id,
          error: new Meteor.Error(404, "Subscription not found")});
        return;
      }

      if (_.has(self._namedSubs, msg.id))
        // subs are idempotent, or rather, they are ignored if a sub
        // with that id already exists. this is important during
        // reconnect.
        return;

      var handler = self.server.publish_handlers[msg.name];
      self._startSubscription(handler, msg.id, msg.params, msg.name);

    },

    unsub: function (msg) {
      var self = this;

      self._stopSubscription(msg.id);
    },

    method: function (msg, unblock) {
      var self = this;

      // reject malformed messages
      // XXX should also reject messages with unknown attributes?
      if (typeof (msg.id) !== "string" ||
          typeof (msg.method) !== "string" ||
          (('params' in msg) && !(msg.params instanceof Array))) {
        self.sendError("Malformed method invocation", msg);
        return;
      }

      // set up to mark the method as satisfied once all observers
      // (and subscriptions) have reacted to any writes that were
      // done.
      var fence = new DDPServer._WriteFence;
      fence.onAllCommitted(function () {
        // Retire the fence so that future writes are allowed.
        // This means that callbacks like timers are free to use
        // the fence, and if they fire before it's armed (for
        // example, because the method waits for them) their
        // writes will be included in the fence.
        fence.retire();
        self.send({
          msg: 'updated', methods: [msg.id]});
      });

      // find the handler
      var handler = self.server.method_handlers[msg.method];
      if (!handler) {
        self.send({
          msg: 'result', id: msg.id,
          error: new Meteor.Error(404, "Method not found")});
        fence.arm();
        return;
      }

      var setUserId = function(userId) {
        self._setUserId(userId);
      };

      var invocation = new MethodInvocation({
        isSimulation: false,
        userId: self.userId,
        setUserId: setUserId,
        unblock: unblock,
        connection: self.connectionHandle
      });
      try {
        var result = DDPServer._CurrentWriteFence.withValue(fence, function () {
          return DDP._CurrentInvocation.withValue(invocation, function () {
            return maybeAuditArgumentChecks(
              handler, invocation, msg.params, "call to '" + msg.method + "'");
          });
        });
      } catch (e) {
        var exception = e;
      }

      fence.arm(); // we're done adding writes to the fence
      unblock(); // unblock, if the method hasn't done it already

      exception = wrapInternalException(
        exception, "while invoking method '" + msg.method + "'");

      // send response and add to cache
      var payload =
        exception ? {error: exception} : (result !== undefined ?
                                          {result: result} : {});
      self.send(_.extend({msg: 'result', id: msg.id}, payload));
    }
  },

  _eachSub: function (f) {
    var self = this;
    _.each(self._namedSubs, f);
    _.each(self._universalSubs, f);
  },

  _diffCollectionViews: function (beforeCVs) {
    var self = this;
    LocalCollection._diffObjects(beforeCVs, self.collectionViews, {
      both: function (collectionName, leftValue, rightValue) {
        rightValue.diff(leftValue);
      },
      rightOnly: function (collectionName, rightValue) {
        _.each(rightValue.documents, function (docView, id) {
          self.sendAdded(collectionName, id, docView.getFields());
        });
      },
      leftOnly: function (collectionName, leftValue) {
        _.each(leftValue.documents, function (doc, id) {
          self.sendRemoved(collectionName, id);
        });
      }
    });
  },

  // Sets the current user id in all appropriate contexts and reruns
  // all subscriptions
  _setUserId: function(userId) {
    var self = this;

    if (userId !== null && typeof userId !== "string")
      throw new Error("setUserId must be called on string or null, not " +
                      typeof userId);

    // Prevent newly-created universal subscriptions from being added to our
    // session; they will be found below when we call startUniversalSubs.
    //
    // (We don't have to worry about named subscriptions, because we only add
    // them when we process a 'sub' message. We are currently processing a
    // 'method' message, and the method did not unblock, because it is illegal
    // to call setUserId after unblock. Thus we cannot be concurrently adding a
    // new named subscription.)
    self._dontStartNewUniversalSubs = true;

    // Prevent current subs from updating our collectionViews and call their
    // stop callbacks. This may yield.
    self._eachSub(function (sub) {
      sub._deactivate();
    });

    // All subs should now be deactivated. Stop sending messages to the client,
    // save the state of the published collections, reset to an empty view, and
    // update the userId.
    self._isSending = false;
    var beforeCVs = self.collectionViews;
    self.collectionViews = {};
    self.userId = userId;

    // Save the old named subs, and reset to having no subscriptions.
    var oldNamedSubs = self._namedSubs;
    self._namedSubs = {};
    self._universalSubs = [];

    _.each(oldNamedSubs, function (sub, subscriptionId) {
      self._namedSubs[subscriptionId] = sub._recreate();
      // nb: if the handler throws or calls this.error(), it will in fact
      // immediately send its 'nosub'. This is OK, though.
      self._namedSubs[subscriptionId]._runHandler();
    });

    // Allow newly-created universal subs to be started on our connection in
    // parallel with the ones we're spinning up here, and spin up universal
    // subs.
    self._dontStartNewUniversalSubs = false;
    self.startUniversalSubs();

    // Start sending messages again, beginning with the diff from the previous
    // state of the world to the current state. No yields are allowed during
    // this diff, so that other changes cannot interleave.
    Meteor._noYieldsAllowed(function () {
      self._isSending = true;
      self._diffCollectionViews(beforeCVs);
      if (!_.isEmpty(self._pendingReady)) {
        self.sendReady(self._pendingReady);
        self._pendingReady = [];
      }
    });
  },

  _startSubscription: function (handler, subId, params, name) {
    var self = this;

    var sub = new Subscription(
      self, handler, subId, params, name);
    if (subId)
      self._namedSubs[subId] = sub;
    else
      self._universalSubs.push(sub);

    sub._runHandler();
  },

  // tear down specified subscription
  _stopSubscription: function (subId, error) {
    var self = this;

    if (subId && self._namedSubs[subId]) {
      self._namedSubs[subId]._removeAllDocuments();
      self._namedSubs[subId]._deactivate();
      delete self._namedSubs[subId];
    }

    var response = {msg: 'nosub', id: subId};

    if (error)
      response.error = wrapInternalException(error, "from sub " + subId);

    self.send(response);
  },

  // tear down all subscriptions. Note that this does NOT send removed or nosub
  // messages, since we assume the client is gone.
  _deactivateAllSubscriptions: function () {
    var self = this;

    _.each(self._namedSubs, function (sub, id) {
      sub._deactivate();
    });
    self._namedSubs = {};

    _.each(self._universalSubs, function (sub) {
      sub._deactivate();
    });
    self._universalSubs = [];
  }

});

/******************************************************************************/
/* Subscription                                                               */
/******************************************************************************/

// ctor for a sub handle: the input to each publish function
var Subscription = function (
    session, handler, subscriptionId, params, name) {
  var self = this;
  self._session = session; // type is Session
  self.connection = session.connectionHandle; // public API object

  self._handler = handler;

  // my subscription ID (generated by client, undefined for universal subs).
  self._subscriptionId = subscriptionId;
  // undefined for universal subs
  self._name = name;

  self._params = params || [];

  // Only named subscriptions have IDs, but we need some sort of string
  // internally to keep track of all subscriptions inside
  // SessionDocumentViews. We use this subscriptionHandle for that.
  if (self._subscriptionId) {
    self._subscriptionHandle = 'N' + self._subscriptionId;
  } else {
    self._subscriptionHandle = 'U' + Random.id();
  }

  // has _deactivate been called?
  self._deactivated = false;

  // stop callbacks to g/c this sub.  called w/ zero arguments.
  self._stopCallbacks = [];

  // the set of (collection, documentid) that this subscription has
  // an opinion about
  self._documents = {};

  // remember if we are ready.
  self._ready = false;

  // Part of the public API: the user of this sub.
  self.userId = session.userId;

  // For now, the id filter is going to default to
  // the to/from DDP methods on LocalCollection, to
  // specifically deal with mongo/minimongo ObjectIds.

  // Later, you will be able to make this be "raw"
  // if you want to publish a collection that you know
  // just has strings for keys and no funny business, to
  // a ddp consumer that isn't minimongo

  self._idFilter = {
    idStringify: LocalCollection._idStringify,
    idParse: LocalCollection._idParse
  };

  Package.facts && Package.facts.Facts.incrementServerFact(
    "livedata", "subscriptions", 1);
};

_.extend(Subscription.prototype, {
  _runHandler: function () {
    var self = this;
    try {
      var res = maybeAuditArgumentChecks(
        self._handler, self, EJSON.clone(self._params),
        "publisher '" + self._name + "'");
    } catch (e) {
      self.error(e);
      return;
    }

    // Did the handler call this.error or this.stop?
    if (self._isDeactivated())
      return;

    // SPECIAL CASE: Instead of writing their own callbacks that invoke
    // this.added/changed/ready/etc, the user can just return a collection
    // cursor or array of cursors from the publish function; we call their
    // _publishCursor method which starts observing the cursor and publishes the
    // results. Note that _publishCursor does NOT call ready().
    //
    // XXX This uses an undocumented interface which only the Mongo cursor
    // interface publishes. Should we make this interface public and encourage
    // users to implement it themselves? Arguably, it's unnecessary; users can
    // already write their own functions like
    //   var publishMyReactiveThingy = function (name, handler) {
    //     Meteor.publish(name, function () {
    //       var reactiveThingy = handler();
    //       reactiveThingy.publishMe();
    //     });
    //   };
    var isCursor = function (c) {
      return c && c._publishCursor;
    };
    if (isCursor(res)) {
      res._publishCursor(self);
      // _publishCursor only returns after the initial added callbacks have run.
      // mark subscription as ready.
      self.ready();
    } else if (_.isArray(res)) {
      // check all the elements are cursors
      if (! _.all(res, isCursor)) {
        self.error(new Error("Publish function returned an array of non-Cursors"));
        return;
      }
      // find duplicate collection names
      // XXX we should support overlapping cursors, but that would require the
      // merge box to allow overlap within a subscription
      var collectionNames = {};
      for (var i = 0; i < res.length; ++i) {
        var collectionName = res[i]._getCollectionName();
        if (_.has(collectionNames, collectionName)) {
          self.error(new Error(
            "Publish function returned multiple cursors for collection " +
              collectionName));
          return;
        }
        collectionNames[collectionName] = true;
      };

      _.each(res, function (cur) {
        cur._publishCursor(self);
      });
      self.ready();
    } else if (res) {
      // truthy values other than cursors or arrays are probably a
      // user mistake (possible returning a Mongo document via, say,
      // `coll.findOne()`).
      self.error(new Error("Publish function can only return a Cursor or "
                           + "an array of Cursors"));
    }
  },

  // This calls all stop callbacks and prevents the handler from updating any
  // SessionCollectionViews further. It's used when the user unsubscribes or
  // disconnects, as well as during setUserId re-runs. It does *NOT* send
  // removed messages for the published objects; if that is necessary, call
  // _removeAllDocuments first.
  _deactivate: function() {
    var self = this;
    if (self._deactivated)
      return;
    self._deactivated = true;
    self._callStopCallbacks();
    Package.facts && Package.facts.Facts.incrementServerFact(
      "livedata", "subscriptions", -1);
  },

  _callStopCallbacks: function () {
    var self = this;
    // tell listeners, so they can clean up
    var callbacks = self._stopCallbacks;
    self._stopCallbacks = [];
    _.each(callbacks, function (callback) {
      callback();
    });
  },

  // Send remove messages for every document.
  _removeAllDocuments: function () {
    var self = this;
    Meteor._noYieldsAllowed(function () {
      _.each(self._documents, function(collectionDocs, collectionName) {
        // Iterate over _.keys instead of the dictionary itself, since we'll be
        // mutating it.
        _.each(_.keys(collectionDocs), function (strId) {
          self.removed(collectionName, self._idFilter.idParse(strId));
        });
      });
    });
  },

  // Returns a new Subscription for the same session with the same
  // initial creation parameters. This isn't a clone: it doesn't have
  // the same _documents cache, stopped state or callbacks; may have a
  // different _subscriptionHandle, and gets its userId from the
  // session, not from this object.
  _recreate: function () {
    var self = this;
    return new Subscription(
      self._session, self._handler, self._subscriptionId, self._params);
  },

  error: function (error) {
    var self = this;
    if (self._isDeactivated())
      return;
    self._session._stopSubscription(self._subscriptionId, error);
  },

  // Note that while our DDP client will notice that you've called stop() on the
  // server (and clean up its _subscriptions table) we don't actually provide a
  // mechanism for an app to notice this (the subscribe onError callback only
  // triggers if there is an error).
  stop: function () {
    var self = this;
    if (self._isDeactivated())
      return;
    self._session._stopSubscription(self._subscriptionId);
  },

  onStop: function (callback) {
    var self = this;
    if (self._isDeactivated())
      callback();
    else
      self._stopCallbacks.push(callback);
  },

  // This returns true if the sub has been deactivated, *OR* if the session was
  // destroyed but the deferred call to _deactivateAllSubscriptions hasn't
  // happened yet.
  _isDeactivated: function () {
    var self = this;
    return self._deactivated || self._session.inQueue === null;
  },

  added: function (collectionName, id, fields) {
    var self = this;
    if (self._isDeactivated())
      return;
    id = self._idFilter.idStringify(id);
    Meteor._ensure(self._documents, collectionName)[id] = true;
    self._session.added(self._subscriptionHandle, collectionName, id, fields);
  },

  changed: function (collectionName, id, fields) {
    var self = this;
    if (self._isDeactivated())
      return;
    id = self._idFilter.idStringify(id);
    self._session.changed(self._subscriptionHandle, collectionName, id, fields);
  },

  removed: function (collectionName, id) {
    var self = this;
    if (self._isDeactivated())
      return;
    id = self._idFilter.idStringify(id);
    // We don't bother to delete sets of things in a collection if the
    // collection is empty.  It could break _removeAllDocuments.
    delete self._documents[collectionName][id];
    self._session.removed(self._subscriptionHandle, collectionName, id);
  },

  ready: function () {
    var self = this;
    if (self._isDeactivated())
      return;
    if (!self._subscriptionId)
      return;  // unnecessary but ignored for universal sub
    if (!self._ready) {
      self._session.sendReady([self._subscriptionId]);
      self._ready = true;
    }
  }
});

/******************************************************************************/
/* Server                                                                     */
/******************************************************************************/

Server = function () {
  var self = this;

  // List of callbacks to call when a new connection comes in to the
  // server and completes DDP version negotiation.
  self.connectionCallbacks = [];

  self.publish_handlers = {};
  self.universal_publish_handlers = [];

  self.method_handlers = {};

  self.sessions = {}; // map from id to session

  self.stream_server = new StreamServer;

  self.stream_server.register(function (socket) {
    // socket implements the SockJSConnection interface
    socket._meteorSession = null;

    var sendError = function (reason, offendingMessage) {
      var msg = {msg: 'error', reason: reason};
      if (offendingMessage)
        msg.offendingMessage = offendingMessage;
      socket.send(stringifyDDP(msg));
    };

    socket.on('data', function (raw_msg) {
      if (Meteor._printReceivedDDP) {
        Meteor._debug("Received DDP", raw_msg);
      }
      try {
        try {
          var msg = parseDDP(raw_msg);
        } catch (err) {
          sendError('Parse error');
          return;
        }
        if (msg === null || !msg.msg) {
          sendError('Bad request', msg);
          return;
        }

        if (msg.msg === 'connect') {
          if (socket._meteorSession) {
            sendError("Already connected", msg);
            return;
          }
          self._handleConnect(socket, msg);
          return;
        }

        if (!socket._meteorSession) {
          sendError('Must connect first', msg);
          return;
        }
        socket._meteorSession.processMessage(msg);
      } catch (e) {
        // XXX print stack nicely
        Meteor._debug("Internal exception while processing message", msg,
                      e.message, e.stack);
      }
    });

    socket.on('close', function () {
      if (socket._meteorSession) {
        Fiber(function () {
          self._closeSession(socket._meteorSession);
        }).run();
      }
    });
  });
};

_.extend(Server.prototype, {

  onConnection: function (fn) {
    var self = this;

    fn = Meteor.bindEnvironment(fn, "onConnection callback");

    self.connectionCallbacks.push(fn);

    return {
      stop: function () {
        self.connectionCallbacks = _.without(self.connectionCallbacks, fn);
      }
    };
  },

  _handleConnect: function (socket, msg) {
    var self = this;
    // In the future, handle session resumption: something like:
    //  socket._meteorSession = self.sessions[msg.session]
    var version = calculateVersion(msg.support, SUPPORTED_DDP_VERSIONS);

    if (msg.version === version) {
      // Creating a new session
      socket._meteorSession = new Session(self, version, socket);
      self.sessions[socket._meteorSession.id] = socket._meteorSession;
      _.each(self.connectionCallbacks, function (callback) {
        if (socket._meteorSession)
          callback(socket._meteorSession.connectionHandle);
      });
    } else if (!msg.version) {
      // connect message without a version. This means an old (pre-pre1)
      // client is trying to connect. If we just disconnect the
      // connection, they'll retry right away. Instead, just pause for a
      // bit (randomly distributed so as to avoid synchronized swarms)
      // and hold the connection open.
      var timeout = 1000 * (30 + Random.fraction() * 60);
      // drop all future data coming over this connection on the
      // floor. We don't want to confuse things.
      socket.removeAllListeners('data');
      setTimeout(function () {
        socket.send(stringifyDDP({msg: 'failed', version: version}));
        socket.close();
      }, timeout);
    } else {
      socket.send(stringifyDDP({msg: 'failed', version: version}));
      socket.close();
    }
  },
  /**
   * Register a publish handler function.
   *
   * @param name {String} identifier for query
   * @param handler {Function} publish handler
   * @param options {Object}
   *
   * Server will call handler function on each new subscription,
   * either when receiving DDP sub message for a named subscription, or on
   * DDP connect for a universal subscription.
   *
   * If name is null, this will be a subscription that is
   * automatically established and permanently on for all connected
   * client, instead of a subscription that can be turned on and off
   * with subscribe().
   *
   * options to contain:
   *  - (mostly internal) is_auto: true if generated automatically
   *    from an autopublish hook. this is for cosmetic purposes only
   *    (it lets us determine whether to print a warning suggesting
   *    that you turn off autopublish.)
   */
  publish: function (name, handler, options) {
    var self = this;

    options = options || {};

    if (name && name in self.publish_handlers) {
      Meteor._debug("Ignoring duplicate publish named '" + name + "'");
      return;
    }

    if (Package.autopublish && !options.is_auto) {
      // They have autopublish on, yet they're trying to manually
      // picking stuff to publish. They probably should turn off
      // autopublish. (This check isn't perfect -- if you create a
      // publish before you turn on autopublish, it won't catch
      // it. But this will definitely handle the simple case where
      // you've added the autopublish package to your app, and are
      // calling publish from your app code.)
      if (!self.warned_about_autopublish) {
        self.warned_about_autopublish = true;
        Meteor._debug(
"** You've set up some data subscriptions with Meteor.publish(), but\n" +
"** you still have autopublish turned on. Because autopublish is still\n" +
"** on, your Meteor.publish() calls won't have much effect. All data\n" +
"** will still be sent to all clients.\n" +
"**\n" +
"** Turn off autopublish by removing the autopublish package:\n" +
"**\n" +
"**   $ meteor remove autopublish\n" +
"**\n" +
"** .. and make sure you have Meteor.publish() and Meteor.subscribe() calls\n" +
"** for each collection that you want clients to see.\n");
      }
    }

    if (name)
      self.publish_handlers[name] = handler;
    else {
      self.universal_publish_handlers.push(handler);
      // Spin up the new publisher on any existing session too. Run each
      // session's subscription in a new Fiber, so that there's no change for
      // self.sessions to change while we're running this loop.
      _.each(self.sessions, function (session) {
        if (!session._dontStartNewUniversalSubs) {
          Fiber(function() {
            session._startSubscription(handler);
          }).run();
        }
      });
    }
  },

  _closeSession: function (session) {
    var self = this;
    if (self.sessions[session.id]) {
      delete self.sessions[session.id];
      session.destroy();
    }
  },

  methods: function (methods) {
    var self = this;
    _.each(methods, function (func, name) {
      if (self.method_handlers[name])
        throw new Error("A method named '" + name + "' is already defined");
      self.method_handlers[name] = func;
    });
  },

  call: function (name /*, arguments */) {
    // if it's a function, the last argument is the result callback,
    // not a parameter to the remote method.
    var args = Array.prototype.slice.call(arguments, 1);
    if (args.length && typeof args[args.length - 1] === "function")
      var callback = args.pop();
    return this.apply(name, args, callback);
  },

  // @param options {Optional Object}
  // @param callback {Optional Function}
  apply: function (name, args, options, callback) {
    var self = this;

    // We were passed 3 arguments. They may be either (name, args, options)
    // or (name, args, callback)
    if (!callback && typeof options === 'function') {
      callback = options;
      options = {};
    }
    options = options || {};

    if (callback)
      // It's not really necessary to do this, since we immediately
      // run the callback in this fiber before returning, but we do it
      // anyway for regularity.
      // XXX improve error message (and how we report it)
      callback = Meteor.bindEnvironment(
        callback,
        "delivering result of invoking '" + name + "'"
      );

    // Run the handler
    var handler = self.method_handlers[name];
    var exception;
    if (!handler) {
      exception = new Meteor.Error(404, "Method not found");
    } else {
      // If this is a method call from within another method, get the
      // user state from the outer method, otherwise don't allow
      // setUserId to be called
      var userId = null;
      var setUserId = function() {
        throw new Error("Can't call setUserId on a server initiated method call");
      };
      var connection = null;
      var currentInvocation = DDP._CurrentInvocation.get();
      if (currentInvocation) {
        userId = currentInvocation.userId;
        setUserId = function(userId) {
          currentInvocation.setUserId(userId);
        };
        connection = currentInvocation.connection;
      }

      var invocation = new MethodInvocation({
        isSimulation: false,
        userId: userId,
        setUserId: setUserId,
        connection: connection
      });
      try {
        var result = DDP._CurrentInvocation.withValue(invocation, function () {
          return maybeAuditArgumentChecks(
            handler, invocation, args, "internal call to '" + name + "'");
        });
      } catch (e) {
        exception = e;
      }
    }

    // Return the result in whichever way the caller asked for it. Note that we
    // do NOT block on the write fence in an analogous way to how the client
    // blocks on the relevant data being visible, so you are NOT guaranteed that
    // cursor observe callbacks have fired when your callback is invoked. (We
    // can change this if there's a real use case.)
    if (callback) {
      callback(exception, result);
      return undefined;
    }
    if (exception)
      throw exception;
    return result;
  }
});

var calculateVersion = function (clientSupportedVersions,
                                 serverSupportedVersions) {
  var correctVersion = _.find(clientSupportedVersions, function (version) {
    return _.contains(serverSupportedVersions, version);
  });
  if (!correctVersion) {
    correctVersion = serverSupportedVersions[0];
  }
  return correctVersion;
};

LivedataTest.calculateVersion = calculateVersion;


// "blind" exceptions other than those that were deliberately thrown to signal
// errors to the client
var wrapInternalException = function (exception, context) {
  if (!exception || exception instanceof Meteor.Error)
    return exception;

  // Did the error contain more details that could have been useful if caught in
  // server code (or if thrown from non-client-originated code), but also
  // provided a "sanitized" version with more context than 500 Internal server
  // error? Use that.
  if (exception.sanitizedError) {
    if (exception.sanitizedError instanceof Meteor.Error)
      return exception.sanitizedError;
    Meteor._debug("Exception " + context + " provides a sanitizedError that " +
                  "is not a Meteor.Error; ignoring");
  }

  // tests can set the 'expected' flag on an exception so it won't go to the
  // server log
  if (!exception.expected)
    Meteor._debug("Exception " + context, exception.stack);

  return new Meteor.Error(500, "Internal server error");
};


// Audit argument checks, if the audit-argument-checks package exists (it is a
// weak dependency of this package).
var maybeAuditArgumentChecks = function (f, context, args, description) {
  args = args || [];
  if (Package['audit-argument-checks']) {
    return Match._failIfArgumentsAreNotAllChecked(
      f, context, args, description);
  }
  return f.apply(context, args);
};<|MERGE_RESOLUTION|>--- conflicted
+++ resolved
@@ -247,11 +247,6 @@
   // we want to buffer up for when we are done rerunning subscriptions
   self._pendingReady = [];
 
-<<<<<<< HEAD
-  // XXX HACK: If a sockjs connection, save off the URL. This is
-  // temporary and will go away in the near future.
-  self.sessionData._url = socket.url;
-=======
   // List of callbacks to call when this connection is closed.
   self._closeCallbacks = [];
 
@@ -268,7 +263,6 @@
       );
     }
   };
->>>>>>> 842b6fec
 
   socket.send(stringifyDDP({msg: 'connected',
                             session: self.id}));
