--- conflicted
+++ resolved
@@ -253,18 +253,14 @@
   // List of callbacks to call when this connection is closed.
   self._closeCallbacks = [];
 
-<<<<<<< HEAD
+
   // XXX HACK: If a sockjs connection, save off the URL. This is
   // temporary and will go away in the near future.
   self._socketUrl = socket.url;
 
-  // The `ConnectionHandle` for this session, passed to
-  // `Meteor.server.onConnection` callbacks.
-=======
   // This object is the public interface to the session. In the public
   // API, it is called the `connection` object.  Internally we call it
   // a `connectionHandle` to avoid ambiguity.
->>>>>>> 98a5522d
   self.connectionHandle = {
     id: self.id,
     close: function () {
