--- conflicted
+++ resolved
@@ -1,10 +1,6 @@
 Package.describe({
   name: "modules-runtime",
-<<<<<<< HEAD
   version: "0.8.0-beta.13",
-=======
-  version: "0.7.10",
->>>>>>> f96464f3
   summary: "CommonJS module system",
   git: "https://github.com/benjamn/install",
   documentation: "README.md"
