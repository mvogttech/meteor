const isEqual = Npm.require('lodash.isequal');

var PV = PackageVersion;
var CS = ConstraintSolver;

// This is the entry point for the constraint-solver package.  The tool
// creates a ConstraintSolver.PackagesResolver and calls .resolve on it.

CS.PackagesResolver = function (catalog, options) {
  var self = this;

  self.catalog = catalog;
  self.catalogCache = new CS.CatalogCache();
  self.catalogLoader = new CS.CatalogLoader(self.catalog, self.catalogCache);

  self._options = {
    nudge: options && options.nudge,
    yield: options && options.yield,
    Profile: options && options.Profile,
    // For resultCache, pass in an empty object `{}`, and PackagesResolver
    // will put data on it.  Pass in the same object again to allow reusing
    // the result from the previous run.
    resultCache: options && options.resultCache
  };
};

// dependencies - an array of string names of packages (not slices)
// constraints - an array of PV.PackageConstraints
// options:
//  - upgrade - list of dependencies for which upgrade is prioritized higher
//    than keeping the old version
//  - previousSolution - mapping from package name to a version that was used in
//    the previous constraint solver run
//  - anticipatedPrereleases: mapping from package name to version to true;
//    included versions are the only pre-releases that are allowed to match
//    constraints that don't specifically name them during the "try not to
//    use unanticipated pre-releases" pass
//  - allowIncompatibleUpdate: allows choosing versions of
//    root dependencies that are incompatible with the previous solution,
//    if necessary to satisfy all constraints
//  - upgradeIndirectDepPatchVersions: also upgrade indirect dependencies
//    to newer patch versions, proactively
//  - missingPreviousVersionIsError - throw an error if a package version in
//    previousSolution is not found in the catalog
//  - supportedIsobuildFeaturePackages - map from package name to list of
//    version strings of isobuild feature packages that are available in the
//    catalog
CS.PackagesResolver.prototype.resolve = async function (dependencies, constraints,
                                                  options) {
  var self = this;
  options = options || {};
  var Profile = (self._options.Profile || CS.DummyProfile);

<<<<<<< HEAD
  var input = await Profile.time("new CS.Input", function () {
    return new CS.Input(dependencies, constraints, self.catalogCache,
                         _.pick(options,
                                'upgrade',
                                'anticipatedPrereleases',
                                'previousSolution',
                                'allowIncompatibleUpdate',
                                'upgradeIndirectDepPatchVersions'));
=======
  var input;
  Profile.time("new CS.Input", function () {
    const { upgrade,
    anticipatedPrereleases,
    previousSolution,
    allowIncompatibleUpdate,
    upgradeIndirectDepPatchVersions } = options;
    input = new CS.Input(dependencies, constraints, self.catalogCache,
      { upgrade,
        anticipatedPrereleases,
        previousSolution,
        allowIncompatibleUpdate,
        upgradeIndirectDepPatchVersions });
>>>>>>> 1a8905ac
  });

  // The constraint solver avoids re-solving everything from scratch on
  // rebuilds if the current input of top-level constraints matches the
  // previously solved input (also just top-level constraints). This is
  // slightly unsound, because non-top-level dependency constraints might
  // have changed, but it's important for performance, and relatively
  // harmless in practice (if there's a version conflict, you'll find out
  // about it the next time you do a full restart of the development
  // server). The unsoundness can cause problems for tests, however, so it
  // may be a good idea to set this environment variable to "true" to
  // disable the caching entirely.
  const disableCaching = !! JSON.parse(
    process.env.METEOR_DISABLE_CONSTRAINT_SOLVER_CACHING || "false"
  );

  let resultCache = self._options.resultCache;
  if (disableCaching) {
    resultCache = null;
  } else if (resultCache &&
             resultCache.lastInput &&
             isEqual(resultCache.lastInput,
                       input.toJSONable(true))) {
    return resultCache.lastOutput;
  }

  if (options.supportedIsobuildFeaturePackages) {
    Object.entries(options.supportedIsobuildFeaturePackages).forEach(function ([pkg, versions]) {
      versions.forEach(function (version) {
        input.catalogCache.addPackageVersion(pkg, version, []);
      });
    });
  }

  await Profile.time(
    "Input#loadOnlyPreviousSolution",
    function () {
      return input.loadOnlyPreviousSolution(self.catalogLoader);
    });

  if (options.previousSolution && options.missingPreviousVersionIsError) {
    // see comment where missingPreviousVersionIsError is passed in
<<<<<<< HEAD
    await Profile.time("check for previous versions in catalog", function () {
      _.each(options.previousSolution, function (version, pkg) {
=======
    Profile.time("check for previous versions in catalog", function () {
      Object.entries(options.previousSolution).forEach(function ([pkg, version]) {
>>>>>>> 1a8905ac
        if (! input.catalogCache.hasPackageVersion(pkg, version)) {
          CS.throwConstraintSolverError(
            "Package version not in catalog: " + pkg + " " + version);
        }
      });
    });
  }

  var resolveOptions = {
    nudge: self._options.nudge,
    yield: self._options.yield,
    Profile: self._options.Profile
  };

  var output = null;
  if (options.previousSolution && !input.upgrade && !input.upgradeIndirectDepPatchVersions) {
    // Try solving first with just the versions from previousSolution in
    // the catalogCache, so that we don't have to solve the big problem
    // if we don't have to. But don't do this if we're attempting to upgrade
    // packages, because that would always result in just using the current
    // version, hence disabling upgrades.
    try {
      output = await CS.PackagesResolver._resolveWithInput(input, resolveOptions);
    } catch (e) {
      if (e.constraintSolverError) {
        output = null;
      } else {
        throw e;
      }
    }
  }

  if (! output) {
    // do a solve with all package versions available in the catalog.
    await Profile.time(
      "Input#loadFromCatalog",
      function () {
        return input.loadFromCatalog(self.catalogLoader);
      });

    // if we fail to find a solution this time, this will throw.
    output = await CS.PackagesResolver._resolveWithInput(input, resolveOptions);
  }

  if (resultCache) {
    resultCache.lastInput = input.toJSONable(true);
    resultCache.lastOutput = output;
  }

  return output;
};

// Exposed for tests.
//
// Options (all optional):
// - nudge (function to be called when possible to "nudge" the progress spinner)
// - allAnswers (for testing, calculate all possible answers and put an extra
//   property named "allAnswers" on the result)
// - Profile (the profiler interface in `tools/profile.js`)
CS.PackagesResolver._resolveWithInput = async function (input, options) {
  options = options || {};

  if (Meteor.isServer &&
      process.env['METEOR_PRINT_CONSTRAINT_SOLVER_INPUT']) {
    console.log("CONSTRAINT_SOLVER_INPUT = ");
    console.log(JSON.stringify(input.toJSONable(), null, 2));
  }

  var solver = await (options.Profile || CS.DummyProfile).time("new CS.Solver", async function () {
    const _solver = new CS.Solver(input, {
      nudge: options.nudge,
      yield: options.yield,
      Profile: options.Profile
    });
    await _solver.init();

    return _solver;
  });

  // Disable runtime type checks (they slow things down a bunch)
  return await Logic.disablingAssertions(function () {
    // if we're here, no conflicts were found (or an error would have
    // been thrown)
    return solver.getAnswer({
      allAnswers: options.allAnswers
    });
  });
};


// - package: String package name
// - vConstraint: a PackageVersion.VersionConstraint, or an object
//   with an `alternatives` property lifted from one.
// - version: version String
CS.isConstraintSatisfied = function (pkg, vConstraint, version) {
  return vConstraint.alternatives.some(function (simpleConstraint) {
    var type = simpleConstraint.type;

    if (type === "any-reasonable") {
      return true;
    }

    // If any top-level constraints use the @x.y.z! override syntax, all
    // other constraints on the same package will be marked with the
    // weakMinimum property, which means they constrain nothing other than
    // the minimum version of the package. Look for weakMinimum in the
    // CS.Solver#analyze method for related logic.
    if (vConstraint.weakMinimum) {
      return ! PV.lessThan(
        PV.parse(version),
        PV.parse(simpleConstraint.versionString)
      );
    }

    if (type === "exactly") {
      var cVersion = simpleConstraint.versionString;
      return (cVersion === version);
    }

    if (type === 'compatible-with') {
      if (typeof simpleConstraint.test === "function") {
        return simpleConstraint.test(version);
      }

      var cv = PV.parse(simpleConstraint.versionString);
      var v = PV.parse(version);

      // If the candidate version is less than the version named in the
      // constraint, we are not satisfied.
      if (PV.lessThan(v, cv)) {
        return false;
      }

      // To be compatible, the two versions must have the same major version
      // number.
      if (v.major !== cv.major) {
        return false;
      }

      return true;
    }

    throw Error("Unknown constraint type: " + type);
  });
};

CS.throwConstraintSolverError = function (message) {
  var e = new Error(message);
  e.constraintSolverError = true;
  throw e;
};

// This function is duplicated in tools/compiler.js.
CS.isIsobuildFeaturePackage = function (packageName) {
  return /^isobuild:/.test(packageName);
};


// Implements the Profile interface (as we use it) but doesn't do
// anything.
CS.DummyProfile = function (bucket, f) {
  return f;
};
CS.DummyProfile.time = function (bucket, f) {
  return f();
};<|MERGE_RESOLUTION|>--- conflicted
+++ resolved
@@ -51,30 +51,18 @@
   options = options || {};
   var Profile = (self._options.Profile || CS.DummyProfile);
 
-<<<<<<< HEAD
   var input = await Profile.time("new CS.Input", function () {
-    return new CS.Input(dependencies, constraints, self.catalogCache,
-                         _.pick(options,
-                                'upgrade',
-                                'anticipatedPrereleases',
-                                'previousSolution',
-                                'allowIncompatibleUpdate',
-                                'upgradeIndirectDepPatchVersions'));
-=======
-  var input;
-  Profile.time("new CS.Input", function () {
     const { upgrade,
     anticipatedPrereleases,
     previousSolution,
     allowIncompatibleUpdate,
     upgradeIndirectDepPatchVersions } = options;
-    input = new CS.Input(dependencies, constraints, self.catalogCache,
+    return new CS.Input(dependencies, constraints, self.catalogCache,
       { upgrade,
         anticipatedPrereleases,
         previousSolution,
         allowIncompatibleUpdate,
         upgradeIndirectDepPatchVersions });
->>>>>>> 1a8905ac
   });
 
   // The constraint solver avoids re-solving everything from scratch on
@@ -117,13 +105,8 @@
 
   if (options.previousSolution && options.missingPreviousVersionIsError) {
     // see comment where missingPreviousVersionIsError is passed in
-<<<<<<< HEAD
     await Profile.time("check for previous versions in catalog", function () {
-      _.each(options.previousSolution, function (version, pkg) {
-=======
-    Profile.time("check for previous versions in catalog", function () {
       Object.entries(options.previousSolution).forEach(function ([pkg, version]) {
->>>>>>> 1a8905ac
         if (! input.catalogCache.hasPackageVersion(pkg, version)) {
           CS.throwConstraintSolverError(
             "Package version not in catalog: " + pkg + " " + version);
