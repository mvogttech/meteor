const has = Npm.require('lodash.has');

var PV = PackageVersion;
var CS = ConstraintSolver;

// A CatalogLoader does the work of populating a CatalogCache from the
// Catalog.  When you run a unit test with canned Catalog data, there is
// a CatalogCache but no CatalogLoader.
//
// CatalogLoader acts as a minor cache layer between CatalogCache and
// the Catalog, because going to the Catalog generally means going to
// SQLite, i.e. disk, while caching a version in the CatalogCache means
// that it is available to the solver.  CatalogLoader's private cache
// allows it to over-read from the Catalog so that it can mediate
// between the granularity provided by the Catalog and the versions
// requested by the solver.
//
// We rely on the following `catalog` methods:
//
// * getSortedVersionRecords(packageName) ->
//     [{packageName, version, dependencies}]
//
//   Where `dependencies` is a map from packageName to
//   an object of the form `{ constraint: String|null,
//   references: [{arch: String, optional "weak": true}] }`.
//
// * getVersion(packageName, version) ->
//   {packageName, version, dependencies}

CS.CatalogLoader = function (fromCatalog, toCatalogCache) {
  var self = this;

  self.catalog = fromCatalog;
  self.catalogCache = toCatalogCache;

  self._sortedVersionRecordsCache = {};
};

var convertDeps = function (catalogDeps) {
  return Object.entries(catalogDeps).map(function ([pkg, dep], ) {
    // The dependency is strong if any of its "references"
    // (for different architectures) are strong.
    var isStrong = dep.references.some(function (ref) {
      return !ref.weak;
    });

    var constraint = (dep.constraint || null);

    return new CS.Dependency(new PV.PackageConstraint(pkg, constraint),
                             isStrong ? null : {isWeak: true});
  });
};

// Since we don't fetch different versions of a package independently
// at the moment, this helper is where we get our data.
<<<<<<< HEAD
CS.CatalogLoader.prototype._getSortedVersionRecords = async function (pkg) {
  if (! _.has(this._sortedVersionRecordsCache, pkg)) {
=======
CS.CatalogLoader.prototype._getSortedVersionRecords = function (pkg) {
  if (!has(this._sortedVersionRecordsCache, pkg)) {
>>>>>>> 1a8905ac
    this._sortedVersionRecordsCache[pkg] =
      await this.catalog.getSortedVersionRecords(pkg);
  }

  return this._sortedVersionRecordsCache[pkg];
};

CS.CatalogLoader.prototype.loadSingleVersion = async function (pkg, version) {
  var self = this;
  var cache = self.catalogCache;
  if (! cache.hasPackageVersion(pkg, version)) {
    var rec;
    if (has(self._sortedVersionRecordsCache, pkg)) {
      rec = self._sortedVersionRecordsCache[pkg].find(
                   function (r) {
                     return r.version === version;
                   });
    } else {
      rec = await self.catalog.getVersion(pkg, version);
    }
    if (rec) {
      var deps = convertDeps(rec.dependencies);
      cache.addPackageVersion(pkg, version, deps);
    }
  }
};

CS.CatalogLoader.prototype.loadAllVersions = async function (pkg) {
  var self = this;
  var cache = self.catalogCache;
<<<<<<< HEAD
  var versionRecs = await self._getSortedVersionRecords(pkg);
  _.each(versionRecs, function (rec) {
=======
  var versionRecs = self._getSortedVersionRecords(pkg);
  versionRecs.forEach(function (rec) {
>>>>>>> 1a8905ac
    var version = rec.version;
    if (! cache.hasPackageVersion(pkg, version)) {
      var deps = convertDeps(rec.dependencies);
      cache.addPackageVersion(pkg, version, deps);
    }
  });
};

// Takes an array of package names.  Loads all versions of them and their
// (strong) dependencies.
CS.CatalogLoader.prototype.loadAllVersionsRecursive = async function (packageList) {
  var self = this;

  // Within a call to loadAllVersionsRecursive, we only visit each package
  // at most once.  If we visit a package we've already loaded, it will
  // lead to a quick scan through the versions in our cache to make sure
  // they have been loaded into the CatalogCache.
  var loadQueue = [];
  var packagesEverEnqueued = {};

  var enqueue = function (pkg) {
    if (!has(packagesEverEnqueued, pkg)) {
      packagesEverEnqueued[pkg] = true;
      loadQueue.push(pkg);
    }
  };

  packageList.forEach(enqueue);

  while (loadQueue.length) {
    var pkg = loadQueue.pop();
<<<<<<< HEAD
    await self.loadAllVersions(pkg);
    _.each(self.catalogCache.getPackageVersions(pkg), function (v) {
=======
    self.loadAllVersions(pkg);
    self.catalogCache.getPackageVersions(pkg).forEach(function (v) {
>>>>>>> 1a8905ac
      var depMap = self.catalogCache.getDependencyMap(pkg, v);
      Object.entries(depMap).forEach(function ([package2, dep]) {
        enqueue(package2);
      });
    });
  }
};<|MERGE_RESOLUTION|>--- conflicted
+++ resolved
@@ -53,13 +53,8 @@
 
 // Since we don't fetch different versions of a package independently
 // at the moment, this helper is where we get our data.
-<<<<<<< HEAD
 CS.CatalogLoader.prototype._getSortedVersionRecords = async function (pkg) {
-  if (! _.has(this._sortedVersionRecordsCache, pkg)) {
-=======
-CS.CatalogLoader.prototype._getSortedVersionRecords = function (pkg) {
   if (!has(this._sortedVersionRecordsCache, pkg)) {
->>>>>>> 1a8905ac
     this._sortedVersionRecordsCache[pkg] =
       await this.catalog.getSortedVersionRecords(pkg);
   }
@@ -90,13 +85,8 @@
 CS.CatalogLoader.prototype.loadAllVersions = async function (pkg) {
   var self = this;
   var cache = self.catalogCache;
-<<<<<<< HEAD
   var versionRecs = await self._getSortedVersionRecords(pkg);
-  _.each(versionRecs, function (rec) {
-=======
-  var versionRecs = self._getSortedVersionRecords(pkg);
   versionRecs.forEach(function (rec) {
->>>>>>> 1a8905ac
     var version = rec.version;
     if (! cache.hasPackageVersion(pkg, version)) {
       var deps = convertDeps(rec.dependencies);
@@ -128,13 +118,8 @@
 
   while (loadQueue.length) {
     var pkg = loadQueue.pop();
-<<<<<<< HEAD
     await self.loadAllVersions(pkg);
-    _.each(self.catalogCache.getPackageVersions(pkg), function (v) {
-=======
-    self.loadAllVersions(pkg);
     self.catalogCache.getPackageVersions(pkg).forEach(function (v) {
->>>>>>> 1a8905ac
       var depMap = self.catalogCache.getDependencyMap(pkg, v);
       Object.entries(depMap).forEach(function ([package2, dep]) {
         enqueue(package2);
