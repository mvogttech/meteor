--- conflicted
+++ resolved
@@ -98,13 +98,8 @@
   // problem that some package has no legal versions), but we can
   // track such packages in packagesWithNoAllowedVersions so that we
   // throw a good error later.
-<<<<<<< HEAD
   await Profile.time("analyze allowed versions", function () {
-    _.each(_.groupBy(input.constraints, 'package'), function (cs, p) {
-=======
-  Profile.time("analyze allowed versions", function () {
     Object.entries(groupBy(input.constraints, 'package')).forEach(function ([p, cs]) {
->>>>>>> 1a8905ac
       var versions = cache.getPackageVersions(p);
       if (!versions.length) {
         // deal with wholly unknown packages later
@@ -131,15 +126,9 @@
   // Collect "previous solution" versions of root dependencies.
   analysis.previousRootDepVersions = [];
 
-<<<<<<< HEAD
   await Profile.time("analyze root dependencies", function () {
-    _.each(input.dependencies, function (p) {
-      if (! input.isKnownPackage(p)) {
-=======
-  Profile.time("analyze root dependencies", function () {
     input.dependencies.forEach(function (p) {
       if (!input.isKnownPackage(p)) {
->>>>>>> 1a8905ac
         analysis.unknownRootDeps.push(p);
       } else if (input.isInPreviousSolution(p) &&
         !input.isUpgrading(p)) {
@@ -214,13 +203,8 @@
     });
   };
 
-<<<<<<< HEAD
   await Profile.time("analyze reachability", function () {
-    _.each(input.dependencies, markReachable);
-=======
-  Profile.time("analyze reachability", function () {
     input.dependencies.forEach(markReachable);
->>>>>>> 1a8905ac
   });
 
   ////////// ANALYZE CONSTRAINTS
@@ -401,15 +385,9 @@
 
   if (Array.isArray(step)) {
     // minimize([steps...], options)
-<<<<<<< HEAD
     for (const st of step) {
       await self.minimize(st, options)
     }
-=======
-    step.forEach(function (st) {
-      self.minimize(st, options);
-    });
->>>>>>> 1a8905ac
     return;
   }
 
@@ -450,28 +428,15 @@
 
     self.setSolution(await logic.minimizeWeightedSum(
       self.solution, optimized.costTerms, optimized.costWeights, {
-<<<<<<< HEAD
-        progress: async function (status, cost) {
+      progress: async function (status, cost) {
           if (self.options.yield) {
-            await self.options.yield();
-          }
-          if (DEBUG) {
-            if (status === 'improving') {
-              console.log(cost + " ... trying to improve ...");
-            } else if (status === 'trying') {
-              console.log("... trying " + cost + " ... ");
-            }
-=======
-      progress: function (status, cost) {
-        if (self.options.nudge) {
-          self.options.nudge();
+          await self.options.yield();
         }
         if (DEBUG) {
           if (status === 'improving') {
             console.log(cost + " ... trying to improve ...");
           } else if (status === 'trying') {
             console.log("... trying " + cost + " ... ");
->>>>>>> 1a8905ac
           }
         }
       },
@@ -595,13 +560,8 @@
 // Wraps `VersionPricer#priceVersions`, which is tasked with calculating
 // the cost of every version of every package.  This function iterates
 // over `packages` and puts the result into `Step` objects.
-<<<<<<< HEAD
 CS.Solver.prototype.getVersionCostSteps = async function (stepBaseName, packages,
-                                                    pricerMode) {
-=======
-CS.Solver.prototype.getVersionCostSteps = function (stepBaseName, packages,
   pricerMode) {
->>>>>>> 1a8905ac
   var self = this;
   var major = new CS.Solver.Step(stepBaseName + '_major');
   var minor = new CS.Solver.Step(stepBaseName + '_minor');
@@ -628,15 +588,9 @@
 // The cost function is "distance" from the previous versions passed in
 // as `packageAndVersion`.  (Actually it's a complicated function of the
 // previous and new version.)
-<<<<<<< HEAD
 CS.Solver.prototype.getVersionDistanceSteps = async function (stepBaseName,
-                                                        packageAndVersions,
-                                                        takePatches) {
-=======
-CS.Solver.prototype.getVersionDistanceSteps = function (stepBaseName,
   packageAndVersions,
   takePatches) {
->>>>>>> 1a8905ac
   var self = this;
 
   var incompat = new CS.Solver.Step(stepBaseName + '_incompat');
@@ -732,35 +686,20 @@
   self.logic = logic;
 
   // require root dependencies
-<<<<<<< HEAD
   await Profile.time("require root dependencies", function () {
-    _.each(input.dependencies, function (p) {
-=======
-  Profile.time("require root dependencies", function () {
     input.dependencies.forEach(function (p) {
->>>>>>> 1a8905ac
       logic.require(p);
     });
   });
 
   // generate package version variables for known, reachable packages
-<<<<<<< HEAD
   await Profile.time("generate package variables", function () {
-    _.each(_.keys(analysis.reachablePackages), function (p) {
-      if (! _.has(analysis.packagesWithNoAllowedVersions, p)) {
-        var versionVars = _.map(self.getVersions(p),
-                                function (v) {
-                                  return pvVar(p, v);
-                                });
-=======
-  Profile.time("generate package variables", function () {
     Object.keys(analysis.reachablePackages).forEach(function (p) {
       if (!has(analysis.packagesWithNoAllowedVersions, p)) {
         var versionVars = self.getVersions(p).map(
           function (v) {
             return pvVar(p, v);
           });
->>>>>>> 1a8905ac
         // At most one of ["foo 1.0.0", "foo 1.0.1", ...] is true.
         logic.require(Logic.atMostOne(versionVars));
         // The variable "foo" is true if and only if at least one of the
@@ -771,17 +710,10 @@
   });
 
   // generate strong dependency requirements
-<<<<<<< HEAD
   await Profile.time("generate dependency requirements", function () {
-    _.each(_.keys(analysis.reachablePackages), function (p) {
-      _.each(self.getVersions(p), function (v) {
-        _.each(cache.getDependencyMap(p, v), function (dep) {
-=======
-  Profile.time("generate dependency requirements", function () {
     Object.keys(analysis.reachablePackages).forEach(function (p) {
       self.getVersions(p).forEach(function (v) {
         Object.values(cache.getDependencyMap(p, v)).forEach(function (dep) {
->>>>>>> 1a8905ac
           // `dep` is a CS.Dependency
           if (!dep.isWeak) {
             var p2 = dep.packageConstraint.package;
@@ -794,13 +726,8 @@
 
   // generate constraints -- but technically don't enforce them, because
   // we haven't forced the conflictVars to be false
-<<<<<<< HEAD
   await Profile.time("generate constraints", function () {
-    _.each(analysis.constraints, function (c) {
-=======
-  Profile.time("generate constraints", function () {
     analysis.constraints.forEach(function (c) {
->>>>>>> 1a8905ac
       // We logically require that EITHER a constraint is marked as a
       // conflict OR it comes from a package version that is not selected
       // OR its constraint formula must be true.
@@ -842,15 +769,9 @@
   // which we didn't do earlier because we needed to establish an
   // initial solution before asking the solver if it's possible to
   // not use these packages.
-<<<<<<< HEAD
   await Profile.time("forbid packages with no matching versions", async function () {
     for (const [p, constrs] of Object.entries(analysis.packagesWithNoAllowedVersions)) {
       var newSolution = await logic.solveAssuming(Logic.not(p));
-=======
-  Profile.time("forbid packages with no matching versions", function () {
-    Object.entries(analysis.packagesWithNoAllowedVersions).forEach(function ([p, constrs]) {
-      var newSolution = logic.solveAssuming(Logic.not(p));
->>>>>>> 1a8905ac
       if (newSolution) {
         self.setSolution(newSolution);
         logic.forbid(p);
@@ -871,11 +792,7 @@
   // than 0, we'll throw an error later, after we apply the constraints
   // and the cost function, so that we can explain the problem to the
   // user in a convincing way.
-<<<<<<< HEAD
-  await self.minimize('unknown_packages', _.keys(analysis.unknownPackages));
-=======
-  self.minimize('unknown_packages', Object.keys(analysis.unknownPackages));
->>>>>>> 1a8905ac
+  await self.minimize('unknown_packages', Object.keys(analysis.unknownPackages));
 
   // try not to set the conflictVar on any constraint.  If the minimum
   // is greater than 0, we'll throw an error later, after we've run the
@@ -883,23 +800,14 @@
   // If there are conflicts, this minimization can be time-consuming
   // (several seconds or more).  The strategy 'bottom-up' helps by
   // looking for solutions with few conflicts first.
-<<<<<<< HEAD
-  await self.minimize('conflicts', _.pluck(analysis.constraints, 'conflictVar'),
-                { strategy: 'bottom-up' });
-
-  // Try not to use "unanticipated" prerelease versions
-  await self.minimize('unanticipated_prereleases',
-                analysis.unanticipatedPrereleases);
-=======
-  self.minimize('conflicts', analysis.constraints.map(function (constraint) {
+  await self.minimize('conflicts', analysis.constraints.map(function (constraint) {
     return constraint.conflictVar
   }),
     { strategy: 'bottom-up' });
 
   // Try not to use "unanticipated" prerelease versions
-  self.minimize('unanticipated_prereleases',
+  await self.minimize('unanticipated_prereleases',
     analysis.unanticipatedPrereleases);
->>>>>>> 1a8905ac
 
   var previousRootSteps = await self.getVersionDistanceSteps(
     'previous_root', analysis.previousRootDepVersions);
@@ -914,13 +822,8 @@
 
   // make sure packages that are being updated can still count as
   // a previous_root for the purposes of previous_root_incompat
-<<<<<<< HEAD
   await Profile.time("add terms to previous_root_incompat", function () {
-    _.each(toUpdate, function (p) {
-=======
-  Profile.time("add terms to previous_root_incompat", function () {
     toUpdate.forEach(function (p) {
->>>>>>> 1a8905ac
       if (input.isRootDependency(p) && input.isInPreviousSolution(p)) {
         var parts = self.pricer.partitionVersions(
           self.getVersions(p), input.previousSolution[p]);
@@ -990,13 +893,8 @@
   // about the versions of the unimportant packages that it's a very weak
   // signal.  In other words, the user might be better off with some tie-breaker
   // that looks only at the important packages anyway.
-<<<<<<< HEAD
   await Profile.time("lock down important versions", function () {
-    _.each(self.currentVersionMap(), function (v, pkg) {
-=======
-  Profile.time("lock down important versions", function () {
     Object.entries(self.currentVersionMap()).forEach(function ([pkg, v]) {
->>>>>>> 1a8905ac
       if (input.isRootDependency(pkg) ||
         input.isInPreviousSolution(pkg) ||
         input.isUpgrading(pkg)) {
@@ -1019,23 +917,13 @@
     'new_indirect', otherPackages,
     CS.VersionPricer.MODE_GRAVITY_WITH_PATCHES));
 
-<<<<<<< HEAD
-  await self.minimize('total_packages', _.keys(analysis.reachablePackages));
+  await self.minimize('total_packages', Object.keys(analysis.reachablePackages));
 
   // throw errors about unknown packages
   if (self.stepsByName['unknown_packages'].optimum > 0) {
     await Profile.time("generate error for unknown packages", function () {
-      var unknownPackages = _.keys(analysis.unknownPackages);
-      var unknownPackagesNeeded = _.filter(unknownPackages, function (p) {
-=======
-  self.minimize('total_packages', Object.keys(analysis.reachablePackages));
-
-  // throw errors about unknown packages
-  if (self.stepsByName['unknown_packages'].optimum > 0) {
-    Profile.time("generate error for unknown packages", function () {
       var unknownPackages = Object.keys(analysis.unknownPackages);
       var unknownPackagesNeeded = unknownPackages.filter(function (p) {
->>>>>>> 1a8905ac
         return self.solution.evaluate(p);
       });
       unknownPackagesNeeded.forEach(function (p) {
@@ -1186,13 +1074,8 @@
   var solution = self.solution;
   var constraints = self.analysis.constraints;
 
-<<<<<<< HEAD
   await self.Profile.time("generate error about conflicts", function () {
-    _.each(constraints, function (c) {
-=======
-  self.Profile.time("generate error about conflicts", function () {
     constraints.forEach(function (c) {
->>>>>>> 1a8905ac
       // c is a CS.Solver.Constraint
       if (solution.evaluate(c.conflictVar)) {
         // skipped this constraint
