var assert = require("assert");
var path = require("path");
var stream = require("stream");
var fs = require("fs");
var net = require("net");
var vm = require("vm");
var _ = require("underscore");
var INFO_FILE_MODE = parseInt("600", 8); // Only the owner can read or write.
var EXITING_MESSAGE = "Shell exiting...";

// Invoked by the server process to listen for incoming connections from
// shell clients. Each connection gets its own REPL instance.
export function listen(shellDir) {
  function callback() {
    new Server(shellDir).listen();
  }

  // If the server is still in the very early stages of starting up,
  // Meteor.startup may not available yet.
  if (typeof Meteor === "object") {
    Meteor.startup(callback);
  } else if (typeof __meteor_bootstrap__ === "object") {
    var hooks = __meteor_bootstrap__.startupHooks;
    if (hooks) {
      hooks.push(callback);
    } else {
      // As a fallback, just call the callback asynchronously.
      setImmediate(callback);
    }
  }
}

// Disabling the shell causes all attached clients to disconnect and exit.
export function disable(shellDir) {
  try {
    // Replace info.json with a file that says the shell server is
    // disabled, so that any connected shell clients will fail to
    // reconnect after the server process closes their sockets.
    fs.writeFileSync(
      getInfoFile(shellDir),
      JSON.stringify({
        status: "disabled",
        reason: "Shell server has shut down."
      }) + "\n",
      { mode: INFO_FILE_MODE }
    );
  } catch (ignored) {}
}

class Server {
  constructor(shellDir) {
    var self = this;
    assert.ok(self instanceof Server);

    self.shellDir = shellDir;
    self.key = Math.random().toString(36).slice(2);

    self.server = net.createServer(function(socket) {
      self.onConnection(socket);
    }).on("error", function(err) {
      console.error(err.stack);
    });
  }

  listen() {
    var self = this;
    var infoFile = getInfoFile(self.shellDir);

    fs.unlink(infoFile, function() {
      self.server.listen(0, "127.0.0.1", function() {
        fs.writeFileSync(infoFile, JSON.stringify({
          status: "enabled",
          port: self.server.address().port,
          key: self.key
        }) + "\n", {
          mode: INFO_FILE_MODE
        });
      });
    });
  }

  onConnection(socket) {
    var self = this;

    // Make sure this function doesn't try to write anything to the socket
    // after it has been closed.
    socket.on("close", function() {
      socket = null;
    });

    // If communication is not established within 1000ms of the first
    // connection, forcibly close the socket.
    var timeout = setTimeout(function() {
      if (socket) {
        socket.removeAllListeners("data");
        socket.end(EXITING_MESSAGE + "\n");
      }
    }, 1000);

    // Let connecting clients configure certain REPL options by sending a
    // JSON object over the socket. For example, only the client knows
    // whether it's running a TTY or an Emacs subshell or some other kind of
    // terminal, so the client must decide the value of options.terminal.
    readJSONFromStream(socket, function (error, options, replInputSocket) {
      clearTimeout(timeout);

      if (error) {
        socket = null;
        console.error(error.stack);
        return;
      }

      if (options.key !== self.key) {
        if (socket) {
          socket.end(EXITING_MESSAGE + "\n");
        }
        return;
      }
      delete options.key;

      // Set the columns to what is being requested by the client.
      if (options.columns && socket) {
        socket.columns = options.columns;
      }
      delete options.columns;

      if (options.evaluateAndExit) {
        evalCommand.call(
          Object.create(null), // Dummy repl object without ._RecoverableError.
          options.evaluateAndExit.command,
          null, // evalCommand ignores the context parameter, anyway
          options.evaluateAndExit.filename || "<meteor shell>",
          function (error, result) {
            if (socket) {
              var message = error ? {
                error: error + "",
                code: 1
              } : {
                result: result
              };

              // Sending back a JSON payload allows the client to
              // distinguish between errors and successful results.
              socket.end(JSON.stringify(message) + "\n");
            }
          }
        );
        return;
      }
      delete options.evaluateAndExit;

      // Immutable options.
      _.extend(options, {
        input: replInputSocket,
        output: socket
      });

      // Overridable options.
      _.defaults(options, {
        prompt: "> ",
        terminal: true,
        useColors: true,
        useGlobal: true,
        ignoreUndefined: true,
      });

      self.startREPL(options);
    });
  }

  startREPL(options) {
    var self = this;

    // Make sure this function doesn't try to write anything to the output
    // stream after it has been closed.
    options.output.on("close", function() {
      options.output = null;
    });

    var repl = self.repl = require("repl").start(options);

    // History persists across shell sessions!
    self.initializeHistory();

    // Save the global `_` object in the server.  This is probably defined by the
    // underscore package.  It is unlikely to be the same object as the `var _ =
    // require('underscore')` in this file!
    var originalUnderscore = repl.context._;

    Object.defineProperty(repl.context, "_", {
      // Force the global _ variable to remain bound to underscore.
      get: function () { return originalUnderscore; },

      // Expose the last REPL result as __ instead of _.
      set: function(lastResult) {
        repl.context.__ = lastResult;
      },

      enumerable: true,

      // Allow this property to be (re)defined more than once (e.g. each
      // time the server restarts).
      configurable: true
    });

    setRequireAndModule(repl.context);

    repl.context.repl = repl;

    // Some improvements to the existing help messages.
    function addHelp(cmd, helpText) {
      var info = repl.commands[cmd] || repl.commands["." + cmd];
      if (info) {
        info.help = helpText;
      }
    }
    addHelp("break", "Terminate current command input and display new prompt");
    addHelp("exit", "Disconnect from server and leave shell");
    addHelp("help", "Show this help information");

    // When the REPL exits, signal the attached client to exit by sending it
    // the special EXITING_MESSAGE.
    repl.on("exit", function() {
      if (options.output) {
        options.output.write(EXITING_MESSAGE + "\n");
        options.output.end();
      }
    });

    // When the server process exits, end the output stream but do not
    // signal the attached client to exit.
    process.on("exit", function() {
      if (options.output) {
        options.output.end();
      }
    });

    // This Meteor-specific shell command rebuilds the application as if a
    // change was made to server code.
    repl.defineCommand("reload", {
      help: "Restart the server and the shell",
      action: function() {
        process.exit(0);
      }
    });

    // TODO: Node 6: Revisit this as repl._RecoverableError is now exported.
    //       as `Recoverable` from `repl`.  Maybe revisit this entirely
    //       as the docs have been updated too:
    //       https://nodejs.org/api/repl.html#repl_custom_evaluation_functions
    //       https://github.com/nodejs/node/blob/v6.x/lib/repl.js#L1398
    // Trigger one recoverable error using the default eval function, just
    // to capture the Recoverable error constructor, so that our custom
    // evalCommand function can wrap recoverable errors properly.
    repl.eval(
      "{", null, "<meteor shell>",
      function (error) {
        // Capture the Recoverable error constructor.
        repl._RecoverableError = error && error.constructor;

        // Now set repl.eval to the actual evalCommand function that we want
        // to use, bound to repl._domain if necessary.
        repl.eval = repl._domain
          ? repl._domain.bind(evalCommand)
          : evalCommand;

        // Terminate the partial evaluation of the { command.
        repl.commands["break"].action.call(repl);
      }
    );
  }

  // This function allows a persistent history of shell commands to be saved
  // to and loaded from .meteor/local/shell-history.
  initializeHistory() {
    var self = this;
    var rli = self.repl.rli;
    var historyFile = getHistoryFile(self.shellDir);
    var historyFd = fs.openSync(historyFile, "a+");
    var historyLines = fs.readFileSync(historyFile, "utf8").split("\n");
    var seenLines = Object.create(null);

    if (! rli.history) {
      rli.history = [];
      rli.historyIndex = -1;
    }

    while (rli.history && historyLines.length > 0) {
      var line = historyLines.pop();
      if (line && /\S/.test(line) && ! seenLines[line]) {
        rli.history.push(line);
        seenLines[line] = true;
      }
    }

    rli.addListener("line", function(line) {
      if (historyFd >= 0 && /\S/.test(line)) {
        fs.writeSync(historyFd, line + "\n");
      }
    });

    self.repl.on("exit", function() {
      fs.closeSync(historyFd);
      historyFd = -1;
    });
  }
}

function readJSONFromStream(inputStream, callback) {
  var outputStream = new stream.PassThrough;
  var dataSoFar = "";

  function onData(buffer) {
    var lines = buffer.toString("utf8").split("\n");

    while (lines.length > 0) {
      dataSoFar += lines.shift();

      try {
        var json = JSON.parse(dataSoFar);
      } catch (error) {
        if (error instanceof SyntaxError) {
          continue;
        }

        return finish(error);
      }

      if (lines.length > 0) {
        outputStream.write(lines.join("\n"));
      }

      inputStream.pipe(outputStream);

      return finish(null, json);
    }
  }

  function onClose() {
    finish(new Error("stream unexpectedly closed"));
  }

  var finished = false;
  function finish(error, json) {
    if (! finished) {
      finished = true;
      inputStream.removeListener("data", onData);
      inputStream.removeListener("error", finish);
      inputStream.removeListener("close", onClose);
      callback(error, json, outputStream);
    }
  }

  inputStream.on("data", onData);
  inputStream.on("error", finish);
  inputStream.on("close", onClose);
}

function getInfoFile(shellDir) {
  return path.join(shellDir, "info.json");
}

function getHistoryFile(shellDir) {
  return path.join(shellDir, "history");
}

// Shell commands need to be executed in a Fiber in case they call into
// code that yields. Using a Promise is an even better idea, since it runs
// its callbacks in Fibers drawn from a pool, so the Fibers are recycled.
var evalCommandPromise = Promise.resolve();

function evalCommand(command, context, filename, callback) {
  var repl = this;

  function wrapErrorIfRecoverable(error) {
    if (repl._RecoverableError &&
        isRecoverableError(error, repl)) {
      return new repl._RecoverableError(error);
    } else {
      return error;
    }
  }

  if (Package.ecmascript) {
    var noParens = stripParens(command);
    if (noParens !== command) {
      var classMatch = /^\s*class\s+(\w+)/.exec(noParens);
      if (classMatch && classMatch[1] !== "extends") {
        // If the command looks like a named ES2015 class, we remove the
        // extra layer of parentheses added by the REPL so that the
        // command will be evaluated as a class declaration rather than as
        // a named class expression. Note that you can still type (class A
        // {}) explicitly to evaluate a named class expression. The REPL
        // code that calls evalCommand handles named function expressions
        // similarly (first with and then without parentheses), but that
        // code doesn't know about ES2015 classes, which is why we have to
        // handle them here.
        command = noParens;
      }
    }

    try {
      command = Package.ecmascript.ECMAScript.compileForShell(command);
    } catch (error) {
      callback(wrapErrorIfRecoverable(error));
      return;
    }
  }

  try {
    var script = new vm.Script(command, {
      filename: filename,
      displayErrors: false
    });
  } catch (parseError) {
    callback(wrapErrorIfRecoverable(parseError));
    return;
  }

  evalCommandPromise.then(function () {
<<<<<<< HEAD

=======
>>>>>>> bfc8a60b
    if (repl.input) {
      callback(null, script.runInThisContext());
    } else {
      // If repl didn't start, `require` and `module` are not visible
<<<<<<< HEAD
      // in the vm context
      setRequireAndModule(global);

      callback(null, script.runInThisContext());
    }

=======
      // in the vm context.
      setRequireAndModule(global);
      callback(null, script.runInThisContext());
    }
>>>>>>> bfc8a60b
  }).catch(callback);
}

function stripParens(command) {
  if (command.charAt(0) === "(" &&
      command.charAt(command.length - 1) === ")") {
    return command.slice(1, command.length - 1);
  }
  return command;
}

// The bailOnIllegalToken and isRecoverableError functions are taken from
// https://github.com/nodejs/node/blob/c9e670ea2a/lib/repl.js#L1227-L1253
function bailOnIllegalToken(parser) {
  return parser._literal === null &&
    ! parser.blockComment &&
    ! parser.regExpLiteral;
}

// If the error is that we've unexpectedly ended the input,
// then let the user try to recover by adding more input.
function isRecoverableError(e, repl) {
  if (e && e.name === 'SyntaxError') {
    var message = e.message;
    if (message === 'Unterminated template literal' ||
        message === 'Missing } in template expression') {
      repl._inTemplateLiteral = true;
      return true;
    }

    if (message.startsWith('Unexpected end of input') ||
        message.startsWith('missing ) after argument list') ||
        message.startsWith('Unexpected token')) {
      return true;
    }

    if (message === 'Invalid or unexpected token') {
      return ! bailOnIllegalToken(repl.lineParser);
    }
  }

  return false;
}

function setRequireAndModule(context) {
<<<<<<< HEAD

=======
>>>>>>> bfc8a60b
  if (Package.modules) {
    // Use the same `require` function and `module` object visible to the
    // application.
    var toBeInstalled = {};
    var shellModuleName = "meteor-shell-" +
      Math.random().toString(36).slice(2) + ".js";

    toBeInstalled[shellModuleName] = function (require, exports, module) {
      context.module = module;
      context.require = require;

      // Tab completion sometimes uses require.extensions, but only for
      // the keys.
      require.extensions = {
        ".js": true,
        ".json": true,
        ".node": true,
      };
    };

    // This populates repl.context.{module,require} by evaluating the
    // module defined above.
    Package.modules.meteorInstall(toBeInstalled)("./" + shellModuleName);
  }
}<|MERGE_RESOLUTION|>--- conflicted
+++ resolved
@@ -418,27 +418,14 @@
   }
 
   evalCommandPromise.then(function () {
-<<<<<<< HEAD
-
-=======
->>>>>>> bfc8a60b
     if (repl.input) {
       callback(null, script.runInThisContext());
     } else {
       // If repl didn't start, `require` and `module` are not visible
-<<<<<<< HEAD
-      // in the vm context
-      setRequireAndModule(global);
-
-      callback(null, script.runInThisContext());
-    }
-
-=======
       // in the vm context.
       setRequireAndModule(global);
       callback(null, script.runInThisContext());
     }
->>>>>>> bfc8a60b
   }).catch(callback);
 }
 
@@ -484,10 +471,6 @@
 }
 
 function setRequireAndModule(context) {
-<<<<<<< HEAD
-
-=======
->>>>>>> bfc8a60b
   if (Package.modules) {
     // Use the same `require` function and `module` object visible to the
     // application.
