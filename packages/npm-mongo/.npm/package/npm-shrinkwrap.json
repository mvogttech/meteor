--- conflicted
+++ resolved
@@ -74,36 +74,6 @@
       }
     },
     "@aws-sdk/client-cognito-identity": {
-<<<<<<< HEAD
-      "version": "3.525.0",
-      "resolved": "https://registry.npmjs.org/@aws-sdk/client-cognito-identity/-/client-cognito-identity-3.525.0.tgz",
-      "integrity": "sha512-LxI9rfn6Vy/EX6I7as14PAKqAhUwVQviaMV/xCLQIubgdVj1xfexVURdiSk7GQshpcwtrs+GQWV21yP+3AX/7A=="
-    },
-    "@aws-sdk/client-sso": {
-      "version": "3.525.0",
-      "resolved": "https://registry.npmjs.org/@aws-sdk/client-sso/-/client-sso-3.525.0.tgz",
-      "integrity": "sha512-6KwGQWFoNLH1UupdWPFdKPfTgjSz1kN8/r8aCzuvvXBe4Pz+iDUZ6FEJzGWNc9AapjvZDNO1hs23slomM9rTaA=="
-    },
-    "@aws-sdk/client-sso-oidc": {
-      "version": "3.525.0",
-      "resolved": "https://registry.npmjs.org/@aws-sdk/client-sso-oidc/-/client-sso-oidc-3.525.0.tgz",
-      "integrity": "sha512-zz13k/6RkjPSLmReSeGxd8wzGiiZa4Odr2Tv3wTcxClM4wOjD+zOgGv4Fe32b9AMqaueiCdjbvdu7AKcYxFA4A=="
-    },
-    "@aws-sdk/client-sts": {
-      "version": "3.525.0",
-      "resolved": "https://registry.npmjs.org/@aws-sdk/client-sts/-/client-sts-3.525.0.tgz",
-      "integrity": "sha512-a8NUGRvO6rkfTZCbMaCsjDjLbERCwIUU9dIywFYcRgbFhkupJ7fSaZz3Het98U51M9ZbTEpaTa3fz0HaJv8VJw=="
-    },
-    "@aws-sdk/core": {
-      "version": "3.525.0",
-      "resolved": "https://registry.npmjs.org/@aws-sdk/core/-/core-3.525.0.tgz",
-      "integrity": "sha512-E3LtEtMWCriQOFZpVKpLYzbdw/v2PAOEAMhn2VRRZ1g0/g1TXzQrfhEU2yd8l/vQEJaCJ82ooGGg7YECviBUxA=="
-    },
-    "@aws-sdk/credential-provider-cognito-identity": {
-      "version": "3.525.0",
-      "resolved": "https://registry.npmjs.org/@aws-sdk/credential-provider-cognito-identity/-/credential-provider-cognito-identity-3.525.0.tgz",
-      "integrity": "sha512-0djjCN/zN6QFQt1xU64VBOSRP4wJckU6U7FjLPrGpL6w03hF0dUmVUXjhQZe5WKNPCicVc2S3BYPohl/PzCx1w=="
-=======
       "version": "3.535.0",
       "resolved": "https://registry.npmjs.org/@aws-sdk/client-cognito-identity/-/client-cognito-identity-3.535.0.tgz",
       "integrity": "sha512-7n9WAXAQzDgdaNkZlgdX+dmCW30tCrq3NpPs/f1WFWcF6g+s06ULkuWywTU+usG6ZTuRtajFKy2oMkMv9Wor0g=="
@@ -132,7 +102,6 @@
       "version": "3.535.0",
       "resolved": "https://registry.npmjs.org/@aws-sdk/credential-provider-cognito-identity/-/credential-provider-cognito-identity-3.535.0.tgz",
       "integrity": "sha512-Lc+RJTNzp22H31W/O7iSmCZUP+KYZMuzK8hKU4/RXo7D8t/cFLb4VpvvcCCa4UOZqdmxVqEhwc1oXyMkoszITQ=="
->>>>>>> e6caf9ca
     },
     "@aws-sdk/credential-provider-env": {
       "version": "3.535.0",
@@ -140,21 +109,6 @@
       "integrity": "sha512-XppwO8c0GCGSAvdzyJOhbtktSEaShg14VJKg8mpMa1XcgqzmcqqHQjtDWbx5rZheY1VdpXZhpEzJkB6LpQejpA=="
     },
     "@aws-sdk/credential-provider-http": {
-<<<<<<< HEAD
-      "version": "3.525.0",
-      "resolved": "https://registry.npmjs.org/@aws-sdk/credential-provider-http/-/credential-provider-http-3.525.0.tgz",
-      "integrity": "sha512-RNWQGuSBQZhl3iqklOslUEfQ4br1V3DCPboMpeqFtddUWJV3m2u2extFur9/4Uy+1EHVF120IwZUKtd8dF+ibw=="
-    },
-    "@aws-sdk/credential-provider-ini": {
-      "version": "3.525.0",
-      "resolved": "https://registry.npmjs.org/@aws-sdk/credential-provider-ini/-/credential-provider-ini-3.525.0.tgz",
-      "integrity": "sha512-JDnccfK5JRb9jcgpc9lirL9PyCwGIqY0nKdw3LlX5WL5vTpTG4E1q7rLAlpNh7/tFD1n66Itarfv2tsyHMIqCw=="
-    },
-    "@aws-sdk/credential-provider-node": {
-      "version": "3.525.0",
-      "resolved": "https://registry.npmjs.org/@aws-sdk/credential-provider-node/-/credential-provider-node-3.525.0.tgz",
-      "integrity": "sha512-RJXlO8goGXpnoHQAyrCcJ0QtWEOFa34LSbfdqBIjQX/fwnjUuEmiGdXTV3AZmwYQ7juk49tfBneHbtOP3AGqsQ=="
-=======
       "version": "3.535.0",
       "resolved": "https://registry.npmjs.org/@aws-sdk/credential-provider-http/-/credential-provider-http-3.535.0.tgz",
       "integrity": "sha512-kdj1wCmOMZ29jSlUskRqN04S6fJ4dvt0Nq9Z32SA6wO7UG8ht6Ot9h/au/eTWJM3E1somZ7D771oK7dQt9b8yw=="
@@ -168,7 +122,6 @@
       "version": "3.535.0",
       "resolved": "https://registry.npmjs.org/@aws-sdk/credential-provider-node/-/credential-provider-node-3.535.0.tgz",
       "integrity": "sha512-6JXp/EuL6euUkH5k4d+lQFF6gBwukrcCOWfNHCmq14mNJf/cqT3HAX1VMtWFRSK20am0IxfYQGccb0/nZykdKg=="
->>>>>>> e6caf9ca
     },
     "@aws-sdk/credential-provider-process": {
       "version": "3.535.0",
@@ -176,21 +129,6 @@
       "integrity": "sha512-9O1OaprGCnlb/kYl8RwmH7Mlg8JREZctB8r9sa1KhSsWFq/SWO0AuJTyowxD7zL5PkeS4eTvzFFHWCa3OO5epA=="
     },
     "@aws-sdk/credential-provider-sso": {
-<<<<<<< HEAD
-      "version": "3.525.0",
-      "resolved": "https://registry.npmjs.org/@aws-sdk/credential-provider-sso/-/credential-provider-sso-3.525.0.tgz",
-      "integrity": "sha512-7V7ybtufxdD3plxeIeB6aqHZeFIUlAyPphXIUgXrGY10iNcosL970rQPBeggsohe4gCM6UvY2TfMeEcr+ZE8FA=="
-    },
-    "@aws-sdk/credential-provider-web-identity": {
-      "version": "3.525.0",
-      "resolved": "https://registry.npmjs.org/@aws-sdk/credential-provider-web-identity/-/credential-provider-web-identity-3.525.0.tgz",
-      "integrity": "sha512-sAukOjR1oKb2JXG4nPpuBFpSwGUhrrY17PG/xbTy8NAoLLhrqRwnErcLfdTfmj6tH+3094k6ws/Sh8a35ae7fA=="
-    },
-    "@aws-sdk/credential-providers": {
-      "version": "3.525.0",
-      "resolved": "https://registry.npmjs.org/@aws-sdk/credential-providers/-/credential-providers-3.525.0.tgz",
-      "integrity": "sha512-zj439Ok1s44nahIJKpBM4jhAxnSw20flXQpMD2aeGdvUuKm2xmzZP0lX5z9a+XQWFtNh251ZcSt2p+RwtLKtiw=="
-=======
       "version": "3.535.0",
       "resolved": "https://registry.npmjs.org/@aws-sdk/credential-provider-sso/-/credential-provider-sso-3.535.0.tgz",
       "integrity": "sha512-2Dw0YIr8ETdFpq65CC4zK8ZIEbX78rXoNRZXUGNQW3oSKfL0tj8O8ErY6kg1IdEnYbGnEQ35q6luZ5GGNKLgDg=="
@@ -204,7 +142,6 @@
       "version": "3.535.0",
       "resolved": "https://registry.npmjs.org/@aws-sdk/credential-providers/-/credential-providers-3.535.0.tgz",
       "integrity": "sha512-rC3TguTFbeua3EyTwGm84xeARKE1RO0oIWdtuTmSS5ZCPwllcePGkOVg7gQiPRc01Ebj816S/6P2QbvAfSUxqA=="
->>>>>>> e6caf9ca
     },
     "@aws-sdk/middleware-host-header": {
       "version": "3.535.0",
@@ -222,21 +159,6 @@
       "integrity": "sha512-am2qgGs+gwqmR4wHLWpzlZ8PWhm4ktj5bYSgDrsOfjhdBlWNxvPoID9/pDAz5RWL48+oH7I6SQzMqxXsFDikrw=="
     },
     "@aws-sdk/middleware-user-agent": {
-<<<<<<< HEAD
-      "version": "3.525.0",
-      "resolved": "https://registry.npmjs.org/@aws-sdk/middleware-user-agent/-/middleware-user-agent-3.525.0.tgz",
-      "integrity": "sha512-4al/6uO+t/QIYXK2OgqzDKQzzLAYJza1vWFS+S0lJ3jLNGyLB5BMU5KqWjDzevYZ4eCnz2Nn7z0FveUTNz8YdQ=="
-    },
-    "@aws-sdk/region-config-resolver": {
-      "version": "3.525.0",
-      "resolved": "https://registry.npmjs.org/@aws-sdk/region-config-resolver/-/region-config-resolver-3.525.0.tgz",
-      "integrity": "sha512-8kFqXk6UyKgTMi7N7QlhA6qM4pGPWbiUXqEY2RgUWngtxqNFGeM9JTexZeuavQI+qLLe09VPShPNX71fEDcM6w=="
-    },
-    "@aws-sdk/token-providers": {
-      "version": "3.525.0",
-      "resolved": "https://registry.npmjs.org/@aws-sdk/token-providers/-/token-providers-3.525.0.tgz",
-      "integrity": "sha512-puVjbxuK0Dq7PTQ2HdddHy2eQjOH8GZbump74yWJa6JVpRW84LlOcNmP+79x4Kscvz2ldWB8XDFw/pcCiSDe5A=="
-=======
       "version": "3.535.0",
       "resolved": "https://registry.npmjs.org/@aws-sdk/middleware-user-agent/-/middleware-user-agent-3.535.0.tgz",
       "integrity": "sha512-Uvb2WJ+zdHdCOtsWVPI/M0BcfNrjOYsicDZWtaljucRJKLclY5gNWwD+RwIC+8b5TvfnVOlH+N5jhvpi5Impog=="
@@ -250,7 +172,6 @@
       "version": "3.535.0",
       "resolved": "https://registry.npmjs.org/@aws-sdk/token-providers/-/token-providers-3.535.0.tgz",
       "integrity": "sha512-4g+l/B9h1H/SiDtFRosW3pMwc+3PTXljZit+5NUBcET2XqcdUyHmgj3lBdu+CJ9CHdIMggRalYMAFXnRFe3Psg=="
->>>>>>> e6caf9ca
     },
     "@aws-sdk/types": {
       "version": "3.535.0",
@@ -258,15 +179,9 @@
       "integrity": "sha512-aY4MYfduNj+sRR37U7XxYR8wemfbKP6lx00ze2M2uubn7mZotuVrWYAafbMSXrdEMSToE5JDhr28vArSOoLcSg=="
     },
     "@aws-sdk/util-endpoints": {
-<<<<<<< HEAD
-      "version": "3.525.0",
-      "resolved": "https://registry.npmjs.org/@aws-sdk/util-endpoints/-/util-endpoints-3.525.0.tgz",
-      "integrity": "sha512-DIW7WWU5tIGkeeKX6NJUyrEIdWMiqjLQG3XBzaUj+ufIENwNjdAHhlD8l2vX7Yr3JZRT6yN/84wBCj7Tw1xd1g=="
-=======
       "version": "3.535.0",
       "resolved": "https://registry.npmjs.org/@aws-sdk/util-endpoints/-/util-endpoints-3.535.0.tgz",
       "integrity": "sha512-c8TlaQsiPchOOmTTR6qvHCO2O7L7NJwlKWAoQJ2GqWDZuC5es/fyuF2rp1h+ZRrUVraUomS0YdGkAmaDC7hJQg=="
->>>>>>> e6caf9ca
     },
     "@aws-sdk/util-locate-window": {
       "version": "3.535.0",
@@ -279,15 +194,9 @@
       "integrity": "sha512-RWMcF/xV5n+nhaA/Ff5P3yNP3Kur/I+VNZngog4TEs92oB/nwOdAg/2JL8bVAhUbMrjTjpwm7PItziYFQoqyig=="
     },
     "@aws-sdk/util-user-agent-node": {
-<<<<<<< HEAD
-      "version": "3.525.0",
-      "resolved": "https://registry.npmjs.org/@aws-sdk/util-user-agent-node/-/util-user-agent-node-3.525.0.tgz",
-      "integrity": "sha512-88Wjt4efyUSBGcyIuh1dvoMqY1k15jpJc5A/3yi67clBQEFsu9QCodQCQPqmRjV3VRcMtBOk+jeCTiUzTY5dRQ=="
-=======
       "version": "3.535.0",
       "resolved": "https://registry.npmjs.org/@aws-sdk/util-user-agent-node/-/util-user-agent-node-3.535.0.tgz",
       "integrity": "sha512-dRek0zUuIT25wOWJlsRm97nTkUlh1NDcLsQZIN2Y8KxhwoXXWtJs5vaDPT+qAg+OpcNj80i1zLR/CirqlFg/TQ=="
->>>>>>> e6caf9ca
     },
     "@aws-sdk/util-utf8-browser": {
       "version": "3.259.0",
