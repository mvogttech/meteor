--- conflicted
+++ resolved
@@ -74,31 +74,6 @@
       }
     },
     "@aws-sdk/client-cognito-identity": {
-<<<<<<< HEAD
-      "version": "3.468.0",
-      "resolved": "https://registry.npmjs.org/@aws-sdk/client-cognito-identity/-/client-cognito-identity-3.468.0.tgz",
-      "integrity": "sha512-vAENNOX/GVZfcdKxNW5CcIn2nodG7CKUJJ2x4eLLKa/mCzGdeZu36BZCyW8tldL0VrT6zJXTvuwsUlPjC+ODtQ=="
-    },
-    "@aws-sdk/client-sso": {
-      "version": "3.468.0",
-      "resolved": "https://registry.npmjs.org/@aws-sdk/client-sso/-/client-sso-3.468.0.tgz",
-      "integrity": "sha512-NabkDaiFsMP8lBR3+JzdtOVarH8kCJst30fQyBIs2PI0uMfajFJ+SK9JTg1J1YZY6aNJBxo2Bxu3dl0fjZ5N/g=="
-    },
-    "@aws-sdk/client-sts": {
-      "version": "3.468.0",
-      "resolved": "https://registry.npmjs.org/@aws-sdk/client-sts/-/client-sts-3.468.0.tgz",
-      "integrity": "sha512-EausH7ezv1AIgl/4rfZRNRxrFND5hChbIqkuAf8e5wZ74HUEVBMmD5Jiwfs0WRCso3ejOjsNtS8PAOA3djn28w=="
-    },
-    "@aws-sdk/core": {
-      "version": "3.468.0",
-      "resolved": "https://registry.npmjs.org/@aws-sdk/core/-/core-3.468.0.tgz",
-      "integrity": "sha512-ezUJR9VvknKoXzNZ4wvzGi1jdkmm+/1dUYQ9Sw4r8bzlJDTsUnWbyvaDlBQh81RuhLtVkaUfTnQKoec0cwlZKQ=="
-    },
-    "@aws-sdk/credential-provider-cognito-identity": {
-      "version": "3.468.0",
-      "resolved": "https://registry.npmjs.org/@aws-sdk/credential-provider-cognito-identity/-/credential-provider-cognito-identity-3.468.0.tgz",
-      "integrity": "sha512-VRsUxgkHbvl0/eeNaf8XYF8q1SbDx04r7loN7jgmnOUSgMi1u1P61hP05hwVjTHjcpFtQFTEk/c8Qk86FbQilA=="
-=======
       "version": "3.477.0",
       "resolved": "https://registry.npmjs.org/@aws-sdk/client-cognito-identity/-/client-cognito-identity-3.477.0.tgz",
       "integrity": "sha512-EZ5sHHZB1lM8bC2TELOQUDFBcMrakt3QX9Kft3Evv4OIMG96r4mOYf5Lif9moypnjludulA8YtV8X71/wrAp1w=="
@@ -122,7 +97,6 @@
       "version": "3.477.0",
       "resolved": "https://registry.npmjs.org/@aws-sdk/credential-provider-cognito-identity/-/credential-provider-cognito-identity-3.477.0.tgz",
       "integrity": "sha512-N7CYYVAuHrx7jRWqZhLM31mUfAUM8fxaZXMkmXUnM2UyrD3n8mGC5udfCVzSTdo4uU5KQUkBfM9VT2hVxv/6gw=="
->>>>>>> 611e14f2
     },
     "@aws-sdk/credential-provider-env": {
       "version": "3.468.0",
@@ -135,16 +109,6 @@
       "integrity": "sha512-pUF+gmeCr4F1De69qEsWgnNeF7xzlLcjiGcbpO6u9k6NQdRR7Xr3wTQnQt1+3MgoIdbgoXpCfQYNZ4LfX6B/sA=="
     },
     "@aws-sdk/credential-provider-ini": {
-<<<<<<< HEAD
-      "version": "3.468.0",
-      "resolved": "https://registry.npmjs.org/@aws-sdk/credential-provider-ini/-/credential-provider-ini-3.468.0.tgz",
-      "integrity": "sha512-DBYsptYBq0xC+GTh+3dN3Q9/wRZiPpsHA4yCC1mskEbJfMy7EIZZKtZ8lOkZ24NOI5oea4o3L+wFTxOeFSKntA=="
-    },
-    "@aws-sdk/credential-provider-node": {
-      "version": "3.468.0",
-      "resolved": "https://registry.npmjs.org/@aws-sdk/credential-provider-node/-/credential-provider-node-3.468.0.tgz",
-      "integrity": "sha512-iZlWWZXp6zAH4sP3VrqF7RpAmzl8Qr8tuVkF7ubUZhzyWzKfhLVzqRJqbMYCBPGmfZLAZWjsziPHaBErYkG/5g=="
-=======
       "version": "3.477.0",
       "resolved": "https://registry.npmjs.org/@aws-sdk/credential-provider-ini/-/credential-provider-ini-3.477.0.tgz",
       "integrity": "sha512-dcwgGUNdPb7uiHH0o895kqv6GzxDCHv1HkKphiQLPHM+7p7BfChm5XSHUKYVJSAqxH22AqVGXQUQj/+LmkNoEQ=="
@@ -153,7 +117,6 @@
       "version": "3.477.0",
       "resolved": "https://registry.npmjs.org/@aws-sdk/credential-provider-node/-/credential-provider-node-3.477.0.tgz",
       "integrity": "sha512-ZbMlU4/Jcsbb87pEyDYo2U0FLGbAoz38lDZJ49ndfB40HLC5jGNd1u0P8qPusZfIS79Z4TeBFPssBLzB7ZKQpw=="
->>>>>>> 611e14f2
     },
     "@aws-sdk/credential-provider-process": {
       "version": "3.468.0",
@@ -161,15 +124,9 @@
       "integrity": "sha512-OYSn1A/UsyPJ7Z8Q2cNhTf55O36shPmSsvOfND04nSfu1nPaR+VUvvsP7v+brhGpwC/GAKTIdGAo4blH31BS6A=="
     },
     "@aws-sdk/credential-provider-sso": {
-<<<<<<< HEAD
-      "version": "3.468.0",
-      "resolved": "https://registry.npmjs.org/@aws-sdk/credential-provider-sso/-/credential-provider-sso-3.468.0.tgz",
-      "integrity": "sha512-eIdGoIw10xyBm7TDcV5Y/W7tzNs2f4H+2G5ZdjG2XGLAELsKCoixe+9ZB662MLtLCxvm7eE1GjOjKsSua6MImQ=="
-=======
       "version": "3.477.0",
       "resolved": "https://registry.npmjs.org/@aws-sdk/credential-provider-sso/-/credential-provider-sso-3.477.0.tgz",
       "integrity": "sha512-y4+k35nTQc1B3Ksm95Dvl9hgTfxQrqVnjb8J0BYBrEOux2Z10ccqqFJtC+4IPFHwfVEm/HLTALgTcA4aEqkLRg=="
->>>>>>> 611e14f2
     },
     "@aws-sdk/credential-provider-web-identity": {
       "version": "3.468.0",
@@ -177,15 +134,9 @@
       "integrity": "sha512-rexymPmXjtkwCPfhnUq3EjO1rSkf39R4Jz9CqiM7OsqK2qlT5Y/V3gnMKn0ZMXsYaQOMfM3cT5xly5R+OKDHlw=="
     },
     "@aws-sdk/credential-providers": {
-<<<<<<< HEAD
-      "version": "3.468.0",
-      "resolved": "https://registry.npmjs.org/@aws-sdk/credential-providers/-/credential-providers-3.468.0.tgz",
-      "integrity": "sha512-3Pvob/BvfTAlYM4dOfoIgk2QhjaOAxxkDtE4xIxzQUEqgxjB5MoMLyOyjAS3+vcpinCuwN7nsSQMoOSgml983A=="
-=======
       "version": "3.477.0",
       "resolved": "https://registry.npmjs.org/@aws-sdk/credential-providers/-/credential-providers-3.477.0.tgz",
       "integrity": "sha512-kQCgIVMrTPKxziKUCsIXpXoBmrMyKk3ui6ge8rvOyBp37sZWDVgVs0bWKxemlIIc8cuxLYu/mfAC3Y2t8YFiNg=="
->>>>>>> 611e14f2
     },
     "@aws-sdk/middleware-host-header": {
       "version": "3.468.0",
@@ -201,14 +152,6 @@
       "version": "3.468.0",
       "resolved": "https://registry.npmjs.org/@aws-sdk/middleware-recursion-detection/-/middleware-recursion-detection-3.468.0.tgz",
       "integrity": "sha512-vch9IQib2Ng9ucSyRW2eKNQXHUPb5jUPCLA5otTW/8nGjcOU37LxQG4WrxO7uaJ9Oe8hjHO+hViE3P0KISUhtA=="
-<<<<<<< HEAD
-    },
-    "@aws-sdk/middleware-sdk-sts": {
-      "version": "3.468.0",
-      "resolved": "https://registry.npmjs.org/@aws-sdk/middleware-sdk-sts/-/middleware-sdk-sts-3.468.0.tgz",
-      "integrity": "sha512-xRy8NKfHbmafHwdbotdWgHBvRs0YZgk20GrhFJKp43bkqVbJ5bNlh3nQXf1DeFY9fARR84Bfotya4fwCUHWgZg=="
-=======
->>>>>>> 611e14f2
     },
     "@aws-sdk/middleware-signing": {
       "version": "3.468.0",
@@ -216,21 +159,6 @@
       "integrity": "sha512-s+7fSB1gdnnTj5O0aCCarX3z5Vppop8kazbNSZADdkfHIDWCN80IH4ZNjY3OWqaAz0HmR4LNNrovdR304ojb4Q=="
     },
     "@aws-sdk/middleware-user-agent": {
-<<<<<<< HEAD
-      "version": "3.468.0",
-      "resolved": "https://registry.npmjs.org/@aws-sdk/middleware-user-agent/-/middleware-user-agent-3.468.0.tgz",
-      "integrity": "sha512-lmqaEChVWK6MvNpM/LH504pRsP3p/IuZugWwxCbelKw4bGVU4IgG3mbjfATiIlHo4rW8ttHh1bTsZIGjWOqNeA=="
-    },
-    "@aws-sdk/region-config-resolver": {
-      "version": "3.468.0",
-      "resolved": "https://registry.npmjs.org/@aws-sdk/region-config-resolver/-/region-config-resolver-3.468.0.tgz",
-      "integrity": "sha512-EkDfaumuBhDJFg4lmvWiBE8Ln4BF6hYNC2YfkjKCTEuePy5BKryFedwylYZZ3CJG/uVyfr8xBy+mvoR8plpHjg=="
-    },
-    "@aws-sdk/token-providers": {
-      "version": "3.468.0",
-      "resolved": "https://registry.npmjs.org/@aws-sdk/token-providers/-/token-providers-3.468.0.tgz",
-      "integrity": "sha512-IpLbthZmFXotwtgkE1Bw4HcKjwpAsGM+6iTXs4amZJqllJClOgyV/sV5Cze+8AqanfCZoPIFTmXyg8LfJTYwbw=="
-=======
       "version": "3.470.0",
       "resolved": "https://registry.npmjs.org/@aws-sdk/middleware-user-agent/-/middleware-user-agent-3.470.0.tgz",
       "integrity": "sha512-s0YRGgf4fT5KwwTefpoNUQfB5JghzXyvmPfY1QuFEMeVQNxv0OPuydzo3rY2oXPkZjkulKDtpm5jzIHwut75hA=="
@@ -244,7 +172,6 @@
       "version": "3.470.0",
       "resolved": "https://registry.npmjs.org/@aws-sdk/token-providers/-/token-providers-3.470.0.tgz",
       "integrity": "sha512-rzxnJxEUJiV69Cxsf0AHXTqJqTACITwcSH/PL4lWP4uvtzdrzSi3KA3u2aWHWpOcdE6+JFvdICscsbBSo3/TOg=="
->>>>>>> 611e14f2
     },
     "@aws-sdk/types": {
       "version": "3.468.0",
@@ -252,15 +179,9 @@
       "integrity": "sha512-rx/9uHI4inRbp2tw3Y4Ih4PNZkVj32h7WneSg3MVgVjAoVD5Zti9KhS5hkvsBxfgmQmg0AQbE+b1sy5WGAgntA=="
     },
     "@aws-sdk/util-endpoints": {
-<<<<<<< HEAD
-      "version": "3.468.0",
-      "resolved": "https://registry.npmjs.org/@aws-sdk/util-endpoints/-/util-endpoints-3.468.0.tgz",
-      "integrity": "sha512-P91EbMG2+1ZToJeTLaRkdO7qM7RI0svuMVLkIdHV9rHR7PeUKUWMpf46xh8rQsIjKC9Arf+I9ueWp3iHJt1T5w=="
-=======
       "version": "3.470.0",
       "resolved": "https://registry.npmjs.org/@aws-sdk/util-endpoints/-/util-endpoints-3.470.0.tgz",
       "integrity": "sha512-6N6VvPCmu+89p5Ez/+gLf+X620iQ9JpIs8p8ECZiCodirzFOe8NC1O2S7eov7YiG9IHSuodqn/0qNq+v+oLe0A=="
->>>>>>> 611e14f2
     },
     "@aws-sdk/util-locate-window": {
       "version": "3.465.0",
@@ -273,15 +194,9 @@
       "integrity": "sha512-OJyhWWsDEizR3L+dCgMXSUmaCywkiZ7HSbnQytbeKGwokIhD69HTiJcibF/sgcM5gk4k3Mq3puUhGnEZ46GIig=="
     },
     "@aws-sdk/util-user-agent-node": {
-<<<<<<< HEAD
-      "version": "3.468.0",
-      "resolved": "https://registry.npmjs.org/@aws-sdk/util-user-agent-node/-/util-user-agent-node-3.468.0.tgz",
-      "integrity": "sha512-9p+Zyp6xmJUkcryTNmQQwdhRK6gAC6zVEJZLomLGQhD7sWcCzstolw//mAS3AKVQFYWnCEGKrDJdgT0KObCf4g=="
-=======
       "version": "3.470.0",
       "resolved": "https://registry.npmjs.org/@aws-sdk/util-user-agent-node/-/util-user-agent-node-3.470.0.tgz",
       "integrity": "sha512-QxsZ9iVHcBB/XRdYvwfM5AMvNp58HfqkIrH88mY0cmxuvtlIGDfWjczdDrZMJk9y0vIq+cuoCHsGXHu7PyiEAQ=="
->>>>>>> 611e14f2
     },
     "@aws-sdk/util-utf8-browser": {
       "version": "3.259.0",
@@ -302,14 +217,11 @@
       "version": "2.0.21",
       "resolved": "https://registry.npmjs.org/@smithy/config-resolver/-/config-resolver-2.0.21.tgz",
       "integrity": "sha512-rlLIGT+BeqjnA6C2FWumPRJS1UW07iU5ZxDHtFuyam4W65gIaOFMjkB90ofKCIh+0mLVQrQFrl/VLtQT/6FWTA=="
-<<<<<<< HEAD
-=======
     },
     "@smithy/core": {
       "version": "1.2.0",
       "resolved": "https://registry.npmjs.org/@smithy/core/-/core-1.2.0.tgz",
       "integrity": "sha512-l8R89X7+hlt2FEFg+OrNq29LP3h9DfGPmO6ObwT9IXWHD6V7ycpj5u2rVQyIis26ovrgOYakl6nfgmPMm8m1IQ=="
->>>>>>> 611e14f2
     },
     "@smithy/credential-provider-imds": {
       "version": "2.1.4",
@@ -407,15 +319,9 @@
       "integrity": "sha512-0Qt5CuiogIuvQIfK+be7oVHcPsayLgfLJGkPlbgdbl0lD28nUKu4p11L+UG3SAEsqc9UsazO+nErPXw7+IgDpQ=="
     },
     "@smithy/signature-v4": {
-<<<<<<< HEAD
-      "version": "2.0.17",
-      "resolved": "https://registry.npmjs.org/@smithy/signature-v4/-/signature-v4-2.0.17.tgz",
-      "integrity": "sha512-ru5IUbHUAYgJ5ZqZaBi6PEsMjFT/do0Eu21Qt7b07NuRuPlwAMhlqNRDy/KE9QAF20ygehb+xe9ebmyZ26/BSA=="
-=======
       "version": "2.0.18",
       "resolved": "https://registry.npmjs.org/@smithy/signature-v4/-/signature-v4-2.0.18.tgz",
       "integrity": "sha512-SJRAj9jT/l9ocm8D0GojMbnA1sp7I4JeStOQ4lEXI8A5eHE73vbjlzlqIFB7cLvIgau0oUl4cGVpF9IGCrvjlw=="
->>>>>>> 611e14f2
     },
     "@smithy/smithy-client": {
       "version": "2.1.18",
@@ -503,15 +409,9 @@
       "integrity": "sha512-qOiVORSPm6Ce4/Yu6hbSgNHABLP2VMv8QOC3tTDNHHlWY19pPyc++fBTbZPtx6egPXi4HQxKDnMxVxpbtX2GoA=="
     },
     "@types/node": {
-<<<<<<< HEAD
-      "version": "20.10.4",
-      "resolved": "https://registry.npmjs.org/@types/node/-/node-20.10.4.tgz",
-      "integrity": "sha512-D08YG6rr8X90YB56tSIuBaddy/UXAA9RKJoFvrsnogAum/0pmjkgi4+2nx96A330FmioegBWmEYQ+syqCFaveg=="
-=======
       "version": "20.10.5",
       "resolved": "https://registry.npmjs.org/@types/node/-/node-20.10.5.tgz",
       "integrity": "sha512-nNPsNE65wjMxEKI93yOP+NPGGBJz/PoN3kZsVLee0XMiJolxSekEVD8wRwBUBqkwc7UWop0edW50yrCQW4CyRw=="
->>>>>>> 611e14f2
     },
     "@types/webidl-conversions": {
       "version": "7.0.3",
