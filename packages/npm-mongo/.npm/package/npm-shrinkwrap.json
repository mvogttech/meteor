{
  "lockfileVersion": 1,
  "dependencies": {
    "bl": {
      "version": "2.2.0",
      "resolved": "https://registry.npmjs.org/bl/-/bl-2.2.0.tgz",
      "integrity": "sha512-wbgvOpqopSr7uq6fJrLH8EsvYMJf9gzfo2jCsL2eTy75qXPukA4pCgHamOQkZtY5vmfVtjB+P3LNlMHW5CEZXA=="
    },
    "bson": {
      "version": "1.1.3",
      "resolved": "https://registry.npmjs.org/bson/-/bson-1.1.3.tgz",
      "integrity": "sha512-TdiJxMVnodVS7r0BdL42y/pqC9cL2iKynVwA0Ho3qbsQYr428veL3l7BQyuqiw+Q5SqqoT0m4srSY/BlZ9AxXg=="
    },
    "core-util-is": {
      "version": "1.0.2",
      "resolved": "https://registry.npmjs.org/core-util-is/-/core-util-is-1.0.2.tgz",
      "integrity": "sha1-tf1UIgqivFq1eqtxQMlAdUUDwac="
    },
    "denque": {
      "version": "1.4.1",
      "resolved": "https://registry.npmjs.org/denque/-/denque-1.4.1.tgz",
      "integrity": "sha512-OfzPuSZKGcgr96rf1oODnfjqBFmr1DVoc/TrItj3Ohe0Ah1C5WX5Baquw/9U9KovnQ88EqmJbD66rKYUQYN1tQ=="
    },
    "inherits": {
      "version": "2.0.4",
      "resolved": "https://registry.npmjs.org/inherits/-/inherits-2.0.4.tgz",
      "integrity": "sha512-k/vGaX4/Yla3WzyMCvTQOXYeIHvqOKtnqBduzTHpzpQZzAskKMhZ2K+EnBiSM9zGSoIFeMpXKxa4dYeZIQqewQ=="
    },
    "isarray": {
      "version": "1.0.0",
      "resolved": "https://registry.npmjs.org/isarray/-/isarray-1.0.0.tgz",
      "integrity": "sha1-u5NdSFgsuhaMBoNJV6VKPgcSTxE="
    },
    "memory-pager": {
      "version": "1.5.0",
      "resolved": "https://registry.npmjs.org/memory-pager/-/memory-pager-1.5.0.tgz",
      "integrity": "sha512-ZS4Bp4r/Zoeq6+NLJpP+0Zzm0pR8whtGPf1XExKLJBAczGMnSi3It14OiNCStjQjM6NU1okjQGSxgEZN8eBYKg=="
    },
    "mongodb": {
<<<<<<< HEAD
      "version": "3.5.2",
      "resolved": "https://registry.npmjs.org/mongodb/-/mongodb-3.5.2.tgz",
      "integrity": "sha512-Lxt4th2tK2MxmkDBR5cMik+xEnkvhwg0BC5kGcHm9RBwaNEsrIryvV5istGXOHbnif5KslMpY1FbX6YbGJ/Trg=="
=======
      "version": "3.5.4",
      "resolved": "https://registry.npmjs.org/mongodb/-/mongodb-3.5.4.tgz",
      "integrity": "sha512-xGH41Ig4dkSH5ROGezkgDbsgt/v5zbNUwE3TcFsSbDc6Qn3Qil17dhLsESSDDPTiyFDCPJRpfd4887dtsPgKtA=="
>>>>>>> b7a8b1ed
    },
    "process-nextick-args": {
      "version": "2.0.1",
      "resolved": "https://registry.npmjs.org/process-nextick-args/-/process-nextick-args-2.0.1.tgz",
      "integrity": "sha512-3ouUOpQhtgrbOa17J7+uxOTpITYWaGP7/AhoR3+A+/1e9skrzelGi/dXzEYyvbxubEF6Wn2ypscTKiKJFFn1ag=="
    },
    "readable-stream": {
      "version": "2.3.7",
      "resolved": "https://registry.npmjs.org/readable-stream/-/readable-stream-2.3.7.tgz",
      "integrity": "sha512-Ebho8K4jIbHAxnuxi7o42OrZgF/ZTNcsZj6nRKyUmkhLFq8CHItp/fy6hQZuZmP/n3yZ9VBUbp4zz/mX8hmYPw==",
      "dependencies": {
        "safe-buffer": {
          "version": "5.1.2",
          "resolved": "https://registry.npmjs.org/safe-buffer/-/safe-buffer-5.1.2.tgz",
          "integrity": "sha512-Gd2UZBJDkXlY7GbJxfsE8/nvKkUEU1G38c1siN6QP6a9PT9MmHB8GnpscSmMJSoF8LOIrt8ud/wPtojys4G6+g=="
        }
      }
    },
    "require_optional": {
      "version": "1.0.1",
      "resolved": "https://registry.npmjs.org/require_optional/-/require_optional-1.0.1.tgz",
      "integrity": "sha512-qhM/y57enGWHAe3v/NcwML6a3/vfESLe/sGM2dII+gEO0BpKRUkWZow/tyloNqJyN6kXSl3RyyM8Ll5D/sJP8g=="
    },
    "resolve-from": {
      "version": "2.0.0",
      "resolved": "https://registry.npmjs.org/resolve-from/-/resolve-from-2.0.0.tgz",
      "integrity": "sha1-lICrIOlP+h2egKgEx+oUdhGWa1c="
    },
    "safe-buffer": {
      "version": "5.2.0",
      "resolved": "https://registry.npmjs.org/safe-buffer/-/safe-buffer-5.2.0.tgz",
      "integrity": "sha512-fZEwUGbVl7kouZs1jCdMLdt95hdIv0ZeHg6L7qPeciMZhZ+/gdesW4wgTARkrFWEpspjEATAzUGPG8N2jJiwbg=="
    },
    "saslprep": {
      "version": "1.0.3",
      "resolved": "https://registry.npmjs.org/saslprep/-/saslprep-1.0.3.tgz",
      "integrity": "sha512-/MY/PEMbk2SuY5sScONwhUDsV2p77Znkb/q3nSVstq/yQzYJOH/Azh29p9oJLsl3LnQwSvZDKagDGBsBwSooag=="
    },
    "semver": {
      "version": "5.7.1",
      "resolved": "https://registry.npmjs.org/semver/-/semver-5.7.1.tgz",
      "integrity": "sha512-sauaDf/PZdVgrLTNYHRtpXa1iRiKcaebiKQ1BJdpQlWH2lCvexQdX55snPFyK7QzpudqbCI0qXFfOasHdyNDGQ=="
    },
    "sparse-bitfield": {
      "version": "3.0.3",
      "resolved": "https://registry.npmjs.org/sparse-bitfield/-/sparse-bitfield-3.0.3.tgz",
      "integrity": "sha1-/0rm5oZWBWuks+eSqzM004JzyhE="
    },
    "string_decoder": {
      "version": "1.1.1",
      "resolved": "https://registry.npmjs.org/string_decoder/-/string_decoder-1.1.1.tgz",
      "integrity": "sha512-n/ShnvDi6FHbbVfviro+WojiFzv+s8MPMHBczVePfUpDJLwoLT0ht1l4YwBCbi8pJAveEEdnkHyPyTP/mzRfwg==",
      "dependencies": {
        "safe-buffer": {
          "version": "5.1.2",
          "resolved": "https://registry.npmjs.org/safe-buffer/-/safe-buffer-5.1.2.tgz",
          "integrity": "sha512-Gd2UZBJDkXlY7GbJxfsE8/nvKkUEU1G38c1siN6QP6a9PT9MmHB8GnpscSmMJSoF8LOIrt8ud/wPtojys4G6+g=="
        }
      }
    },
    "util-deprecate": {
      "version": "1.0.2",
      "resolved": "https://registry.npmjs.org/util-deprecate/-/util-deprecate-1.0.2.tgz",
      "integrity": "sha1-RQ1Nyfpw3nMnYvvS1KKJgUGaDM8="
    }
  }
}<|MERGE_RESOLUTION|>--- conflicted
+++ resolved
@@ -37,15 +37,9 @@
       "integrity": "sha512-ZS4Bp4r/Zoeq6+NLJpP+0Zzm0pR8whtGPf1XExKLJBAczGMnSi3It14OiNCStjQjM6NU1okjQGSxgEZN8eBYKg=="
     },
     "mongodb": {
-<<<<<<< HEAD
-      "version": "3.5.2",
-      "resolved": "https://registry.npmjs.org/mongodb/-/mongodb-3.5.2.tgz",
-      "integrity": "sha512-Lxt4th2tK2MxmkDBR5cMik+xEnkvhwg0BC5kGcHm9RBwaNEsrIryvV5istGXOHbnif5KslMpY1FbX6YbGJ/Trg=="
-=======
       "version": "3.5.4",
       "resolved": "https://registry.npmjs.org/mongodb/-/mongodb-3.5.4.tgz",
       "integrity": "sha512-xGH41Ig4dkSH5ROGezkgDbsgt/v5zbNUwE3TcFsSbDc6Qn3Qil17dhLsESSDDPTiyFDCPJRpfd4887dtsPgKtA=="
->>>>>>> b7a8b1ed
     },
     "process-nextick-args": {
       "version": "2.0.1",
