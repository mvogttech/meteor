--- conflicted
+++ resolved
@@ -62,183 +62,233 @@
       }
     },
     "@aws-sdk/client-cognito-identity": {
-<<<<<<< HEAD
-      "version": "3.552.0",
-      "resolved": "https://registry.npmjs.org/@aws-sdk/client-cognito-identity/-/client-cognito-identity-3.552.0.tgz",
-      "integrity": "sha512-lNmgK68V7g0PhKT68IZi5EA7IUphonKDwn97GZVb6B4nfeE0pBT24di+jZzDt04EeuegZaj584sMkGHNk/4Wng=="
+      "version": "3.576.0",
+      "resolved": "https://registry.npmjs.org/@aws-sdk/client-cognito-identity/-/client-cognito-identity-3.576.0.tgz",
+      "integrity": "sha512-SgfR1LLZWT1NrNOB968OKC8RAbaQUFG4V1eDjAeNjtuqC7iAlY9Ogrl824XJY4muz4ErVAga7A+Xn9QTOSSTBQ==",
+      "dependencies": {
+        "@aws-sdk/client-sts": {
+          "version": "3.576.0",
+          "resolved": "https://registry.npmjs.org/@aws-sdk/client-sts/-/client-sts-3.576.0.tgz",
+          "integrity": "sha512-GHqqfRcUW/nGE4lpRafNKRxi4K7+SaQjYLjQnTEioUhr+w1IT/fFb3rGZYHHnN9ZCzbnrBULRC+1XOPIQWyLsw=="
+        }
+      }
     },
     "@aws-sdk/client-sso": {
-      "version": "3.552.0",
-      "resolved": "https://registry.npmjs.org/@aws-sdk/client-sso/-/client-sso-3.552.0.tgz",
-      "integrity": "sha512-IAjRj5gcuyoPe/OhciMY/UyW8C1kyXSUJFagxvbeSv8q0mEfaPBVjGgz2xSYRFhhZr3gFlGCS9SiukwOL2/VoA=="
+      "version": "3.576.0",
+      "resolved": "https://registry.npmjs.org/@aws-sdk/client-sso/-/client-sso-3.576.0.tgz",
+      "integrity": "sha512-xbKE4bf3HYvkdrvn5kkpUdcoi3mg7uDLLkSbGaj0tzW3vNSdx9qLrCMuwfV7KrhVKWwx+lnw/2LGuCR2B5y0IA=="
     },
     "@aws-sdk/client-sso-oidc": {
-      "version": "3.552.0",
-      "resolved": "https://registry.npmjs.org/@aws-sdk/client-sso-oidc/-/client-sso-oidc-3.552.0.tgz",
-      "integrity": "sha512-6JYTgN/n4xTm3Z+JhEZq06pyYsgo7heYDmR+0smmauQS02Eu8lvUc2jPs/0GDAmty7J4tq3gS6TRwvf7181C2w=="
+      "version": "3.576.0",
+      "resolved": "https://registry.npmjs.org/@aws-sdk/client-sso-oidc/-/client-sso-oidc-3.576.0.tgz",
+      "integrity": "sha512-6U8933O9h6iMnQDpH3OtFhS3G3FVttYZUqTpC2T0FnSSX7zgG0GnlxdQiyZh1j1aFrEB8bFw/RSmxPcMJJuSlQ==",
+      "dependencies": {
+        "@aws-sdk/client-sts": {
+          "version": "3.576.0",
+          "resolved": "https://registry.npmjs.org/@aws-sdk/client-sts/-/client-sts-3.576.0.tgz",
+          "integrity": "sha512-GHqqfRcUW/nGE4lpRafNKRxi4K7+SaQjYLjQnTEioUhr+w1IT/fFb3rGZYHHnN9ZCzbnrBULRC+1XOPIQWyLsw=="
+        }
+      }
     },
     "@aws-sdk/client-sts": {
-      "version": "3.552.0",
-      "resolved": "https://registry.npmjs.org/@aws-sdk/client-sts/-/client-sts-3.552.0.tgz",
-      "integrity": "sha512-rOZlAj8GyFgUBESyKezes67A8Kj5+KjRhfBHMXrkcM5h9UOIz5q7QdkSQOmzWwRoPDmmAqb6t+y041/76TnPEg=="
+      "version": "3.575.0",
+      "resolved": "https://registry.npmjs.org/@aws-sdk/client-sts/-/client-sts-3.575.0.tgz",
+      "integrity": "sha512-8MrT4J2dRiskf0JFMGL5VNBqPvc6igNa218LGBJzHXmLsm1WfGCGnce84R7U2USr8oPOenu0XzSCLvMQyZbGWQ==",
+      "dependencies": {
+        "@aws-sdk/client-sso": {
+          "version": "3.575.0",
+          "resolved": "https://registry.npmjs.org/@aws-sdk/client-sso/-/client-sso-3.575.0.tgz",
+          "integrity": "sha512-elFWpAtktD3XBy47etG80GKXK9Lh3sNCMXLjcSs0NS0fdRIQJS2zKxC8qK22UQmdFKpXxthND5FKk7fNEqrR+g=="
+        },
+        "@aws-sdk/client-sso-oidc": {
+          "version": "3.575.0",
+          "resolved": "https://registry.npmjs.org/@aws-sdk/client-sso-oidc/-/client-sso-oidc-3.575.0.tgz",
+          "integrity": "sha512-YCstVaW5tAvXs+v4LR9gNAO+VRhIObjk1/knCdVQ5QQRTevtVQtdJWeNrDZYo4ATo0OHGyqGCj5Z09TWMv+e1Q=="
+        },
+        "@aws-sdk/core": {
+          "version": "3.575.0",
+          "resolved": "https://registry.npmjs.org/@aws-sdk/core/-/core-3.575.0.tgz",
+          "integrity": "sha512-117U+kQki2XoKcYQfepmlRcNxn6rELGlOFOBQ8Z2JTBXEYHblW2ke067a0CLmxFwp/zCWuc7IGjd3in3x4Q3rg=="
+        },
+        "@aws-sdk/credential-provider-node": {
+          "version": "3.575.0",
+          "resolved": "https://registry.npmjs.org/@aws-sdk/credential-provider-node/-/credential-provider-node-3.575.0.tgz",
+          "integrity": "sha512-rEdNpqW2jEc5kwbf/s9XQywMLQlIkMjuCK6mw9sF2OVRGHGVnh+6eh/1JFx8Kj+eU51ctifQ7KaHe8dGco8HYQ=="
+        },
+        "@aws-sdk/credential-provider-sso": {
+          "version": "3.575.0",
+          "resolved": "https://registry.npmjs.org/@aws-sdk/credential-provider-sso/-/credential-provider-sso-3.575.0.tgz",
+          "integrity": "sha512-NtXA9OPIKsqavs2F7hhLT/t2ZDjwJsvQevj31ov1NpmTNYMc7OWFWDptOG7rppsWMsk5KKmfiL2qViQJnezXNA=="
+        },
+        "@aws-sdk/token-providers": {
+          "version": "3.575.0",
+          "resolved": "https://registry.npmjs.org/@aws-sdk/token-providers/-/token-providers-3.575.0.tgz",
+          "integrity": "sha512-EPNDPQoQkjKqn4D2t70qVzbfdtlaAy9KBdG58qD1yNWVxq8Rh/lXdwmB+aE2PSahtyfVikZdCRoZiFzxDh5IUA=="
+        }
+      }
     },
     "@aws-sdk/core": {
-      "version": "3.552.0",
-      "resolved": "https://registry.npmjs.org/@aws-sdk/core/-/core-3.552.0.tgz",
-      "integrity": "sha512-T7ovljf6fCvIHG9SOSZqGmbVbqZPXPywLAcU+onk/fYLZJj6kjfzKZzSAUBI0nO1OKpuP/nCHaCp51NLWNqsnw=="
+      "version": "3.576.0",
+      "resolved": "https://registry.npmjs.org/@aws-sdk/core/-/core-3.576.0.tgz",
+      "integrity": "sha512-KDvDlbeipSTIf+ffKtTg1m419TK7s9mZSWC8bvuZ9qx6/sjQFOXIKOVqyuli6DnfxGbvRcwoRuY99OcCH1N/0w=="
     },
     "@aws-sdk/credential-provider-cognito-identity": {
-      "version": "3.552.0",
-      "resolved": "https://registry.npmjs.org/@aws-sdk/credential-provider-cognito-identity/-/credential-provider-cognito-identity-3.552.0.tgz",
-      "integrity": "sha512-od45t2yc5d/vUqpWv76VgbqVc9yY5i0rKsH5U6nen6kpyZhtPlR/Q/Fwsx+TEsg8HH/GSzA4axBedL2qp8Owdg=="
-=======
-      "version": "3.569.0",
-      "resolved": "https://registry.npmjs.org/@aws-sdk/client-cognito-identity/-/client-cognito-identity-3.569.0.tgz",
-      "integrity": "sha512-cD1HcdJNpUZgrATWCAQs2amQKI69pG+jF4b5ySq9KJkVi6gv2PWsD6QGDG8H12lMWaIKYlOpKbpnYTpcuvqUcg=="
-    },
-    "@aws-sdk/client-sso": {
-      "version": "3.568.0",
-      "resolved": "https://registry.npmjs.org/@aws-sdk/client-sso/-/client-sso-3.568.0.tgz",
-      "integrity": "sha512-LSD7k0ZBQNWouTN5dYpUkeestoQ+r5u6cp6o+FATKeiFQET85RNA3xJ4WPnOI5rBC1PETKhQXvF44863P3hCaQ=="
-    },
-    "@aws-sdk/client-sso-oidc": {
-      "version": "3.569.0",
-      "resolved": "https://registry.npmjs.org/@aws-sdk/client-sso-oidc/-/client-sso-oidc-3.569.0.tgz",
-      "integrity": "sha512-u5DEjNEvRvlKKh1QLCDuQ8GIrx+OFvJFLfhorsp4oCxDylvORs+KfyKKnJAw4wYEEHyxyz9GzHD7p6a8+HLVHw=="
-    },
-    "@aws-sdk/client-sts": {
-      "version": "3.569.0",
-      "resolved": "https://registry.npmjs.org/@aws-sdk/client-sts/-/client-sts-3.569.0.tgz",
-      "integrity": "sha512-3AyipQ2zHszkcTr8n1Sp7CiMUi28aMf1vOhEo0KKi0DWGo1Z1qJEpWeRP363KG0n9/8U3p1IkXGz5FRbpXZxIw=="
-    },
-    "@aws-sdk/core": {
-      "version": "3.567.0",
-      "resolved": "https://registry.npmjs.org/@aws-sdk/core/-/core-3.567.0.tgz",
-      "integrity": "sha512-zUDEQhC7blOx6sxhHdT75x98+SXQVdUIMu8z8AjqMWiYK2v4WkOS8i6dOS4E5OjL5J1Ac+ruy8op/Bk4AFqSIw=="
-    },
-    "@aws-sdk/credential-provider-cognito-identity": {
-      "version": "3.569.0",
-      "resolved": "https://registry.npmjs.org/@aws-sdk/credential-provider-cognito-identity/-/credential-provider-cognito-identity-3.569.0.tgz",
-      "integrity": "sha512-CHS0Zyuazh5cYLaJr2/I9up0xAu8Y+um/h0o4xNf00cKGT0Sdhoby5vyelHjVTeZt+OeOMTBt6IdqGwVbVG9gQ=="
->>>>>>> 47e28615
+      "version": "3.576.0",
+      "resolved": "https://registry.npmjs.org/@aws-sdk/credential-provider-cognito-identity/-/credential-provider-cognito-identity-3.576.0.tgz",
+      "integrity": "sha512-pi5gY+VhuQk8PUskxSonRS7IZk82jbhpfLBFnbFdNDUpBPSrHAfi1AukqAgbbiB/MfJTKaI/rNg3VfwyOzPmJw=="
     },
     "@aws-sdk/credential-provider-env": {
-      "version": "3.568.0",
-      "resolved": "https://registry.npmjs.org/@aws-sdk/credential-provider-env/-/credential-provider-env-3.568.0.tgz",
-      "integrity": "sha512-MVTQoZwPnP1Ev5A7LG+KzeU6sCB8BcGkZeDT1z1V5Wt7GPq0MgFQTSSjhImnB9jqRSZkl1079Bt3PbO6lfIS8g=="
+      "version": "3.575.0",
+      "resolved": "https://registry.npmjs.org/@aws-sdk/credential-provider-env/-/credential-provider-env-3.575.0.tgz",
+      "integrity": "sha512-YTgpq3rvYBXzW6OTDB00cE79evQtss/lz2GlJXgqqVXD0m7i77hGA8zb44VevP/WxtDaiSW7SSjuu8VCBGsg4g=="
     },
     "@aws-sdk/credential-provider-http": {
-<<<<<<< HEAD
-      "version": "3.552.0",
-      "resolved": "https://registry.npmjs.org/@aws-sdk/credential-provider-http/-/credential-provider-http-3.552.0.tgz",
-      "integrity": "sha512-vsmu7Cz1i45pFEqzVb4JcFmAmVnWFNLsGheZc8SCptlqCO5voETrZZILHYIl4cjKkSDk3pblBOf0PhyjqWW6WQ=="
+      "version": "3.575.0",
+      "resolved": "https://registry.npmjs.org/@aws-sdk/credential-provider-http/-/credential-provider-http-3.575.0.tgz",
+      "integrity": "sha512-xQfVmYI+9KqRvhWY8fyElnpcVUBBUgi/Hoji3oU6WLrUjrX98k93He7gKDQSyHf7ykMLUAJYWwsV4AjQ2j6njA=="
     },
     "@aws-sdk/credential-provider-ini": {
-      "version": "3.552.0",
-      "resolved": "https://registry.npmjs.org/@aws-sdk/credential-provider-ini/-/credential-provider-ini-3.552.0.tgz",
-      "integrity": "sha512-/Z9y+P4M/eZA/5hGH3Kwm6TOIAiVtsIo7sC/x7hZPXn/IMJQ2QmxzeMozVqMWzx8+2zUA/dmgmWnHoVvH4R/jg=="
+      "version": "3.575.0",
+      "resolved": "https://registry.npmjs.org/@aws-sdk/credential-provider-ini/-/credential-provider-ini-3.575.0.tgz",
+      "integrity": "sha512-BdM6a/5VUuNge3c6yRuxvO+4srLoSfqHfkQGfUDfhTdTJpljlpfnc9h3z2Ni1+aueOHPZMNFWIktHDcX5wUGBg==",
+      "dependencies": {
+        "@aws-sdk/client-sso": {
+          "version": "3.575.0",
+          "resolved": "https://registry.npmjs.org/@aws-sdk/client-sso/-/client-sso-3.575.0.tgz",
+          "integrity": "sha512-elFWpAtktD3XBy47etG80GKXK9Lh3sNCMXLjcSs0NS0fdRIQJS2zKxC8qK22UQmdFKpXxthND5FKk7fNEqrR+g=="
+        },
+        "@aws-sdk/client-sso-oidc": {
+          "version": "3.575.0",
+          "resolved": "https://registry.npmjs.org/@aws-sdk/client-sso-oidc/-/client-sso-oidc-3.575.0.tgz",
+          "integrity": "sha512-YCstVaW5tAvXs+v4LR9gNAO+VRhIObjk1/knCdVQ5QQRTevtVQtdJWeNrDZYo4ATo0OHGyqGCj5Z09TWMv+e1Q=="
+        },
+        "@aws-sdk/core": {
+          "version": "3.575.0",
+          "resolved": "https://registry.npmjs.org/@aws-sdk/core/-/core-3.575.0.tgz",
+          "integrity": "sha512-117U+kQki2XoKcYQfepmlRcNxn6rELGlOFOBQ8Z2JTBXEYHblW2ke067a0CLmxFwp/zCWuc7IGjd3in3x4Q3rg=="
+        },
+        "@aws-sdk/credential-provider-node": {
+          "version": "3.575.0",
+          "resolved": "https://registry.npmjs.org/@aws-sdk/credential-provider-node/-/credential-provider-node-3.575.0.tgz",
+          "integrity": "sha512-rEdNpqW2jEc5kwbf/s9XQywMLQlIkMjuCK6mw9sF2OVRGHGVnh+6eh/1JFx8Kj+eU51ctifQ7KaHe8dGco8HYQ=="
+        },
+        "@aws-sdk/credential-provider-sso": {
+          "version": "3.575.0",
+          "resolved": "https://registry.npmjs.org/@aws-sdk/credential-provider-sso/-/credential-provider-sso-3.575.0.tgz",
+          "integrity": "sha512-NtXA9OPIKsqavs2F7hhLT/t2ZDjwJsvQevj31ov1NpmTNYMc7OWFWDptOG7rppsWMsk5KKmfiL2qViQJnezXNA=="
+        },
+        "@aws-sdk/token-providers": {
+          "version": "3.575.0",
+          "resolved": "https://registry.npmjs.org/@aws-sdk/token-providers/-/token-providers-3.575.0.tgz",
+          "integrity": "sha512-EPNDPQoQkjKqn4D2t70qVzbfdtlaAy9KBdG58qD1yNWVxq8Rh/lXdwmB+aE2PSahtyfVikZdCRoZiFzxDh5IUA=="
+        }
+      }
     },
     "@aws-sdk/credential-provider-node": {
-      "version": "3.552.0",
-      "resolved": "https://registry.npmjs.org/@aws-sdk/credential-provider-node/-/credential-provider-node-3.552.0.tgz",
-      "integrity": "sha512-GUH5awokiR4FcALeQxOrNZtDKJgzEza6NW9HYxAaHt0LNSHCjG21zMFDPYAXlDjlPP9AIdWmVvYrfJoPJI28AQ=="
-=======
-      "version": "3.568.0",
-      "resolved": "https://registry.npmjs.org/@aws-sdk/credential-provider-http/-/credential-provider-http-3.568.0.tgz",
-      "integrity": "sha512-gL0NlyI2eW17hnCrh45hZV+qjtBquB+Bckiip9R6DIVRKqYcoILyiFhuOgf2bXeF23gVh6j18pvUvIoTaFWs5w=="
-    },
-    "@aws-sdk/credential-provider-ini": {
-      "version": "3.568.0",
-      "resolved": "https://registry.npmjs.org/@aws-sdk/credential-provider-ini/-/credential-provider-ini-3.568.0.tgz",
-      "integrity": "sha512-m5DUN9mpto5DhEvo6w3+8SS6q932ja37rTNvpPqWJIaWhj7OorAwVirSaJQAQB/M8+XCUIrUonxytphZB28qGQ=="
-    },
-    "@aws-sdk/credential-provider-node": {
-      "version": "3.569.0",
-      "resolved": "https://registry.npmjs.org/@aws-sdk/credential-provider-node/-/credential-provider-node-3.569.0.tgz",
-      "integrity": "sha512-7jH4X2qlPU3PszZP1zvHJorhLARbU1tXvp8ngBe8ArXBrkFpl/dQ2Y/IRAICPm/pyC1IEt8L/CvKp+dz7v/eRw=="
->>>>>>> 47e28615
+      "version": "3.576.0",
+      "resolved": "https://registry.npmjs.org/@aws-sdk/credential-provider-node/-/credential-provider-node-3.576.0.tgz",
+      "integrity": "sha512-Ad244g3TJnfY1QFlZ+cywD6kgGD2yj+qg47Ryt50Y42bwmNuuqSpF9n0C71opRR68Rcl7ksOxixCJomWqpcHbA==",
+      "dependencies": {
+        "@aws-sdk/client-sts": {
+          "version": "3.576.0",
+          "resolved": "https://registry.npmjs.org/@aws-sdk/client-sts/-/client-sts-3.576.0.tgz",
+          "integrity": "sha512-GHqqfRcUW/nGE4lpRafNKRxi4K7+SaQjYLjQnTEioUhr+w1IT/fFb3rGZYHHnN9ZCzbnrBULRC+1XOPIQWyLsw=="
+        },
+        "@aws-sdk/credential-provider-ini": {
+          "version": "3.576.0",
+          "resolved": "https://registry.npmjs.org/@aws-sdk/credential-provider-ini/-/credential-provider-ini-3.576.0.tgz",
+          "integrity": "sha512-AwH/+29SbjhxGJVYhFn6+7r0MZ7TjJClySTJzuOoyjJGPWAifTdEuFkyOw8Bs9fEvbJ0ExgFxSaa445fO56kmg=="
+        }
+      }
     },
     "@aws-sdk/credential-provider-process": {
-      "version": "3.568.0",
-      "resolved": "https://registry.npmjs.org/@aws-sdk/credential-provider-process/-/credential-provider-process-3.568.0.tgz",
-      "integrity": "sha512-r01zbXbanP17D+bQUb7mD8Iu2SuayrrYZ0Slgvx32qgz47msocV9EPCSwI4Hkw2ZtEPCeLQR4XCqFJB1D9P50w=="
+      "version": "3.575.0",
+      "resolved": "https://registry.npmjs.org/@aws-sdk/credential-provider-process/-/credential-provider-process-3.575.0.tgz",
+      "integrity": "sha512-2/5NJV7MZysKglqJSQ/O8OELNcwLcH3xknabL9NagtzB7RNB2p1AUXR0UlTey9sSDLL4oCmNa/+unYuglW/Ahg=="
     },
     "@aws-sdk/credential-provider-sso": {
-<<<<<<< HEAD
-      "version": "3.552.0",
-      "resolved": "https://registry.npmjs.org/@aws-sdk/credential-provider-sso/-/credential-provider-sso-3.552.0.tgz",
-      "integrity": "sha512-h+xyWG4HMqf4SFzilpK1u50fO2aIBRg3nwuXRy9v5E2qdpJgZS2JXibO1jNHd+JXq4qjs2YG1WK2fGcdxZJ2bQ=="
+      "version": "3.576.0",
+      "resolved": "https://registry.npmjs.org/@aws-sdk/credential-provider-sso/-/credential-provider-sso-3.576.0.tgz",
+      "integrity": "sha512-1F17issiqf+mSG7KJ+D0SfZRYBZPAmRcA5+VHDUuMLozhh8tyYMe0mwzOt9IKc7ocrJA+2Wp7l7sg3h6aanedQ==",
+      "dependencies": {
+        "@aws-sdk/client-sso-oidc": {
+          "version": "3.575.0",
+          "resolved": "https://registry.npmjs.org/@aws-sdk/client-sso-oidc/-/client-sso-oidc-3.575.0.tgz",
+          "integrity": "sha512-YCstVaW5tAvXs+v4LR9gNAO+VRhIObjk1/knCdVQ5QQRTevtVQtdJWeNrDZYo4ATo0OHGyqGCj5Z09TWMv+e1Q=="
+        },
+        "@aws-sdk/core": {
+          "version": "3.575.0",
+          "resolved": "https://registry.npmjs.org/@aws-sdk/core/-/core-3.575.0.tgz",
+          "integrity": "sha512-117U+kQki2XoKcYQfepmlRcNxn6rELGlOFOBQ8Z2JTBXEYHblW2ke067a0CLmxFwp/zCWuc7IGjd3in3x4Q3rg=="
+        },
+        "@aws-sdk/credential-provider-node": {
+          "version": "3.575.0",
+          "resolved": "https://registry.npmjs.org/@aws-sdk/credential-provider-node/-/credential-provider-node-3.575.0.tgz",
+          "integrity": "sha512-rEdNpqW2jEc5kwbf/s9XQywMLQlIkMjuCK6mw9sF2OVRGHGVnh+6eh/1JFx8Kj+eU51ctifQ7KaHe8dGco8HYQ=="
+        },
+        "@aws-sdk/token-providers": {
+          "version": "3.575.0",
+          "resolved": "https://registry.npmjs.org/@aws-sdk/token-providers/-/token-providers-3.575.0.tgz",
+          "integrity": "sha512-EPNDPQoQkjKqn4D2t70qVzbfdtlaAy9KBdG58qD1yNWVxq8Rh/lXdwmB+aE2PSahtyfVikZdCRoZiFzxDh5IUA=="
+        }
+      }
     },
     "@aws-sdk/credential-provider-web-identity": {
-      "version": "3.552.0",
-      "resolved": "https://registry.npmjs.org/@aws-sdk/credential-provider-web-identity/-/credential-provider-web-identity-3.552.0.tgz",
-      "integrity": "sha512-6jXfXaLKDy3S4LHR8ZXIIZw5B80uiYjnPp4bmqmY18LGeoZxmkJ/SfkwypVruezCu+GpA+IubmIbc5TQi6BCAw=="
+      "version": "3.575.0",
+      "resolved": "https://registry.npmjs.org/@aws-sdk/credential-provider-web-identity/-/credential-provider-web-identity-3.575.0.tgz",
+      "integrity": "sha512-QcvVH7wpvpFRXGAGgCBfQeiF/ptD0NJ+Hrc8dDYfPGhFeZ0EoVQBYNphLi25xe7JZ+XbaqCKrURHZtr4fAEOJw=="
     },
     "@aws-sdk/credential-providers": {
-      "version": "3.552.0",
-      "resolved": "https://registry.npmjs.org/@aws-sdk/credential-providers/-/credential-providers-3.552.0.tgz",
-      "integrity": "sha512-aAmxaLwv8wf06XyuMbdxrQaVYAo7oASB6TaxI3rldl3xkhLLWNuvk7IpTnrKwD5+HakGkelyy7lPHRTL/8RTCA=="
-=======
-      "version": "3.568.0",
-      "resolved": "https://registry.npmjs.org/@aws-sdk/credential-provider-sso/-/credential-provider-sso-3.568.0.tgz",
-      "integrity": "sha512-+TA77NWOEXMUcfLoOuim6xiyXFg1GqHj55ggI1goTKGVvdHYZ+rhxZbwjI29+ewzPt/qcItDJcvhrjOrg9lCag=="
-    },
-    "@aws-sdk/credential-provider-web-identity": {
-      "version": "3.568.0",
-      "resolved": "https://registry.npmjs.org/@aws-sdk/credential-provider-web-identity/-/credential-provider-web-identity-3.568.0.tgz",
-      "integrity": "sha512-ZJSmTmoIdg6WqAULjYzaJ3XcbgBzVy36lir6Y0UBMRGaxDgos1AARuX6EcYzXOl+ksLvxt/xMQ+3aYh1LWfKSw=="
-    },
-    "@aws-sdk/credential-providers": {
-      "version": "3.569.0",
-      "resolved": "https://registry.npmjs.org/@aws-sdk/credential-providers/-/credential-providers-3.569.0.tgz",
-      "integrity": "sha512-UL7EewaM1Xk6e4XLsxrCBv/owVSDI6Katnok6uMfqA8dA0x3ELjO7W35DW4wpWejQHErN5Gp1zloV9y3t34FMQ=="
->>>>>>> 47e28615
+      "version": "3.576.0",
+      "resolved": "https://registry.npmjs.org/@aws-sdk/credential-providers/-/credential-providers-3.576.0.tgz",
+      "integrity": "sha512-OoYyhSpxshmijD4aG/wDJIciFTh1DoNKyVyLaMGaJkE9nblArRCO+z0DEg9Yqlo8tLG0HLiTAJbyLxdQryKV5Q==",
+      "dependencies": {
+        "@aws-sdk/client-sts": {
+          "version": "3.576.0",
+          "resolved": "https://registry.npmjs.org/@aws-sdk/client-sts/-/client-sts-3.576.0.tgz",
+          "integrity": "sha512-GHqqfRcUW/nGE4lpRafNKRxi4K7+SaQjYLjQnTEioUhr+w1IT/fFb3rGZYHHnN9ZCzbnrBULRC+1XOPIQWyLsw=="
+        },
+        "@aws-sdk/credential-provider-ini": {
+          "version": "3.576.0",
+          "resolved": "https://registry.npmjs.org/@aws-sdk/credential-provider-ini/-/credential-provider-ini-3.576.0.tgz",
+          "integrity": "sha512-AwH/+29SbjhxGJVYhFn6+7r0MZ7TjJClySTJzuOoyjJGPWAifTdEuFkyOw8Bs9fEvbJ0ExgFxSaa445fO56kmg=="
+        }
+      }
     },
     "@aws-sdk/middleware-host-header": {
-      "version": "3.567.0",
-      "resolved": "https://registry.npmjs.org/@aws-sdk/middleware-host-header/-/middleware-host-header-3.567.0.tgz",
-      "integrity": "sha512-zQHHj2N3in9duKghH7AuRNrOMLnKhW6lnmb7dznou068DJtDr76w475sHp2TF0XELsOGENbbBsOlN/S5QBFBVQ=="
+      "version": "3.575.0",
+      "resolved": "https://registry.npmjs.org/@aws-sdk/middleware-host-header/-/middleware-host-header-3.575.0.tgz",
+      "integrity": "sha512-V2WoLBiXNCc4rIWZt6FUcP4TN0Vk02A9PPCBWkTfyOooiqfq+WZmZjRRBpwl1+5UsvARslrKWF0VzheMRXPJLQ=="
     },
     "@aws-sdk/middleware-logger": {
-      "version": "3.568.0",
-      "resolved": "https://registry.npmjs.org/@aws-sdk/middleware-logger/-/middleware-logger-3.568.0.tgz",
-      "integrity": "sha512-BinH72RG7K3DHHC1/tCulocFv+ZlQ9SrPF9zYT0T1OT95JXuHhB7fH8gEABrc6DAtOdJJh2fgxQjPy5tzPtsrA=="
+      "version": "3.575.0",
+      "resolved": "https://registry.npmjs.org/@aws-sdk/middleware-logger/-/middleware-logger-3.575.0.tgz",
+      "integrity": "sha512-7DEKx9Z11Maaye7FfhYtC8rjbM/PcFcMO2N4QEAfypcgWCj+w4gseE2OGdfAH9OFDoFc6YvLp53v16vbPjzQSg=="
     },
     "@aws-sdk/middleware-recursion-detection": {
-      "version": "3.567.0",
-      "resolved": "https://registry.npmjs.org/@aws-sdk/middleware-recursion-detection/-/middleware-recursion-detection-3.567.0.tgz",
-      "integrity": "sha512-rFk3QhdT4IL6O/UWHmNdjJiURutBCy+ogGqaNHf/RELxgXH3KmYorLwCe0eFb5hq8f6vr3zl4/iH7YtsUOuo1w=="
+      "version": "3.575.0",
+      "resolved": "https://registry.npmjs.org/@aws-sdk/middleware-recursion-detection/-/middleware-recursion-detection-3.575.0.tgz",
+      "integrity": "sha512-ri89ldRFos6KZDGaknWPS2XPO9qr+gZ7+mPaoU8YkSM1W4uKqtnUSONyc+O3CFGJrqReuGHhRq0l2Sld0bjwOw=="
     },
     "@aws-sdk/middleware-user-agent": {
-      "version": "3.567.0",
-      "resolved": "https://registry.npmjs.org/@aws-sdk/middleware-user-agent/-/middleware-user-agent-3.567.0.tgz",
-      "integrity": "sha512-a7DBGMRBLWJU3BqrQjOtKS4/RcCh/BhhKqwjCE0FEhhm6A/GGuAs/DcBGOl6Y8Wfsby3vejSlppTLH/qtV1E9w=="
+      "version": "3.575.0",
+      "resolved": "https://registry.npmjs.org/@aws-sdk/middleware-user-agent/-/middleware-user-agent-3.575.0.tgz",
+      "integrity": "sha512-fWlr4RfrUNS2R3PgP+WsoMYORAgv/47Lp0J0fb3dXO1YvdczNWddRbFSUX2MQxM/y9XFfQPLpLgzluhoL3Cjeg=="
     },
     "@aws-sdk/region-config-resolver": {
-      "version": "3.567.0",
-      "resolved": "https://registry.npmjs.org/@aws-sdk/region-config-resolver/-/region-config-resolver-3.567.0.tgz",
-      "integrity": "sha512-VMDyYi5Dh2NydDiIARZ19DwMfbyq0llS736cp47qopmO6wzdeul7WRTx8NKfEYN0/AwEaqmTW0ohx58jSB1lYg=="
-    },
-    "@aws-sdk/token-providers": {
-<<<<<<< HEAD
-      "version": "3.552.0",
-      "resolved": "https://registry.npmjs.org/@aws-sdk/token-providers/-/token-providers-3.552.0.tgz",
-      "integrity": "sha512-5dNE2KqtgkT+DQXfkSmzmVSB72LpjSIK86lLD9LeQ1T+b0gfEd74MAl/AGC15kQdKLg5I3LlN5q32f1fkmYR8g=="
-=======
-      "version": "3.568.0",
-      "resolved": "https://registry.npmjs.org/@aws-sdk/token-providers/-/token-providers-3.568.0.tgz",
-      "integrity": "sha512-mCQElYzY5N2JlXB7LyjOoLvRN/JiSV+E9szLwhYN3dleTUCMbGqWb7RiAR2V3fO+mz8f9kR7DThTExKJbKogKw=="
->>>>>>> 47e28615
+      "version": "3.575.0",
+      "resolved": "https://registry.npmjs.org/@aws-sdk/region-config-resolver/-/region-config-resolver-3.575.0.tgz",
+      "integrity": "sha512-sBJKwTWKCWu9y8FzXIijYGwkKr3tDkPXM7BylToe6W+tGkp4OirV4iXrWA9zReNwTTepoxHufofqjGK9BtcI8g=="
     },
     "@aws-sdk/types": {
-      "version": "3.567.0",
-      "resolved": "https://registry.npmjs.org/@aws-sdk/types/-/types-3.567.0.tgz",
-      "integrity": "sha512-JBznu45cdgQb8+T/Zab7WpBmfEAh77gsk99xuF4biIb2Sw1mdseONdoGDjEJX57a25TzIv/WUJ2oABWumckz1A=="
+      "version": "3.575.0",
+      "resolved": "https://registry.npmjs.org/@aws-sdk/types/-/types-3.575.0.tgz",
+      "integrity": "sha512-XrnolQGs0wXxdgNudirR14OgNOarH7WUif38+2Pd4onZH+L7XoILem0EgA1tRpgFpw2pFHlZCNaAHDNSBEal7g=="
     },
     "@aws-sdk/util-endpoints": {
-      "version": "3.567.0",
-      "resolved": "https://registry.npmjs.org/@aws-sdk/util-endpoints/-/util-endpoints-3.567.0.tgz",
-      "integrity": "sha512-WVhot3qmi0BKL9ZKnUqsvCd++4RF2DsJIG32NlRaml1FT9KaqSzNv0RXeA6k/kYwiiNT7y3YWu3Lbzy7c6vG9g=="
+      "version": "3.575.0",
+      "resolved": "https://registry.npmjs.org/@aws-sdk/util-endpoints/-/util-endpoints-3.575.0.tgz",
+      "integrity": "sha512-wC5x+V6w3kRlR6X6XVINsAPDYG+Tzs3Wthlw+YLtjuPODUNZIQAqsABHahxnekFyAvse+1929Hwo+CaL+BHZGA=="
     },
     "@aws-sdk/util-locate-window": {
       "version": "3.568.0",
@@ -246,14 +296,14 @@
       "integrity": "sha512-3nh4TINkXYr+H41QaPelCceEB2FXP3fxp93YZXB/kqJvX0U9j0N0Uk45gvsjmEPzG8XxkPEeLIfT2I1M7A6Lig=="
     },
     "@aws-sdk/util-user-agent-browser": {
-      "version": "3.567.0",
-      "resolved": "https://registry.npmjs.org/@aws-sdk/util-user-agent-browser/-/util-user-agent-browser-3.567.0.tgz",
-      "integrity": "sha512-cqP0uXtZ7m7hRysf3fRyJwcY1jCgQTpJy7BHB5VpsE7DXlXHD5+Ur5L42CY7UrRPrB6lc6YGFqaAOs5ghMcLyA=="
+      "version": "3.575.0",
+      "resolved": "https://registry.npmjs.org/@aws-sdk/util-user-agent-browser/-/util-user-agent-browser-3.575.0.tgz",
+      "integrity": "sha512-iADonXyaXgwvC4T0qRuDWCdKInz82GX2cyezq/oqVlL8bPY7HD8jwZZruuJdq5tkaJi1EhbO4+f1ksZqOiZKvQ=="
     },
     "@aws-sdk/util-user-agent-node": {
-      "version": "3.568.0",
-      "resolved": "https://registry.npmjs.org/@aws-sdk/util-user-agent-node/-/util-user-agent-node-3.568.0.tgz",
-      "integrity": "sha512-NVoZoLnKF+eXPBvXg+KqixgJkPSrerR6Gqmbjwqbv14Ini+0KNKB0/MXas1mDGvvEgtNkHI/Cb9zlJ3KXpti2A=="
+      "version": "3.575.0",
+      "resolved": "https://registry.npmjs.org/@aws-sdk/util-user-agent-node/-/util-user-agent-node-3.575.0.tgz",
+      "integrity": "sha512-kwzvBfA0LoILDOFS6BV8uOkksBHrYulP6kNXegB5eZnDSNia5DbBsXqxQ/HknNF5a429SWQw2aaQJEgQvZB1VA=="
     },
     "@aws-sdk/util-utf8-browser": {
       "version": "3.259.0",
@@ -261,221 +311,209 @@
       "integrity": "sha512-UvFa/vR+e19XookZF8RzFZBrw2EUkQWxiBW0yYQAhvk3C+QVGl0H3ouca8LDBlBfQKXwmW3huo/59H8rwb1wJw=="
     },
     "@mongodb-js/saslprep": {
-      "version": "1.1.6",
-      "resolved": "https://registry.npmjs.org/@mongodb-js/saslprep/-/saslprep-1.1.6.tgz",
-      "integrity": "sha512-jqTTXQ46H8cAxmXBu8wm1HTSIMBMrIcoVrsjdQkKdMBj3il/fSCgWyya4P2I1xjPBl69mw+nRphrPlcIqBd20Q=="
+      "version": "1.1.7",
+      "resolved": "https://registry.npmjs.org/@mongodb-js/saslprep/-/saslprep-1.1.7.tgz",
+      "integrity": "sha512-dCHW/oEX0KJ4NjDULBo3JiOaK5+6axtpBbS+ao2ZInoAL9/YRQLhXzSNAFz7hP4nzLkIqsfYAK/PDE3+XHny0Q=="
     },
     "@smithy/abort-controller": {
-      "version": "2.2.0",
-      "resolved": "https://registry.npmjs.org/@smithy/abort-controller/-/abort-controller-2.2.0.tgz",
-      "integrity": "sha512-wRlta7GuLWpTqtFfGo+nZyOO1vEvewdNR1R4rTxpC8XU6vG/NDyrFBhwLZsqg1NUoR1noVaXJPC/7ZK47QCySw=="
+      "version": "3.0.0",
+      "resolved": "https://registry.npmjs.org/@smithy/abort-controller/-/abort-controller-3.0.0.tgz",
+      "integrity": "sha512-p6GlFGBt9K4MYLu72YuJ523NVR4A8oHlC5M2JO6OmQqN8kAc/uh1JqLE+FizTokrSJGg0CSvC+BrsmGzKtsZKA=="
     },
     "@smithy/config-resolver": {
-      "version": "2.2.0",
-      "resolved": "https://registry.npmjs.org/@smithy/config-resolver/-/config-resolver-2.2.0.tgz",
-      "integrity": "sha512-fsiMgd8toyUba6n1WRmr+qACzXltpdDkPTAaDqc8QqPBUzO+/JKwL6bUBseHVi8tu9l+3JOK+tSf7cay+4B3LA=="
+      "version": "3.0.0",
+      "resolved": "https://registry.npmjs.org/@smithy/config-resolver/-/config-resolver-3.0.0.tgz",
+      "integrity": "sha512-2GzOfADwYLQugYkKQhIyZyQlM05K+tMKvRnc6eFfZcpJGRfKoMUMYdPlBKmqHwQFXQKBrGV6cxL9oymWgDzvFw=="
     },
     "@smithy/core": {
-      "version": "1.4.2",
-      "resolved": "https://registry.npmjs.org/@smithy/core/-/core-1.4.2.tgz",
-      "integrity": "sha512-2fek3I0KZHWJlRLvRTqxTEri+qV0GRHrJIoLFuBMZB4EMg4WgeBGfF0X6abnrNYpq55KJ6R4D6x4f0vLnhzinA=="
+      "version": "2.0.1",
+      "resolved": "https://registry.npmjs.org/@smithy/core/-/core-2.0.1.tgz",
+      "integrity": "sha512-rcMkjvwxH/bER+oZUPR0yTA0ELD6m3A+d92+CFkdF6HJFCBB1bXo7P5pm21L66XwTN01B6bUhSCQ7cymWRD8zg=="
     },
     "@smithy/credential-provider-imds": {
-      "version": "2.3.0",
-      "resolved": "https://registry.npmjs.org/@smithy/credential-provider-imds/-/credential-provider-imds-2.3.0.tgz",
-      "integrity": "sha512-BWB9mIukO1wjEOo1Ojgl6LrG4avcaC7T/ZP6ptmAaW4xluhSIPZhY+/PI5YKzlk+jsm+4sQZB45Bt1OfMeQa3w=="
+      "version": "3.0.0",
+      "resolved": "https://registry.npmjs.org/@smithy/credential-provider-imds/-/credential-provider-imds-3.0.0.tgz",
+      "integrity": "sha512-lfmBiFQcA3FsDAPxNfY0L7CawcWtbyWsBOHo34nF095728JLkBX4Y9q/VPPE2r7fqMVK+drmDigqE2/SSQeVRA=="
     },
     "@smithy/fetch-http-handler": {
-      "version": "2.5.0",
-      "resolved": "https://registry.npmjs.org/@smithy/fetch-http-handler/-/fetch-http-handler-2.5.0.tgz",
-      "integrity": "sha512-BOWEBeppWhLn/no/JxUL/ghTfANTjT7kg3Ww2rPqTUY9R4yHPXxJ9JhMe3Z03LN3aPwiwlpDIUcVw1xDyHqEhw=="
+      "version": "3.0.1",
+      "resolved": "https://registry.npmjs.org/@smithy/fetch-http-handler/-/fetch-http-handler-3.0.1.tgz",
+      "integrity": "sha512-uaH74i5BDj+rBwoQaXioKpI0SHBJFtOVwzrCpxZxphOW0ki5jhj7dXvDMYM2IJem8TpdFvS2iC08sjOblfFGFg=="
     },
     "@smithy/hash-node": {
-      "version": "2.2.0",
-      "resolved": "https://registry.npmjs.org/@smithy/hash-node/-/hash-node-2.2.0.tgz",
-      "integrity": "sha512-zLWaC/5aWpMrHKpoDF6nqpNtBhlAYKF/7+9yMN7GpdR8CzohnWfGtMznPybnwSS8saaXBMxIGwJqR4HmRp6b3g=="
+      "version": "3.0.0",
+      "resolved": "https://registry.npmjs.org/@smithy/hash-node/-/hash-node-3.0.0.tgz",
+      "integrity": "sha512-84qXstNemP3XS5jcof0el6+bDfjzuvhJPQTEfro3lgtbCtKgzPm3MgiS6ehXVPjeQ5+JS0HqmTz8f/RYfzHVxw=="
     },
     "@smithy/invalid-dependency": {
-      "version": "2.2.0",
-      "resolved": "https://registry.npmjs.org/@smithy/invalid-dependency/-/invalid-dependency-2.2.0.tgz",
-      "integrity": "sha512-nEDASdbKFKPXN2O6lOlTgrEEOO9NHIeO+HVvZnkqc8h5U9g3BIhWsvzFo+UcUbliMHvKNPD/zVxDrkP1Sbgp8Q=="
+      "version": "3.0.0",
+      "resolved": "https://registry.npmjs.org/@smithy/invalid-dependency/-/invalid-dependency-3.0.0.tgz",
+      "integrity": "sha512-F6wBBaEFgJzj0s4KUlliIGPmqXemwP6EavgvDqYwCH40O5Xr2iMHvS8todmGVZtuJCorBkXsYLyTu4PuizVq5g=="
     },
     "@smithy/is-array-buffer": {
-      "version": "2.2.0",
-      "resolved": "https://registry.npmjs.org/@smithy/is-array-buffer/-/is-array-buffer-2.2.0.tgz",
-      "integrity": "sha512-GGP3O9QFD24uGeAXYUjwSTXARoqpZykHadOmA8G5vfJPK0/DC67qa//0qvqrJzL1xc8WQWX7/yc7fwudjPHPhA=="
+      "version": "3.0.0",
+      "resolved": "https://registry.npmjs.org/@smithy/is-array-buffer/-/is-array-buffer-3.0.0.tgz",
+      "integrity": "sha512-+Fsu6Q6C4RSJiy81Y8eApjEB5gVtM+oFKTffg+jSuwtvomJJrhUJBu2zS8wjXSgH/g1MKEWrzyChTBe6clb5FQ=="
     },
     "@smithy/middleware-content-length": {
-      "version": "2.2.0",
-      "resolved": "https://registry.npmjs.org/@smithy/middleware-content-length/-/middleware-content-length-2.2.0.tgz",
-      "integrity": "sha512-5bl2LG1Ah/7E5cMSC+q+h3IpVHMeOkG0yLRyQT1p2aMJkSrZG7RlXHPuAgb7EyaFeidKEnnd/fNaLLaKlHGzDQ=="
+      "version": "3.0.0",
+      "resolved": "https://registry.npmjs.org/@smithy/middleware-content-length/-/middleware-content-length-3.0.0.tgz",
+      "integrity": "sha512-3C4s4d/iGobgCtk2tnWW6+zSTOBg1PRAm2vtWZLdriwTroFbbWNSr3lcyzHdrQHnEXYCC5K52EbpfodaIUY8sg=="
     },
     "@smithy/middleware-endpoint": {
-      "version": "2.5.1",
-      "resolved": "https://registry.npmjs.org/@smithy/middleware-endpoint/-/middleware-endpoint-2.5.1.tgz",
-      "integrity": "sha512-1/8kFp6Fl4OsSIVTWHnNjLnTL8IqpIb/D3sTSczrKFnrE9VMNWxnrRKNvpUHOJ6zpGD5f62TPm7+17ilTJpiCQ=="
+      "version": "3.0.0",
+      "resolved": "https://registry.npmjs.org/@smithy/middleware-endpoint/-/middleware-endpoint-3.0.0.tgz",
+      "integrity": "sha512-aXOAWztw/5qAfp0NcA2OWpv6ZI/E+Dh9mByif7i91D/0iyYNUcKvskmXiowKESFkuZ7PIMd3VOR4fTibZDs2OQ=="
     },
     "@smithy/middleware-retry": {
-      "version": "2.3.1",
-      "resolved": "https://registry.npmjs.org/@smithy/middleware-retry/-/middleware-retry-2.3.1.tgz",
-      "integrity": "sha512-P2bGufFpFdYcWvqpyqqmalRtwFUNUA8vHjJR5iGqbfR6mp65qKOLcUd6lTr4S9Gn/enynSrSf3p3FVgVAf6bXA=="
+      "version": "3.0.1",
+      "resolved": "https://registry.npmjs.org/@smithy/middleware-retry/-/middleware-retry-3.0.1.tgz",
+      "integrity": "sha512-hBhSEuL841FhJBK/19WpaGk5YWSzFk/P2UaVjANGKRv3eYNO8Y1lANWgqnuPWjOyCEWMPr58vELFDWpxvRKANw=="
     },
     "@smithy/middleware-serde": {
-      "version": "2.3.0",
-      "resolved": "https://registry.npmjs.org/@smithy/middleware-serde/-/middleware-serde-2.3.0.tgz",
-      "integrity": "sha512-sIADe7ojwqTyvEQBe1nc/GXB9wdHhi9UwyX0lTyttmUWDJLP655ZYE1WngnNyXREme8I27KCaUhyhZWRXL0q7Q=="
+      "version": "3.0.0",
+      "resolved": "https://registry.npmjs.org/@smithy/middleware-serde/-/middleware-serde-3.0.0.tgz",
+      "integrity": "sha512-I1vKG1foI+oPgG9r7IMY1S+xBnmAn1ISqployvqkwHoSb8VPsngHDTOgYGYBonuOKndaWRUGJZrKYYLB+Ane6w=="
     },
     "@smithy/middleware-stack": {
-      "version": "2.2.0",
-      "resolved": "https://registry.npmjs.org/@smithy/middleware-stack/-/middleware-stack-2.2.0.tgz",
-      "integrity": "sha512-Qntc3jrtwwrsAC+X8wms8zhrTr0sFXnyEGhZd9sLtsJ/6gGQKFzNB+wWbOcpJd7BR8ThNCoKt76BuQahfMvpeA=="
+      "version": "3.0.0",
+      "resolved": "https://registry.npmjs.org/@smithy/middleware-stack/-/middleware-stack-3.0.0.tgz",
+      "integrity": "sha512-+H0jmyfAyHRFXm6wunskuNAqtj7yfmwFB6Fp37enytp2q047/Od9xetEaUbluyImOlGnGpaVGaVfjwawSr+i6Q=="
     },
     "@smithy/node-config-provider": {
-      "version": "2.3.0",
-      "resolved": "https://registry.npmjs.org/@smithy/node-config-provider/-/node-config-provider-2.3.0.tgz",
-      "integrity": "sha512-0elK5/03a1JPWMDPaS726Iw6LpQg80gFut1tNpPfxFuChEEklo2yL823V94SpTZTxmKlXFtFgsP55uh3dErnIg=="
+      "version": "3.0.0",
+      "resolved": "https://registry.npmjs.org/@smithy/node-config-provider/-/node-config-provider-3.0.0.tgz",
+      "integrity": "sha512-buqfaSdDh0zo62EPLf8rGDvcpKwGpO5ho4bXS2cdFhlOta7tBkWJt+O5uiaAeICfIOfPclNOndshDNSanX2X9g=="
     },
     "@smithy/node-http-handler": {
-      "version": "2.5.0",
-      "resolved": "https://registry.npmjs.org/@smithy/node-http-handler/-/node-http-handler-2.5.0.tgz",
-      "integrity": "sha512-mVGyPBzkkGQsPoxQUbxlEfRjrj6FPyA3u3u2VXGr9hT8wilsoQdZdvKpMBFMB8Crfhv5dNkKHIW0Yyuc7eABqA=="
+      "version": "3.0.0",
+      "resolved": "https://registry.npmjs.org/@smithy/node-http-handler/-/node-http-handler-3.0.0.tgz",
+      "integrity": "sha512-3trD4r7NOMygwLbUJo4eodyQuypAWr7uvPnebNJ9a70dQhVn+US8j/lCnvoJS6BXfZeF7PkkkI0DemVJw+n+eQ=="
     },
     "@smithy/property-provider": {
-      "version": "2.2.0",
-      "resolved": "https://registry.npmjs.org/@smithy/property-provider/-/property-provider-2.2.0.tgz",
-      "integrity": "sha512-+xiil2lFhtTRzXkx8F053AV46QnIw6e7MV8od5Mi68E1ICOjCeCHw2XfLnDEUHnT9WGUIkwcqavXjfwuJbGlpg=="
+      "version": "3.0.0",
+      "resolved": "https://registry.npmjs.org/@smithy/property-provider/-/property-provider-3.0.0.tgz",
+      "integrity": "sha512-LmbPgHBswdXCrkWWuUwBm9w72S2iLWyC/5jet9/Y9cGHtzqxi+GVjfCfahkvNV4KXEwgnH8EMpcrD9RUYe0eLQ=="
     },
     "@smithy/protocol-http": {
-      "version": "3.3.0",
-      "resolved": "https://registry.npmjs.org/@smithy/protocol-http/-/protocol-http-3.3.0.tgz",
-      "integrity": "sha512-Xy5XK1AFWW2nlY/biWZXu6/krgbaf2dg0q492D8M5qthsnU2H+UgFeZLbM76FnH7s6RO/xhQRkj+T6KBO3JzgQ=="
+      "version": "4.0.0",
+      "resolved": "https://registry.npmjs.org/@smithy/protocol-http/-/protocol-http-4.0.0.tgz",
+      "integrity": "sha512-qOQZOEI2XLWRWBO9AgIYuHuqjZ2csyr8/IlgFDHDNuIgLAMRx2Bl8ck5U5D6Vh9DPdoaVpuzwWMa0xcdL4O/AQ=="
     },
     "@smithy/querystring-builder": {
-      "version": "2.2.0",
-      "resolved": "https://registry.npmjs.org/@smithy/querystring-builder/-/querystring-builder-2.2.0.tgz",
-      "integrity": "sha512-L1kSeviUWL+emq3CUVSgdogoM/D9QMFaqxL/dd0X7PCNWmPXqt+ExtrBjqT0V7HLN03Vs9SuiLrG3zy3JGnE5A=="
+      "version": "3.0.0",
+      "resolved": "https://registry.npmjs.org/@smithy/querystring-builder/-/querystring-builder-3.0.0.tgz",
+      "integrity": "sha512-bW8Fi0NzyfkE0TmQphDXr1AmBDbK01cA4C1Z7ggwMAU5RDz5AAv/KmoRwzQAS0kxXNf/D2ALTEgwK0U2c4LtRg=="
     },
     "@smithy/querystring-parser": {
-      "version": "2.2.0",
-      "resolved": "https://registry.npmjs.org/@smithy/querystring-parser/-/querystring-parser-2.2.0.tgz",
-      "integrity": "sha512-BvHCDrKfbG5Yhbpj4vsbuPV2GgcpHiAkLeIlcA1LtfpMz3jrqizP1+OguSNSj1MwBHEiN+jwNisXLGdajGDQJA=="
+      "version": "3.0.0",
+      "resolved": "https://registry.npmjs.org/@smithy/querystring-parser/-/querystring-parser-3.0.0.tgz",
+      "integrity": "sha512-UzHwthk0UEccV4dHzPySnBy34AWw3V9lIqUTxmozQ+wPDAO9csCWMfOLe7V9A2agNYy7xE+Pb0S6K/J23JSzfQ=="
     },
     "@smithy/service-error-classification": {
-      "version": "2.1.5",
-      "resolved": "https://registry.npmjs.org/@smithy/service-error-classification/-/service-error-classification-2.1.5.tgz",
-      "integrity": "sha512-uBDTIBBEdAQryvHdc5W8sS5YX7RQzF683XrHePVdFmAgKiMofU15FLSM0/HU03hKTnazdNRFa0YHS7+ArwoUSQ=="
+      "version": "3.0.0",
+      "resolved": "https://registry.npmjs.org/@smithy/service-error-classification/-/service-error-classification-3.0.0.tgz",
+      "integrity": "sha512-3BsBtOUt2Gsnc3X23ew+r2M71WwtpHfEDGhHYHSDg6q1t8FrWh15jT25DLajFV1H+PpxAJ6gqe9yYeRUsmSdFA=="
     },
     "@smithy/shared-ini-file-loader": {
-      "version": "2.4.0",
-      "resolved": "https://registry.npmjs.org/@smithy/shared-ini-file-loader/-/shared-ini-file-loader-2.4.0.tgz",
-      "integrity": "sha512-WyujUJL8e1B6Z4PBfAqC/aGY1+C7T0w20Gih3yrvJSk97gpiVfB+y7c46T4Nunk+ZngLq0rOIdeVeIklk0R3OA=="
+      "version": "3.0.0",
+      "resolved": "https://registry.npmjs.org/@smithy/shared-ini-file-loader/-/shared-ini-file-loader-3.0.0.tgz",
+      "integrity": "sha512-REVw6XauXk8xE4zo5aGL7Rz4ywA8qNMUn8RtWeTRQsgAlmlvbJ7CEPBcaXU2NDC3AYBgYAXrGyWD8XrN8UGDog=="
     },
     "@smithy/signature-v4": {
-<<<<<<< HEAD
-      "version": "2.2.1",
-      "resolved": "https://registry.npmjs.org/@smithy/signature-v4/-/signature-v4-2.2.1.tgz",
-      "integrity": "sha512-j5fHgL1iqKTsKJ1mTcw88p0RUcidDu95AWSeZTgiYJb+QcfwWU/UpBnaqiB59FNH5MiAZuSbOBnZlwzeeY2tIw=="
-=======
-      "version": "2.3.0",
-      "resolved": "https://registry.npmjs.org/@smithy/signature-v4/-/signature-v4-2.3.0.tgz",
-      "integrity": "sha512-ui/NlpILU+6HAQBfJX8BBsDXuKSNrjTSuOYArRblcrErwKFutjrCNb/OExfVRyj9+26F9J+ZmfWT+fKWuDrH3Q=="
->>>>>>> 47e28615
+      "version": "3.0.0",
+      "resolved": "https://registry.npmjs.org/@smithy/signature-v4/-/signature-v4-3.0.0.tgz",
+      "integrity": "sha512-kXFOkNX+BQHe2qnLxpMEaCRGap9J6tUGLzc3A9jdn+nD4JdMwCKTJ+zFwQ20GkY+mAXGatyTw3HcoUlR39HwmA=="
     },
     "@smithy/smithy-client": {
-      "version": "2.5.1",
-      "resolved": "https://registry.npmjs.org/@smithy/smithy-client/-/smithy-client-2.5.1.tgz",
-      "integrity": "sha512-jrbSQrYCho0yDaaf92qWgd+7nAeap5LtHTI51KXqmpIFCceKU3K9+vIVTUH72bOJngBMqa4kyu1VJhRcSrk/CQ=="
+      "version": "3.0.1",
+      "resolved": "https://registry.npmjs.org/@smithy/smithy-client/-/smithy-client-3.0.1.tgz",
+      "integrity": "sha512-KAiFY4Y4jdHxR+4zerH/VBhaFKM8pbaVmJZ/CWJRwtM/CmwzTfXfvYwf6GoUwiHepdv+lwiOXCuOl6UBDUEINw=="
     },
     "@smithy/types": {
-      "version": "2.12.0",
-      "resolved": "https://registry.npmjs.org/@smithy/types/-/types-2.12.0.tgz",
-      "integrity": "sha512-QwYgloJ0sVNBeBuBs65cIkTbfzV/Q6ZNPCJ99EICFEdJYG50nGIY/uYXp+TbsdJReIuPr0a0kXmCvren3MbRRw=="
+      "version": "3.0.0",
+      "resolved": "https://registry.npmjs.org/@smithy/types/-/types-3.0.0.tgz",
+      "integrity": "sha512-VvWuQk2RKFuOr98gFhjca7fkBS+xLLURT8bUjk5XQoV0ZLm7WPwWPPY3/AwzTLuUBDeoKDCthfe1AsTUWaSEhw=="
     },
     "@smithy/url-parser": {
-      "version": "2.2.0",
-      "resolved": "https://registry.npmjs.org/@smithy/url-parser/-/url-parser-2.2.0.tgz",
-      "integrity": "sha512-hoA4zm61q1mNTpksiSWp2nEl1dt3j726HdRhiNgVJQMj7mLp7dprtF57mOB6JvEk/x9d2bsuL5hlqZbBuHQylQ=="
+      "version": "3.0.0",
+      "resolved": "https://registry.npmjs.org/@smithy/url-parser/-/url-parser-3.0.0.tgz",
+      "integrity": "sha512-2XLazFgUu+YOGHtWihB3FSLAfCUajVfNBXGGYjOaVKjLAuAxx3pSBY3hBgLzIgB17haf59gOG3imKqTy8mcrjw=="
     },
     "@smithy/util-base64": {
-      "version": "2.3.0",
-      "resolved": "https://registry.npmjs.org/@smithy/util-base64/-/util-base64-2.3.0.tgz",
-      "integrity": "sha512-s3+eVwNeJuXUwuMbusncZNViuhv2LjVJ1nMwTqSA0XAC7gjKhqqxRdJPhR8+YrkoZ9IiIbFk/yK6ACe/xlF+hw=="
+      "version": "3.0.0",
+      "resolved": "https://registry.npmjs.org/@smithy/util-base64/-/util-base64-3.0.0.tgz",
+      "integrity": "sha512-Kxvoh5Qtt0CDsfajiZOCpJxgtPHXOKwmM+Zy4waD43UoEMA+qPxxa98aE/7ZhdnBFZFXMOiBR5xbcaMhLtznQQ=="
     },
     "@smithy/util-body-length-browser": {
-      "version": "2.2.0",
-      "resolved": "https://registry.npmjs.org/@smithy/util-body-length-browser/-/util-body-length-browser-2.2.0.tgz",
-      "integrity": "sha512-dtpw9uQP7W+n3vOtx0CfBD5EWd7EPdIdsQnWTDoFf77e3VUf05uA7R7TGipIo8e4WL2kuPdnsr3hMQn9ziYj5w=="
+      "version": "3.0.0",
+      "resolved": "https://registry.npmjs.org/@smithy/util-body-length-browser/-/util-body-length-browser-3.0.0.tgz",
+      "integrity": "sha512-cbjJs2A1mLYmqmyVl80uoLTJhAcfzMOyPgjwAYusWKMdLeNtzmMz9YxNl3/jRLoxSS3wkqkf0jwNdtXWtyEBaQ=="
     },
     "@smithy/util-body-length-node": {
-      "version": "2.3.0",
-      "resolved": "https://registry.npmjs.org/@smithy/util-body-length-node/-/util-body-length-node-2.3.0.tgz",
-      "integrity": "sha512-ITWT1Wqjubf2CJthb0BuT9+bpzBfXeMokH/AAa5EJQgbv9aPMVfnM76iFIZVFf50hYXGbtiV71BHAthNWd6+dw=="
+      "version": "3.0.0",
+      "resolved": "https://registry.npmjs.org/@smithy/util-body-length-node/-/util-body-length-node-3.0.0.tgz",
+      "integrity": "sha512-Tj7pZ4bUloNUP6PzwhN7K386tmSmEET9QtQg0TgdNOnxhZvCssHji+oZTUIuzxECRfG8rdm2PMw2WCFs6eIYkA=="
     },
     "@smithy/util-buffer-from": {
-      "version": "2.2.0",
-      "resolved": "https://registry.npmjs.org/@smithy/util-buffer-from/-/util-buffer-from-2.2.0.tgz",
-      "integrity": "sha512-IJdWBbTcMQ6DA0gdNhh/BwrLkDR+ADW5Kr1aZmd4k3DIF6ezMV4R2NIAmT08wQJ3yUK82thHWmC/TnK/wpMMIA=="
+      "version": "3.0.0",
+      "resolved": "https://registry.npmjs.org/@smithy/util-buffer-from/-/util-buffer-from-3.0.0.tgz",
+      "integrity": "sha512-aEOHCgq5RWFbP+UDPvPot26EJHjOC+bRgse5A8V3FSShqd5E5UN4qc7zkwsvJPPAVsf73QwYcHN1/gt/rtLwQA=="
     },
     "@smithy/util-config-provider": {
-      "version": "2.3.0",
-      "resolved": "https://registry.npmjs.org/@smithy/util-config-provider/-/util-config-provider-2.3.0.tgz",
-      "integrity": "sha512-HZkzrRcuFN1k70RLqlNK4FnPXKOpkik1+4JaBoHNJn+RnJGYqaa3c5/+XtLOXhlKzlRgNvyaLieHTW2VwGN0VQ=="
+      "version": "3.0.0",
+      "resolved": "https://registry.npmjs.org/@smithy/util-config-provider/-/util-config-provider-3.0.0.tgz",
+      "integrity": "sha512-pbjk4s0fwq3Di/ANL+rCvJMKM5bzAQdE5S/6RL5NXgMExFAi6UgQMPOm5yPaIWPpr+EOXKXRonJ3FoxKf4mCJQ=="
     },
     "@smithy/util-defaults-mode-browser": {
-      "version": "2.2.1",
-      "resolved": "https://registry.npmjs.org/@smithy/util-defaults-mode-browser/-/util-defaults-mode-browser-2.2.1.tgz",
-      "integrity": "sha512-RtKW+8j8skk17SYowucwRUjeh4mCtnm5odCL0Lm2NtHQBsYKrNW0od9Rhopu9wF1gHMfHeWF7i90NwBz/U22Kw=="
+      "version": "3.0.1",
+      "resolved": "https://registry.npmjs.org/@smithy/util-defaults-mode-browser/-/util-defaults-mode-browser-3.0.1.tgz",
+      "integrity": "sha512-nW5kEzdJn1Bn5TF+gOPHh2rcPli8JU9vSSXLbfg7uPnfR1TMRQqs9zlYRhIb87NeSxIbpdXOI94tvXSy+fvDYg=="
     },
     "@smithy/util-defaults-mode-node": {
-      "version": "2.3.1",
-      "resolved": "https://registry.npmjs.org/@smithy/util-defaults-mode-node/-/util-defaults-mode-node-2.3.1.tgz",
-      "integrity": "sha512-vkMXHQ0BcLFysBMWgSBLSk3+leMpFSyyFj8zQtv5ZyUBx8/owVh1/pPEkzmW/DR/Gy/5c8vjLDD9gZjXNKbrpA=="
+      "version": "3.0.1",
+      "resolved": "https://registry.npmjs.org/@smithy/util-defaults-mode-node/-/util-defaults-mode-node-3.0.1.tgz",
+      "integrity": "sha512-TFk+Qb+elLc/MOhtSp+50fstyfZ6avQbgH2d96xUBpeScu+Al9elxv+UFAjaTHe0HQe5n+wem8ZLpXvU8lwV6Q=="
     },
     "@smithy/util-endpoints": {
-      "version": "1.2.0",
-      "resolved": "https://registry.npmjs.org/@smithy/util-endpoints/-/util-endpoints-1.2.0.tgz",
-      "integrity": "sha512-BuDHv8zRjsE5zXd3PxFXFknzBG3owCpjq8G3FcsXW3CykYXuEqM3nTSsmLzw5q+T12ZYuDlVUZKBdpNbhVtlrQ=="
+      "version": "2.0.0",
+      "resolved": "https://registry.npmjs.org/@smithy/util-endpoints/-/util-endpoints-2.0.0.tgz",
+      "integrity": "sha512-+exaXzEY3DNt2qtA2OtRNSDlVrE4p32j1JSsQkzA5AdP0YtJNjkYbYhJxkFmPYcjI1abuwopOZCwUmv682QkiQ=="
     },
     "@smithy/util-hex-encoding": {
-      "version": "2.2.0",
-      "resolved": "https://registry.npmjs.org/@smithy/util-hex-encoding/-/util-hex-encoding-2.2.0.tgz",
-      "integrity": "sha512-7iKXR+/4TpLK194pVjKiasIyqMtTYJsgKgM242Y9uzt5dhHnUDvMNb+3xIhRJ9QhvqGii/5cRUt4fJn3dtXNHQ=="
+      "version": "3.0.0",
+      "resolved": "https://registry.npmjs.org/@smithy/util-hex-encoding/-/util-hex-encoding-3.0.0.tgz",
+      "integrity": "sha512-eFndh1WEK5YMUYvy3lPlVmYY/fZcQE1D8oSf41Id2vCeIkKJXPcYDCZD+4+xViI6b1XSd7tE+s5AmXzz5ilabQ=="
     },
     "@smithy/util-middleware": {
-      "version": "2.2.0",
-      "resolved": "https://registry.npmjs.org/@smithy/util-middleware/-/util-middleware-2.2.0.tgz",
-      "integrity": "sha512-L1qpleXf9QD6LwLCJ5jddGkgWyuSvWBkJwWAZ6kFkdifdso+sk3L3O1HdmPvCdnCK3IS4qWyPxev01QMnfHSBw=="
+      "version": "3.0.0",
+      "resolved": "https://registry.npmjs.org/@smithy/util-middleware/-/util-middleware-3.0.0.tgz",
+      "integrity": "sha512-q5ITdOnV2pXHSVDnKWrwgSNTDBAMHLptFE07ua/5Ty5WJ11bvr0vk2a7agu7qRhrCFRQlno5u3CneU5EELK+DQ=="
     },
     "@smithy/util-retry": {
-      "version": "2.2.0",
-      "resolved": "https://registry.npmjs.org/@smithy/util-retry/-/util-retry-2.2.0.tgz",
-      "integrity": "sha512-q9+pAFPTfftHXRytmZ7GzLFFrEGavqapFc06XxzZFcSIGERXMerXxCitjOG1prVDR9QdjqotF40SWvbqcCpf8g=="
+      "version": "3.0.0",
+      "resolved": "https://registry.npmjs.org/@smithy/util-retry/-/util-retry-3.0.0.tgz",
+      "integrity": "sha512-nK99bvJiziGv/UOKJlDvFF45F00WgPLKVIGUfAK+mDhzVN2hb/S33uW2Tlhg5PVBoqY7tDVqL0zmu4OxAHgo9g=="
     },
     "@smithy/util-stream": {
-      "version": "2.2.0",
-      "resolved": "https://registry.npmjs.org/@smithy/util-stream/-/util-stream-2.2.0.tgz",
-      "integrity": "sha512-17faEXbYWIRst1aU9SvPZyMdWmqIrduZjVOqCPMIsWFNxs5yQQgFrJL6b2SdiCzyW9mJoDjFtgi53xx7EH+BXA=="
+      "version": "3.0.1",
+      "resolved": "https://registry.npmjs.org/@smithy/util-stream/-/util-stream-3.0.1.tgz",
+      "integrity": "sha512-7F7VNNhAsfMRA8I986YdOY5fE0/T1/ZjFF6OLsqkvQVNP3vZ/szYDfGCyphb7ioA09r32K/0qbSFfNFU68aSzA=="
     },
     "@smithy/util-uri-escape": {
-      "version": "2.2.0",
-      "resolved": "https://registry.npmjs.org/@smithy/util-uri-escape/-/util-uri-escape-2.2.0.tgz",
-      "integrity": "sha512-jtmJMyt1xMD/d8OtbVJ2gFZOSKc+ueYJZPW20ULW1GOp/q/YIM0wNh+u8ZFao9UaIGz4WoPW8hC64qlWLIfoDA=="
+      "version": "3.0.0",
+      "resolved": "https://registry.npmjs.org/@smithy/util-uri-escape/-/util-uri-escape-3.0.0.tgz",
+      "integrity": "sha512-LqR7qYLgZTD7nWLBecUi4aqolw8Mhza9ArpNEQ881MJJIU2sE5iHCK6TdyqqzcDLy0OPe10IY4T8ctVdtynubg=="
     },
     "@smithy/util-utf8": {
-      "version": "2.3.0",
-      "resolved": "https://registry.npmjs.org/@smithy/util-utf8/-/util-utf8-2.3.0.tgz",
-      "integrity": "sha512-R8Rdn8Hy72KKcebgLiv8jQcQkXoLMOGGv5uI1/k0l+snqkOzQ1R0ChUBCxWMlBsFMekWjq0wRudIweFs7sKT5A=="
+      "version": "3.0.0",
+      "resolved": "https://registry.npmjs.org/@smithy/util-utf8/-/util-utf8-3.0.0.tgz",
+      "integrity": "sha512-rUeT12bxFnplYDe815GXbq/oixEGHfRFFtcTF3YdDi/JaENIM6aSYYLJydG83UNzLXeRI5K8abYd/8Sp/QM0kA=="
     },
     "@types/node": {
-<<<<<<< HEAD
-      "version": "20.12.7",
-      "resolved": "https://registry.npmjs.org/@types/node/-/node-20.12.7.tgz",
-      "integrity": "sha512-wq0cICSkRLVaf3UGLMGItu/PtdY7oaXaI/RVU+xliKVOtRna3PRY57ZDfztpDL0n11vfymMUnXv8QwYCO7L1wg=="
-=======
-      "version": "20.12.9",
-      "resolved": "https://registry.npmjs.org/@types/node/-/node-20.12.9.tgz",
-      "integrity": "sha512-o93r47yu04MHumPBCFg0bMPBMNgtMg3jzbhl7e68z50+BMHmRMGDJv13eBlUgOdc9i/uoJXGMGYLtJV4ReTXEg=="
->>>>>>> 47e28615
+      "version": "20.12.12",
+      "resolved": "https://registry.npmjs.org/@types/node/-/node-20.12.12.tgz",
+      "integrity": "sha512-eWLDGF/FOSPtAvEqeRAQ4C8LSA7M1I7i0ky1I8U7kD1J5ITyW3AsRhQrKVoWf5pFKZ2kILsEGJhsI9r93PYnOw=="
     },
     "@types/webidl-conversions": {
       "version": "7.0.3",
