--- conflicted
+++ resolved
@@ -3,20 +3,12 @@
 
 Package.describe({
   summary: "Wrapper around the mongo npm package",
-<<<<<<< HEAD
-  version: "3.5.0",
-=======
   version: "3.6.0",
->>>>>>> b7a8b1ed
   documentation: null
 });
 
 Npm.depends({
-<<<<<<< HEAD
-  mongodb: "3.5.2"
-=======
   mongodb: "3.5.4"
->>>>>>> b7a8b1ed
 });
 
 Package.onUse(function (api) {
