--- conflicted
+++ resolved
@@ -1,10 +1,6 @@
 Package.describe({
   name: 'standard-minifier-js',
-<<<<<<< HEAD
-  version: '2.1.0',
-=======
   version: '2.2.0-pre.1',
->>>>>>> ea9a1745
   summary: 'Standard javascript minifiers used with Meteor apps by default.',
   documentation: 'README.md',
 });
