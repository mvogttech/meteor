--- conflicted
+++ resolved
@@ -1,10 +1,6 @@
 Package.describe({
   name: 'standard-minifier-js',
-<<<<<<< HEAD
-  version: '1.2.2-rc.2',
-=======
   version: '1.2.2',
->>>>>>> 6a4d76ef
   summary: 'Standard javascript minifiers used with Meteor apps by default.',
   documentation: 'README.md'
 });
