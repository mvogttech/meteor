const isEmpty = Npm.require('lodash.isempty');
const has = Npm.require('lodash.has');
const union = Npm.require('lodash.union');

// By adding this package, you get the following default policy:
// No eval or other string-to-code, and content can only be loaded from the
// same origin as the app (except for XHRs and websocket connections, which can
// go to any origin). Browsers will also be told not to sniff content types
// away from declared content types (X-Content-Type-Options: nosniff).
//
// Apps should call BrowserPolicy.content.disallowInlineScripts() if they are
// not using any inline script tags and are willing to accept an extra round
// trip on page load.
//
// BrowserPolicy.content functions for tweaking CSP:
// allowInlineScripts()
// disallowInlineScripts(): adds extra round-trip to page load time
// allowInlineStyles()
// disallowInlineStyles()
// allowEval()
// disallowEval()
//
// For each type of content (script, object, image, media, font, connect,
// style, frame, frame-ancestors), there are the following functions:
// allow<content type>Origin(origin): allows the type of content to be loaded
// from the given origin
// allow<content type>DataUrl(): allows the content to be loaded from data: URLs
// allow<content type>SameOrigin(): allows the content to be loaded from the
// same origin
// disallow<content type>(): disallows this type of content all together (can't
// be called for script)
//
// The following functions allow you to set rules for all types of content at
// once:
// allowAllContentOrigin(origin)
// allowAllContentDataUrl()
// allowAllContentSameOrigin()
// disallowAllContent()
//
// You can allow content type sniffing by calling
// `BrowserPolicy.content.allowContentTypeSniffing()`.

var cspSrcs;
var cachedCsp; // Avoid constructing the header out of cspSrcs when possible.

// CSP keywords have to be single-quoted.
var keywords = {
  unsafeInline: "'unsafe-inline'",
  unsafeEval: "'unsafe-eval'",
  self: "'self'",
  none: "'none'"
};

// If false, we set the X-Content-Type-Options header to 'nosniff'.
var contentSniffingAllowed = false;

var BrowserPolicy = require("meteor/browser-policy-common").BrowserPolicy;
BrowserPolicy.content = {};

var parseCsp = function (csp) {
  var policies = csp.split("; ");
  cspSrcs = {};
  policies.forEach(function (policy) {
    if (policy[policy.length - 1] === ";")
      policy = policy.substring(0, policy.length - 1);
    var srcs = policy.split(" ");
    var directive = srcs[0];
    if (srcs.includes(keywords.none))
      cspSrcs[directive] = null;
    else
      cspSrcs[directive] = srcs.slice(1);
  });

  if (cspSrcs["default-src"] === undefined)
    throw new Error("Content Security Policies used with " +
                    "browser-policy must specify a default-src.");

  // Copy default-src sources to other directives.
  Object.entries(cspSrcs).forEach(function ([directive, sources]) {
    cspSrcs[directive] = union(sources || [], cspSrcs["default-src"] || []);
  });
};

var removeCspSrc = function (directive, src) {
  cspSrcs[directive] = (cspSrcs[directive] || []).filter(function(value) {
    return value !== src;
  });
};

// Prepare for a change to cspSrcs. Ensure that we have a key in the dictionary
// and clear any cached CSP.
var prepareForCspDirective = function (directive) {
  cspSrcs = cspSrcs || {};
  cachedCsp = null;
  if (!has(cspSrcs, directive))
    cspSrcs[directive] = [...cspSrcs["default-src"]];
};

// Add `src` to the list of allowed sources for `directive`, with the
// following modifications if `src` is an origin:
// - If `src` does not have a protocol specified, then add both
//   http://<src> and https://<src>. This is to mask differing
//   cross-browser behavior; some browsers interpret an origin without a
//   protocol as http://<src> and some interpret it as both http://<src>
//   and https://<src>
// - Trim trailing slashes from `src`, since some browsers interpret
//   "foo.com/" as "foo.com" and some don't.
var addSourceForDirective = function (directive, src) {
  if (Object.values(keywords).includes(src)) {
    cspSrcs[directive].push(src);
  } else {
    var toAdd = [];

    //Only add single quotes to CSP2 script digests
    if (/^(sha(256|384|512)|nonce)-/i.test(src)) {
      toAdd.push("'" + src + "'");
    } else {
      src = src.toLowerCase();

      // Trim trailing slashes.
      src = src.replace(/\/+$/, '');

      // If there is no protocol, add both http:// and https://.
      if (! /^([a-z0-9.+-]+:)/.test(src)) {
        toAdd.push("http://" + src);
        toAdd.push("https://" + src);
      } else {
        toAdd.push(src);
      }
    }

    toAdd.forEach(function (s) {
      cspSrcs[directive].push(s);
    });
  }
};

var setDefaultPolicy = function () {
  // By default, unsafe inline scripts and styles are allowed, since we expect
  // many apps will use them for analytics, etc. Unsafe eval is disallowed, and
  // the only allowable content source is the same origin or data, except for
  // connect which allows anything (since meteor.com apps make websocket
  // connections to a lot of different origins).
  BrowserPolicy.content.setPolicy("default-src 'self'; " +
                                  "script-src 'self' 'unsafe-inline'; " +
                                  "connect-src *; " +
                                  "img-src data: 'self'; " +
                                  "style-src 'self' 'unsafe-inline';");
  contentSniffingAllowed = false;
};

var setWebAppInlineScripts = function (value) {
  if (! BrowserPolicy._runningTest())
    WebAppInternals.setInlineScriptsAllowed(value);
};

Object.assign(BrowserPolicy.content, {
  allowContentTypeSniffing: function () {
    contentSniffingAllowed = true;
  },
  // Exported for tests and browser-policy-common.
  _constructCsp: function () {
    if (! cspSrcs || isEmpty(cspSrcs))
      return null;

    if (cachedCsp)
      return cachedCsp;

    var header = Object.entries(cspSrcs).map(function ([directive, srcs]) {
      srcs = srcs || [];
      if (isEmpty(srcs))
        srcs = [keywords.none];
      var directiveCsp = [...new Set(srcs)].join(" ");
      return directive + " " + directiveCsp + ";";
    });

    header = header.join(" ");
    cachedCsp = header;
    return header;
  },
  _reset: function () {
    cachedCsp = null;
    setDefaultPolicy();
  },

  setPolicy: function (csp) {
    cachedCsp = null;
    parseCsp(csp);
    setWebAppInlineScripts(
      BrowserPolicy.content._keywordAllowed("script-src", keywords.unsafeInline)
    );
  },

  _keywordAllowed: function (directive, keyword) {
    return (cspSrcs[directive] &&
            cspSrcs[directive].indexOf(keyword) !== -1);
  },

  // Helpers for creating content security policies

  allowInlineScripts: function () {
    prepareForCspDirective("script-src");
    cspSrcs["script-src"].push(keywords.unsafeInline);
    setWebAppInlineScripts(true);
  },
  disallowInlineScripts: function () {
    prepareForCspDirective("script-src");
    removeCspSrc("script-src", keywords.unsafeInline);
    setWebAppInlineScripts(false);
  },
  allowEval: function () {
    prepareForCspDirective("script-src");
    cspSrcs["script-src"].push(keywords.unsafeEval);
  },
  disallowEval: function () {
    prepareForCspDirective("script-src");
    removeCspSrc("script-src", keywords.unsafeEval);
  },
  allowInlineStyles: function () {
    prepareForCspDirective("style-src");
    cspSrcs["style-src"].push(keywords.unsafeInline);
  },
  disallowInlineStyles: function () {
    prepareForCspDirective("style-src");
    removeCspSrc("style-src", keywords.unsafeInline);
  },

  // Functions for setting defaults
  allowSameOriginForAll: function () {
    BrowserPolicy.content.allowOriginForAll(keywords.self);
  },
  allowDataUrlForAll: function () {
    BrowserPolicy.content.allowOriginForAll("data:");
  },
  allowOriginForAll: function (origin) {
    prepareForCspDirective("default-src");
    Object.keys(cspSrcs).forEach(function (directive) {
      addSourceForDirective(directive, origin);
    });
  },
  disallowAll: function () {
    cachedCsp = null;
    cspSrcs = {
      "default-src": []
    };
    setWebAppInlineScripts(false);
  },

  _xContentTypeOptions: function () {
    if (! contentSniffingAllowed) {
      return "nosniff";
    }
  }
});

// allow<Resource>Origin, allow<Resource>Data, allow<Resource>self, and
// disallow<Resource> methods for each type of resource.
var resources = [
  { methodResource: "Script", directive: "script-src" },
  { methodResource: "Object", directive: "object-src" },
  { methodResource: "Image", directive: "img-src" },
  { methodResource: "Media", directive: "media-src" },
  { methodResource: "Font", directive: "font-src" },
  { methodResource: "Connect", directive: "connect-src" },
  { methodResource: "Style", directive: "style-src" },
  { methodResource: "Frame", directive: "frame-src" },
  { methodResource: "FrameAncestors", directive: "frame-ancestors" }
];
<<<<<<< HEAD
resources.forEach(function (resource) {
=======
_.each(resources, function (resource) {
>>>>>>> 28c592e1
  var directive = resource.directive;
  var methodResource = resource.methodResource;
  var allowMethodName = "allow" + methodResource + "Origin";
  var disallowMethodName = "disallow" + methodResource;
  var allowDataMethodName = "allow" + methodResource + "DataUrl";
  var allowBlobMethodName = "allow" + methodResource + "BlobUrl";
  var allowSelfMethodName = "allow" + methodResource + "SameOrigin";

  var disallow = function () {
    cachedCsp = null;
    cspSrcs[directive] = [];
  };

  BrowserPolicy.content[allowMethodName] = function (src) {
    prepareForCspDirective(directive);
    addSourceForDirective(directive, src);
  };
  if (resource === "script") {
    BrowserPolicy.content[disallowMethodName] = function () {
      disallow();
      setWebAppInlineScripts(false);
    };
  } else {
    BrowserPolicy.content[disallowMethodName] = disallow;
  }
  BrowserPolicy.content[allowDataMethodName] = function () {
    prepareForCspDirective(directive);
    cspSrcs[directive].push("data:");
  };
  BrowserPolicy.content[allowBlobMethodName] = function () {
    prepareForCspDirective(directive);
    cspSrcs[directive].push("blob:");
  };
  BrowserPolicy.content[allowSelfMethodName] = function () {
    prepareForCspDirective(directive);
    cspSrcs[directive].push(keywords.self);
  };
});

setDefaultPolicy();

exports.BrowserPolicy = BrowserPolicy;<|MERGE_RESOLUTION|>--- conflicted
+++ resolved
@@ -266,11 +266,7 @@
   { methodResource: "Frame", directive: "frame-src" },
   { methodResource: "FrameAncestors", directive: "frame-ancestors" }
 ];
-<<<<<<< HEAD
 resources.forEach(function (resource) {
-=======
-_.each(resources, function (resource) {
->>>>>>> 28c592e1
   var directive = resource.directive;
   var methodResource = resource.methodResource;
   var allowMethodName = "allow" + methodResource + "Origin";
