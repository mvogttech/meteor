///
/// Remote methods and access control.
///

const hasOwn = Object.prototype.hasOwnProperty;

// Restrict default mutators on collection. allow() and deny() take the
// same options:
//
// options.insertAsync {Function(userId, doc)}
//   return true to allow/deny adding this document
//
// options.updateAsync {Function(userId, docs, fields, modifier)}
//   return true to allow/deny updating these documents.
//   `fields` is passed as an array of fields that are to be modified
//
// options.removeAsync {Function(userId, docs)}
//   return true to allow/deny removing these documents
//
// options.fetch {Array}
//   Fields to fetch for these validators. If any call to allow or deny
//   does not have this option then all fields are loaded.
//
// allow and deny can be called multiple times. The validators are
// evaluated as follows:
// - If neither deny() nor allow() has been called on the collection,
//   then the request is allowed if and only if the "insecure" smart
//   package is in use.
// - Otherwise, if any deny() function returns true, the request is denied.
// - Otherwise, if any allow() function returns true, the request is allowed.
// - Otherwise, the request is denied.
//
// Meteor may call your deny() and allow() functions in any order, and may not
// call all of them if it is able to make a decision without calling them all
// (so don't include side effects).

AllowDeny = {
  CollectionPrototype: {}
};

// In the `mongo` package, we will extend Mongo.Collection.prototype with these
// methods
const CollectionPrototype = AllowDeny.CollectionPrototype;

/**
 * @summary Allow users to write directly to this collection from client code, subject to limitations you define.
 * @locus Server
 * @method allow
 * @memberOf Mongo.Collection
 * @instance
 * @param {Object} options
 * @param {Function} options.insertAsync,updateAsync,removeAsync Functions that look at a proposed modification to the database and return true if it should be allowed.
 * @param {String[]} options.fetch Optional performance enhancement. Limits the fields that will be fetched from the database for inspection by your `update` and `remove` functions.
 * @param {Function} options.transform Overrides `transform` on the  [`Collection`](#collections).  Pass `null` to disable transformation.
 */
CollectionPrototype.allow = function(options) {
  addValidator(this, 'allow', options);
};

/**
 * @summary Override `allow` rules.
 * @locus Server
 * @method deny
 * @memberOf Mongo.Collection
 * @instance
 * @param {Object} options
 * @param {Function} options.insertAsync,updateAsync,removeAsync Functions that look at a proposed modification to the database and return true if it should be denied, even if an [allow](#allow) rule says otherwise.
 * @param {String[]} options.fetch Optional performance enhancement. Limits the fields that will be fetched from the database for inspection by your `update` and `remove` functions.
 * @param {Function} options.transform Overrides `transform` on the  [`Collection`](#collections).  Pass `null` to disable transformation.
 */
CollectionPrototype.deny = function(options) {
  addValidator(this, 'deny', options);
};

CollectionPrototype._defineMutationMethods = function(options) {
  const self = this;
  options = options || {};

  // set to true once we call any allow or deny methods. If true, use
  // allow/deny semantics. If false, use insecure mode semantics.
  self._restricted = false;

  // Insecure mode (default to allowing writes). Defaults to 'undefined' which
  // means insecure iff the insecure package is loaded. This property can be
  // overriden by tests or packages wishing to change insecure mode behavior of
  // their collections.
  self._insecure = undefined;

  self._validators = {
    insert: {allow: [], deny: []},
    update: {allow: [], deny: []},
    remove: {allow: [], deny: []},
    insertAsync: {allow: [], deny: []},
    updateAsync: {allow: [], deny: []},
    removeAsync: {allow: [], deny: []},
    upsertAsync: {allow: [], deny: []}, // dummy arrays; can't set these!
    fetch: [],
    fetchAllFields: false
  };

  if (!self._name)
    return; // anonymous collection

  // XXX Think about method namespacing. Maybe methods should be
  // "Meteor:Mongo:insertAsync/NAME"?
  self._prefix = '/' + self._name + '/';

  // Mutation Methods
  // Minimongo on the server gets no stubs; instead, by default
  // it wait()s until its result is ready, yielding.
  // This matches the behavior of macromongo on the server better.
  // XXX see #MeteorServerNull
  if (self._connection && (self._connection === Meteor.server || Meteor.isClient)) {
    const m = {};

    [
      'insertAsync',
      'updateAsync',
      'removeAsync',
      'insert',
      'update',
      'remove',
    ].forEach(method => {
      const methodName = self._prefix + method;

      if (options.useExisting) {
        const handlerPropName = Meteor.isClient
          ? '_methodHandlers'
          : 'method_handlers';
        // Do not try to create additional methods if this has already been called.
        // (Otherwise the .methods() call below will throw an error.)
        if (
          self._connection[handlerPropName] &&
          typeof self._connection[handlerPropName][methodName] === 'function'
        )
          return;
      }

      const isInsert = name => name.includes('insert');

      m[methodName] = function (/* ... */) {
        // All the methods do their own validation, instead of using check().
        check(arguments, [Match.Any]);
        const args = Array.from(arguments);
        try {
          // For an insert/insertAsync, if the client didn't specify an _id, generate one
          // now; because this uses DDP.randomStream, it will be consistent with
          // what the client generated. We generate it now rather than later so
          // that if (eg) an allow/deny rule does an insert/insertAsync to the same
          // collection (not that it really should), the generated _id will
          // still be the first use of the stream and will be consistent.
          //
          // However, we don't actually stick the _id onto the document yet,
          // because we want allow/deny rules to be able to differentiate
          // between arbitrary client-specified _id fields and merely
          // client-controlled-via-randomSeed fields.
          let generatedId = null;
          if (isInsert(method) && !hasOwn.call(args[0], '_id')) {
            generatedId = self._makeNewID();
          }

          if (this.isSimulation) {
            // In a client simulation, you can do any mutation (even with a
            // complex selector).
            if (generatedId !== null) {
              args[0]._id = generatedId;
            }
            return self._collection[method].apply(self._collection, args);
          }

          // This is the server receiving a method call from the client.

          // We don't allow arbitrary selectors in mutations from the client: only
          // single-ID selectors.
          if (!isInsert(method)) throwIfSelectorIsNotId(args[0], method);

          if (self._restricted) {
            // short circuit if there is no way it will pass.
            if (self._validators[method].allow.length === 0) {
              throw new Meteor.Error(
                403,
                'Access denied. No allow validators set on restricted ' +
                  "collection for method '" +
                  method +
                  "'."
              );
            }

            const validatedMethodName =
                  '_validated' + method.charAt(0).toUpperCase() + method.slice(1);
            args.unshift(this.userId);
            isInsert(method) && args.push(generatedId);
            return self[validatedMethodName].apply(self, args);
          } else if (self._isInsecure()) {
            if (generatedId !== null) args[0]._id = generatedId;
            // In insecure mode we use the server _collection methods, and these sync methods
            // do not exist in the server anymore, so we have this mapper to call the async methods
            // instead.
            const syncMethodsMapper = {
              insert: "insertAsync",
              update: "updateAsync",
              remove: "removeAsync",
            };


            // In insecure mode, allow any mutation (with a simple selector).
            // XXX This is kind of bogus.  Instead of blindly passing whatever
            //     we get from the network to this function, we should actually
            //     know the correct arguments for the function and pass just
            //     them.  For example, if you have an extraneous extra null
            //     argument and this is Mongo on the server, the .wrapAsync'd
            //     functions like update will get confused and pass the
            //     "fut.resolver()" in the wrong slot, where _update will never
            //     invoke it. Bam, broken DDP connection.  Probably should just
            //     take this whole method and write it three times, invoking
            //     helpers for the common code.
            return self._collection[syncMethodsMapper[method] || method].apply(self._collection, args);
          } else {
            // In secure mode, if we haven't called allow or deny, then nothing
            // is permitted.
            throw new Meteor.Error(403, 'Access denied');
          }
        } catch (e) {
          if (
            e.name === 'MongoError' ||
            // for old versions of MongoDB (probably not necessary but it's here just in case)
            e.name === 'BulkWriteError' ||
            // for newer versions of MongoDB (https://docs.mongodb.com/drivers/node/current/whats-new/#bulkwriteerror---mongobulkwriteerror)
            e.name === 'MongoBulkWriteError' ||
            e.name === 'MinimongoError'
          ) {
            throw new Meteor.Error(409, e.toString());
          } else {
            throw e;
          }
        }
      };
    });

    self._connection.methods(m);
  }
};

CollectionPrototype._updateFetch = function (fields) {
  const self = this;

  if (!self._validators.fetchAllFields) {
    if (fields) {
      const union = Object.create(null);
      const add = names => names && names.forEach(name => union[name] = 1);
      add(self._validators.fetch);
      add(fields);
      self._validators.fetch = Object.keys(union);
    } else {
      self._validators.fetchAllFields = true;
      // clear fetch just to make sure we don't accidentally read it
      self._validators.fetch = null;
    }
  }
};

CollectionPrototype._isInsecure = function () {
  const self = this;
  if (self._insecure === undefined)
    return !!Package.insecure;
  return self._insecure;
};

CollectionPrototype._validatedInsertAsync = function (userId, doc,
                                                         generatedId) {
  const self = this;

  // call user validators.
  // Any deny returns true means denied.
  if (self._validators.insertAsync.deny.some((validator) => {
    return validator(userId, docToValidate(validator, doc, generatedId));
  })) {
    throw new Meteor.Error(403, "Access denied");
  }
  // Any allow returns true means proceed. Throw error if they all fail.

  if (self._validators.insertAsync.allow.every((validator) => {
    return !validator(userId, docToValidate(validator, doc, generatedId));
  })) {
    throw new Meteor.Error(403, "Access denied");
  }

  // If we generated an ID above, insertAsync it now: after the validation, but
  // before actually inserting.
  if (generatedId !== null)
    doc._id = generatedId;

  return self._collection.insertAsync.call(self._collection, doc);
};

CollectionPrototype._validatedInsert = function (userId, doc,
                                                         generatedId) {
  const self = this;

  // call user validators.
  // Any deny returns true means denied.
  if (self._validators.insert.deny.some((validator) => {
    return validator(userId, docToValidate(validator, doc, generatedId));
  })) {
    throw new Meteor.Error(403, "Access denied");
  }
  // Any allow returns true means proceed. Throw error if they all fail.

  if (self._validators.insert.allow.every((validator) => {
    return !validator(userId, docToValidate(validator, doc, generatedId));
  })) {
    throw new Meteor.Error(403, "Access denied");
  }

  // If we generated an ID above, insert it now: after the validation, but
  // before actually inserting.
  if (generatedId !== null)
    doc._id = generatedId;

  return (Meteor.isServer
    ? self._collection.insertAsync
    : self._collection.insert
  ).call(self._collection, doc);
};

// Simulate a mongo `update` operation while validating that the access
// control rules set by calls to `allow/deny` are satisfied. If all
// pass, rewrite the mongo operation to use $in to set the list of
// document ids to change ##ValidatedChange
CollectionPrototype._validatedUpdateAsync = async function(
    userId, selector, mutator, options) {
  const self = this;

  check(mutator, Object);

  options = Object.assign(Object.create(null), options);

  if (!LocalCollection._selectorIsIdPerhapsAsObject(selector))
    throw new Error("validated update should be of a single ID");

  // We don't support upserts because they don't fit nicely into allow/deny
  // rules.
  if (options.upsert)
    throw new Meteor.Error(403, "Access denied. Upserts not " +
                           "allowed in a restricted collection.");

  const noReplaceError = "Access denied. In a restricted collection you can only" +
        " update documents, not replace them. Use a Mongo update operator, such " +
        "as '$set'.";

  const mutatorKeys = Object.keys(mutator);

  // compute modified fields
  const modifiedFields = {};

  if (mutatorKeys.length === 0) {
    throw new Meteor.Error(403, noReplaceError);
  }
  mutatorKeys.forEach((op) => {
    const params = mutator[op];
    if (op.charAt(0) !== '$') {
      throw new Meteor.Error(403, noReplaceError);
    } else if (!hasOwn.call(ALLOWED_UPDATE_OPERATIONS, op)) {
      throw new Meteor.Error(
        403, "Access denied. Operator " + op + " not allowed in a restricted collection.");
    } else {
      Object.keys(params).forEach((field) => {
        // treat dotted fields as if they are replacing their
        // top-level part
        if (field.indexOf('.') !== -1)
          field = field.substring(0, field.indexOf('.'));

        // record the field we are trying to change
        modifiedFields[field] = true;
      });
    }
  });

  const fields = Object.keys(modifiedFields);

  const findOptions = {transform: null};
  if (!self._validators.fetchAllFields) {
    findOptions.fields = {};
    self._validators.fetch.forEach((fieldName) => {
      findOptions.fields[fieldName] = 1;
    });
  }

  const doc = await self._collection.findOneAsync(selector, findOptions);
  if (!doc)  // none satisfied!
    return 0;

  // call user validators.
  // Any deny returns true means denied.
  if (self._validators.updateAsync.deny.some((validator) => {
    const factoriedDoc = transformDoc(validator, doc);
    return validator(userId,
                     factoriedDoc,
                     fields,
                     mutator);
  })) {
    throw new Meteor.Error(403, "Access denied");
  }
  // Any allow returns true means proceed. Throw error if they all fail.
  if (self._validators.updateAsync.allow.every((validator) => {
    const factoriedDoc = transformDoc(validator, doc);
    return !validator(userId,
                      factoriedDoc,
                      fields,
                      mutator);
  })) {
    throw new Meteor.Error(403, "Access denied");
  }

  options._forbidReplace = true;

  // Back when we supported arbitrary client-provided selectors, we actually
  // rewrote the selector to include an _id clause before passing to Mongo to
  // avoid races, but since selector is guaranteed to already just be an ID, we
  // don't have to any more.

  return self._collection.updateAsync.call(
    self._collection, selector, mutator, options);
};

CollectionPrototype._validatedUpdate = function(
    userId, selector, mutator, options) {
  const self = this;

  check(mutator, Object);

  options = Object.assign(Object.create(null), options);

  if (!LocalCollection._selectorIsIdPerhapsAsObject(selector))
    throw new Error("validated update should be of a single ID");

  // We don't support upserts because they don't fit nicely into allow/deny
  // rules.
  if (options.upsert)
    throw new Meteor.Error(403, "Access denied. Upserts not " +
                           "allowed in a restricted collection.");

  const noReplaceError = "Access denied. In a restricted collection you can only" +
        " update documents, not replace them. Use a Mongo update operator, such " +
        "as '$set'.";

  const mutatorKeys = Object.keys(mutator);

  // compute modified fields
  const modifiedFields = {};

  if (mutatorKeys.length === 0) {
    throw new Meteor.Error(403, noReplaceError);
  }
  mutatorKeys.forEach((op) => {
    const params = mutator[op];
    if (op.charAt(0) !== '$') {
      throw new Meteor.Error(403, noReplaceError);
    } else if (!hasOwn.call(ALLOWED_UPDATE_OPERATIONS, op)) {
      throw new Meteor.Error(
        403, "Access denied. Operator " + op + " not allowed in a restricted collection.");
    } else {
      Object.keys(params).forEach((field) => {
        // treat dotted fields as if they are replacing their
        // top-level part
        if (field.indexOf('.') !== -1)
          field = field.substring(0, field.indexOf('.'));

        // record the field we are trying to change
        modifiedFields[field] = true;
      });
    }
  });

  const fields = Object.keys(modifiedFields);

  const findOptions = {transform: null};
  if (!self._validators.fetchAllFields) {
    findOptions.fields = {};
    self._validators.fetch.forEach((fieldName) => {
      findOptions.fields[fieldName] = 1;
    });
  }

  const doc = self._collection.findOne(selector, findOptions);
  if (!doc)  // none satisfied!
    return 0;

  // call user validators.
  // Any deny returns true means denied.
  if (self._validators.update.deny.some((validator) => {
    const factoriedDoc = transformDoc(validator, doc);
    return validator(userId,
                     factoriedDoc,
                     fields,
                     mutator);
  })) {
    throw new Meteor.Error(403, "Access denied");
  }
  // Any allow returns true means proceed. Throw error if they all fail.
  if (self._validators.update.allow.every((validator) => {
    const factoriedDoc = transformDoc(validator, doc);
    return !validator(userId,
                      factoriedDoc,
                      fields,
                      mutator);
  })) {
    throw new Meteor.Error(403, "Access denied");
  }

  options._forbidReplace = true;

  // Back when we supported arbitrary client-provided selectors, we actually
  // rewrote the selector to include an _id clause before passing to Mongo to
  // avoid races, but since selector is guaranteed to already just be an ID, we
  // don't have to any more.

  return self._collection.update.call(
    self._collection, selector, mutator, options);
};

// Only allow these operations in validated updates. Specifically
// whitelist operations, rather than blacklist, so new complex
// operations that are added aren't automatically allowed. A complex
// operation is one that does more than just modify its target
// field. For now this contains all update operations except '$rename'.
// http://docs.mongodb.org/manual/reference/operators/#update
const ALLOWED_UPDATE_OPERATIONS = {
  $inc:1, $set:1, $unset:1, $addToSet:1, $pop:1, $pullAll:1, $pull:1,
  $pushAll:1, $push:1, $bit:1
};

// Simulate a mongo `remove` operation while validating access control
// rules. See #ValidatedChange
CollectionPrototype._validatedRemoveAsync = async function(userId, selector) {
  const self = this;

  const findOptions = {transform: null};
  if (!self._validators.fetchAllFields) {
    findOptions.fields = {};
    self._validators.fetch.forEach((fieldName) => {
      findOptions.fields[fieldName] = 1;
    });
  }

  const doc = await self._collection.findOneAsync(selector, findOptions);
  if (!doc)
    return 0;

  // call user validators.
  // Any deny returns true means denied.
  if (self._validators.removeAsync.deny.some((validator) => {
    return validator(userId, transformDoc(validator, doc));
  })) {
    throw new Meteor.Error(403, "Access denied");
  }
  // Any allow returns true means proceed. Throw error if they all fail.
  if (self._validators.removeAsync.allow.every((validator) => {
    return !validator(userId, transformDoc(validator, doc));
  })) {
    throw new Meteor.Error(403, "Access denied");
  }

  // Back when we supported arbitrary client-provided selectors, we actually
  // rewrote the selector to {_id: {$in: [ids that we found]}} before passing to
  // Mongo to avoid races, but since selector is guaranteed to already just be
  // an ID, we don't have to any more.

  return self._collection.removeAsync.call(self._collection, selector);
};

CollectionPrototype._validatedRemove = function(userId, selector) {
  const self = this;

  const findOptions = {transform: null};
  if (!self._validators.fetchAllFields) {
    findOptions.fields = {};
    self._validators.fetch.forEach((fieldName) => {
      findOptions.fields[fieldName] = 1;
    });
  }

  const doc = self._collection.findOne(selector, findOptions);
  if (!doc)
    return 0;

  // call user validators.
  // Any deny returns true means denied.
  if (self._validators.remove.deny.some((validator) => {
    return validator(userId, transformDoc(validator, doc));
  })) {
    throw new Meteor.Error(403, "Access denied");
  }
  // Any allow returns true means proceed. Throw error if they all fail.
  if (self._validators.remove.allow.every((validator) => {
    return !validator(userId, transformDoc(validator, doc));
  })) {
    throw new Meteor.Error(403, "Access denied");
  }

  // Back when we supported arbitrary client-provided selectors, we actually
  // rewrote the selector to {_id: {$in: [ids that we found]}} before passing to
  // Mongo to avoid races, but since selector is guaranteed to already just be
  // an ID, we don't have to any more.

  return self._collection.remove.call(self._collection, selector);
};

CollectionPrototype._callMutatorMethodAsync = function _callMutatorMethodAsync(name, args, options = {}) {

  // For two out of three mutator methods, the first argument is a selector
  const firstArgIsSelector = name === "updateAsync" || name === "removeAsync";
  if (firstArgIsSelector && !alreadyInSimulation()) {
    // If we're about to actually send an RPC, we should throw an error if
    // this is a non-ID selector, because the mutation methods only allow
    // single-ID selectors. (If we don't throw here, we'll see flicker.)
    throwIfSelectorIsNotId(args[0], name);
  }

  const mutatorMethodName = this._prefix + name;
  return this._connection.applyAsync(mutatorMethodName, args, {
<<<<<<< HEAD
    returnStubValue: true,
    // StubStream is only used for testing where you don't care about the server
    returnServerResultPromise: !this._connection._stream._isStub,
=======
    returnStubValue: this.resolverType === 'stub' || this.resolverType == null,
    // StubStream is only used for testing where you don't care about the server
    returnServerResultPromise: !this._connection._stream._isStub && this.resolverType !== 'stub',
>>>>>>> 46339a91
    ...options,
  });
}

CollectionPrototype._callMutatorMethod = function _callMutatorMethod(name, args, callback) {
  if (Meteor.isClient && !callback && !alreadyInSimulation()) {
    // Client can't block, so it can't report errors by exception,
    // only by callback. If they forget the callback, give them a
    // default one that logs the error, so they aren't totally
    // baffled if their writes don't work because their database is
    // down.
    // Don't give a default callback in simulation, because inside stubs we
    // want to return the results from the local collection immediately and
    // not force a callback.
    callback = function (err) {
      if (err)
        Meteor._debug(name + " failed", err);
    };
  }

  // For two out of three mutator methods, the first argument is a selector
  const firstArgIsSelector = name === "update" || name === "remove";
  if (firstArgIsSelector && !alreadyInSimulation()) {
    // If we're about to actually send an RPC, we should throw an error if
    // this is a non-ID selector, because the mutation methods only allow
    // single-ID selectors. (If we don't throw here, we'll see flicker.)
    throwIfSelectorIsNotId(args[0], name);
  }

  const mutatorMethodName = this._prefix + name;
  return this._connection.apply(
    mutatorMethodName, args, { returnStubValue: true }, callback);
}

function transformDoc(validator, doc) {
  if (validator.transform)
    return validator.transform(doc);
  return doc;
}

function docToValidate(validator, doc, generatedId) {
  let ret = doc;
  if (validator.transform) {
    ret = EJSON.clone(doc);
    // If you set a server-side transform on your collection, then you don't get
    // to tell the difference between "client specified the ID" and "server
    // generated the ID", because transforms expect to get _id.  If you want to
    // do that check, you can do it with a specific
    // `C.allow({insertAsync: f, transform: null})` validator.
    if (generatedId !== null) {
      ret._id = generatedId;
    }
    ret = validator.transform(ret);
  }
  return ret;
}

function addValidator(collection, allowOrDeny, options) {
  // validate keys
  const validKeysRegEx = /^(?:insertAsync|updateAsync|removeAsync|insert|update|remove|fetch|transform)$/;
  Object.keys(options).forEach((key) => {
    if (!validKeysRegEx.test(key))
      throw new Error(allowOrDeny + ": Invalid key: " + key);
  });

  collection._restricted = true;

  [
    'insertAsync',
    'updateAsync',
    'removeAsync',
    'insert',
    'update',
    'remove',
  ].forEach(name => {
    if (hasOwn.call(options, name)) {
      if (!(options[name] instanceof Function)) {
        throw new Error(
          allowOrDeny + ': Value for `' + name + '` must be a function'
        );
      }

      // If the transform is specified at all (including as 'null') in this
      // call, then take that; otherwise, take the transform from the
      // collection.
      if (options.transform === undefined) {
        options[name].transform = collection._transform; // already wrapped
      } else {
        options[name].transform = LocalCollection.wrapTransform(
          options.transform
        );
      }
      collection._validators[name][allowOrDeny].push(options[name]);
    }
  });

  // Only updateAsync the fetch fields if we're passed things that affect
  // fetching. This way allow({}) and allow({insertAsync: f}) don't result in
  // setting fetchAllFields
  if (options.updateAsync || options.removeAsync || options.fetch) {
    if (options.fetch && !(options.fetch instanceof Array)) {
      throw new Error(allowOrDeny + ": Value for `fetch` must be an array");
    }
    collection._updateFetch(options.fetch);
  }
}

function throwIfSelectorIsNotId(selector, methodName) {
  if (!LocalCollection._selectorIsIdPerhapsAsObject(selector)) {
    throw new Meteor.Error(
      403, "Not permitted. Untrusted code may only " + methodName +
        " documents by ID.");
  }
};

// Determine if we are in a DDP method simulation
function alreadyInSimulation() {
  var CurrentInvocation =
    DDP._CurrentMethodInvocation ||
    // For backwards compatibility, as explained in this issue:
    // https://github.com/meteor/meteor/issues/8947
    DDP._CurrentInvocation;

  const enclosing = CurrentInvocation.get();
  return enclosing && enclosing.isSimulation;
}<|MERGE_RESOLUTION|>--- conflicted
+++ resolved
@@ -619,15 +619,9 @@
 
   const mutatorMethodName = this._prefix + name;
   return this._connection.applyAsync(mutatorMethodName, args, {
-<<<<<<< HEAD
-    returnStubValue: true,
-    // StubStream is only used for testing where you don't care about the server
-    returnServerResultPromise: !this._connection._stream._isStub,
-=======
     returnStubValue: this.resolverType === 'stub' || this.resolverType == null,
     // StubStream is only used for testing where you don't care about the server
     returnServerResultPromise: !this._connection._stream._isStub && this.resolverType !== 'stub',
->>>>>>> 46339a91
     ...options,
   });
 }
