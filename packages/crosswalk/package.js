Package.describe({
  summary: "Makes your Cordova application use the Crosswalk WebView \
instead of the System WebView on Android",
<<<<<<< HEAD
  version: '1.7.2-alpha300.19',
  documentation: null
=======
  version: '1.7.2',
  documentation: null,
  deprecated: true
>>>>>>> 1a8905ac
});

Cordova.depends({
  'cordova-plugin-crosswalk-webview': '2.4.0'
});<|MERGE_RESOLUTION|>--- conflicted
+++ resolved
@@ -1,14 +1,8 @@
 Package.describe({
   summary: "Makes your Cordova application use the Crosswalk WebView \
 instead of the System WebView on Android",
-<<<<<<< HEAD
   version: '1.7.2-alpha300.19',
   documentation: null
-=======
-  version: '1.7.2',
-  documentation: null,
-  deprecated: true
->>>>>>> 1a8905ac
 });
 
 Cordova.depends({
