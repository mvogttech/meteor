--- conflicted
+++ resolved
@@ -2250,7 +2250,6 @@
 );
 
 Tinytest.add(
-<<<<<<< HEAD
   "spacebars - SVG <a> elements",
   function (test) {
     if (! document.createElementNS) {
@@ -2265,7 +2264,8 @@
     test.equal(anchNamespace, "http://www.w3.org/2000/svg");
   }
 );
-=======
+
+Tinytest.add(
   "spacebars-tests - template_tests - created/rendered/destroyed by each",
   function (test) {
     var outerTmpl =
@@ -2526,5 +2526,4 @@
     test.equal(eventDiv.$blaze_events.click.handlers.length, 0);
 
     document.body.removeChild(div);
-  });
->>>>>>> 750d2aa8
+  });