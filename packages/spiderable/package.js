Package.describe({
  summary: "Makes the application crawlable to web spiders",
<<<<<<< HEAD
  version: "1.0.1-cordova4"
=======
  version: "1.0.3-rc0"
>>>>>>> 9bbdc824
});

Package.on_use(function (api) {
  api.use('webapp', 'server');
  api.use(['templating'], 'client');
  api.use(['underscore'], ['client', 'server']);

  api.export('Spiderable');

  api.add_files('spiderable.html', 'client');
  api.add_files('spiderable.js', ['client', 'server']);
  api.add_files('spiderable_server.js', 'server');
  api.add_files('spiderable_client.js', 'client');

  api.add_files('phantom_script.js', 'server', { isAsset: true });
});

Package.on_test(function (api) {
  api.use(['spiderable', 'tinytest']);
  api.add_files('spiderable_tests.js', 'server');
});<|MERGE_RESOLUTION|>--- conflicted
+++ resolved
@@ -1,10 +1,6 @@
 Package.describe({
   summary: "Makes the application crawlable to web spiders",
-<<<<<<< HEAD
-  version: "1.0.1-cordova4"
-=======
   version: "1.0.3-rc0"
->>>>>>> 9bbdc824
 });
 
 Package.on_use(function (api) {
