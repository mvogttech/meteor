--- conflicted
+++ resolved
@@ -715,15 +715,9 @@
       "integrity": "sha512-PRWFHuSU3eDtQJPvnNY7Jcket1j0t5OuOsFzPPzsekD52Zl8qUfFIPEiswXqIvHWGVHOgX+7G/vCNNhehwxfkQ=="
     },
     "electron-to-chromium": {
-<<<<<<< HEAD
-      "version": "1.4.335",
-      "resolved": "https://registry.npmjs.org/electron-to-chromium/-/electron-to-chromium-1.4.335.tgz",
-      "integrity": "sha512-l/eowQqTnrq3gu+WSrdfkhfNHnPgYqlKAwxz7MTOj6mom19vpEDHNXl6dxDxyTiYuhemydprKr/HCrHfgk+OfQ=="
-=======
       "version": "1.4.340",
       "resolved": "https://registry.npmjs.org/electron-to-chromium/-/electron-to-chromium-1.4.340.tgz",
       "integrity": "sha512-zx8hqumOqltKsv/MF50yvdAlPF9S/4PXbyfzJS6ZGhbddGkRegdwImmfSVqCkEziYzrIGZ/TlrzBND4FysfkDg=="
->>>>>>> c69cf192
     },
     "escalade": {
       "version": "3.1.1",
