Package.describe({
  name: "babel-compiler",
  summary: "Parser/transpiler for ECMAScript 2015+ syntax",
<<<<<<< HEAD
  version: '7.9.0-beta270.2'
});

Npm.depends({
  '@meteorjs/babel': '7.16.0-beta.0',
=======
  version: '7.8.1'
});

Npm.depends({
  '@meteorjs/babel': '7.15.1',
>>>>>>> 5472cfd1
  'json5': '2.1.1'
});

Package.onUse(function (api) {
  api.use('ecmascript-runtime', 'server');
  api.use('modern-browsers');

  api.addFiles([
    'babel.js',
    'babel-compiler.js',
    'versions.js',
  ], 'server');

  api.export('Babel', 'server');
  api.export('BabelCompiler', 'server');
});<|MERGE_RESOLUTION|>--- conflicted
+++ resolved
@@ -1,19 +1,11 @@
 Package.describe({
   name: "babel-compiler",
   summary: "Parser/transpiler for ECMAScript 2015+ syntax",
-<<<<<<< HEAD
   version: '7.9.0-beta270.2'
 });
 
 Npm.depends({
-  '@meteorjs/babel': '7.16.0-beta.0',
-=======
-  version: '7.8.1'
-});
-
-Npm.depends({
-  '@meteorjs/babel': '7.15.1',
->>>>>>> 5472cfd1
+  '@meteorjs/babel': '7.16.0-beta.1',
   'json5': '2.1.1'
 });
 
