--- conflicted
+++ resolved
@@ -5,15 +5,10 @@
 });
 
 Npm.depends({
-<<<<<<< HEAD
   '@meteorjs/babel': '7.19.0-beta.1',
   // '@meteorjs/babel': 'file:///../../../../npm-packages/meteor-babel',
   'json5': '2.1.1',
   'semver': '7.3.8'
-=======
-  '@meteorjs/babel': '7.18.0-beta.6',
-  'json5': '2.1.1'
->>>>>>> 77df7959
 });
 
 Package.onUse(function (api) {
