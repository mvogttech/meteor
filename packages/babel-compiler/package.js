Package.describe({
  name: "babel-compiler",
  summary: "Parser/transpiler for ECMAScript 2015+ syntax",
  // Tracks the npm version below.  Use wrap numbers to increment
  // without incrementing the npm version.
<<<<<<< HEAD
  version: '5.8.20-rc.0'
=======
  version: '5.8.22-plugins.0'
>>>>>>> 45f3133b
});

Npm.depends({
  'meteor-babel': '0.5.7'
});

Package.onUse(function (api) {
  api.addFiles('babel.js', 'server');
  api.use('check@1.0.5');
  api.export('Babel', 'server');
});<|MERGE_RESOLUTION|>--- conflicted
+++ resolved
@@ -3,11 +3,7 @@
   summary: "Parser/transpiler for ECMAScript 2015+ syntax",
   // Tracks the npm version below.  Use wrap numbers to increment
   // without incrementing the npm version.
-<<<<<<< HEAD
-  version: '5.8.20-rc.0'
-=======
-  version: '5.8.22-plugins.0'
->>>>>>> 45f3133b
+  version: '5.8.22-rc.0'
 });
 
 Npm.depends({
