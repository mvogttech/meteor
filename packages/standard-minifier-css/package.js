Package.describe({
  name: 'standard-minifier-css',
  version: '1.7.3',
  summary: 'Standard css minifier used with Meteor apps by default.',
  documentation: 'README.md'
});

Package.registerBuildPlugin({
  name: "minifyStdCSS",
  use: [
    'minifier-css',
    'ecmascript'
  ],
  npmDependencies: {
<<<<<<< HEAD
    "@babel/runtime": "7.14.0",
=======
    "@babel/runtime": "7.14.6",
>>>>>>> a919b513
    "source-map": "0.7.3",
    "lru-cache": "6.0.0"
  },
  sources: [
    'plugin/minify-css.js'
  ]
});

Package.onUse(function(api) {
  api.use('minifier-css@1.5.4');
  api.use('isobuild:minifier-plugin@1.0.0');
});<|MERGE_RESOLUTION|>--- conflicted
+++ resolved
@@ -12,11 +12,7 @@
     'ecmascript'
   ],
   npmDependencies: {
-<<<<<<< HEAD
-    "@babel/runtime": "7.14.0",
-=======
     "@babel/runtime": "7.14.6",
->>>>>>> a919b513
     "source-map": "0.7.3",
     "lru-cache": "6.0.0"
   },
