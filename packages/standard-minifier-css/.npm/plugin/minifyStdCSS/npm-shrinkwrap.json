--- conflicted
+++ resolved
@@ -2,15 +2,9 @@
   "lockfileVersion": 1,
   "dependencies": {
     "@babel/runtime": {
-<<<<<<< HEAD
-      "version": "7.18.9",
-      "resolved": "https://registry.npmjs.org/@babel/runtime/-/runtime-7.18.9.tgz",
-      "integrity": "sha512-lkqXDcvlFT5rvEjiu6+QYO+1GXrEHRo2LOtS7E4GtX5ESIZOgepqsZBVIj6Pv+a6zqsya9VCgiK1KAK4BvJDAw=="
-=======
       "version": "7.21.0",
       "resolved": "https://registry.npmjs.org/@babel/runtime/-/runtime-7.21.0.tgz",
       "integrity": "sha512-xwII0//EObnq89Ji5AKYQaRYiW/nZ3llSv29d49IuxPhKbtJoLP+9QUUZ4nVragQVtaVGeZrpB+ZtG/Pdy/POw=="
->>>>>>> dc38e432
     },
     "braces": {
       "version": "3.0.2",
