Package.describe({
  summary: "Encrypt account secrets stored in the database",
<<<<<<< HEAD
  version: '1.0.13-beta.7'
});

Package.onUse(function (api) {
  api.use("npm-node-aes-gcm@=0.1.7_4");
=======
  version: '1.0.13'
});

Package.onUse(function (api) {
  api.use("npm-node-aes-gcm@=0.1.5_2");
>>>>>>> 126b9172

  api.export("OAuthEncryption", ["server"]);
  api.use([
    "underscore",
    "ejson"
  ]);
  api.addFiles("encrypt.js", ["server"]);
});

Package.onTest(function (api) {
  api.use("tinytest");
  api.use("oauth-encryption");
  api.addFiles("encrypt_tests.js", ["server"]);
});<|MERGE_RESOLUTION|>--- conflicted
+++ resolved
@@ -1,18 +1,10 @@
 Package.describe({
   summary: "Encrypt account secrets stored in the database",
-<<<<<<< HEAD
-  version: '1.0.13-beta.7'
+  version: '1.1.13-beta.7'
 });
 
 Package.onUse(function (api) {
   api.use("npm-node-aes-gcm@=0.1.7_4");
-=======
-  version: '1.0.13'
-});
-
-Package.onUse(function (api) {
-  api.use("npm-node-aes-gcm@=0.1.5_2");
->>>>>>> 126b9172
 
   api.export("OAuthEncryption", ["server"]);
   api.use([
