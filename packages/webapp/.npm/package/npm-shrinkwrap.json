--- conflicted
+++ resolved
@@ -17,15 +17,9 @@
       "integrity": "sha512-Yv0k4bXGOH+8a+7bELd2PqHQsuiANB+A8a4gnQrkRWzrkKlb6KHaVvyXhqs04sVW/OWlbPyYxRgYlIXLfrufMQ=="
     },
     "@types/express-serve-static-core": {
-<<<<<<< HEAD
-      "version": "4.17.41",
-      "resolved": "https://registry.npmjs.org/@types/express-serve-static-core/-/express-serve-static-core-4.17.41.tgz",
-      "integrity": "sha512-OaJ7XLaelTgrvlZD8/aa0vvvxZdUmlCn6MtWeB7TkiKW70BQLc9XEPpDLPdbo52ZhXUCrznlWdCHWxJWtdyajA=="
-=======
       "version": "4.17.42",
       "resolved": "https://registry.npmjs.org/@types/express-serve-static-core/-/express-serve-static-core-4.17.42.tgz",
       "integrity": "sha512-ckM3jm2bf/MfB3+spLPWYPUH573plBFwpOhqQ2WottxYV85j1HQFlxmnTq57X1yHY9awZPig06hL/cLMgNWHIQ=="
->>>>>>> 46339a91
     },
     "@types/http-errors": {
       "version": "2.0.4",
@@ -38,16 +32,6 @@
       "integrity": "sha512-/pyBZWSLD2n0dcHE3hq8s8ZvcETHtEuF+3E7XVt0Ig2nvsVQXdghHVcEkIWjy9A0wKfTn97a/PSDYohKIlnP/w=="
     },
     "@types/node": {
-<<<<<<< HEAD
-      "version": "20.10.5",
-      "resolved": "https://registry.npmjs.org/@types/node/-/node-20.10.5.tgz",
-      "integrity": "sha512-nNPsNE65wjMxEKI93yOP+NPGGBJz/PoN3kZsVLee0XMiJolxSekEVD8wRwBUBqkwc7UWop0edW50yrCQW4CyRw=="
-    },
-    "@types/qs": {
-      "version": "6.9.10",
-      "resolved": "https://registry.npmjs.org/@types/qs/-/qs-6.9.10.tgz",
-      "integrity": "sha512-3Gnx08Ns1sEoCrWssEgTSJs/rsT2vhGP+Ja9cnnk9k4ALxinORlQneLXFeFKOTJMOeZUFD1s7w+w2AphTpvzZw=="
-=======
       "version": "20.11.13",
       "resolved": "https://registry.npmjs.org/@types/node/-/node-20.11.13.tgz",
       "integrity": "sha512-5G4zQwdiQBSWYTDAH1ctw2eidqdhMJaNsiIDKHFr55ihz5Trl2qqR8fdrT732yPBho5gkNxXm67OxWFBqX9aPg=="
@@ -56,7 +40,6 @@
       "version": "6.9.11",
       "resolved": "https://registry.npmjs.org/@types/qs/-/qs-6.9.11.tgz",
       "integrity": "sha512-oGk0gmhnEJK4Yyk+oI7EfXsLayXatCWPHary1MtcmbAifkobT9cM9yutG/hZKIseOU0MqbIwQ/u2nn/Gb+ltuQ=="
->>>>>>> 46339a91
     },
     "@types/range-parser": {
       "version": "1.2.7",
