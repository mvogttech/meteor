--- conflicted
+++ resolved
@@ -17,15 +17,9 @@
       "integrity": "sha512-Yv0k4bXGOH+8a+7bELd2PqHQsuiANB+A8a4gnQrkRWzrkKlb6KHaVvyXhqs04sVW/OWlbPyYxRgYlIXLfrufMQ=="
     },
     "@types/express-serve-static-core": {
-<<<<<<< HEAD
-      "version": "4.19.5",
-      "resolved": "https://registry.npmjs.org/@types/express-serve-static-core/-/express-serve-static-core-4.19.5.tgz",
-      "integrity": "sha512-y6W03tvrACO72aijJ5uF02FRq5cgDR9lUxddQ8vyF+GvmjJQqbzDcJngEjURc+ZsG31VI3hODNZJ2URj86pzmg=="
-=======
       "version": "4.19.4",
       "resolved": "https://registry.npmjs.org/@types/express-serve-static-core/-/express-serve-static-core-4.19.4.tgz",
       "integrity": "sha512-ZQSvOi1hrdICnPt6e2eiFGx4iPIqySC5pEWkWfofkyEi7A+ujNy+4W2lzM8n2B/8LBm4d54oZyIOUdCFpMCCAA=="
->>>>>>> 45e8d783
     },
     "@types/http-errors": {
       "version": "2.0.4",
@@ -38,15 +32,9 @@
       "integrity": "sha512-/pyBZWSLD2n0dcHE3hq8s8ZvcETHtEuF+3E7XVt0Ig2nvsVQXdghHVcEkIWjy9A0wKfTn97a/PSDYohKIlnP/w=="
     },
     "@types/node": {
-<<<<<<< HEAD
-      "version": "20.14.9",
-      "resolved": "https://registry.npmjs.org/@types/node/-/node-20.14.9.tgz",
-      "integrity": "sha512-06OCtnTXtWOZBJlRApleWndH4JsRVs1pDCc8dLSQp+7PpUpX3ePdHyeNSFTeSe7FtKyQkrlPvHwJOW3SLd8Oyg=="
-=======
       "version": "20.14.6",
       "resolved": "https://registry.npmjs.org/@types/node/-/node-20.14.6.tgz",
       "integrity": "sha512-JbA0XIJPL1IiNnU7PFxDXyfAwcwVVrOoqyzzyQTyMeVhBzkJVMSkC1LlVsRQ2lpqiY4n6Bb9oCS6lzDKVQxbZw=="
->>>>>>> 45e8d783
     },
     "@types/qs": {
       "version": "6.9.15",
@@ -390,9 +378,9 @@
       "integrity": "sha512-S48WzZW777zhNIrn7gxOlISNAqi9ZC/uQFnRdbeIHhZhCA6UqpkOT8T1G7BvfdgP4Er8gF4sUbaS0i7QvIfCWw=="
     },
     "object-inspect": {
-      "version": "1.13.2",
-      "resolved": "https://registry.npmjs.org/object-inspect/-/object-inspect-1.13.2.tgz",
-      "integrity": "sha512-IRZSRuzJiynemAXPYtPe5BoI/RESNYR7TYm50MC5Mqbd3Jmw5y790sErYw3V6SryFJD64b74qQQs9wn5Bg/k3g=="
+      "version": "1.13.1",
+      "resolved": "https://registry.npmjs.org/object-inspect/-/object-inspect-1.13.1.tgz",
+      "integrity": "sha512-5qoj1RUiKOMsCCNLV1CBiPYE10sziTsnmNxkAI/rZhiD63CF7IqdFGC/XzjWjpSgLf0LxXX3bDFIh0E18f6UhQ=="
     },
     "on-finished": {
       "version": "2.4.1",
