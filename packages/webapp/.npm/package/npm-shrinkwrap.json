--- conflicted
+++ resolved
@@ -32,15 +32,9 @@
       "integrity": "sha512-/pyBZWSLD2n0dcHE3hq8s8ZvcETHtEuF+3E7XVt0Ig2nvsVQXdghHVcEkIWjy9A0wKfTn97a/PSDYohKIlnP/w=="
     },
     "@types/node": {
-<<<<<<< HEAD
-      "version": "22.5.4",
-      "resolved": "https://registry.npmjs.org/@types/node/-/node-22.5.4.tgz",
-      "integrity": "sha512-FDuKUJQm/ju9fT/SeX/6+gBzoPzlVCzfzmGkwKvRHQVxi4BntVbyIwf6a4Xn62mrvndLiml6z/UBXIdEVjQLXg=="
-=======
       "version": "22.7.4",
       "resolved": "https://registry.npmjs.org/@types/node/-/node-22.7.4.tgz",
       "integrity": "sha512-y+NPi1rFzDs1NdQHHToqeiX2TIS79SWEAw9GYhkkx8bD0ChpfqC+n2j5OXOCpzfojBEBt6DnEnnG9MY0zk1XLg=="
->>>>>>> d4ead590
     },
     "@types/qs": {
       "version": "6.9.16",
