--- conflicted
+++ resolved
@@ -1,10 +1,6 @@
 Package.describe({
   summary: "Serves a Meteor app over HTTP",
-<<<<<<< HEAD
-  version: '1.7.2-beta181.6'
-=======
   version: '1.7.2'
->>>>>>> aecd530d
 });
 
 Npm.depends({"basic-auth-connect": "1.0.0",
