Package.describe({
  summary: "Serves a Meteor app over HTTP",
<<<<<<< HEAD
  version: '1.2.2-rc.0'
=======
  version: '1.2.1-plugins.1'
>>>>>>> 45f3133b
});

Npm.depends({connect: "2.9.0",
             send: "0.1.4",
             useragent: "2.0.7"});

Npm.strip({
  multiparty: ["test/"],
  useragent: ["test/"]
});

Cordova.depends({
  'cordova-plugin-device': '1.0.1',
  'cordova-plugin-legacy-whitelist': '1.1.0',
  // the cordova plugin built by Meteor Core team that "emulates a server" on
  // the mobile device. Serving the files and checking for the HCP updates.
  'com.meteor.cordova-update': 'https://github.com/meteor/com.meteor.cordova-update/tarball/92fe99b7248075318f6446b288995d4381d24cd2'
});

Package.onUse(function (api) {
  api.use(['logging', 'underscore', 'routepolicy', 'boilerplate-generator',
           'webapp-hashing'], 'server');
  api.use(['underscore'], 'client');

  // At response serving time, webapp uses browser-policy if it is loaded. If
  // browser-policy is loaded, then it must be loaded after webapp
  // (browser-policy depends on webapp). So we don't explicitly depend in any
  // way on browser-policy here, but we use it when it is loaded, and it can be
  // loaded after webapp.
  api.export(['WebApp', 'main', 'WebAppInternals'], 'server');
  api.export(['WebApp'], 'client');
  api.addFiles('webapp_server.js', 'server');
  api.addFiles('webapp_client.js', 'client');
});

Package.onTest(function (api) {
  api.use(['tinytest', 'webapp', 'http', 'underscore']);
  api.addFiles('webapp_tests.js', 'server');
  api.addFiles('webapp_client_tests.js', 'client');
});<|MERGE_RESOLUTION|>--- conflicted
+++ resolved
@@ -1,10 +1,6 @@
 Package.describe({
   summary: "Serves a Meteor app over HTTP",
-<<<<<<< HEAD
-  version: '1.2.2-rc.0'
-=======
-  version: '1.2.1-plugins.1'
->>>>>>> 45f3133b
+  version: '1.2.2-rc.1'
 });
 
 Npm.depends({connect: "2.9.0",
