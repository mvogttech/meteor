Package.describe({
  summary: "Update the client when new client code is available",
<<<<<<< HEAD
  version: '1.2.3-rc.0'
=======
  version: '1.2.2-plugins.1'
>>>>>>> 45f3133b
});

Cordova.depends({
  'cordova-plugin-file': '2.1.0',
  'cordova-plugin-file-transfer': '1.2.0'
});

Package.onUse(function (api) {
  api.use([
    'webapp',
    'check'
  ], 'server');

  api.use([
    'tracker',
    'retry'
  ], 'client');

  api.use([
    'ddp',
    'mongo',
    'underscore'
  ], ['client', 'server']);

  api.use(['http', 'random'], 'web.cordova');

  api.addFiles('autoupdate_server.js', 'server');
  api.addFiles('autoupdate_client.js', 'web.browser');
  api.addFiles('autoupdate_cordova.js', 'web.cordova');

  api.export('Autoupdate');
});<|MERGE_RESOLUTION|>--- conflicted
+++ resolved
@@ -1,10 +1,6 @@
 Package.describe({
   summary: "Update the client when new client code is available",
-<<<<<<< HEAD
-  version: '1.2.3-rc.0'
-=======
-  version: '1.2.2-plugins.1'
->>>>>>> 45f3133b
+  version: '1.2.3-rc.1'
 });
 
 Cordova.depends({
