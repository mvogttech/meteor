Package.describe({
  summary: "Update the client when new client code is available",
<<<<<<< HEAD
  version: '1.0.7-cordova6'
=======
  version: '1.1.0'
>>>>>>> 6c22fa75
});

Cordova.depends({
  'org.apache.cordova.file': '1.3.0',
  'org.apache.cordova.file-transfer': '0.4.4'
});

Package.on_use(function (api) {
  api.use('webapp', 'server');
  api.use(['tracker', 'retry'], 'client');
  api.use(['ddp', 'mongo', 'underscore'], ['client', 'server']);
  api.use('tracker', 'client');
  api.use('reload', 'client', {weak: true});
  api.use('http', 'web.cordova');

  api.export('Autoupdate');
  api.add_files('autoupdate_server.js', 'server');
  api.add_files('autoupdate_client.js', 'web.browser');
  api.add_files('autoupdate_cordova.js', 'web.cordova');
});<|MERGE_RESOLUTION|>--- conflicted
+++ resolved
@@ -1,10 +1,6 @@
 Package.describe({
   summary: "Update the client when new client code is available",
-<<<<<<< HEAD
-  version: '1.0.7-cordova6'
-=======
   version: '1.1.0'
->>>>>>> 6c22fa75
 });
 
 Cordova.depends({
