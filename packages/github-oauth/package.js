--- conflicted
+++ resolved
@@ -7,11 +7,7 @@
   api.use('ecmascript', ['client', 'server']);
   api.use('oauth2', ['client', 'server']);
   api.use('oauth', ['client', 'server']);
-<<<<<<< HEAD
   api.use('fetch', 'server');
-=======
-  api.use('http@1.4.4 || 2.0.0', 'server');
->>>>>>> ae142366
   api.use('random', 'client');
   api.use('service-configuration', ['client', 'server']);
 
