Github = {};

<<<<<<< HEAD
OAuth.registerService('github', 2, null, query => {

=======
OAuth.registerService('github', 2, null, (query) => {
>>>>>>> 50f2ee31
  const accessTokenCall = Meteor.wrapAsync(getAccessToken);
  const accessToken = accessTokenCall(query);
  const identityCall = Meteor.wrapAsync(getIdentity);
  const identity = identityCall(accessToken);
  const emailsCall = Meteor.wrapAsync(getEmails);
  const emails = emailsCall(accessToken);
<<<<<<< HEAD
  const primaryEmail = emails.find(email => email.primary);
=======
  const primaryEmail = emails.find((email) => email.primary);
>>>>>>> 50f2ee31

  return {
    serviceData: {
      id: identity.id,
      accessToken: OAuth.sealSecret(accessToken),
      email: identity.email || (primaryEmail && primaryEmail.email) || '',
      username: identity.login,
      emails
    },
    options: { profile: { name: identity.name } }
  };
});

// http://developer.github.com/v3/#user-agent-required
let userAgent = 'Meteor';
if (Meteor.release) userAgent += `/${Meteor.release}`;

<<<<<<< HEAD
const getAccessToken = async (query) => {
  const config = ServiceConfiguration.configurations.findOne({service: 'github'});
  if (!config)
    throw new ServiceConfiguration.ConfigError();
=======
const getAccessToken = async (query, callback) => {
  const config = ServiceConfiguration.configurations.findOne({
    service: 'github'
  });
  if (!config) throw new ServiceConfiguration.ConfigError();
>>>>>>> 50f2ee31

  let response;
  try {
    const content = new URLSearchParams({
<<<<<<< HEAD
      code: query.code,
      redirect_uri: OAuth._redirectUri('github', config),
      state: query.state
    });
    const request = await fetch(
      `https://github.com/login/oauth/access_token?${content.toString()}`, {
        method: 'POST',
        headers: {
          Accept: 'application/json',
          "User-Agent": userAgent,
          Authorization: `Basic ${config.clientId}:${OAuth.openSecret(config.secret)}`
        }
      });
=======
      client_id: config.clientId,
      client_secret: config.secret,
      code: query.code,
      redirect_uri: OAuth._redirectUri(
        'github',
        config
      )
    });
    const request = await fetch(
      `https://github.com/login/oauth/access_token?${content.toString()}`,
      {
        method: 'POST',
        headers: {
          Accept: 'application/json',
          'User-Agent': userAgent
        }
      }
    );
>>>>>>> 50f2ee31
    response = await request.json();
  } catch (err) {
    throw Object.assign(
      new Error(
        `Failed to complete OAuth handshake with Github. ${err.message}`
      ),
      { response: err.response }
    );
  }
<<<<<<< HEAD
  if (response.error) { // if the http response was a json object with an error attribute
    throw new Error(`Failed to complete OAuth handshake with GitHub. ${response.error}`);
  } else {
=======
  if (response.error) {
    callback(response.error);
    // if the http response was a json object with an error attribute
    throw new Error(
      `Failed to complete OAuth handshake with GitHub. ${response.error}`
    );
  } else {
    callback(null, response.access_token);
>>>>>>> 50f2ee31
    return response.access_token;
  }
};

<<<<<<< HEAD
const getIdentity = async (accessToken) => {
  try {
    const request = await fetch(
      "https://api.github.com/user", {
        method: 'GET',
        headers: { Accept: 'application/json', "User-Agent": userAgent, "Authorization": `token ${accessToken}`}, // http://developer.github.com/v3/#user-agent-required
      });
    const response = await request.json();
=======
const getIdentity = async (accessToken, callback) => {
  try {
    const request = await fetch('https://api.github.com/user', {
      method: 'GET',
      headers: {
        Accept: 'application/json',
        'User-Agent': userAgent,
        Authorization: `token ${accessToken}`
      } // http://developer.github.com/v3/#user-agent-required
    });
    const response = await request.json();
    callback(null, response);
>>>>>>> 50f2ee31
    return response;
  } catch (err) {
    callback(err.message);
    throw Object.assign(
      new Error(`Failed to fetch identity from Github. ${err.message}`),
      { response: err.response }
    );
  }
};

<<<<<<< HEAD
const getEmails = async (accessToken) => {
  try {
    const request = await fetch(
      "https://api.github.com/user/emails", {
        method: 'GET',
        headers: {"User-Agent": userAgent, Accept: 'application/json', "Authorization": `token ${accessToken}`}, // http://developer.github.com/v3/#user-agent-required
      });
    const response = await request.json();
=======
const getEmails = async (accessToken, callback) => {
  try {
    const request = await fetch('https://api.github.com/user/emails', {
      method: 'GET',
      headers: {
        'User-Agent': userAgent,
        Accept: 'application/json',
        Authorization: `token ${accessToken}`
      } // http://developer.github.com/v3/#user-agent-required
    });
    const response = await request.json();
    callback(null, response);
>>>>>>> 50f2ee31
    return response;
  } catch (err) {
    callback(err.message, []);
    return [];
  }
};

Github.retrieveCredential = (credentialToken, credentialSecret) =>
  OAuth.retrieveCredential(credentialToken, credentialSecret);<|MERGE_RESOLUTION|>--- conflicted
+++ resolved
@@ -1,22 +1,13 @@
 Github = {};
 
-<<<<<<< HEAD
-OAuth.registerService('github', 2, null, query => {
-
-=======
 OAuth.registerService('github', 2, null, (query) => {
->>>>>>> 50f2ee31
   const accessTokenCall = Meteor.wrapAsync(getAccessToken);
   const accessToken = accessTokenCall(query);
   const identityCall = Meteor.wrapAsync(getIdentity);
   const identity = identityCall(accessToken);
   const emailsCall = Meteor.wrapAsync(getEmails);
   const emails = emailsCall(accessToken);
-<<<<<<< HEAD
-  const primaryEmail = emails.find(email => email.primary);
-=======
   const primaryEmail = emails.find((email) => email.primary);
->>>>>>> 50f2ee31
 
   return {
     serviceData: {
@@ -34,37 +25,15 @@
 let userAgent = 'Meteor';
 if (Meteor.release) userAgent += `/${Meteor.release}`;
 
-<<<<<<< HEAD
-const getAccessToken = async (query) => {
-  const config = ServiceConfiguration.configurations.findOne({service: 'github'});
-  if (!config)
-    throw new ServiceConfiguration.ConfigError();
-=======
 const getAccessToken = async (query, callback) => {
   const config = ServiceConfiguration.configurations.findOne({
     service: 'github'
   });
   if (!config) throw new ServiceConfiguration.ConfigError();
->>>>>>> 50f2ee31
 
   let response;
   try {
     const content = new URLSearchParams({
-<<<<<<< HEAD
-      code: query.code,
-      redirect_uri: OAuth._redirectUri('github', config),
-      state: query.state
-    });
-    const request = await fetch(
-      `https://github.com/login/oauth/access_token?${content.toString()}`, {
-        method: 'POST',
-        headers: {
-          Accept: 'application/json',
-          "User-Agent": userAgent,
-          Authorization: `Basic ${config.clientId}:${OAuth.openSecret(config.secret)}`
-        }
-      });
-=======
       client_id: config.clientId,
       client_secret: config.secret,
       code: query.code,
@@ -83,7 +52,6 @@
         }
       }
     );
->>>>>>> 50f2ee31
     response = await request.json();
   } catch (err) {
     throw Object.assign(
@@ -93,11 +61,6 @@
       { response: err.response }
     );
   }
-<<<<<<< HEAD
-  if (response.error) { // if the http response was a json object with an error attribute
-    throw new Error(`Failed to complete OAuth handshake with GitHub. ${response.error}`);
-  } else {
-=======
   if (response.error) {
     callback(response.error);
     // if the http response was a json object with an error attribute
@@ -106,21 +69,10 @@
     );
   } else {
     callback(null, response.access_token);
->>>>>>> 50f2ee31
     return response.access_token;
   }
 };
 
-<<<<<<< HEAD
-const getIdentity = async (accessToken) => {
-  try {
-    const request = await fetch(
-      "https://api.github.com/user", {
-        method: 'GET',
-        headers: { Accept: 'application/json', "User-Agent": userAgent, "Authorization": `token ${accessToken}`}, // http://developer.github.com/v3/#user-agent-required
-      });
-    const response = await request.json();
-=======
 const getIdentity = async (accessToken, callback) => {
   try {
     const request = await fetch('https://api.github.com/user', {
@@ -133,7 +85,6 @@
     });
     const response = await request.json();
     callback(null, response);
->>>>>>> 50f2ee31
     return response;
   } catch (err) {
     callback(err.message);
@@ -144,16 +95,6 @@
   }
 };
 
-<<<<<<< HEAD
-const getEmails = async (accessToken) => {
-  try {
-    const request = await fetch(
-      "https://api.github.com/user/emails", {
-        method: 'GET',
-        headers: {"User-Agent": userAgent, Accept: 'application/json', "Authorization": `token ${accessToken}`}, // http://developer.github.com/v3/#user-agent-required
-      });
-    const response = await request.json();
-=======
 const getEmails = async (accessToken, callback) => {
   try {
     const request = await fetch('https://api.github.com/user/emails', {
@@ -166,7 +107,6 @@
     });
     const response = await request.json();
     callback(null, response);
->>>>>>> 50f2ee31
     return response;
   } catch (err) {
     callback(err.message, []);
