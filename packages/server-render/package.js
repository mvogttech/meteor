Package.describe({
  name: "server-render",
<<<<<<< HEAD
  version: "0.2.0-beta.4",
=======
  version: "0.1.0-rc.4",
>>>>>>> fdf17e01
  summary: "Generic support for server-side rendering in Meteor apps",
  documentation: "README.md"
});

Npm.depends({
  "magic-string": "0.21.3",
  "parse5": "3.0.2"
});

Package.onUse(function(api) {
  api.use("ecmascript");
  api.use("webapp");
  api.mainModule("client.js", "client");
  api.mainModule("server.js", "server");
});

Package.onTest(function(api) {
  api.use("ecmascript");
  api.use("tinytest");
  api.use("server-render");
  api.mainModule("server-render-tests.js", "server");
});<|MERGE_RESOLUTION|>--- conflicted
+++ resolved
@@ -1,10 +1,6 @@
 Package.describe({
   name: "server-render",
-<<<<<<< HEAD
   version: "0.2.0-beta.4",
-=======
-  version: "0.1.0-rc.4",
->>>>>>> fdf17e01
   summary: "Generic support for server-side rendering in Meteor apps",
   documentation: "README.md"
 });
