Package.describe({
  name: "ecmascript-runtime",
<<<<<<< HEAD
  version: "0.3.15-beta.5",
=======
  version: "0.3.14_1",
>>>>>>> 06e583c9
  summary: "Polyfills for new ECMAScript 2015 APIs like Map and Set",
  git: "https://github.com/meteor/ecmascript-runtime",
  documentation: "README.md"
});

Npm.depends({
  "meteor-ecmascript-runtime": "0.2.9",
});

Package.onUse(function(api) {
  // If the es5-shim package is installed, make sure it loads before
  // ecmascript-runtime, since ecmascript-runtime uses some ES5 APIs like
  // Object.defineProperties that are buggy in older browsers.
  api.use("es5-shim@4.6.13", { weak: true });

  api.use("modules@0.7.5");
  api.use("promise@0.8.3");

  api.mainModule("runtime.js");

  api.export("Symbol");
  api.export("Map");
  api.export("Set");
});

Package.onTest(function(api) {
  api.use("tinytest");
  api.use("check");
  api.use("es5-shim");
  api.use("ecmascript-runtime");
  api.addFiles("runtime-tests.js");
});<|MERGE_RESOLUTION|>--- conflicted
+++ resolved
@@ -1,10 +1,6 @@
 Package.describe({
   name: "ecmascript-runtime",
-<<<<<<< HEAD
-  version: "0.3.15-beta.5",
-=======
   version: "0.3.14_1",
->>>>>>> 06e583c9
   summary: "Polyfills for new ECMAScript 2015 APIs like Map and Set",
   git: "https://github.com/meteor/ecmascript-runtime",
   documentation: "README.md"
