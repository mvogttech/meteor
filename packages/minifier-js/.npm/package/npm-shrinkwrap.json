--- conflicted
+++ resolved
@@ -27,16 +27,6 @@
       "integrity": "sha512-eF2rxCRulEKXHTRiDrDy6erMYWqNw4LPdQ8UQA4huuxaQsVeRPFl2oM8oDGxMFhJUWZf9McpLtJasDDZb/Bpeg=="
     },
     "@jridgewell/trace-mapping": {
-<<<<<<< HEAD
-      "version": "0.3.20",
-      "resolved": "https://registry.npmjs.org/@jridgewell/trace-mapping/-/trace-mapping-0.3.20.tgz",
-      "integrity": "sha512-R8LcPeWZol2zR8mmH3JeKQ6QRCFb7XgUhV9ZlGhHLGyg4wpPiPZNQOOWhFZhxKw8u//yTbNGI42Bx/3paXEQ+Q=="
-    },
-    "acorn": {
-      "version": "8.11.2",
-      "resolved": "https://registry.npmjs.org/acorn/-/acorn-8.11.2.tgz",
-      "integrity": "sha512-nc0Axzp/0FILLEVsm4fNwLCwMttvhEI263QtVPQcbpfZZ3ts0hLsZGOpE6czNlid7CJ9MlyH8reXkpsf3YUY4w=="
-=======
       "version": "0.3.22",
       "resolved": "https://registry.npmjs.org/@jridgewell/trace-mapping/-/trace-mapping-0.3.22.tgz",
       "integrity": "sha512-Wf963MzWtA2sjrNt+g18IAln9lKnlRp+K2eH4jjIoF1wYeq3aMREpG09xhlhdzS0EjwU7qmUJYangWa+151vZw=="
@@ -45,7 +35,6 @@
       "version": "8.11.3",
       "resolved": "https://registry.npmjs.org/acorn/-/acorn-8.11.3.tgz",
       "integrity": "sha512-Y9rRfJG5jcKOE0CLisYbojUjIrIEE7AGMzA/Sm4BslANhbS+cDMpgBdcPT91oJ7OuJ9hYJBx59RjbhxVnrF8Xg=="
->>>>>>> 46339a91
     },
     "buffer-from": {
       "version": "1.1.2",
