--- conflicted
+++ resolved
@@ -1,10 +1,6 @@
 Package.describe({
   summary: "Generates the boilerplate html from program's manifest",
-<<<<<<< HEAD
   version: '2.0.0-alpha300.19',
-=======
-  version: '1.7.2'
->>>>>>> 1a8905ac
 });
 
 Npm.depends({
