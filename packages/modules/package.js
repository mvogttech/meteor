--- conflicted
+++ resolved
@@ -1,10 +1,6 @@
 Package.describe({
   name: "modules",
-<<<<<<< HEAD
-  version: "0.19.0-rc280.0",
-=======
   version: "0.19.0",
->>>>>>> 2dc5fd27
   summary: "CommonJS module system",
   documentation: "README.md"
 });
