Package.describe({
  name: "modules",
<<<<<<< HEAD
  version: "0.7.7-beta.5",
=======
  version: "0.7.6_1",
>>>>>>> 06e583c9
  summary: "CommonJS module system",
  documentation: "README.md"
});

Npm.depends({
  reify: "0.3.6"
});

Package.onUse(function(api) {
  api.use("underscore");
  api.use("modules-runtime");
  api.mainModule("client.js", "client");
  api.mainModule("server.js", "server");
  api.export("meteorInstall");
  api.export("Buffer");
  api.export("process");
});<|MERGE_RESOLUTION|>--- conflicted
+++ resolved
@@ -1,10 +1,6 @@
 Package.describe({
   name: "modules",
-<<<<<<< HEAD
-  version: "0.7.7-beta.5",
-=======
   version: "0.7.6_1",
->>>>>>> 06e583c9
   summary: "CommonJS module system",
   documentation: "README.md"
 });
