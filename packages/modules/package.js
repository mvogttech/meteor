--- conflicted
+++ resolved
@@ -1,10 +1,6 @@
 Package.describe({
   name: "modules",
-<<<<<<< HEAD
-  version: "0.9.0",
-=======
   version: "0.10.0-pre.1",
->>>>>>> ea9a1745
   summary: "CommonJS module system",
   documentation: "README.md"
 });
