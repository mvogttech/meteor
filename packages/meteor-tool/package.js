--- conflicted
+++ resolved
@@ -1,10 +1,6 @@
 Package.describe({
   summary: "The Meteor command-line tool",
-<<<<<<< HEAD
-  version: '1.0.14-cordova3'
-=======
   version: '1.0.25'
->>>>>>> 3ce808aa
 });
 
 Package.includeTool();