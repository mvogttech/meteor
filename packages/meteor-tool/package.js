--- conflicted
+++ resolved
@@ -1,10 +1,6 @@
 Package.describe({
   summary: "The Meteor command-line tool",
-<<<<<<< HEAD
-  version: '2.0.0-beta.4'
-=======
   version: '2.0.0-beta.6'
->>>>>>> 681a3087
 });
 
 Package.includeTool();