--- conflicted
+++ resolved
@@ -1,10 +1,6 @@
 Package.describe({
   summary: "The Meteor command-line tool",
-<<<<<<< HEAD
-  version: '1.10.0-beta.5'
-=======
-  version: '1.9.1'
->>>>>>> 3f091c71
+  version: '1.10.0-beta.6'
 });
 
 Package.includeTool();