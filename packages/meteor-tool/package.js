Package.describe({
  summary: 'The Meteor command-line tool',
<<<<<<< HEAD
  version: '2.5.0-beta.2',
=======
  version: '2.5.0-beta.3',
>>>>>>> 8c14412d
});

Package.includeTool();<|MERGE_RESOLUTION|>--- conflicted
+++ resolved
@@ -1,10 +1,6 @@
 Package.describe({
   summary: 'The Meteor command-line tool',
-<<<<<<< HEAD
-  version: '2.5.0-beta.2',
-=======
   version: '2.5.0-beta.3',
->>>>>>> 8c14412d
 });
 
 Package.includeTool();