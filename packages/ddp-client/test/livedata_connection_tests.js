--- conflicted
+++ resolved
@@ -650,13 +650,8 @@
 
 const observeCursor = async function(test, cursor) {
   const counts = { added: 0, removed: 0, changed: 0, moved: 0 };
-<<<<<<< HEAD
   const expectedCounts = Object.assign({}, counts);
-  const handle = cursor.observe({
-=======
-  const expectedCounts = _.clone(counts);
   const handle = await cursor.observe({
->>>>>>> 387c28a6
     addedAt: function() {
       counts.added += 1;
     },
@@ -704,14 +699,9 @@
 
     const o = await observeCursor(test, coll.find());
 
-<<<<<<< HEAD
-    // call method.
-    conn.call('do_something', identity);
-=======
     // we use the applyAsync() instead of callAsync() because we want to control when to "pause"
     // or "continue" the method execution by using the methods stream.receive()
     await conn.applyAsync('do_something', []);
->>>>>>> 387c28a6
 
     // see we only send message for outer methods
     const message = testGotMessage(test, stream, {
@@ -1401,11 +1391,7 @@
     test.equal(coll.find().count(), 0);
 
     // Call the insert method.
-<<<<<<< HEAD
-    conn.call('insertSomething', identity);
-=======
     await conn.applyAsync('insertSomething', []);
->>>>>>> 387c28a6
     // Stub write is visible.
     test.equal(coll.find({ foo: 'bar' }).count(), 1);
     const stubWrittenId = (await coll.findOneAsync({ foo: 'bar' }))._id;
@@ -1421,11 +1407,7 @@
     test.equal(stream.sent.length, 0);
 
     // Call update method.
-<<<<<<< HEAD
-    conn.call('updateIt', stubWrittenId, identity);
-=======
     await conn.applyAsync('updateIt', [stubWrittenId]);
->>>>>>> 387c28a6
     // This stub write is visible too.
     test.equal(coll.find().count(), 1);
     test.equal(await coll.findOneAsync(stubWrittenId), {
@@ -1532,11 +1514,7 @@
       // Call a wait method
       conn.apply('no-op', [], { wait: true }, identity);
       // Call a method with a stub that writes.
-<<<<<<< HEAD
-      conn.call('insertSomething', identity);
-=======
       await conn.applyAsync('insertSomething', []);
->>>>>>> 387c28a6
 
       // Stub write is visible.
       test.equal(coll.find({ foo: 'bar' }).count(), 1);
@@ -1597,17 +1575,10 @@
   const markAllReady = async function() {
     // synthesize a "ready" message in response to any "sub"
     // message with an id we haven't seen before
-<<<<<<< HEAD
-    stream.sent.forEach(function(msg) {
+    for (let msg of stream.sent) {
       msg = JSON.parse(msg);
       if (msg.msg === 'sub' && !has(readiedSubs, msg.id)) {
-        stream.receive({ msg: 'ready', subs: [msg.id] });
-=======
-    for (let msg of stream.sent) {
-      msg = JSON.parse(msg);
-      if (msg.msg === 'sub' && !_.has(readiedSubs, msg.id)) {
         await stream.receive({ msg: 'ready', subs: [msg.id] });
->>>>>>> 387c28a6
         readiedSubs[msg.id] = true;
       }
     }
@@ -2333,15 +2304,9 @@
     test.length(stream.sent, 0);
 
     // Insert a document. The stub updates "conn" directly.
-<<<<<<< HEAD
-    coll.insert({ _id: 'foo', bar: 42 }, identity);
-    test.equal(coll.find().count(), 1);
-    test.equal(coll.findOne(), { _id: 'foo', bar: 42 });
-=======
     await coll.insertAsync({ _id: 'foo', bar: 42 }).stubPromise;
     test.equal(await coll.find().countAsync(), 1);
     test.equal(await coll.findOneAsync(), { _id: 'foo', bar: 42 });
->>>>>>> 387c28a6
     // It also sends the method message.
     let methodMessage = JSON.parse(stream.sent.shift());
     test.isUndefined(methodMessage.randomSeed);
