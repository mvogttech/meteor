Package.describe({
  summary: "Google OAuth flow",
  version: "1.2.3"
});

var cordovaPluginGooglePlusURL =
  // This revision is from the "update-entitlements-plist-files" branch.
  // This logic can be reverted when/if this PR is merged:
  // https://github.com/EddyVerbruggen/cordova-plugin-googleplus/pull/366
  "https://github.com/meteor/cordova-plugin-googleplus.git#3095abe327e710ab04059ae9d3521bd4037c5a37";

Cordova.depends({
  "cordova-plugin-googleplus": cordovaPluginGooglePlusURL
});

Package.onUse(function(api) {
<<<<<<< HEAD
  api.use("modules");
  api.use("promise");
  api.use("ecmascript-runtime");
=======
  api.use("ecmascript");
>>>>>>> 7a9dd2b7
  api.use('oauth2', ['client', 'server']);
  api.use('oauth', ['client', 'server']);
  api.use('http', ['server']);
  api.use('service-configuration');
  api.use('random', 'client');

  api.addFiles('google_server.js', 'server');
  api.addFiles('google_client.js', 'client');
  api.addFiles('google_sign-in.js', 'web.cordova');

  api.mainModule('namespace.js');

  api.export('Google');
});<|MERGE_RESOLUTION|>--- conflicted
+++ resolved
@@ -14,13 +14,7 @@
 });
 
 Package.onUse(function(api) {
-<<<<<<< HEAD
-  api.use("modules");
-  api.use("promise");
-  api.use("ecmascript-runtime");
-=======
   api.use("ecmascript");
->>>>>>> 7a9dd2b7
   api.use('oauth2', ['client', 'server']);
   api.use('oauth', ['client', 'server']);
   api.use('http', ['server']);
