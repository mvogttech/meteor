--- conflicted
+++ resolved
@@ -1,21 +1,11 @@
 await (async () => {
   var script = await Assets.getText("safetybelt.js");
 
-<<<<<<< HEAD
   Tinytest.add("reload-safetybelt - safety belt is added", function (test) {
     test.isTrue(
-      _.some(WebAppInternals.additionalStaticJs, function (js, pathname) {
+      Object.values(WebAppInternals.additionalStaticJs).some( function (js, pathname) {
         return js === script;
       })
     );
   });
-})();
-=======
-Tinytest.add("reload-safetybelt - safety belt is added", function (test) {
-  test.isTrue(Object.values(WebAppInternals.additionalStaticJs).some(
-    function (js, pathname) {
-      return js === script;
-    }
-  ));
-});
->>>>>>> 064c4e24
+})();