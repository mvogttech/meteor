--- conflicted
+++ resolved
@@ -3,11 +3,7 @@
 
 Package.describe({
   summary: "Easily create arbitrary multicolumn layouts",
-<<<<<<< HEAD
-  version: "1.0.2-pre.0"
-=======
   version: "1.0.2-pre.2"
->>>>>>> 2d9bb654
 });
 
 Package.on_use(function (api) {
