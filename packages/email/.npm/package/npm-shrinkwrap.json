{
  "lockfileVersion": 4,
  "dependencies": {
    "@types/node": {
<<<<<<< HEAD
      "version": "20.12.11",
      "resolved": "https://registry.npmjs.org/@types/node/-/node-20.12.11.tgz",
      "integrity": "sha512-vDg9PZ/zi+Nqp6boSOT7plNuthRugEKixDv5sFTIpkE89MmNtEArAShI4mxuX2+UrLEe9pxC1vm2cjm9YlWbJw=="
=======
      "version": "20.12.12",
      "resolved": "https://registry.npmjs.org/@types/node/-/node-20.12.12.tgz",
      "integrity": "sha512-eWLDGF/FOSPtAvEqeRAQ4C8LSA7M1I7i0ky1I8U7kD1J5ITyW3AsRhQrKVoWf5pFKZ2kILsEGJhsI9r93PYnOw=="
>>>>>>> 652eefdf
    },
    "@types/nodemailer": {
      "version": "6.4.14",
      "resolved": "https://registry.npmjs.org/@types/nodemailer/-/nodemailer-6.4.14.tgz",
      "integrity": "sha512-fUWthHO9k9DSdPCSPRqcu6TWhYyxTBg382vlNIttSe9M7XfsT06y0f24KHXtbnijPGGRIcVvdKHTNikOI6qiHA=="
    },
    "asn1.js": {
      "version": "5.4.1",
      "resolved": "https://registry.npmjs.org/asn1.js/-/asn1.js-5.4.1.tgz",
      "integrity": "sha512-+I//4cYPccV8LdmBLiX8CYvf9Sp3vQsrqu2QNXRcrbiWvcx/UdlFiqUJJzxRQxgsZmvhXhn4cSKeSmoFjVdupA=="
    },
    "bn.js": {
      "version": "4.12.0",
      "resolved": "https://registry.npmjs.org/bn.js/-/bn.js-4.12.0.tgz",
      "integrity": "sha512-c98Bf3tPniI+scsdk237ku1Dc3ujXQTSgyiPUDEOe7tRkhrqridvh8klBv0HCEso1OLOYcHuCv/cS6DNxKH+ZA=="
    },
    "inherits": {
      "version": "2.0.4",
      "resolved": "https://registry.npmjs.org/inherits/-/inherits-2.0.4.tgz",
      "integrity": "sha512-k/vGaX4/Yla3WzyMCvTQOXYeIHvqOKtnqBduzTHpzpQZzAskKMhZ2K+EnBiSM9zGSoIFeMpXKxa4dYeZIQqewQ=="
    },
    "minimalistic-assert": {
      "version": "1.0.1",
      "resolved": "https://registry.npmjs.org/minimalistic-assert/-/minimalistic-assert-1.0.1.tgz",
      "integrity": "sha512-UtJcAD4yEaGtjPezWuO9wC4nwUnVH/8/Im3yEHQP4b67cXlD/Qr9hdITCU1xDbSEXg2XKNaP8jsReV7vQd00/A=="
    },
    "nodemailer": {
      "version": "6.9.10",
      "resolved": "https://registry.npmjs.org/nodemailer/-/nodemailer-6.9.10.tgz",
      "integrity": "sha512-qtoKfGFhvIFW5kLfrkw2R6Nm6Ur4LNUMykyqu6n9BRKJuyQrqEGwdXXUAbwWEKt33dlWUGXb7rzmJP/p4+O+CA=="
    },
    "nodemailer-openpgp": {
      "version": "2.2.0",
      "resolved": "https://registry.npmjs.org/nodemailer-openpgp/-/nodemailer-openpgp-2.2.0.tgz",
      "integrity": "sha512-e6+pgGVpMEZ2ywHcAtTdKhUCU5HwZI23RFoNUA/mJPytUW369mQqEcHFLUoxEITOLrzeoLjn5wOYFYzSpef+Tg=="
    },
    "openpgp": {
      "version": "5.9.0",
      "resolved": "https://registry.npmjs.org/openpgp/-/openpgp-5.9.0.tgz",
      "integrity": "sha512-wEI6TAinCAq8ZLZA4oZ3ZtJ2BhhHj+CiPCd8TzE7zCicr0V8tvG5UF76OtddLLOJcK63w3Aj3KiRd+VLMScirQ=="
    },
    "safer-buffer": {
      "version": "2.1.2",
      "resolved": "https://registry.npmjs.org/safer-buffer/-/safer-buffer-2.1.2.tgz",
      "integrity": "sha512-YZo3K82SD7Riyi0E1EQPojLz7kpepnSQI9IyPbHHg1XXXevb5dJI7tpyN2ADxGcQbHG7vcyRHk0cbwqcQriUtg=="
    },
    "stream-buffers": {
      "version": "3.0.2",
      "resolved": "https://registry.npmjs.org/stream-buffers/-/stream-buffers-3.0.2.tgz",
      "integrity": "sha512-DQi1h8VEBA/lURbSwFtEHnSTb9s2/pwLEaFuNhXwy1Dx3Sa0lOuYT2yNUr4/j2fs8oCAMANtrZ5OrPZtyVs3MQ=="
    },
    "undici-types": {
      "version": "5.26.5",
      "resolved": "https://registry.npmjs.org/undici-types/-/undici-types-5.26.5.tgz",
      "integrity": "sha512-JlCMO+ehdEIKqlFxk6IfVoAUVmgz7cU7zD/h9XZ0qzeosSHmUJVOzSQvvYSYWXkFXC+IfLKSIffhv0sVZup6pA=="
    }
  }
}<|MERGE_RESOLUTION|>--- conflicted
+++ resolved
@@ -2,15 +2,9 @@
   "lockfileVersion": 4,
   "dependencies": {
     "@types/node": {
-<<<<<<< HEAD
-      "version": "20.12.11",
-      "resolved": "https://registry.npmjs.org/@types/node/-/node-20.12.11.tgz",
-      "integrity": "sha512-vDg9PZ/zi+Nqp6boSOT7plNuthRugEKixDv5sFTIpkE89MmNtEArAShI4mxuX2+UrLEe9pxC1vm2cjm9YlWbJw=="
-=======
       "version": "20.12.12",
       "resolved": "https://registry.npmjs.org/@types/node/-/node-20.12.12.tgz",
       "integrity": "sha512-eWLDGF/FOSPtAvEqeRAQ4C8LSA7M1I7i0ky1I8U7kD1J5ITyW3AsRhQrKVoWf5pFKZ2kILsEGJhsI9r93PYnOw=="
->>>>>>> 652eefdf
     },
     "@types/nodemailer": {
       "version": "6.4.14",
