--- conflicted
+++ resolved
@@ -2,15 +2,9 @@
   "lockfileVersion": 4,
   "dependencies": {
     "@types/node": {
-<<<<<<< HEAD
-      "version": "22.2.0",
-      "resolved": "https://registry.npmjs.org/@types/node/-/node-22.2.0.tgz",
-      "integrity": "sha512-bm6EG6/pCpkxDf/0gDNDdtDILMOHgaQBVOJGdwsqClnxA3xL6jtMv76rLBc006RVMWbmaf0xbmom4Z/5o2nRkQ=="
-=======
       "version": "22.3.0",
       "resolved": "https://registry.npmjs.org/@types/node/-/node-22.3.0.tgz",
       "integrity": "sha512-nrWpWVaDZuaVc5X84xJ0vNrLvomM205oQyLsRt7OHNZbSHslcWsvgFR7O7hire2ZonjLrWBbedmotmIlJDVd6g=="
->>>>>>> e64869a6
     },
     "@types/notp": {
       "version": "2.0.5",
@@ -43,15 +37,9 @@
       "integrity": "sha512-xNvxJEOUiWPGhUuUdQgAJPKOOJfGnIyKySOc09XkKsgdUV/3E2zvwZYdejjmRgPCgcym1juLH3226yA7sEFJKQ=="
     },
     "undici-types": {
-<<<<<<< HEAD
-      "version": "6.13.0",
-      "resolved": "https://registry.npmjs.org/undici-types/-/undici-types-6.13.0.tgz",
-      "integrity": "sha512-xtFJHudx8S2DSoujjMd1WeWvn7KKWFRESZTMeL1RptAYERu29D6jphMjjY+vn96jvN3kVPDNxU/E13VTaXj6jg=="
-=======
       "version": "6.18.2",
       "resolved": "https://registry.npmjs.org/undici-types/-/undici-types-6.18.2.tgz",
       "integrity": "sha512-5ruQbENj95yDYJNS3TvcaxPMshV7aizdv/hWYjGIKoANWKjhWNBsr2YEuYZKodQulB1b8l7ILOuDQep3afowQQ=="
->>>>>>> e64869a6
     }
   }
 }