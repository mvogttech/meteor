{
  "lockfileVersion": 4,
  "dependencies": {
    "@types/node": {
<<<<<<< HEAD
      "version": "22.0.0",
      "resolved": "https://registry.npmjs.org/@types/node/-/node-22.0.0.tgz",
      "integrity": "sha512-VT7KSYudcPOzP5Q0wfbowyNLaVR8QWUdw+088uFWwfvpY6uCWaXpqV6ieLAu9WBcnTa7H4Z5RLK8I5t2FuOcqw=="
=======
      "version": "22.1.0",
      "resolved": "https://registry.npmjs.org/@types/node/-/node-22.1.0.tgz",
      "integrity": "sha512-AOmuRF0R2/5j1knA3c6G3HOk523Ga+l+ZXltX8SF1+5oqcXijjfTd8fY3XRZqSihEu9XhtQnKYLmkFaoxgsJHw=="
>>>>>>> e9b5385b
    },
    "@types/notp": {
      "version": "2.0.5",
      "resolved": "https://registry.npmjs.org/@types/notp/-/notp-2.0.5.tgz",
      "integrity": "sha512-ZsZS0PYUa6ZE4K3yOGerBvaxCp4ePf6ZmkFbPeilcqz2Ui/lmXox7KlRt7XZkXzqUgXhFLkc09ixyVmFLCU3gQ=="
    },
    "node-2fa": {
      "version": "2.0.3",
      "resolved": "https://registry.npmjs.org/node-2fa/-/node-2fa-2.0.3.tgz",
      "integrity": "sha512-PQldrOhjuoZyoydMvMSctllPN1ZPZ1/NwkEcgYwY9faVqE/OymxR+3awPpbWZxm6acLKqvmNqQmdqTsqYyflFw=="
    },
    "notp": {
      "version": "2.0.3",
      "resolved": "https://registry.npmjs.org/notp/-/notp-2.0.3.tgz",
      "integrity": "sha512-oBig/2uqkjQ5AkBuw4QJYwkEWa/q+zHxI5/I5z6IeP2NT0alpJFsP/trrfCC+9xOAgQSZXssNi962kp5KBmypQ=="
    },
    "qrcode-svg": {
      "version": "1.1.0",
      "resolved": "https://registry.npmjs.org/qrcode-svg/-/qrcode-svg-1.1.0.tgz",
      "integrity": "sha512-XyQCIXux1zEIA3NPb0AeR8UMYvXZzWEhgdBgBjH9gO7M48H9uoHzviNz8pXw3UzrAcxRRRn9gxHewAVK7bn9qw=="
    },
    "thirty-two": {
      "version": "1.0.2",
      "resolved": "https://registry.npmjs.org/thirty-two/-/thirty-two-1.0.2.tgz",
      "integrity": "sha512-OEI0IWCe+Dw46019YLl6V10Us5bi574EvlJEOcAkB29IzQ/mYD1A6RyNHLjZPiHCmuodxvgF6U+vZO1L15lxVA=="
    },
    "tslib": {
      "version": "2.6.3",
      "resolved": "https://registry.npmjs.org/tslib/-/tslib-2.6.3.tgz",
      "integrity": "sha512-xNvxJEOUiWPGhUuUdQgAJPKOOJfGnIyKySOc09XkKsgdUV/3E2zvwZYdejjmRgPCgcym1juLH3226yA7sEFJKQ=="
    },
    "undici-types": {
<<<<<<< HEAD
      "version": "6.11.1",
      "resolved": "https://registry.npmjs.org/undici-types/-/undici-types-6.11.1.tgz",
      "integrity": "sha512-mIDEX2ek50x0OlRgxryxsenE5XaQD4on5U2inY7RApK3SOJpofyw7uW2AyfMKkhAxXIceo2DeWGVGwyvng1GNQ=="
=======
      "version": "6.13.0",
      "resolved": "https://registry.npmjs.org/undici-types/-/undici-types-6.13.0.tgz",
      "integrity": "sha512-xtFJHudx8S2DSoujjMd1WeWvn7KKWFRESZTMeL1RptAYERu29D6jphMjjY+vn96jvN3kVPDNxU/E13VTaXj6jg=="
>>>>>>> e9b5385b
    }
  }
}<|MERGE_RESOLUTION|>--- conflicted
+++ resolved
@@ -2,15 +2,9 @@
   "lockfileVersion": 4,
   "dependencies": {
     "@types/node": {
-<<<<<<< HEAD
-      "version": "22.0.0",
-      "resolved": "https://registry.npmjs.org/@types/node/-/node-22.0.0.tgz",
-      "integrity": "sha512-VT7KSYudcPOzP5Q0wfbowyNLaVR8QWUdw+088uFWwfvpY6uCWaXpqV6ieLAu9WBcnTa7H4Z5RLK8I5t2FuOcqw=="
-=======
       "version": "22.1.0",
       "resolved": "https://registry.npmjs.org/@types/node/-/node-22.1.0.tgz",
       "integrity": "sha512-AOmuRF0R2/5j1knA3c6G3HOk523Ga+l+ZXltX8SF1+5oqcXijjfTd8fY3XRZqSihEu9XhtQnKYLmkFaoxgsJHw=="
->>>>>>> e9b5385b
     },
     "@types/notp": {
       "version": "2.0.5",
@@ -43,15 +37,9 @@
       "integrity": "sha512-xNvxJEOUiWPGhUuUdQgAJPKOOJfGnIyKySOc09XkKsgdUV/3E2zvwZYdejjmRgPCgcym1juLH3226yA7sEFJKQ=="
     },
     "undici-types": {
-<<<<<<< HEAD
-      "version": "6.11.1",
-      "resolved": "https://registry.npmjs.org/undici-types/-/undici-types-6.11.1.tgz",
-      "integrity": "sha512-mIDEX2ek50x0OlRgxryxsenE5XaQD4on5U2inY7RApK3SOJpofyw7uW2AyfMKkhAxXIceo2DeWGVGwyvng1GNQ=="
-=======
       "version": "6.13.0",
       "resolved": "https://registry.npmjs.org/undici-types/-/undici-types-6.13.0.tgz",
       "integrity": "sha512-xtFJHudx8S2DSoujjMd1WeWvn7KKWFRESZTMeL1RptAYERu29D6jphMjjY+vn96jvN3kVPDNxU/E13VTaXj6jg=="
->>>>>>> e9b5385b
     }
   }
 }