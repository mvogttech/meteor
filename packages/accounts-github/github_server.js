Accounts.addAutopublishFields({
  // not sure whether the github api can be used from the browser,
  // thus not sure if we should be sending access tokens; but we do it
  // for all other oauth2 providers, and it may come in handy.
  forLoggedInUser: ['services.github'],
  forOtherUsers: ['services.github.username']
});

Accounts.oauth.registerService('github', 2, function(query) {

  var accessToken = getAccessToken(query);
  var identity = getIdentity(accessToken);

  return {
    serviceData: {
      id: identity.id,
      accessToken: accessToken,
      email: identity.email,
      username: identity.login
    },
    options: {profile: {name: identity.name}}
  };
});

var getAccessToken = function (query) {
  var config = Accounts.loginServiceConfiguration.findOne({service: 'github'});
  if (!config)
    throw new Accounts.ConfigError("Service not configured");

  var response;
  try {
    response = Meteor.http.post(
      "https://github.com/login/oauth/access_token", {
        headers: {Accept: 'application/json'},
        params: {
          code: query.code,
          client_id: config.clientId,
          client_secret: config.secret,
          redirect_uri: Meteor.absoluteUrl("_oauth/github?close"),
          state: query.state
        }
      });
  } catch (err) {
    throw new Error("Failed to complete OAuth handshake with GitHub. " +
                    err + (err.response ? ": " + err.response.content : ""));
  }
  if (response.data.error) { // if the http response was a json object with an error attribute
    throw new Error("Failed to complete OAuth handshake with GitHub. " + response.data.error);
  } else {
    return response.data.access_token;
  }
};

var getIdentity = function (accessToken) {
<<<<<<< HEAD
  try {
    return Meteor.http.get(
      "https://api.github.com/user",
      {params: {access_token: accessToken}}).data;
  } catch (err) {
=======
  var userAgent = "Meteor";
  if (Meteor.release)
    userAgent += "/" + Meteor.release;

  var result = Meteor.http.get(
    "https://api.github.com/user", {
      headers: {"User-Agent": userAgent}, // http://developer.github.com/v3/#user-agent-required
      params: {access_token: accessToken}
    });
  if (result.error) {
>>>>>>> e43c94ee
    throw new Error("Failed to fetch identity from GitHub. " +
                    err + (err.response ? ": " + err.response.content : ""));
  }
};<|MERGE_RESOLUTION|>--- conflicted
+++ resolved
@@ -52,24 +52,17 @@
 };
 
 var getIdentity = function (accessToken) {
-<<<<<<< HEAD
   try {
+    var userAgent = "Meteor";
+    if (Meteor.release)
+      userAgent += "/" + Meteor.release;
+
     return Meteor.http.get(
-      "https://api.github.com/user",
-      {params: {access_token: accessToken}}).data;
+      "https://api.github.com/user", {
+        headers: {"User-Agent": userAgent}, // http://developer.github.com/v3/#user-agent-required
+        params: {access_token: accessToken}
+      }).data;
   } catch (err) {
-=======
-  var userAgent = "Meteor";
-  if (Meteor.release)
-    userAgent += "/" + Meteor.release;
-
-  var result = Meteor.http.get(
-    "https://api.github.com/user", {
-      headers: {"User-Agent": userAgent}, // http://developer.github.com/v3/#user-agent-required
-      params: {access_token: accessToken}
-    });
-  if (result.error) {
->>>>>>> e43c94ee
     throw new Error("Failed to fetch identity from GitHub. " +
                     err + (err.response ? ": " + err.response.content : ""));
   }
