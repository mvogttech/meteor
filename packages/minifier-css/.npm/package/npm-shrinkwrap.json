{
  "lockfileVersion": 1,
  "dependencies": {
<<<<<<< HEAD
    "@types/q": {
      "version": "1.5.5",
      "resolved": "https://registry.npmjs.org/@types/q/-/q-1.5.5.tgz",
      "integrity": "sha512-L28j2FcJfSZOnL1WBjDYp2vUHCeIFlyYI/53EwD/rKUBQ7MtUUfbQWiyKJGpcnv4/WgrhWsFKrcPstcAt/J0tQ=="
    },
    "alphanum-sort": {
      "version": "1.0.2",
      "resolved": "https://registry.npmjs.org/alphanum-sort/-/alphanum-sort-1.0.2.tgz",
      "integrity": "sha512-0FcBfdcmaumGPQ0qPn7Q5qTgz/ooXgIyp1rf8ik5bGX8mpE2YHjC0P/eyQvxu1GURYQgq9ozf2mteQ5ZD9YiyQ=="
    },
    "ansi-styles": {
      "version": "3.2.1",
      "resolved": "https://registry.npmjs.org/ansi-styles/-/ansi-styles-3.2.1.tgz",
      "integrity": "sha512-VT0ZI6kZRdTh8YyJw3SMbYm/u+NqfsAxEpWO0Pf9sq8/e94WxxOpPKx9FR1FlyCtOVDNOQ+8ntlqFxiRc+r5qA=="
    },
    "argparse": {
      "version": "1.0.10",
      "resolved": "https://registry.npmjs.org/argparse/-/argparse-1.0.10.tgz",
      "integrity": "sha512-o5Roy6tNG4SL/FOkCAN6RzjiakZS25RLYFrcMttJqbdd8BWrnA+fGz57iN5Pb06pvBGvl5gQ0B48dJlslXvoTg=="
=======
    "@trysound/sax": {
      "version": "0.2.0",
      "resolved": "https://registry.npmjs.org/@trysound/sax/-/sax-0.2.0.tgz",
      "integrity": "sha512-L7z9BgrNEcYyUYtF+HaEfiS5ebkh9jXqbszz7pC0hRBPaatV0XjSD3+eHrpqFemQfgwiFF0QPIarnIihIDn7OA=="
>>>>>>> dc38e432
    },
    "array.prototype.reduce": {
      "version": "1.0.4",
      "resolved": "https://registry.npmjs.org/array.prototype.reduce/-/array.prototype.reduce-1.0.4.tgz",
      "integrity": "sha512-WnM+AjG/DvLRLo4DDl+r+SvCzYtD2Jd9oeBYMcEaI7t3fFrHY9M53/wdLcTvmZNQ70IU6Htj0emFkZ5TS+lrdw=="
    },
    "boolbase": {
      "version": "1.0.0",
      "resolved": "https://registry.npmjs.org/boolbase/-/boolbase-1.0.0.tgz",
      "integrity": "sha512-JZOSA7Mo9sNGB8+UjSgzdLtokWAky1zbztM3WRLCbZ70/3cTANmQmOdR7y2g+J0e2WXywy1yS468tY+IruqEww=="
    },
    "browserslist": {
<<<<<<< HEAD
      "version": "4.21.4",
      "resolved": "https://registry.npmjs.org/browserslist/-/browserslist-4.21.4.tgz",
      "integrity": "sha512-CBHJJdDmgjl3daYjN5Cp5kbTf1mUhZoS+beLklHIvkOWscs83YAhLlF3Wsh/lciQYAcbBJgTOD44VtG31ZM4Hw=="
    },
    "call-bind": {
      "version": "1.0.2",
      "resolved": "https://registry.npmjs.org/call-bind/-/call-bind-1.0.2.tgz",
      "integrity": "sha512-7O+FbCihrB5WGbFYesctwmTKae6rOiIzmz1icreWJ+0aA7LJfuqhEso2T9ncpcFtzMQtzXf2QGGueWJGTYsqrA=="
    },
    "caller-callsite": {
      "version": "2.0.0",
      "resolved": "https://registry.npmjs.org/caller-callsite/-/caller-callsite-2.0.0.tgz",
      "integrity": "sha512-JuG3qI4QOftFsZyOn1qq87fq5grLIyk1JYd5lJmdA+fG7aQ9pA/i3JIJGcO3q0MrRcHlOt1U+ZeHW8Dq9axALQ=="
    },
    "caller-path": {
      "version": "2.0.0",
      "resolved": "https://registry.npmjs.org/caller-path/-/caller-path-2.0.0.tgz",
      "integrity": "sha512-MCL3sf6nCSXOwCTzvPKhN18TU7AHTvdtam8DAogxcrJ8Rjfbbg7Lgng64H9Iy+vUV6VGFClN/TyxBkAebLRR4A=="
    },
    "callsites": {
      "version": "2.0.0",
      "resolved": "https://registry.npmjs.org/callsites/-/callsites-2.0.0.tgz",
      "integrity": "sha512-ksWePWBloaWPxJYQ8TL0JHvtci6G5QTKwQ95RcWAa/lzoAKuAOflGdAK92hpHXjkwb8zLxoLNUoNYZgVsaJzvQ=="
=======
      "version": "4.21.5",
      "resolved": "https://registry.npmjs.org/browserslist/-/browserslist-4.21.5.tgz",
      "integrity": "sha512-tUkiguQGW7S3IhB7N+c2MV/HZPSCPAAiYBZXLsBhFB/PCy6ZKKsZrmBayHV9fdGV/ARIfJ14NkxKzRDjvp7L6w=="
>>>>>>> dc38e432
    },
    "caniuse-api": {
      "version": "3.0.0",
      "resolved": "https://registry.npmjs.org/caniuse-api/-/caniuse-api-3.0.0.tgz",
      "integrity": "sha512-bsTwuIg/BZZK/vreVTYYbSWoe2F+71P7K5QGEX+pT250DZbfU1MQ5prOKpPR+LL6uWKK3KMwMCAS74QB3Um1uw=="
    },
    "caniuse-lite": {
<<<<<<< HEAD
      "version": "1.0.30001414",
      "resolved": "https://registry.npmjs.org/caniuse-lite/-/caniuse-lite-1.0.30001414.tgz",
      "integrity": "sha512-t55jfSaWjCdocnFdKQoO+d2ct9C59UZg4dY3OnUlSZ447r8pUtIKdp0hpAzrGFultmTC+Us+KpKi4GZl/LXlFg=="
    },
    "chalk": {
      "version": "2.4.2",
      "resolved": "https://registry.npmjs.org/chalk/-/chalk-2.4.2.tgz",
      "integrity": "sha512-Mti+f9lpJNcwF4tWV8/OrTTtF1gZi+f8FqlyAdouralcFWFQWF2+NgCHShjkCb+IFBLq9buZwE1xckQU4peSuQ=="
    },
    "coa": {
      "version": "2.0.2",
      "resolved": "https://registry.npmjs.org/coa/-/coa-2.0.2.tgz",
      "integrity": "sha512-q5/jG+YQnSy4nRTV4F7lPepBJZ8qBNJJDBuJdoejDyLXgmL7IEo+Le2JDZudFTFt7mrCqIRaSjws4ygRCTCAXA=="
    },
    "color": {
      "version": "3.2.1",
      "resolved": "https://registry.npmjs.org/color/-/color-3.2.1.tgz",
      "integrity": "sha512-aBl7dZI9ENN6fUGC7mWpMTPNHmWUSNan9tuWN6ahh5ZLNk9baLJOnSMlrQkHcrfFgz2/RigjUVAjdx36VcemKA=="
    },
    "color-convert": {
      "version": "1.9.3",
      "resolved": "https://registry.npmjs.org/color-convert/-/color-convert-1.9.3.tgz",
      "integrity": "sha512-QfAUtd+vFdAtFQcC8CCyYt1fYWxSqAiK2cSD6zDB8N3cpsEBAvRxp9zOGg6G/SHHJYAT88/az/IuDGALsNVbGg=="
    },
    "color-name": {
      "version": "1.1.3",
      "resolved": "https://registry.npmjs.org/color-name/-/color-name-1.1.3.tgz",
      "integrity": "sha512-72fSenhMw2HZMTVHeCA9KCmpEIbzWiQsjN+BHcBbS9vr1mtt+vJjPdksIBNUmKAW8TFUDPJK5SUU3QhE9NEXDw=="
    },
    "color-string": {
      "version": "1.9.1",
      "resolved": "https://registry.npmjs.org/color-string/-/color-string-1.9.1.tgz",
      "integrity": "sha512-shrVawQFojnZv6xM40anx4CkoDP+fZsw/ZerEMsW/pyzsRbElpsL/DBVW7q3ExxwusdNXI3lXpuhEZkzs8p5Eg=="
    },
    "cosmiconfig": {
      "version": "5.2.1",
      "resolved": "https://registry.npmjs.org/cosmiconfig/-/cosmiconfig-5.2.1.tgz",
      "integrity": "sha512-H65gsXo1SKjf8zmrJ67eJk8aIRKV5ff2D4uKZIBZShbhGSpEmsQOPW/SKMKYhSTrqR7ufy6RP69rPogdaPh/kA=="
    },
    "css-color-names": {
      "version": "0.0.4",
      "resolved": "https://registry.npmjs.org/css-color-names/-/css-color-names-0.0.4.tgz",
      "integrity": "sha512-zj5D7X1U2h2zsXOAM8EyUREBnnts6H+Jm+d1M2DbiQQcUtnqgQsMrdo8JW9R80YFUmIdBZeMu5wvYM7hcgWP/Q=="
    },
    "css-declaration-sorter": {
      "version": "4.0.1",
      "resolved": "https://registry.npmjs.org/css-declaration-sorter/-/css-declaration-sorter-4.0.1.tgz",
      "integrity": "sha512-BcxQSKTSEEQUftYpBVnsH4SF05NTuBokb19/sBt6asXGKZ/6VP7PLG1CBCkFDYOnhXhPh0jMhO6xZ71oYHXHBA==",
      "dependencies": {
        "picocolors": {
          "version": "0.2.1",
          "resolved": "https://registry.npmjs.org/picocolors/-/picocolors-0.2.1.tgz",
          "integrity": "sha512-cMlDqaLEqfSaW8Z7N5Jw+lyIW869EzT73/F5lhtY9cLGoVxSXznfgfXMO0Z5K0o0Q2TkTXq+0KFsdnSe3jDViA=="
        },
        "postcss": {
          "version": "7.0.39",
          "resolved": "https://registry.npmjs.org/postcss/-/postcss-7.0.39.tgz",
          "integrity": "sha512-yioayjNbHn6z1/Bywyb2Y4s3yvDAeXGOyxqD+LnVOinq6Mdmd++SW2wUNVzavyyHxd6+DxzWGIuosg6P1Rj8uA=="
        }
      }
=======
      "version": "1.0.30001474",
      "resolved": "https://registry.npmjs.org/caniuse-lite/-/caniuse-lite-1.0.30001474.tgz",
      "integrity": "sha512-iaIZ8gVrWfemh5DG3T9/YqarVZoYf0r188IjaGwx68j4Pf0SGY6CQkmJUIE+NZHkkecQGohzXmBGEwWDr9aM3Q=="
    },
    "colord": {
      "version": "2.9.3",
      "resolved": "https://registry.npmjs.org/colord/-/colord-2.9.3.tgz",
      "integrity": "sha512-jeC1axXpnb0/2nn/Y1LPuLdgXBLH7aDcHu4KEKfqw3CUhX7ZpfBSlPKyqXE6btIgEzfWtrX3/tyBCaCvXvMkOw=="
    },
    "commander": {
      "version": "7.2.0",
      "resolved": "https://registry.npmjs.org/commander/-/commander-7.2.0.tgz",
      "integrity": "sha512-QrWXB+ZQSVPmIWIhtEO9H+gwHaMGYiF5ChvoJ+K9ZGHG/sVsa6yiesAD1GC/x46sET00Xlwo1u49RVVVzvcSkw=="
    },
    "css-declaration-sorter": {
      "version": "6.4.0",
      "resolved": "https://registry.npmjs.org/css-declaration-sorter/-/css-declaration-sorter-6.4.0.tgz",
      "integrity": "sha512-jDfsatwWMWN0MODAFuHszfjphEXfNw9JUAhmY4pLu3TyTU+ohUpsbVtbU+1MZn4a47D9kqh03i4eyOm+74+zew=="
>>>>>>> dc38e432
    },
    "css-select": {
      "version": "4.3.0",
      "resolved": "https://registry.npmjs.org/css-select/-/css-select-4.3.0.tgz",
      "integrity": "sha512-wPpOYtnsVontu2mODhA19JrqWxNsfdatRKd64kmpRbQgh1KtItko5sTnEpPdpSaJszTOhEMlF/RPz28qj4HqhQ=="
    },
    "css-tree": {
      "version": "1.1.3",
      "resolved": "https://registry.npmjs.org/css-tree/-/css-tree-1.1.3.tgz",
      "integrity": "sha512-tRpdppF7TRazZrjJ6v3stzv93qxRcSsFmW6cX0Zm2NVKpxE1WV1HblnghVv9TreireHkqI/VDEsfolRF1p6y7Q=="
    },
    "css-what": {
      "version": "6.1.0",
      "resolved": "https://registry.npmjs.org/css-what/-/css-what-6.1.0.tgz",
      "integrity": "sha512-HTUrgRJ7r4dsZKU6GjmpfRK1O76h97Z8MfS1G0FozR+oF2kG6Vfe8JE6zwrkbxigziPHinCJ+gCPjA9EaBDtRw=="
    },
    "cssesc": {
      "version": "3.0.0",
      "resolved": "https://registry.npmjs.org/cssesc/-/cssesc-3.0.0.tgz",
      "integrity": "sha512-/Tb/JcjK111nNScGob5MNtsntNM1aCNUDipB/TkwZFhyDrrE47SOx/18wF2bbjgc3ZzCSKW1T5nt5EbFoAz/Vg=="
    },
    "cssnano": {
<<<<<<< HEAD
      "version": "4.1.11",
      "resolved": "https://registry.npmjs.org/cssnano/-/cssnano-4.1.11.tgz",
      "integrity": "sha512-6gZm2htn7xIPJOHY824ERgj8cNPgPxyCSnkXc4v7YvNW+TdVfzgngHcEhy/8D11kUWRUMbke+tC+AUcUsnMz2g==",
      "dependencies": {
        "picocolors": {
          "version": "0.2.1",
          "resolved": "https://registry.npmjs.org/picocolors/-/picocolors-0.2.1.tgz",
          "integrity": "sha512-cMlDqaLEqfSaW8Z7N5Jw+lyIW869EzT73/F5lhtY9cLGoVxSXznfgfXMO0Z5K0o0Q2TkTXq+0KFsdnSe3jDViA=="
        },
        "postcss": {
          "version": "7.0.39",
          "resolved": "https://registry.npmjs.org/postcss/-/postcss-7.0.39.tgz",
          "integrity": "sha512-yioayjNbHn6z1/Bywyb2Y4s3yvDAeXGOyxqD+LnVOinq6Mdmd++SW2wUNVzavyyHxd6+DxzWGIuosg6P1Rj8uA=="
        }
      }
    },
    "cssnano-preset-default": {
      "version": "4.0.8",
      "resolved": "https://registry.npmjs.org/cssnano-preset-default/-/cssnano-preset-default-4.0.8.tgz",
      "integrity": "sha512-LdAyHuq+VRyeVREFmuxUZR1TXjQm8QQU/ktoo/x7bz+SdOge1YKc5eMN6pRW7YWBmyq59CqYba1dJ5cUukEjLQ==",
      "dependencies": {
        "picocolors": {
          "version": "0.2.1",
          "resolved": "https://registry.npmjs.org/picocolors/-/picocolors-0.2.1.tgz",
          "integrity": "sha512-cMlDqaLEqfSaW8Z7N5Jw+lyIW869EzT73/F5lhtY9cLGoVxSXznfgfXMO0Z5K0o0Q2TkTXq+0KFsdnSe3jDViA=="
        },
        "postcss": {
          "version": "7.0.39",
          "resolved": "https://registry.npmjs.org/postcss/-/postcss-7.0.39.tgz",
          "integrity": "sha512-yioayjNbHn6z1/Bywyb2Y4s3yvDAeXGOyxqD+LnVOinq6Mdmd++SW2wUNVzavyyHxd6+DxzWGIuosg6P1Rj8uA=="
        }
      }
    },
    "cssnano-util-get-arguments": {
      "version": "4.0.0",
      "resolved": "https://registry.npmjs.org/cssnano-util-get-arguments/-/cssnano-util-get-arguments-4.0.0.tgz",
      "integrity": "sha512-6RIcwmV3/cBMG8Aj5gucQRsJb4vv4I4rn6YjPbVWd5+Pn/fuG+YseGvXGk00XLkoZkaj31QOD7vMUpNPC4FIuw=="
    },
    "cssnano-util-get-match": {
      "version": "4.0.0",
      "resolved": "https://registry.npmjs.org/cssnano-util-get-match/-/cssnano-util-get-match-4.0.0.tgz",
      "integrity": "sha512-JPMZ1TSMRUPVIqEalIBNoBtAYbi8okvcFns4O0YIhcdGebeYZK7dMyHJiQ6GqNBA9kE0Hym4Aqym5rPdsV/4Cw=="
    },
    "cssnano-util-raw-cache": {
      "version": "4.0.1",
      "resolved": "https://registry.npmjs.org/cssnano-util-raw-cache/-/cssnano-util-raw-cache-4.0.1.tgz",
      "integrity": "sha512-qLuYtWK2b2Dy55I8ZX3ky1Z16WYsx544Q0UWViebptpwn/xDBmog2TLg4f+DBMg1rJ6JDWtn96WHbOKDWt1WQA==",
      "dependencies": {
        "picocolors": {
          "version": "0.2.1",
          "resolved": "https://registry.npmjs.org/picocolors/-/picocolors-0.2.1.tgz",
          "integrity": "sha512-cMlDqaLEqfSaW8Z7N5Jw+lyIW869EzT73/F5lhtY9cLGoVxSXznfgfXMO0Z5K0o0Q2TkTXq+0KFsdnSe3jDViA=="
        },
        "postcss": {
          "version": "7.0.39",
          "resolved": "https://registry.npmjs.org/postcss/-/postcss-7.0.39.tgz",
          "integrity": "sha512-yioayjNbHn6z1/Bywyb2Y4s3yvDAeXGOyxqD+LnVOinq6Mdmd++SW2wUNVzavyyHxd6+DxzWGIuosg6P1Rj8uA=="
        }
      }
    },
    "cssnano-util-same-parent": {
      "version": "4.0.1",
      "resolved": "https://registry.npmjs.org/cssnano-util-same-parent/-/cssnano-util-same-parent-4.0.1.tgz",
      "integrity": "sha512-WcKx5OY+KoSIAxBW6UBBRay1U6vkYheCdjyVNDm85zt5K9mHoGOfsOsqIszfAqrQQFIIKgjh2+FDgIj/zsl21Q=="
=======
      "version": "5.1.15",
      "resolved": "https://registry.npmjs.org/cssnano/-/cssnano-5.1.15.tgz",
      "integrity": "sha512-j+BKgDcLDQA+eDifLx0EO4XSA56b7uut3BQFH+wbSaSTuGLuiyTa/wbRYthUXX8LC9mLg+WWKe8h+qJuwTAbHw=="
    },
    "cssnano-preset-default": {
      "version": "5.2.14",
      "resolved": "https://registry.npmjs.org/cssnano-preset-default/-/cssnano-preset-default-5.2.14.tgz",
      "integrity": "sha512-t0SFesj/ZV2OTylqQVOrFgEh5uanxbO6ZAdeCrNsUQ6fVuXwYTxJPNAGvGTxHbD68ldIJNec7PyYZDBrfDQ+6A=="
    },
    "cssnano-utils": {
      "version": "3.1.0",
      "resolved": "https://registry.npmjs.org/cssnano-utils/-/cssnano-utils-3.1.0.tgz",
      "integrity": "sha512-JQNR19/YZhz4psLX/rQ9M83e3z2Wf/HdJbryzte4a3NSuafyp9w/I4U+hx5C2S9g41qlstH7DEWnZaaj83OuEA=="
>>>>>>> dc38e432
    },
    "csso": {
      "version": "4.2.0",
      "resolved": "https://registry.npmjs.org/csso/-/csso-4.2.0.tgz",
<<<<<<< HEAD
      "integrity": "sha512-wvlcdIbf6pwKEk7vHj8/Bkc0B4ylXZruLvOgs9doS5eOsOpuodOV2zJChSpkp+pRpYQLQMeF04nr3Z68Sta9jA==",
      "dependencies": {
        "css-tree": {
          "version": "1.1.3",
          "resolved": "https://registry.npmjs.org/css-tree/-/css-tree-1.1.3.tgz",
          "integrity": "sha512-tRpdppF7TRazZrjJ6v3stzv93qxRcSsFmW6cX0Zm2NVKpxE1WV1HblnghVv9TreireHkqI/VDEsfolRF1p6y7Q=="
        },
        "mdn-data": {
          "version": "2.0.14",
          "resolved": "https://registry.npmjs.org/mdn-data/-/mdn-data-2.0.14.tgz",
          "integrity": "sha512-dn6wd0uw5GsdswPFfsgMp5NSB0/aDe6fK94YJV/AJDYXL6HVLWBsxeq7js7Ad+mU2K9LAlwpk6kN2D5mwCPVow=="
        }
      }
    },
    "define-properties": {
      "version": "1.1.4",
      "resolved": "https://registry.npmjs.org/define-properties/-/define-properties-1.1.4.tgz",
      "integrity": "sha512-uckOqKcfaVvtBdsVkdPv3XjveQJsNQqmhXgRi8uhvWWuPYZCNlzT8qAyblUgNoXdHdjMTzAqeGjAoli8f+bzPA=="
    },
    "dom-serializer": {
      "version": "0.2.2",
      "resolved": "https://registry.npmjs.org/dom-serializer/-/dom-serializer-0.2.2.tgz",
      "integrity": "sha512-2/xPb3ORsQ42nHYiSunXkDjPLBaEj/xTwUO4B7XCZQTRk7EBtTOPaygh10YAAh2OI1Qrp6NWfpAhzswj0ydt9g==",
      "dependencies": {
        "domelementtype": {
          "version": "2.3.0",
          "resolved": "https://registry.npmjs.org/domelementtype/-/domelementtype-2.3.0.tgz",
          "integrity": "sha512-OLETBj6w0OsagBwdXnPdN0cnMfF9opN69co+7ZrbfPGrdpPVNBUj02spi6B1N7wChLQiPn4CSH/zJvXw56gmHw=="
        }
      }
=======
      "integrity": "sha512-wvlcdIbf6pwKEk7vHj8/Bkc0B4ylXZruLvOgs9doS5eOsOpuodOV2zJChSpkp+pRpYQLQMeF04nr3Z68Sta9jA=="
    },
    "dom-serializer": {
      "version": "1.4.1",
      "resolved": "https://registry.npmjs.org/dom-serializer/-/dom-serializer-1.4.1.tgz",
      "integrity": "sha512-VHwB3KfrcOOkelEG2ZOfxqLZdfkil8PtJi4P8N2MMXucZq2yLp75ClViUlOVwyoHEDjYU433Aq+5zWP61+RGag=="
>>>>>>> dc38e432
    },
    "domelementtype": {
      "version": "2.3.0",
      "resolved": "https://registry.npmjs.org/domelementtype/-/domelementtype-2.3.0.tgz",
      "integrity": "sha512-OLETBj6w0OsagBwdXnPdN0cnMfF9opN69co+7ZrbfPGrdpPVNBUj02spi6B1N7wChLQiPn4CSH/zJvXw56gmHw=="
    },
    "domhandler": {
      "version": "4.3.1",
      "resolved": "https://registry.npmjs.org/domhandler/-/domhandler-4.3.1.tgz",
      "integrity": "sha512-GrwoxYN+uWlzO8uhUXRl0P+kHE4GtVPfYzVLcUxPL7KNdHKj66vvlhiweIHqYYXWlw+T8iLMp42Lm67ghw4WMQ=="
    },
    "domutils": {
      "version": "2.8.0",
      "resolved": "https://registry.npmjs.org/domutils/-/domutils-2.8.0.tgz",
      "integrity": "sha512-w96Cjofp72M5IIhpjgobBimYEfoPjx1Vx0BSX9P30WBdZW2WIKU0T1Bd0kz2eNZ9ikjKgHbEyKx8BB6H1L3h3A=="
    },
    "electron-to-chromium": {
<<<<<<< HEAD
      "version": "1.4.270",
      "resolved": "https://registry.npmjs.org/electron-to-chromium/-/electron-to-chromium-1.4.270.tgz",
      "integrity": "sha512-KNhIzgLiJmDDC444dj9vEOpZEgsV96ult9Iff98Vanumn+ShJHd5se8aX6KeVxdc0YQeqdrezBZv89rleDbvSg=="
=======
      "version": "1.4.350",
      "resolved": "https://registry.npmjs.org/electron-to-chromium/-/electron-to-chromium-1.4.350.tgz",
      "integrity": "sha512-XnXcWpVnOfHZ4C3NPiL+SubeoGV8zc/pg8GEubRtc1dPA/9jKS2vsOPmtClJHhWxUb2RSGC1OBLCbgNUJMtZPw=="
>>>>>>> dc38e432
    },
    "entities": {
      "version": "2.2.0",
      "resolved": "https://registry.npmjs.org/entities/-/entities-2.2.0.tgz",
      "integrity": "sha512-p92if5Nz619I0w+akJrLZH0MX0Pb5DX39XOwQTtXSdQQOaYH03S1uIQp4mhOZtAXrxq4ViO67YTiLBo2638o9A=="
    },
<<<<<<< HEAD
    "error-ex": {
      "version": "1.3.2",
      "resolved": "https://registry.npmjs.org/error-ex/-/error-ex-1.3.2.tgz",
      "integrity": "sha512-7dFHNmqeFSEt2ZBsCriorKnn3Z2pj+fd9kmI6QoWw4//DL+icEBfc0U7qJCisqrTsKTjw4fNFy2pW9OqStD84g=="
    },
    "es-abstract": {
      "version": "1.20.3",
      "resolved": "https://registry.npmjs.org/es-abstract/-/es-abstract-1.20.3.tgz",
      "integrity": "sha512-AyrnaKVpMzljIdwjzrj+LxGmj8ik2LckwXacHqrJJ/jxz6dDDBcZ7I7nlHM0FvEW8MfbWJwOd+yT2XzYW49Frw=="
    },
    "es-array-method-boxes-properly": {
      "version": "1.0.0",
      "resolved": "https://registry.npmjs.org/es-array-method-boxes-properly/-/es-array-method-boxes-properly-1.0.0.tgz",
      "integrity": "sha512-wd6JXUmyHmt8T5a2xreUwKcGPq6f1f+WwIJkijUqiGcJz1qqnZgP6XIK+QyIWU5lT7imeNxUll48bziG+TSYcA=="
    },
    "es-to-primitive": {
      "version": "1.2.1",
      "resolved": "https://registry.npmjs.org/es-to-primitive/-/es-to-primitive-1.2.1.tgz",
      "integrity": "sha512-QCOllgZJtaUo9miYBcLChTUaHNjJF3PYs1VidD7AwiEj1kYxKeQTctLAezAOH5ZKRH0g2IgPn6KwB4IT8iRpvA=="
    },
=======
>>>>>>> dc38e432
    "escalade": {
      "version": "3.1.1",
      "resolved": "https://registry.npmjs.org/escalade/-/escalade-3.1.1.tgz",
      "integrity": "sha512-k0er2gUkLf8O0zKJiAhmkTnJlTvINGv7ygDNPbeIsX/TJjGJZHuh9B2UxbsaEkmlEo9MfhrSzmhIlhRlI2GXnw=="
    },
<<<<<<< HEAD
    "escape-string-regexp": {
      "version": "1.0.5",
      "resolved": "https://registry.npmjs.org/escape-string-regexp/-/escape-string-regexp-1.0.5.tgz",
      "integrity": "sha512-vbRorB5FUQWvla16U8R/qgaFIya2qGzwDrNmCZuYKrbdSUMG6I1ZCGQRefkRVhuOkIGVne7BQ35DSfo1qvJqFg=="
    },
    "esprima": {
      "version": "4.0.1",
      "resolved": "https://registry.npmjs.org/esprima/-/esprima-4.0.1.tgz",
      "integrity": "sha512-eGuFFw7Upda+g4p+QHvnW0RyTX/SVeJBDM/gCtMARO0cLuT2HcEKnTPvhjV6aGeqrCB/sbNop0Kszm0jsaWU4A=="
    },
    "function-bind": {
      "version": "1.1.1",
      "resolved": "https://registry.npmjs.org/function-bind/-/function-bind-1.1.1.tgz",
      "integrity": "sha512-yIovAzMX49sF8Yl58fSCWJ5svSLuaibPxXQJFLmBObTuCr0Mf1KiPopGM9NiFjiYBCbfaa2Fh6breQ6ANVTI0A=="
    },
    "function.prototype.name": {
      "version": "1.1.5",
      "resolved": "https://registry.npmjs.org/function.prototype.name/-/function.prototype.name-1.1.5.tgz",
      "integrity": "sha512-uN7m/BzVKQnCUF/iW8jYea67v++2u7m5UgENbHRtdDVclOUP+FMPlCNdmk0h/ysGyo2tavMJEDqJAkJdRa1vMA=="
    },
    "functions-have-names": {
      "version": "1.2.3",
      "resolved": "https://registry.npmjs.org/functions-have-names/-/functions-have-names-1.2.3.tgz",
      "integrity": "sha512-xckBUXyTIqT97tq2x2AMb+g163b5JFysYk0x4qxNFwbfQkmNZoiRHb6sPzI9/QV33WeuvVYBUIiD4NzNIyqaRQ=="
    },
    "get-intrinsic": {
      "version": "1.1.3",
      "resolved": "https://registry.npmjs.org/get-intrinsic/-/get-intrinsic-1.1.3.tgz",
      "integrity": "sha512-QJVz1Tj7MS099PevUG5jvnt9tSkXN8K14dxQlikJuPt4uD9hHAHjLyLBiLR5zELelBdD9QNRAXZzsJx0WaDL9A=="
    },
    "get-symbol-description": {
      "version": "1.0.0",
      "resolved": "https://registry.npmjs.org/get-symbol-description/-/get-symbol-description-1.0.0.tgz",
      "integrity": "sha512-2EmdH1YvIQiZpltCNgkuiUnyukzxM/R6NDJX31Ke3BG1Nq5b0S2PhX59UKi9vZpPDQVdqn+1IcaAwnzTT5vCjw=="
    },
    "has": {
      "version": "1.0.3",
      "resolved": "https://registry.npmjs.org/has/-/has-1.0.3.tgz",
      "integrity": "sha512-f2dvO0VU6Oej7RkWJGrehjbzMAjFp5/VKPp5tTpWIV4JHHZK1/BxbFRtf/siA2SWTe09caDmVtYYzWEIbBS4zw=="
    },
    "has-bigints": {
      "version": "1.0.2",
      "resolved": "https://registry.npmjs.org/has-bigints/-/has-bigints-1.0.2.tgz",
      "integrity": "sha512-tSvCKtBr9lkF0Ex0aQiP9N+OpV4zi2r/Nee5VkRDbaqv35RLYMzbwQfFSZZH0kR+Rd6302UJZ2p/bJCEoR3VoQ=="
    },
    "has-flag": {
      "version": "3.0.0",
      "resolved": "https://registry.npmjs.org/has-flag/-/has-flag-3.0.0.tgz",
      "integrity": "sha512-sKJf1+ceQBr4SMkvQnBDNDtf4TXpVhVGateu0t918bl30FnbE2m4vNLX+VWe/dpjlb+HugGYzW7uQXH98HPEYw=="
    },
    "has-property-descriptors": {
      "version": "1.0.0",
      "resolved": "https://registry.npmjs.org/has-property-descriptors/-/has-property-descriptors-1.0.0.tgz",
      "integrity": "sha512-62DVLZGoiEBDHQyqG4w9xCuZ7eJEwNmJRWw2VY84Oedb7WFcA27fiEVe8oUQx9hAUJ4ekurquucTGwsyO1XGdQ=="
    },
    "has-symbols": {
      "version": "1.0.3",
      "resolved": "https://registry.npmjs.org/has-symbols/-/has-symbols-1.0.3.tgz",
      "integrity": "sha512-l3LCuF6MgDNwTDKkdYGEihYjt5pRPbEg46rtlmnSPlUbgmB8LOIrKJbYYFBSbnPaJexMKtiPO8hmeRjRz2Td+A=="
    },
    "has-tostringtag": {
      "version": "1.0.0",
      "resolved": "https://registry.npmjs.org/has-tostringtag/-/has-tostringtag-1.0.0.tgz",
      "integrity": "sha512-kFjcSNhnlGV1kyoGk7OXKSawH5JOb/LzUc5w9B02hOTO0dfFRjbHQKvg1d6cf3HbeUmtU9VbbV3qzZ2Teh97WQ=="
    },
    "hex-color-regex": {
      "version": "1.1.0",
      "resolved": "https://registry.npmjs.org/hex-color-regex/-/hex-color-regex-1.1.0.tgz",
      "integrity": "sha512-l9sfDFsuqtOqKDsQdqrMRk0U85RZc0RtOR9yPI7mRVOa4FsR/BVnZ0shmQRM96Ji99kYZP/7hn1cedc1+ApsTQ=="
    },
    "hsl-regex": {
      "version": "1.0.0",
      "resolved": "https://registry.npmjs.org/hsl-regex/-/hsl-regex-1.0.0.tgz",
      "integrity": "sha512-M5ezZw4LzXbBKMruP+BNANf0k+19hDQMgpzBIYnya//Al+fjNct9Wf3b1WedLqdEs2hKBvxq/jh+DsHJLj0F9A=="
    },
    "hsla-regex": {
      "version": "1.0.0",
      "resolved": "https://registry.npmjs.org/hsla-regex/-/hsla-regex-1.0.0.tgz",
      "integrity": "sha512-7Wn5GMLuHBjZCb2bTmnDOycho0p/7UVaAeqXZGbHrBCl6Yd/xDhQJAXe6Ga9AXJH2I5zY1dEdYw2u1UptnSBJA=="
    },
    "import-fresh": {
      "version": "2.0.0",
      "resolved": "https://registry.npmjs.org/import-fresh/-/import-fresh-2.0.0.tgz",
      "integrity": "sha512-eZ5H8rcgYazHbKC3PG4ClHNykCSxtAhxSSEM+2mb+7evD2CKF5V7c0dNum7AdpDh0ZdICwZY9sRSn8f+KH96sg=="
    },
    "indexes-of": {
      "version": "1.0.1",
      "resolved": "https://registry.npmjs.org/indexes-of/-/indexes-of-1.0.1.tgz",
      "integrity": "sha512-bup+4tap3Hympa+JBJUG7XuOsdNQ6fxt0MHyXMKuLBKn0OqsTfvUxkUrroEX1+B2VsSHvCjiIcZVxRtYa4nllA=="
    },
    "internal-slot": {
      "version": "1.0.3",
      "resolved": "https://registry.npmjs.org/internal-slot/-/internal-slot-1.0.3.tgz",
      "integrity": "sha512-O0DB1JC/sPyZl7cIo78n5dR7eUSwwpYPiXRhTzNxZVAMUuB8vlnRFyLxdrVToks6XPLVnFfbzaVd5WLjhgg+vA=="
    },
    "is-absolute-url": {
      "version": "2.1.0",
      "resolved": "https://registry.npmjs.org/is-absolute-url/-/is-absolute-url-2.1.0.tgz",
      "integrity": "sha512-vOx7VprsKyllwjSkLV79NIhpyLfr3jAp7VaTCMXOJHu4m0Ew1CZ2fcjASwmV1jI3BWuWHB013M48eyeldk9gYg=="
    },
    "is-arrayish": {
      "version": "0.2.1",
      "resolved": "https://registry.npmjs.org/is-arrayish/-/is-arrayish-0.2.1.tgz",
      "integrity": "sha512-zz06S8t0ozoDXMG+ube26zeCTNXcKIPJZJi8hBrF4idCLms4CG9QtK7qBl1boi5ODzFpjswb5JPmHCbMpjaYzg=="
    },
    "is-bigint": {
      "version": "1.0.4",
      "resolved": "https://registry.npmjs.org/is-bigint/-/is-bigint-1.0.4.tgz",
      "integrity": "sha512-zB9CruMamjym81i2JZ3UMn54PKGsQzsJeo6xvN3HJJ4CAsQNB6iRutp2To77OfCNuoxspsIhzaPoO1zyCEhFOg=="
    },
    "is-boolean-object": {
      "version": "1.1.2",
      "resolved": "https://registry.npmjs.org/is-boolean-object/-/is-boolean-object-1.1.2.tgz",
      "integrity": "sha512-gDYaKHJmnj4aWxyj6YHyXVpdQawtVLHU5cb+eztPGczf6cjuTdwve5ZIEfgXqH4e57An1D1AKf8CZ3kYrQRqYA=="
    },
    "is-callable": {
      "version": "1.2.7",
      "resolved": "https://registry.npmjs.org/is-callable/-/is-callable-1.2.7.tgz",
      "integrity": "sha512-1BC0BVFhS/p0qtw6enp8e+8OD0UrK0oFLztSjNzhcKA3WDuJxxAPXzPuPtKkjEY9UUoEWlX/8fgKeu2S8i9JTA=="
    },
    "is-color-stop": {
      "version": "1.1.0",
      "resolved": "https://registry.npmjs.org/is-color-stop/-/is-color-stop-1.1.0.tgz",
      "integrity": "sha512-H1U8Vz0cfXNujrJzEcvvwMDW9Ra+biSYA3ThdQvAnMLJkEHQXn6bWzLkxHtVYJ+Sdbx0b6finn3jZiaVe7MAHA=="
    },
    "is-date-object": {
      "version": "1.0.5",
      "resolved": "https://registry.npmjs.org/is-date-object/-/is-date-object-1.0.5.tgz",
      "integrity": "sha512-9YQaSxsAiSwcvS33MBk3wTCVnWK+HhF8VZR2jRxehM16QcVOdHqPn4VPHmRK4lSr38n9JriurInLcP90xsYNfQ=="
    },
    "is-directory": {
      "version": "0.3.1",
      "resolved": "https://registry.npmjs.org/is-directory/-/is-directory-0.3.1.tgz",
      "integrity": "sha512-yVChGzahRFvbkscn2MlwGismPO12i9+znNruC5gVEntG3qu0xQMzsGg/JFbrsqDOHtHFPci+V5aP5T9I+yeKqw=="
    },
    "is-negative-zero": {
      "version": "2.0.2",
      "resolved": "https://registry.npmjs.org/is-negative-zero/-/is-negative-zero-2.0.2.tgz",
      "integrity": "sha512-dqJvarLawXsFbNDeJW7zAz8ItJ9cd28YufuuFzh0G8pNHjJMnY08Dv7sYX2uF5UpQOwieAeOExEYAWWfu7ZZUA=="
    },
    "is-number-object": {
      "version": "1.0.7",
      "resolved": "https://registry.npmjs.org/is-number-object/-/is-number-object-1.0.7.tgz",
      "integrity": "sha512-k1U0IRzLMo7ZlYIfzRu23Oh6MiIFasgpb9X76eqfFZAqwH44UI4KTBvBYIZ1dSL9ZzChTB9ShHfLkR4pdW5krQ=="
    },
    "is-obj": {
      "version": "2.0.0",
      "resolved": "https://registry.npmjs.org/is-obj/-/is-obj-2.0.0.tgz",
      "integrity": "sha512-drqDG3cbczxxEJRoOXcOjtdp1J/lyp1mNn0xaznRs8+muBhgQcrnbspox5X5fOw0HnMnbfDzvnEMEtqDEJEo8w=="
    },
    "is-regex": {
      "version": "1.1.4",
      "resolved": "https://registry.npmjs.org/is-regex/-/is-regex-1.1.4.tgz",
      "integrity": "sha512-kvRdxDsxZjhzUX07ZnLydzS1TU/TJlTUHHY4YLL87e37oUA49DfkLqgy+VjFocowy29cKvcSiu+kIv728jTTVg=="
    },
    "is-resolvable": {
      "version": "1.1.0",
      "resolved": "https://registry.npmjs.org/is-resolvable/-/is-resolvable-1.1.0.tgz",
      "integrity": "sha512-qgDYXFSR5WvEfuS5dMj6oTMEbrrSaM0CrFk2Yiq/gXnBvD9pMa2jGXxyhGLfvhZpuMZe18CJpFxAt3CRs42NMg=="
    },
    "is-shared-array-buffer": {
      "version": "1.0.2",
      "resolved": "https://registry.npmjs.org/is-shared-array-buffer/-/is-shared-array-buffer-1.0.2.tgz",
      "integrity": "sha512-sqN2UDu1/0y6uvXyStCOzyhAjCSlHceFoMKJW8W9EU9cvic/QdsZ0kEU93HEy3IUEFZIiH/3w+AH/UQbPHNdhA=="
    },
    "is-string": {
      "version": "1.0.7",
      "resolved": "https://registry.npmjs.org/is-string/-/is-string-1.0.7.tgz",
      "integrity": "sha512-tE2UXzivje6ofPW7l23cjDOMa09gb7xlAqG6jG5ej6uPV32TlWP3NKPigtaGeHNu9fohccRYvIiZMfOOnOYUtg=="
    },
    "is-symbol": {
      "version": "1.0.4",
      "resolved": "https://registry.npmjs.org/is-symbol/-/is-symbol-1.0.4.tgz",
      "integrity": "sha512-C/CPBqKWnvdcxqIARxyOh4v1UUEOCHpgDa0WYgpKDFMszcrPcffg5uhwSgPCLD2WWxmq6isisz87tzT01tuGhg=="
    },
    "is-weakref": {
      "version": "1.0.2",
      "resolved": "https://registry.npmjs.org/is-weakref/-/is-weakref-1.0.2.tgz",
      "integrity": "sha512-qctsuLZmIQ0+vSSMfoVvyFe2+GSEvnmZ2ezTup1SBse9+twCCeial6EEi3Nc2KFcf6+qz2FBPnjXsk8xhKSaPQ=="
    },
    "js-yaml": {
      "version": "3.14.1",
      "resolved": "https://registry.npmjs.org/js-yaml/-/js-yaml-3.14.1.tgz",
      "integrity": "sha512-okMH7OXXJ7YrN9Ok3/SXrnu4iX9yOk+25nqX4imS2npuvTYDmo/QEZoqwZkYaIDk3jVvBOTOIEgEhaLOynBS9g=="
    },
    "json-parse-better-errors": {
      "version": "1.0.2",
      "resolved": "https://registry.npmjs.org/json-parse-better-errors/-/json-parse-better-errors-1.0.2.tgz",
      "integrity": "sha512-mrqyZKfX5EhL7hvqcV6WG1yYjnjeuYDzDhhcAAUrq8Po85NBQBJP+ZDUT75qZQ98IkUoBqdkExkukOU7Ts2wrw=="
=======
    "lilconfig": {
      "version": "2.1.0",
      "resolved": "https://registry.npmjs.org/lilconfig/-/lilconfig-2.1.0.tgz",
      "integrity": "sha512-utWOt/GHzuUxnLKxB6dk81RoOeoNeHgbrXiuGk4yyF5qlRz+iIVWu56E2fqGHFrXz0QNUhLB/8nKqvRH66JKGQ=="
>>>>>>> dc38e432
    },
    "lodash.memoize": {
      "version": "4.1.2",
      "resolved": "https://registry.npmjs.org/lodash.memoize/-/lodash.memoize-4.1.2.tgz",
      "integrity": "sha512-t7j+NzmgnQzTAYXcsHYLgimltOV1MXHtlOWf6GjL9Kj8GK5FInw5JotxvbOs+IvV1/Dzo04/fCGfLVs7aXb4Ag=="
    },
    "lodash.uniq": {
      "version": "4.5.0",
      "resolved": "https://registry.npmjs.org/lodash.uniq/-/lodash.uniq-4.5.0.tgz",
      "integrity": "sha512-xfBaXQd9ryd9dlSDvnvI0lvxfLJlYAZzXomUYzLKtUeOQvOP5piqAWuGtrhWeqaXK9hhoM/iyJc5AV+XfsX3HQ=="
    },
    "mdn-data": {
<<<<<<< HEAD
      "version": "2.0.4",
      "resolved": "https://registry.npmjs.org/mdn-data/-/mdn-data-2.0.4.tgz",
      "integrity": "sha512-iV3XNKw06j5Q7mi6h+9vbx23Tv7JkjEVgKHW4pimwyDGWm0OIQntJJ+u1C6mg6mK1EaTv42XQ7w76yuzH7M2cA=="
    },
    "minimist": {
      "version": "1.2.6",
      "resolved": "https://registry.npmjs.org/minimist/-/minimist-1.2.6.tgz",
      "integrity": "sha512-Jsjnk4bw3YJqYzbdyBiNsPWHPfO++UGG749Cxs6peCu5Xg4nrena6OVxOYxrQTqww0Jmwt+Ref8rggumkTLz9Q=="
    },
    "mkdirp": {
      "version": "0.5.6",
      "resolved": "https://registry.npmjs.org/mkdirp/-/mkdirp-0.5.6.tgz",
      "integrity": "sha512-FP+p8RB8OWpF3YZBCrP5gtADmtXApB5AMLn+vdyA+PyxCjrCs00mjyUozssO33cwDeT3wNGdLxJ5M//YqtHAJw=="
    },
    "nanoid": {
      "version": "3.3.4",
      "resolved": "https://registry.npmjs.org/nanoid/-/nanoid-3.3.4.tgz",
      "integrity": "sha512-MqBkQh/OHTS2egovRtLk45wEyNXwF+cokD+1YPf9u5VfJiRdAiRwB2froX5Co9Rh20xs4siNPm8naNotSD6RBw=="
    },
    "node-releases": {
      "version": "2.0.6",
      "resolved": "https://registry.npmjs.org/node-releases/-/node-releases-2.0.6.tgz",
      "integrity": "sha512-PiVXnNuFm5+iYkLBNeq5211hvO38y63T0i2KKh2KnUs3RpzJ+JtODFjkD8yjLwnDkTYF1eKXheUwdssR+NRZdg=="
=======
      "version": "2.0.14",
      "resolved": "https://registry.npmjs.org/mdn-data/-/mdn-data-2.0.14.tgz",
      "integrity": "sha512-dn6wd0uw5GsdswPFfsgMp5NSB0/aDe6fK94YJV/AJDYXL6HVLWBsxeq7js7Ad+mU2K9LAlwpk6kN2D5mwCPVow=="
    },
    "nanoid": {
      "version": "3.3.6",
      "resolved": "https://registry.npmjs.org/nanoid/-/nanoid-3.3.6.tgz",
      "integrity": "sha512-BGcqMMJuToF7i1rt+2PWSNVnWIkGCU78jBG3RxO/bZlnZPK2Cmi2QaffxGO/2RvWi9sL+FAiRiXMgsyxQ1DIDA=="
    },
    "node-releases": {
      "version": "2.0.10",
      "resolved": "https://registry.npmjs.org/node-releases/-/node-releases-2.0.10.tgz",
      "integrity": "sha512-5GFldHPXVG/YZmFzJvKK2zDSzPKhEp0+ZR5SVaoSag9fsL5YgHbUHDfnG5494ISANDcK4KwPXAx2xqVEydmd7w=="
>>>>>>> dc38e432
    },
    "normalize-url": {
      "version": "6.1.0",
      "resolved": "https://registry.npmjs.org/normalize-url/-/normalize-url-6.1.0.tgz",
      "integrity": "sha512-DlL+XwOy3NxAQ8xuC0okPgK46iuVNAK01YN7RueYBqqFeGsBjV9XmCAzAdgt+667bCl5kPh9EqKKDwnaPG1I7A=="
    },
    "nth-check": {
      "version": "2.1.1",
      "resolved": "https://registry.npmjs.org/nth-check/-/nth-check-2.1.1.tgz",
      "integrity": "sha512-lqjrjmaOoAnWfMmBPL+XNnynZh2+swxiX3WUE0s4yEHI6m+AwrK2UZOimIRl3X/4QctVqS8AiZjFqyOGrMXb/w=="
    },
<<<<<<< HEAD
    "object-inspect": {
      "version": "1.12.2",
      "resolved": "https://registry.npmjs.org/object-inspect/-/object-inspect-1.12.2.tgz",
      "integrity": "sha512-z+cPxW0QGUp0mcqcsgQyLVRDoXFQbXOwBaqyF7VIgI4TWNQsDHrBpUQslRmIfAoYWdYzs6UlKJtB2XJpTaNSpQ=="
    },
    "object-keys": {
      "version": "1.1.1",
      "resolved": "https://registry.npmjs.org/object-keys/-/object-keys-1.1.1.tgz",
      "integrity": "sha512-NuAESUOUMrlIXOfHKzD6bpPu3tYt3xvjNdRIQ+FeT0lNb4K8WR70CaDxhuNguS2XG+GjkyMwOzsN5ZktImfhLA=="
    },
    "object.assign": {
      "version": "4.1.4",
      "resolved": "https://registry.npmjs.org/object.assign/-/object.assign-4.1.4.tgz",
      "integrity": "sha512-1mxKf0e58bvyjSCtKYY4sRe9itRk3PJpquJOjeIkz885CczcI4IvJJDLPS72oowuSh+pBxUFROpX+TU++hxhZQ=="
    },
    "object.getownpropertydescriptors": {
      "version": "2.1.4",
      "resolved": "https://registry.npmjs.org/object.getownpropertydescriptors/-/object.getownpropertydescriptors-2.1.4.tgz",
      "integrity": "sha512-sccv3L/pMModT6dJAYF3fzGMVcb38ysQ0tEE6ixv2yXJDtEIPph268OlAdJj5/qZMZDq2g/jqvwppt36uS/uQQ=="
    },
    "object.values": {
      "version": "1.1.5",
      "resolved": "https://registry.npmjs.org/object.values/-/object.values-1.1.5.tgz",
      "integrity": "sha512-QUZRW0ilQ3PnPpbNtgdNV1PDbEqLIiSFB3l+EnGtBQ/8SUTLj1PZwtQHABZtLgwpJZTSZhuGLOGk57Drx2IvYg=="
    },
    "parse-json": {
      "version": "4.0.0",
      "resolved": "https://registry.npmjs.org/parse-json/-/parse-json-4.0.0.tgz",
      "integrity": "sha512-aOIos8bujGN93/8Ox/jPLh7RwVnPEysynVFE+fQZyg6jKELEHwzgKdLRFHUgXJL6kylijVSBC4BvN9OmsB48Rw=="
    },
=======
>>>>>>> dc38e432
    "picocolors": {
      "version": "1.0.0",
      "resolved": "https://registry.npmjs.org/picocolors/-/picocolors-1.0.0.tgz",
      "integrity": "sha512-1fygroTLlHu66zi26VoTDv8yRgm0Fccecssto+MhsZ0D/DGW2sm8E8AjW7NU5VVTRt5GxbeZ5qBuJr+HyLYkjQ=="
    },
    "postcss": {
<<<<<<< HEAD
      "version": "8.4.16",
      "resolved": "https://registry.npmjs.org/postcss/-/postcss-8.4.16.tgz",
      "integrity": "sha512-ipHE1XBvKzm5xI7hiHCZJCSugxvsdq2mPnsq5+UF+VHCjiBvtDrlxJfMBToWaP9D5XlgNmcFGqoHmUn0EYEaRQ=="
    },
    "postcss-calc": {
      "version": "7.0.5",
      "resolved": "https://registry.npmjs.org/postcss-calc/-/postcss-calc-7.0.5.tgz",
      "integrity": "sha512-1tKHutbGtLtEZF6PT4JSihCHfIVldU72mZ8SdZHIYriIZ9fh9k9aWSppaT8rHsyI3dX+KSR+W+Ix9BMY3AODrg==",
      "dependencies": {
        "picocolors": {
          "version": "0.2.1",
          "resolved": "https://registry.npmjs.org/picocolors/-/picocolors-0.2.1.tgz",
          "integrity": "sha512-cMlDqaLEqfSaW8Z7N5Jw+lyIW869EzT73/F5lhtY9cLGoVxSXznfgfXMO0Z5K0o0Q2TkTXq+0KFsdnSe3jDViA=="
        },
        "postcss": {
          "version": "7.0.39",
          "resolved": "https://registry.npmjs.org/postcss/-/postcss-7.0.39.tgz",
          "integrity": "sha512-yioayjNbHn6z1/Bywyb2Y4s3yvDAeXGOyxqD+LnVOinq6Mdmd++SW2wUNVzavyyHxd6+DxzWGIuosg6P1Rj8uA=="
        }
      }
    },
    "postcss-colormin": {
      "version": "4.0.3",
      "resolved": "https://registry.npmjs.org/postcss-colormin/-/postcss-colormin-4.0.3.tgz",
      "integrity": "sha512-WyQFAdDZpExQh32j0U0feWisZ0dmOtPl44qYmJKkq9xFWY3p+4qnRzCHeNrkeRhwPHz9bQ3mo0/yVkaply0MNw==",
      "dependencies": {
        "picocolors": {
          "version": "0.2.1",
          "resolved": "https://registry.npmjs.org/picocolors/-/picocolors-0.2.1.tgz",
          "integrity": "sha512-cMlDqaLEqfSaW8Z7N5Jw+lyIW869EzT73/F5lhtY9cLGoVxSXznfgfXMO0Z5K0o0Q2TkTXq+0KFsdnSe3jDViA=="
        },
        "postcss": {
          "version": "7.0.39",
          "resolved": "https://registry.npmjs.org/postcss/-/postcss-7.0.39.tgz",
          "integrity": "sha512-yioayjNbHn6z1/Bywyb2Y4s3yvDAeXGOyxqD+LnVOinq6Mdmd++SW2wUNVzavyyHxd6+DxzWGIuosg6P1Rj8uA=="
        },
        "postcss-value-parser": {
          "version": "3.3.1",
          "resolved": "https://registry.npmjs.org/postcss-value-parser/-/postcss-value-parser-3.3.1.tgz",
          "integrity": "sha512-pISE66AbVkp4fDQ7VHBwRNXzAAKJjw4Vw7nWI/+Q3vuly7SNfgYXvm6i5IgFylHGK5sP/xHAbB7N49OS4gWNyQ=="
        }
      }
    },
    "postcss-convert-values": {
      "version": "4.0.1",
      "resolved": "https://registry.npmjs.org/postcss-convert-values/-/postcss-convert-values-4.0.1.tgz",
      "integrity": "sha512-Kisdo1y77KUC0Jmn0OXU/COOJbzM8cImvw1ZFsBgBgMgb1iL23Zs/LXRe3r+EZqM3vGYKdQ2YJVQ5VkJI+zEJQ==",
      "dependencies": {
        "picocolors": {
          "version": "0.2.1",
          "resolved": "https://registry.npmjs.org/picocolors/-/picocolors-0.2.1.tgz",
          "integrity": "sha512-cMlDqaLEqfSaW8Z7N5Jw+lyIW869EzT73/F5lhtY9cLGoVxSXznfgfXMO0Z5K0o0Q2TkTXq+0KFsdnSe3jDViA=="
        },
        "postcss": {
          "version": "7.0.39",
          "resolved": "https://registry.npmjs.org/postcss/-/postcss-7.0.39.tgz",
          "integrity": "sha512-yioayjNbHn6z1/Bywyb2Y4s3yvDAeXGOyxqD+LnVOinq6Mdmd++SW2wUNVzavyyHxd6+DxzWGIuosg6P1Rj8uA=="
        },
        "postcss-value-parser": {
          "version": "3.3.1",
          "resolved": "https://registry.npmjs.org/postcss-value-parser/-/postcss-value-parser-3.3.1.tgz",
          "integrity": "sha512-pISE66AbVkp4fDQ7VHBwRNXzAAKJjw4Vw7nWI/+Q3vuly7SNfgYXvm6i5IgFylHGK5sP/xHAbB7N49OS4gWNyQ=="
        }
      }
    },
    "postcss-discard-comments": {
      "version": "4.0.2",
      "resolved": "https://registry.npmjs.org/postcss-discard-comments/-/postcss-discard-comments-4.0.2.tgz",
      "integrity": "sha512-RJutN259iuRf3IW7GZyLM5Sw4GLTOH8FmsXBnv8Ab/Tc2k4SR4qbV4DNbyyY4+Sjo362SyDmW2DQ7lBSChrpkg==",
      "dependencies": {
        "picocolors": {
          "version": "0.2.1",
          "resolved": "https://registry.npmjs.org/picocolors/-/picocolors-0.2.1.tgz",
          "integrity": "sha512-cMlDqaLEqfSaW8Z7N5Jw+lyIW869EzT73/F5lhtY9cLGoVxSXznfgfXMO0Z5K0o0Q2TkTXq+0KFsdnSe3jDViA=="
        },
        "postcss": {
          "version": "7.0.39",
          "resolved": "https://registry.npmjs.org/postcss/-/postcss-7.0.39.tgz",
          "integrity": "sha512-yioayjNbHn6z1/Bywyb2Y4s3yvDAeXGOyxqD+LnVOinq6Mdmd++SW2wUNVzavyyHxd6+DxzWGIuosg6P1Rj8uA=="
        }
      }
    },
    "postcss-discard-duplicates": {
      "version": "4.0.2",
      "resolved": "https://registry.npmjs.org/postcss-discard-duplicates/-/postcss-discard-duplicates-4.0.2.tgz",
      "integrity": "sha512-ZNQfR1gPNAiXZhgENFfEglF93pciw0WxMkJeVmw8eF+JZBbMD7jp6C67GqJAXVZP2BWbOztKfbsdmMp/k8c6oQ==",
      "dependencies": {
        "picocolors": {
          "version": "0.2.1",
          "resolved": "https://registry.npmjs.org/picocolors/-/picocolors-0.2.1.tgz",
          "integrity": "sha512-cMlDqaLEqfSaW8Z7N5Jw+lyIW869EzT73/F5lhtY9cLGoVxSXznfgfXMO0Z5K0o0Q2TkTXq+0KFsdnSe3jDViA=="
        },
        "postcss": {
          "version": "7.0.39",
          "resolved": "https://registry.npmjs.org/postcss/-/postcss-7.0.39.tgz",
          "integrity": "sha512-yioayjNbHn6z1/Bywyb2Y4s3yvDAeXGOyxqD+LnVOinq6Mdmd++SW2wUNVzavyyHxd6+DxzWGIuosg6P1Rj8uA=="
        }
      }
    },
    "postcss-discard-empty": {
      "version": "4.0.1",
      "resolved": "https://registry.npmjs.org/postcss-discard-empty/-/postcss-discard-empty-4.0.1.tgz",
      "integrity": "sha512-B9miTzbznhDjTfjvipfHoqbWKwd0Mj+/fL5s1QOz06wufguil+Xheo4XpOnc4NqKYBCNqqEzgPv2aPBIJLox0w==",
      "dependencies": {
        "picocolors": {
          "version": "0.2.1",
          "resolved": "https://registry.npmjs.org/picocolors/-/picocolors-0.2.1.tgz",
          "integrity": "sha512-cMlDqaLEqfSaW8Z7N5Jw+lyIW869EzT73/F5lhtY9cLGoVxSXznfgfXMO0Z5K0o0Q2TkTXq+0KFsdnSe3jDViA=="
        },
        "postcss": {
          "version": "7.0.39",
          "resolved": "https://registry.npmjs.org/postcss/-/postcss-7.0.39.tgz",
          "integrity": "sha512-yioayjNbHn6z1/Bywyb2Y4s3yvDAeXGOyxqD+LnVOinq6Mdmd++SW2wUNVzavyyHxd6+DxzWGIuosg6P1Rj8uA=="
        }
      }
    },
    "postcss-discard-overridden": {
      "version": "4.0.1",
      "resolved": "https://registry.npmjs.org/postcss-discard-overridden/-/postcss-discard-overridden-4.0.1.tgz",
      "integrity": "sha512-IYY2bEDD7g1XM1IDEsUT4//iEYCxAmP5oDSFMVU/JVvT7gh+l4fmjciLqGgwjdWpQIdb0Che2VX00QObS5+cTg==",
      "dependencies": {
        "picocolors": {
          "version": "0.2.1",
          "resolved": "https://registry.npmjs.org/picocolors/-/picocolors-0.2.1.tgz",
          "integrity": "sha512-cMlDqaLEqfSaW8Z7N5Jw+lyIW869EzT73/F5lhtY9cLGoVxSXznfgfXMO0Z5K0o0Q2TkTXq+0KFsdnSe3jDViA=="
        },
        "postcss": {
          "version": "7.0.39",
          "resolved": "https://registry.npmjs.org/postcss/-/postcss-7.0.39.tgz",
          "integrity": "sha512-yioayjNbHn6z1/Bywyb2Y4s3yvDAeXGOyxqD+LnVOinq6Mdmd++SW2wUNVzavyyHxd6+DxzWGIuosg6P1Rj8uA=="
        }
      }
    },
    "postcss-merge-longhand": {
      "version": "4.0.11",
      "resolved": "https://registry.npmjs.org/postcss-merge-longhand/-/postcss-merge-longhand-4.0.11.tgz",
      "integrity": "sha512-alx/zmoeXvJjp7L4mxEMjh8lxVlDFX1gqWHzaaQewwMZiVhLo42TEClKaeHbRf6J7j82ZOdTJ808RtN0ZOZwvw==",
      "dependencies": {
        "picocolors": {
          "version": "0.2.1",
          "resolved": "https://registry.npmjs.org/picocolors/-/picocolors-0.2.1.tgz",
          "integrity": "sha512-cMlDqaLEqfSaW8Z7N5Jw+lyIW869EzT73/F5lhtY9cLGoVxSXznfgfXMO0Z5K0o0Q2TkTXq+0KFsdnSe3jDViA=="
        },
        "postcss": {
          "version": "7.0.39",
          "resolved": "https://registry.npmjs.org/postcss/-/postcss-7.0.39.tgz",
          "integrity": "sha512-yioayjNbHn6z1/Bywyb2Y4s3yvDAeXGOyxqD+LnVOinq6Mdmd++SW2wUNVzavyyHxd6+DxzWGIuosg6P1Rj8uA=="
        },
        "postcss-value-parser": {
          "version": "3.3.1",
          "resolved": "https://registry.npmjs.org/postcss-value-parser/-/postcss-value-parser-3.3.1.tgz",
          "integrity": "sha512-pISE66AbVkp4fDQ7VHBwRNXzAAKJjw4Vw7nWI/+Q3vuly7SNfgYXvm6i5IgFylHGK5sP/xHAbB7N49OS4gWNyQ=="
        }
      }
    },
    "postcss-merge-rules": {
      "version": "4.0.3",
      "resolved": "https://registry.npmjs.org/postcss-merge-rules/-/postcss-merge-rules-4.0.3.tgz",
      "integrity": "sha512-U7e3r1SbvYzO0Jr3UT/zKBVgYYyhAz0aitvGIYOYK5CPmkNih+WDSsS5tvPrJ8YMQYlEMvsZIiqmn7HdFUaeEQ==",
      "dependencies": {
        "picocolors": {
          "version": "0.2.1",
          "resolved": "https://registry.npmjs.org/picocolors/-/picocolors-0.2.1.tgz",
          "integrity": "sha512-cMlDqaLEqfSaW8Z7N5Jw+lyIW869EzT73/F5lhtY9cLGoVxSXznfgfXMO0Z5K0o0Q2TkTXq+0KFsdnSe3jDViA=="
        },
        "postcss": {
          "version": "7.0.39",
          "resolved": "https://registry.npmjs.org/postcss/-/postcss-7.0.39.tgz",
          "integrity": "sha512-yioayjNbHn6z1/Bywyb2Y4s3yvDAeXGOyxqD+LnVOinq6Mdmd++SW2wUNVzavyyHxd6+DxzWGIuosg6P1Rj8uA=="
        },
        "postcss-selector-parser": {
          "version": "3.1.2",
          "resolved": "https://registry.npmjs.org/postcss-selector-parser/-/postcss-selector-parser-3.1.2.tgz",
          "integrity": "sha512-h7fJ/5uWuRVyOtkO45pnt1Ih40CEleeyCHzipqAZO2e5H20g25Y48uYnFUiShvY4rZWNJ/Bib/KVPmanaCtOhA=="
        }
      }
    },
    "postcss-minify-font-values": {
      "version": "4.0.2",
      "resolved": "https://registry.npmjs.org/postcss-minify-font-values/-/postcss-minify-font-values-4.0.2.tgz",
      "integrity": "sha512-j85oO6OnRU9zPf04+PZv1LYIYOprWm6IA6zkXkrJXyRveDEuQggG6tvoy8ir8ZwjLxLuGfNkCZEQG7zan+Hbtg==",
      "dependencies": {
        "picocolors": {
          "version": "0.2.1",
          "resolved": "https://registry.npmjs.org/picocolors/-/picocolors-0.2.1.tgz",
          "integrity": "sha512-cMlDqaLEqfSaW8Z7N5Jw+lyIW869EzT73/F5lhtY9cLGoVxSXznfgfXMO0Z5K0o0Q2TkTXq+0KFsdnSe3jDViA=="
        },
        "postcss": {
          "version": "7.0.39",
          "resolved": "https://registry.npmjs.org/postcss/-/postcss-7.0.39.tgz",
          "integrity": "sha512-yioayjNbHn6z1/Bywyb2Y4s3yvDAeXGOyxqD+LnVOinq6Mdmd++SW2wUNVzavyyHxd6+DxzWGIuosg6P1Rj8uA=="
        },
        "postcss-value-parser": {
          "version": "3.3.1",
          "resolved": "https://registry.npmjs.org/postcss-value-parser/-/postcss-value-parser-3.3.1.tgz",
          "integrity": "sha512-pISE66AbVkp4fDQ7VHBwRNXzAAKJjw4Vw7nWI/+Q3vuly7SNfgYXvm6i5IgFylHGK5sP/xHAbB7N49OS4gWNyQ=="
        }
      }
    },
    "postcss-minify-gradients": {
      "version": "4.0.2",
      "resolved": "https://registry.npmjs.org/postcss-minify-gradients/-/postcss-minify-gradients-4.0.2.tgz",
      "integrity": "sha512-qKPfwlONdcf/AndP1U8SJ/uzIJtowHlMaSioKzebAXSG4iJthlWC9iSWznQcX4f66gIWX44RSA841HTHj3wK+Q==",
      "dependencies": {
        "picocolors": {
          "version": "0.2.1",
          "resolved": "https://registry.npmjs.org/picocolors/-/picocolors-0.2.1.tgz",
          "integrity": "sha512-cMlDqaLEqfSaW8Z7N5Jw+lyIW869EzT73/F5lhtY9cLGoVxSXznfgfXMO0Z5K0o0Q2TkTXq+0KFsdnSe3jDViA=="
        },
        "postcss": {
          "version": "7.0.39",
          "resolved": "https://registry.npmjs.org/postcss/-/postcss-7.0.39.tgz",
          "integrity": "sha512-yioayjNbHn6z1/Bywyb2Y4s3yvDAeXGOyxqD+LnVOinq6Mdmd++SW2wUNVzavyyHxd6+DxzWGIuosg6P1Rj8uA=="
        },
        "postcss-value-parser": {
          "version": "3.3.1",
          "resolved": "https://registry.npmjs.org/postcss-value-parser/-/postcss-value-parser-3.3.1.tgz",
          "integrity": "sha512-pISE66AbVkp4fDQ7VHBwRNXzAAKJjw4Vw7nWI/+Q3vuly7SNfgYXvm6i5IgFylHGK5sP/xHAbB7N49OS4gWNyQ=="
        }
      }
    },
    "postcss-minify-params": {
      "version": "4.0.2",
      "resolved": "https://registry.npmjs.org/postcss-minify-params/-/postcss-minify-params-4.0.2.tgz",
      "integrity": "sha512-G7eWyzEx0xL4/wiBBJxJOz48zAKV2WG3iZOqVhPet/9geefm/Px5uo1fzlHu+DOjT+m0Mmiz3jkQzVHe6wxAWg==",
      "dependencies": {
        "picocolors": {
          "version": "0.2.1",
          "resolved": "https://registry.npmjs.org/picocolors/-/picocolors-0.2.1.tgz",
          "integrity": "sha512-cMlDqaLEqfSaW8Z7N5Jw+lyIW869EzT73/F5lhtY9cLGoVxSXznfgfXMO0Z5K0o0Q2TkTXq+0KFsdnSe3jDViA=="
        },
        "postcss": {
          "version": "7.0.39",
          "resolved": "https://registry.npmjs.org/postcss/-/postcss-7.0.39.tgz",
          "integrity": "sha512-yioayjNbHn6z1/Bywyb2Y4s3yvDAeXGOyxqD+LnVOinq6Mdmd++SW2wUNVzavyyHxd6+DxzWGIuosg6P1Rj8uA=="
        },
        "postcss-value-parser": {
          "version": "3.3.1",
          "resolved": "https://registry.npmjs.org/postcss-value-parser/-/postcss-value-parser-3.3.1.tgz",
          "integrity": "sha512-pISE66AbVkp4fDQ7VHBwRNXzAAKJjw4Vw7nWI/+Q3vuly7SNfgYXvm6i5IgFylHGK5sP/xHAbB7N49OS4gWNyQ=="
        }
      }
    },
    "postcss-minify-selectors": {
      "version": "4.0.2",
      "resolved": "https://registry.npmjs.org/postcss-minify-selectors/-/postcss-minify-selectors-4.0.2.tgz",
      "integrity": "sha512-D5S1iViljXBj9kflQo4YutWnJmwm8VvIsU1GeXJGiG9j8CIg9zs4voPMdQDUmIxetUOh60VilsNzCiAFTOqu3g==",
      "dependencies": {
        "picocolors": {
          "version": "0.2.1",
          "resolved": "https://registry.npmjs.org/picocolors/-/picocolors-0.2.1.tgz",
          "integrity": "sha512-cMlDqaLEqfSaW8Z7N5Jw+lyIW869EzT73/F5lhtY9cLGoVxSXznfgfXMO0Z5K0o0Q2TkTXq+0KFsdnSe3jDViA=="
        },
        "postcss": {
          "version": "7.0.39",
          "resolved": "https://registry.npmjs.org/postcss/-/postcss-7.0.39.tgz",
          "integrity": "sha512-yioayjNbHn6z1/Bywyb2Y4s3yvDAeXGOyxqD+LnVOinq6Mdmd++SW2wUNVzavyyHxd6+DxzWGIuosg6P1Rj8uA=="
        },
        "postcss-selector-parser": {
          "version": "3.1.2",
          "resolved": "https://registry.npmjs.org/postcss-selector-parser/-/postcss-selector-parser-3.1.2.tgz",
          "integrity": "sha512-h7fJ/5uWuRVyOtkO45pnt1Ih40CEleeyCHzipqAZO2e5H20g25Y48uYnFUiShvY4rZWNJ/Bib/KVPmanaCtOhA=="
        }
      }
    },
    "postcss-normalize-charset": {
      "version": "4.0.1",
      "resolved": "https://registry.npmjs.org/postcss-normalize-charset/-/postcss-normalize-charset-4.0.1.tgz",
      "integrity": "sha512-gMXCrrlWh6G27U0hF3vNvR3w8I1s2wOBILvA87iNXaPvSNo5uZAMYsZG7XjCUf1eVxuPfyL4TJ7++SGZLc9A3g==",
      "dependencies": {
        "picocolors": {
          "version": "0.2.1",
          "resolved": "https://registry.npmjs.org/picocolors/-/picocolors-0.2.1.tgz",
          "integrity": "sha512-cMlDqaLEqfSaW8Z7N5Jw+lyIW869EzT73/F5lhtY9cLGoVxSXznfgfXMO0Z5K0o0Q2TkTXq+0KFsdnSe3jDViA=="
        },
        "postcss": {
          "version": "7.0.39",
          "resolved": "https://registry.npmjs.org/postcss/-/postcss-7.0.39.tgz",
          "integrity": "sha512-yioayjNbHn6z1/Bywyb2Y4s3yvDAeXGOyxqD+LnVOinq6Mdmd++SW2wUNVzavyyHxd6+DxzWGIuosg6P1Rj8uA=="
        }
      }
    },
    "postcss-normalize-display-values": {
      "version": "4.0.2",
      "resolved": "https://registry.npmjs.org/postcss-normalize-display-values/-/postcss-normalize-display-values-4.0.2.tgz",
      "integrity": "sha512-3F2jcsaMW7+VtRMAqf/3m4cPFhPD3EFRgNs18u+k3lTJJlVe7d0YPO+bnwqo2xg8YiRpDXJI2u8A0wqJxMsQuQ==",
      "dependencies": {
        "picocolors": {
          "version": "0.2.1",
          "resolved": "https://registry.npmjs.org/picocolors/-/picocolors-0.2.1.tgz",
          "integrity": "sha512-cMlDqaLEqfSaW8Z7N5Jw+lyIW869EzT73/F5lhtY9cLGoVxSXznfgfXMO0Z5K0o0Q2TkTXq+0KFsdnSe3jDViA=="
        },
        "postcss": {
          "version": "7.0.39",
          "resolved": "https://registry.npmjs.org/postcss/-/postcss-7.0.39.tgz",
          "integrity": "sha512-yioayjNbHn6z1/Bywyb2Y4s3yvDAeXGOyxqD+LnVOinq6Mdmd++SW2wUNVzavyyHxd6+DxzWGIuosg6P1Rj8uA=="
        },
        "postcss-value-parser": {
          "version": "3.3.1",
          "resolved": "https://registry.npmjs.org/postcss-value-parser/-/postcss-value-parser-3.3.1.tgz",
          "integrity": "sha512-pISE66AbVkp4fDQ7VHBwRNXzAAKJjw4Vw7nWI/+Q3vuly7SNfgYXvm6i5IgFylHGK5sP/xHAbB7N49OS4gWNyQ=="
        }
      }
    },
    "postcss-normalize-positions": {
      "version": "4.0.2",
      "resolved": "https://registry.npmjs.org/postcss-normalize-positions/-/postcss-normalize-positions-4.0.2.tgz",
      "integrity": "sha512-Dlf3/9AxpxE+NF1fJxYDeggi5WwV35MXGFnnoccP/9qDtFrTArZ0D0R+iKcg5WsUd8nUYMIl8yXDCtcrT8JrdA==",
      "dependencies": {
        "picocolors": {
          "version": "0.2.1",
          "resolved": "https://registry.npmjs.org/picocolors/-/picocolors-0.2.1.tgz",
          "integrity": "sha512-cMlDqaLEqfSaW8Z7N5Jw+lyIW869EzT73/F5lhtY9cLGoVxSXznfgfXMO0Z5K0o0Q2TkTXq+0KFsdnSe3jDViA=="
        },
        "postcss": {
          "version": "7.0.39",
          "resolved": "https://registry.npmjs.org/postcss/-/postcss-7.0.39.tgz",
          "integrity": "sha512-yioayjNbHn6z1/Bywyb2Y4s3yvDAeXGOyxqD+LnVOinq6Mdmd++SW2wUNVzavyyHxd6+DxzWGIuosg6P1Rj8uA=="
        },
        "postcss-value-parser": {
          "version": "3.3.1",
          "resolved": "https://registry.npmjs.org/postcss-value-parser/-/postcss-value-parser-3.3.1.tgz",
          "integrity": "sha512-pISE66AbVkp4fDQ7VHBwRNXzAAKJjw4Vw7nWI/+Q3vuly7SNfgYXvm6i5IgFylHGK5sP/xHAbB7N49OS4gWNyQ=="
        }
      }
    },
    "postcss-normalize-repeat-style": {
      "version": "4.0.2",
      "resolved": "https://registry.npmjs.org/postcss-normalize-repeat-style/-/postcss-normalize-repeat-style-4.0.2.tgz",
      "integrity": "sha512-qvigdYYMpSuoFs3Is/f5nHdRLJN/ITA7huIoCyqqENJe9PvPmLhNLMu7QTjPdtnVf6OcYYO5SHonx4+fbJE1+Q==",
      "dependencies": {
        "picocolors": {
          "version": "0.2.1",
          "resolved": "https://registry.npmjs.org/picocolors/-/picocolors-0.2.1.tgz",
          "integrity": "sha512-cMlDqaLEqfSaW8Z7N5Jw+lyIW869EzT73/F5lhtY9cLGoVxSXznfgfXMO0Z5K0o0Q2TkTXq+0KFsdnSe3jDViA=="
        },
        "postcss": {
          "version": "7.0.39",
          "resolved": "https://registry.npmjs.org/postcss/-/postcss-7.0.39.tgz",
          "integrity": "sha512-yioayjNbHn6z1/Bywyb2Y4s3yvDAeXGOyxqD+LnVOinq6Mdmd++SW2wUNVzavyyHxd6+DxzWGIuosg6P1Rj8uA=="
        },
        "postcss-value-parser": {
          "version": "3.3.1",
          "resolved": "https://registry.npmjs.org/postcss-value-parser/-/postcss-value-parser-3.3.1.tgz",
          "integrity": "sha512-pISE66AbVkp4fDQ7VHBwRNXzAAKJjw4Vw7nWI/+Q3vuly7SNfgYXvm6i5IgFylHGK5sP/xHAbB7N49OS4gWNyQ=="
        }
      }
    },
    "postcss-normalize-string": {
      "version": "4.0.2",
      "resolved": "https://registry.npmjs.org/postcss-normalize-string/-/postcss-normalize-string-4.0.2.tgz",
      "integrity": "sha512-RrERod97Dnwqq49WNz8qo66ps0swYZDSb6rM57kN2J+aoyEAJfZ6bMx0sx/F9TIEX0xthPGCmeyiam/jXif0eA==",
      "dependencies": {
        "picocolors": {
          "version": "0.2.1",
          "resolved": "https://registry.npmjs.org/picocolors/-/picocolors-0.2.1.tgz",
          "integrity": "sha512-cMlDqaLEqfSaW8Z7N5Jw+lyIW869EzT73/F5lhtY9cLGoVxSXznfgfXMO0Z5K0o0Q2TkTXq+0KFsdnSe3jDViA=="
        },
        "postcss": {
          "version": "7.0.39",
          "resolved": "https://registry.npmjs.org/postcss/-/postcss-7.0.39.tgz",
          "integrity": "sha512-yioayjNbHn6z1/Bywyb2Y4s3yvDAeXGOyxqD+LnVOinq6Mdmd++SW2wUNVzavyyHxd6+DxzWGIuosg6P1Rj8uA=="
        },
        "postcss-value-parser": {
          "version": "3.3.1",
          "resolved": "https://registry.npmjs.org/postcss-value-parser/-/postcss-value-parser-3.3.1.tgz",
          "integrity": "sha512-pISE66AbVkp4fDQ7VHBwRNXzAAKJjw4Vw7nWI/+Q3vuly7SNfgYXvm6i5IgFylHGK5sP/xHAbB7N49OS4gWNyQ=="
        }
      }
    },
    "postcss-normalize-timing-functions": {
      "version": "4.0.2",
      "resolved": "https://registry.npmjs.org/postcss-normalize-timing-functions/-/postcss-normalize-timing-functions-4.0.2.tgz",
      "integrity": "sha512-acwJY95edP762e++00Ehq9L4sZCEcOPyaHwoaFOhIwWCDfik6YvqsYNxckee65JHLKzuNSSmAdxwD2Cud1Z54A==",
      "dependencies": {
        "picocolors": {
          "version": "0.2.1",
          "resolved": "https://registry.npmjs.org/picocolors/-/picocolors-0.2.1.tgz",
          "integrity": "sha512-cMlDqaLEqfSaW8Z7N5Jw+lyIW869EzT73/F5lhtY9cLGoVxSXznfgfXMO0Z5K0o0Q2TkTXq+0KFsdnSe3jDViA=="
        },
        "postcss": {
          "version": "7.0.39",
          "resolved": "https://registry.npmjs.org/postcss/-/postcss-7.0.39.tgz",
          "integrity": "sha512-yioayjNbHn6z1/Bywyb2Y4s3yvDAeXGOyxqD+LnVOinq6Mdmd++SW2wUNVzavyyHxd6+DxzWGIuosg6P1Rj8uA=="
        },
        "postcss-value-parser": {
          "version": "3.3.1",
          "resolved": "https://registry.npmjs.org/postcss-value-parser/-/postcss-value-parser-3.3.1.tgz",
          "integrity": "sha512-pISE66AbVkp4fDQ7VHBwRNXzAAKJjw4Vw7nWI/+Q3vuly7SNfgYXvm6i5IgFylHGK5sP/xHAbB7N49OS4gWNyQ=="
        }
      }
    },
    "postcss-normalize-unicode": {
      "version": "4.0.1",
      "resolved": "https://registry.npmjs.org/postcss-normalize-unicode/-/postcss-normalize-unicode-4.0.1.tgz",
      "integrity": "sha512-od18Uq2wCYn+vZ/qCOeutvHjB5jm57ToxRaMeNuf0nWVHaP9Hua56QyMF6fs/4FSUnVIw0CBPsU0K4LnBPwYwg==",
      "dependencies": {
        "picocolors": {
          "version": "0.2.1",
          "resolved": "https://registry.npmjs.org/picocolors/-/picocolors-0.2.1.tgz",
          "integrity": "sha512-cMlDqaLEqfSaW8Z7N5Jw+lyIW869EzT73/F5lhtY9cLGoVxSXznfgfXMO0Z5K0o0Q2TkTXq+0KFsdnSe3jDViA=="
        },
        "postcss": {
          "version": "7.0.39",
          "resolved": "https://registry.npmjs.org/postcss/-/postcss-7.0.39.tgz",
          "integrity": "sha512-yioayjNbHn6z1/Bywyb2Y4s3yvDAeXGOyxqD+LnVOinq6Mdmd++SW2wUNVzavyyHxd6+DxzWGIuosg6P1Rj8uA=="
        },
        "postcss-value-parser": {
          "version": "3.3.1",
          "resolved": "https://registry.npmjs.org/postcss-value-parser/-/postcss-value-parser-3.3.1.tgz",
          "integrity": "sha512-pISE66AbVkp4fDQ7VHBwRNXzAAKJjw4Vw7nWI/+Q3vuly7SNfgYXvm6i5IgFylHGK5sP/xHAbB7N49OS4gWNyQ=="
        }
      }
    },
    "postcss-normalize-url": {
      "version": "4.0.1",
      "resolved": "https://registry.npmjs.org/postcss-normalize-url/-/postcss-normalize-url-4.0.1.tgz",
      "integrity": "sha512-p5oVaF4+IHwu7VpMan/SSpmpYxcJMtkGppYf0VbdH5B6hN8YNmVyJLuY9FmLQTzY3fag5ESUUHDqM+heid0UVA==",
      "dependencies": {
        "picocolors": {
          "version": "0.2.1",
          "resolved": "https://registry.npmjs.org/picocolors/-/picocolors-0.2.1.tgz",
          "integrity": "sha512-cMlDqaLEqfSaW8Z7N5Jw+lyIW869EzT73/F5lhtY9cLGoVxSXznfgfXMO0Z5K0o0Q2TkTXq+0KFsdnSe3jDViA=="
        },
        "postcss": {
          "version": "7.0.39",
          "resolved": "https://registry.npmjs.org/postcss/-/postcss-7.0.39.tgz",
          "integrity": "sha512-yioayjNbHn6z1/Bywyb2Y4s3yvDAeXGOyxqD+LnVOinq6Mdmd++SW2wUNVzavyyHxd6+DxzWGIuosg6P1Rj8uA=="
        },
        "postcss-value-parser": {
          "version": "3.3.1",
          "resolved": "https://registry.npmjs.org/postcss-value-parser/-/postcss-value-parser-3.3.1.tgz",
          "integrity": "sha512-pISE66AbVkp4fDQ7VHBwRNXzAAKJjw4Vw7nWI/+Q3vuly7SNfgYXvm6i5IgFylHGK5sP/xHAbB7N49OS4gWNyQ=="
        }
      }
    },
    "postcss-normalize-whitespace": {
      "version": "4.0.2",
      "resolved": "https://registry.npmjs.org/postcss-normalize-whitespace/-/postcss-normalize-whitespace-4.0.2.tgz",
      "integrity": "sha512-tO8QIgrsI3p95r8fyqKV+ufKlSHh9hMJqACqbv2XknufqEDhDvbguXGBBqxw9nsQoXWf0qOqppziKJKHMD4GtA==",
      "dependencies": {
        "picocolors": {
          "version": "0.2.1",
          "resolved": "https://registry.npmjs.org/picocolors/-/picocolors-0.2.1.tgz",
          "integrity": "sha512-cMlDqaLEqfSaW8Z7N5Jw+lyIW869EzT73/F5lhtY9cLGoVxSXznfgfXMO0Z5K0o0Q2TkTXq+0KFsdnSe3jDViA=="
        },
        "postcss": {
          "version": "7.0.39",
          "resolved": "https://registry.npmjs.org/postcss/-/postcss-7.0.39.tgz",
          "integrity": "sha512-yioayjNbHn6z1/Bywyb2Y4s3yvDAeXGOyxqD+LnVOinq6Mdmd++SW2wUNVzavyyHxd6+DxzWGIuosg6P1Rj8uA=="
        },
        "postcss-value-parser": {
          "version": "3.3.1",
          "resolved": "https://registry.npmjs.org/postcss-value-parser/-/postcss-value-parser-3.3.1.tgz",
          "integrity": "sha512-pISE66AbVkp4fDQ7VHBwRNXzAAKJjw4Vw7nWI/+Q3vuly7SNfgYXvm6i5IgFylHGK5sP/xHAbB7N49OS4gWNyQ=="
        }
      }
    },
    "postcss-ordered-values": {
      "version": "4.1.2",
      "resolved": "https://registry.npmjs.org/postcss-ordered-values/-/postcss-ordered-values-4.1.2.tgz",
      "integrity": "sha512-2fCObh5UanxvSxeXrtLtlwVThBvHn6MQcu4ksNT2tsaV2Fg76R2CV98W7wNSlX+5/pFwEyaDwKLLoEV7uRybAw==",
      "dependencies": {
        "picocolors": {
          "version": "0.2.1",
          "resolved": "https://registry.npmjs.org/picocolors/-/picocolors-0.2.1.tgz",
          "integrity": "sha512-cMlDqaLEqfSaW8Z7N5Jw+lyIW869EzT73/F5lhtY9cLGoVxSXznfgfXMO0Z5K0o0Q2TkTXq+0KFsdnSe3jDViA=="
        },
        "postcss": {
          "version": "7.0.39",
          "resolved": "https://registry.npmjs.org/postcss/-/postcss-7.0.39.tgz",
          "integrity": "sha512-yioayjNbHn6z1/Bywyb2Y4s3yvDAeXGOyxqD+LnVOinq6Mdmd++SW2wUNVzavyyHxd6+DxzWGIuosg6P1Rj8uA=="
        },
        "postcss-value-parser": {
          "version": "3.3.1",
          "resolved": "https://registry.npmjs.org/postcss-value-parser/-/postcss-value-parser-3.3.1.tgz",
          "integrity": "sha512-pISE66AbVkp4fDQ7VHBwRNXzAAKJjw4Vw7nWI/+Q3vuly7SNfgYXvm6i5IgFylHGK5sP/xHAbB7N49OS4gWNyQ=="
        }
      }
    },
    "postcss-reduce-initial": {
      "version": "4.0.3",
      "resolved": "https://registry.npmjs.org/postcss-reduce-initial/-/postcss-reduce-initial-4.0.3.tgz",
      "integrity": "sha512-gKWmR5aUulSjbzOfD9AlJiHCGH6AEVLaM0AV+aSioxUDd16qXP1PCh8d1/BGVvpdWn8k/HiK7n6TjeoXN1F7DA==",
      "dependencies": {
        "picocolors": {
          "version": "0.2.1",
          "resolved": "https://registry.npmjs.org/picocolors/-/picocolors-0.2.1.tgz",
          "integrity": "sha512-cMlDqaLEqfSaW8Z7N5Jw+lyIW869EzT73/F5lhtY9cLGoVxSXznfgfXMO0Z5K0o0Q2TkTXq+0KFsdnSe3jDViA=="
        },
        "postcss": {
          "version": "7.0.39",
          "resolved": "https://registry.npmjs.org/postcss/-/postcss-7.0.39.tgz",
          "integrity": "sha512-yioayjNbHn6z1/Bywyb2Y4s3yvDAeXGOyxqD+LnVOinq6Mdmd++SW2wUNVzavyyHxd6+DxzWGIuosg6P1Rj8uA=="
        }
      }
    },
    "postcss-reduce-transforms": {
      "version": "4.0.2",
      "resolved": "https://registry.npmjs.org/postcss-reduce-transforms/-/postcss-reduce-transforms-4.0.2.tgz",
      "integrity": "sha512-EEVig1Q2QJ4ELpJXMZR8Vt5DQx8/mo+dGWSR7vWXqcob2gQLyQGsionYcGKATXvQzMPn6DSN1vTN7yFximdIAg==",
      "dependencies": {
        "picocolors": {
          "version": "0.2.1",
          "resolved": "https://registry.npmjs.org/picocolors/-/picocolors-0.2.1.tgz",
          "integrity": "sha512-cMlDqaLEqfSaW8Z7N5Jw+lyIW869EzT73/F5lhtY9cLGoVxSXznfgfXMO0Z5K0o0Q2TkTXq+0KFsdnSe3jDViA=="
        },
        "postcss": {
          "version": "7.0.39",
          "resolved": "https://registry.npmjs.org/postcss/-/postcss-7.0.39.tgz",
          "integrity": "sha512-yioayjNbHn6z1/Bywyb2Y4s3yvDAeXGOyxqD+LnVOinq6Mdmd++SW2wUNVzavyyHxd6+DxzWGIuosg6P1Rj8uA=="
        },
        "postcss-value-parser": {
          "version": "3.3.1",
          "resolved": "https://registry.npmjs.org/postcss-value-parser/-/postcss-value-parser-3.3.1.tgz",
          "integrity": "sha512-pISE66AbVkp4fDQ7VHBwRNXzAAKJjw4Vw7nWI/+Q3vuly7SNfgYXvm6i5IgFylHGK5sP/xHAbB7N49OS4gWNyQ=="
        }
      }
    },
    "postcss-selector-parser": {
      "version": "6.0.10",
      "resolved": "https://registry.npmjs.org/postcss-selector-parser/-/postcss-selector-parser-6.0.10.tgz",
      "integrity": "sha512-IQ7TZdoaqbT+LCpShg46jnZVlhWD2w6iQYAcYXfHARZ7X1t/UGhhceQDs5X0cGqKvYlHNOuv7Oa1xmb0oQuA3w=="
    },
    "postcss-svgo": {
      "version": "4.0.3",
      "resolved": "https://registry.npmjs.org/postcss-svgo/-/postcss-svgo-4.0.3.tgz",
      "integrity": "sha512-NoRbrcMWTtUghzuKSoIm6XV+sJdvZ7GZSc3wdBN0W19FTtp2ko8NqLsgoh/m9CzNhU3KLPvQmjIwtaNFkaFTvw==",
      "dependencies": {
        "picocolors": {
          "version": "0.2.1",
          "resolved": "https://registry.npmjs.org/picocolors/-/picocolors-0.2.1.tgz",
          "integrity": "sha512-cMlDqaLEqfSaW8Z7N5Jw+lyIW869EzT73/F5lhtY9cLGoVxSXznfgfXMO0Z5K0o0Q2TkTXq+0KFsdnSe3jDViA=="
        },
        "postcss": {
          "version": "7.0.39",
          "resolved": "https://registry.npmjs.org/postcss/-/postcss-7.0.39.tgz",
          "integrity": "sha512-yioayjNbHn6z1/Bywyb2Y4s3yvDAeXGOyxqD+LnVOinq6Mdmd++SW2wUNVzavyyHxd6+DxzWGIuosg6P1Rj8uA=="
        },
        "postcss-value-parser": {
          "version": "3.3.1",
          "resolved": "https://registry.npmjs.org/postcss-value-parser/-/postcss-value-parser-3.3.1.tgz",
          "integrity": "sha512-pISE66AbVkp4fDQ7VHBwRNXzAAKJjw4Vw7nWI/+Q3vuly7SNfgYXvm6i5IgFylHGK5sP/xHAbB7N49OS4gWNyQ=="
        }
      }
    },
    "postcss-unique-selectors": {
      "version": "4.0.1",
      "resolved": "https://registry.npmjs.org/postcss-unique-selectors/-/postcss-unique-selectors-4.0.1.tgz",
      "integrity": "sha512-+JanVaryLo9QwZjKrmJgkI4Fn8SBgRO6WXQBJi7KiAVPlmxikB5Jzc4EvXMT2H0/m0RjrVVm9rGNhZddm/8Spg==",
      "dependencies": {
        "picocolors": {
          "version": "0.2.1",
          "resolved": "https://registry.npmjs.org/picocolors/-/picocolors-0.2.1.tgz",
          "integrity": "sha512-cMlDqaLEqfSaW8Z7N5Jw+lyIW869EzT73/F5lhtY9cLGoVxSXznfgfXMO0Z5K0o0Q2TkTXq+0KFsdnSe3jDViA=="
        },
        "postcss": {
          "version": "7.0.39",
          "resolved": "https://registry.npmjs.org/postcss/-/postcss-7.0.39.tgz",
          "integrity": "sha512-yioayjNbHn6z1/Bywyb2Y4s3yvDAeXGOyxqD+LnVOinq6Mdmd++SW2wUNVzavyyHxd6+DxzWGIuosg6P1Rj8uA=="
        }
      }
=======
      "version": "8.4.21",
      "resolved": "https://registry.npmjs.org/postcss/-/postcss-8.4.21.tgz",
      "integrity": "sha512-tP7u/Sn/dVxK2NnruI4H9BG+x+Wxz6oeZ1cJ8P6G/PZY0IKk4k/63TDsQf2kQq3+qoJeLm2kIBUNlZe3zgb4Zg=="
    },
    "postcss-calc": {
      "version": "8.2.4",
      "resolved": "https://registry.npmjs.org/postcss-calc/-/postcss-calc-8.2.4.tgz",
      "integrity": "sha512-SmWMSJmB8MRnnULldx0lQIyhSNvuDl9HfrZkaqqE/WHAhToYsAvDq+yAsA/kIyINDszOp3Rh0GFoNuH5Ypsm3Q=="
    },
    "postcss-colormin": {
      "version": "5.3.1",
      "resolved": "https://registry.npmjs.org/postcss-colormin/-/postcss-colormin-5.3.1.tgz",
      "integrity": "sha512-UsWQG0AqTFQmpBegeLLc1+c3jIqBNB0zlDGRWR+dQ3pRKJL1oeMzyqmH3o2PIfn9MBdNrVPWhDbT769LxCTLJQ=="
    },
    "postcss-convert-values": {
      "version": "5.1.3",
      "resolved": "https://registry.npmjs.org/postcss-convert-values/-/postcss-convert-values-5.1.3.tgz",
      "integrity": "sha512-82pC1xkJZtcJEfiLw6UXnXVXScgtBrjlO5CBmuDQc+dlb88ZYheFsjTn40+zBVi3DkfF7iezO0nJUPLcJK3pvA=="
    },
    "postcss-discard-comments": {
      "version": "5.1.2",
      "resolved": "https://registry.npmjs.org/postcss-discard-comments/-/postcss-discard-comments-5.1.2.tgz",
      "integrity": "sha512-+L8208OVbHVF2UQf1iDmRcbdjJkuBF6IS29yBDSiWUIzpYaAhtNl6JYnYm12FnkeCwQqF5LeklOu6rAqgfBZqQ=="
    },
    "postcss-discard-duplicates": {
      "version": "5.1.0",
      "resolved": "https://registry.npmjs.org/postcss-discard-duplicates/-/postcss-discard-duplicates-5.1.0.tgz",
      "integrity": "sha512-zmX3IoSI2aoenxHV6C7plngHWWhUOV3sP1T8y2ifzxzbtnuhk1EdPwm0S1bIUNaJ2eNbWeGLEwzw8huPD67aQw=="
    },
    "postcss-discard-empty": {
      "version": "5.1.1",
      "resolved": "https://registry.npmjs.org/postcss-discard-empty/-/postcss-discard-empty-5.1.1.tgz",
      "integrity": "sha512-zPz4WljiSuLWsI0ir4Mcnr4qQQ5e1Ukc3i7UfE2XcrwKK2LIPIqE5jxMRxO6GbI3cv//ztXDsXwEWT3BHOGh3A=="
    },
    "postcss-discard-overridden": {
      "version": "5.1.0",
      "resolved": "https://registry.npmjs.org/postcss-discard-overridden/-/postcss-discard-overridden-5.1.0.tgz",
      "integrity": "sha512-21nOL7RqWR1kasIVdKs8HNqQJhFxLsyRfAnUDm4Fe4t4mCWL9OJiHvlHPjcd8zc5Myu89b/7wZDnOSjFgeWRtw=="
    },
    "postcss-merge-longhand": {
      "version": "5.1.7",
      "resolved": "https://registry.npmjs.org/postcss-merge-longhand/-/postcss-merge-longhand-5.1.7.tgz",
      "integrity": "sha512-YCI9gZB+PLNskrK0BB3/2OzPnGhPkBEwmwhfYk1ilBHYVAZB7/tkTHFBAnCrvBBOmeYyMYw3DMjT55SyxMBzjQ=="
    },
    "postcss-merge-rules": {
      "version": "5.1.4",
      "resolved": "https://registry.npmjs.org/postcss-merge-rules/-/postcss-merge-rules-5.1.4.tgz",
      "integrity": "sha512-0R2IuYpgU93y9lhVbO/OylTtKMVcHb67zjWIfCiKR9rWL3GUk1677LAqD/BcHizukdZEjT8Ru3oHRoAYoJy44g=="
    },
    "postcss-minify-font-values": {
      "version": "5.1.0",
      "resolved": "https://registry.npmjs.org/postcss-minify-font-values/-/postcss-minify-font-values-5.1.0.tgz",
      "integrity": "sha512-el3mYTgx13ZAPPirSVsHqFzl+BBBDrXvbySvPGFnQcTI4iNslrPaFq4muTkLZmKlGk4gyFAYUBMH30+HurREyA=="
    },
    "postcss-minify-gradients": {
      "version": "5.1.1",
      "resolved": "https://registry.npmjs.org/postcss-minify-gradients/-/postcss-minify-gradients-5.1.1.tgz",
      "integrity": "sha512-VGvXMTpCEo4qHTNSa9A0a3D+dxGFZCYwR6Jokk+/3oB6flu2/PnPXAh2x7x52EkY5xlIHLm+Le8tJxe/7TNhzw=="
    },
    "postcss-minify-params": {
      "version": "5.1.4",
      "resolved": "https://registry.npmjs.org/postcss-minify-params/-/postcss-minify-params-5.1.4.tgz",
      "integrity": "sha512-+mePA3MgdmVmv6g+30rn57USjOGSAyuxUmkfiWpzalZ8aiBkdPYjXWtHuwJGm1v5Ojy0Z0LaSYhHaLJQB0P8Jw=="
    },
    "postcss-minify-selectors": {
      "version": "5.2.1",
      "resolved": "https://registry.npmjs.org/postcss-minify-selectors/-/postcss-minify-selectors-5.2.1.tgz",
      "integrity": "sha512-nPJu7OjZJTsVUmPdm2TcaiohIwxP+v8ha9NehQ2ye9szv4orirRU3SDdtUmKH+10nzn0bAyOXZ0UEr7OpvLehg=="
    },
    "postcss-normalize-charset": {
      "version": "5.1.0",
      "resolved": "https://registry.npmjs.org/postcss-normalize-charset/-/postcss-normalize-charset-5.1.0.tgz",
      "integrity": "sha512-mSgUJ+pd/ldRGVx26p2wz9dNZ7ji6Pn8VWBajMXFf8jk7vUoSrZ2lt/wZR7DtlZYKesmZI680qjr2CeFF2fbUg=="
    },
    "postcss-normalize-display-values": {
      "version": "5.1.0",
      "resolved": "https://registry.npmjs.org/postcss-normalize-display-values/-/postcss-normalize-display-values-5.1.0.tgz",
      "integrity": "sha512-WP4KIM4o2dazQXWmFaqMmcvsKmhdINFblgSeRgn8BJ6vxaMyaJkwAzpPpuvSIoG/rmX3M+IrRZEz2H0glrQNEA=="
    },
    "postcss-normalize-positions": {
      "version": "5.1.1",
      "resolved": "https://registry.npmjs.org/postcss-normalize-positions/-/postcss-normalize-positions-5.1.1.tgz",
      "integrity": "sha512-6UpCb0G4eofTCQLFVuI3EVNZzBNPiIKcA1AKVka+31fTVySphr3VUgAIULBhxZkKgwLImhzMR2Bw1ORK+37INg=="
    },
    "postcss-normalize-repeat-style": {
      "version": "5.1.1",
      "resolved": "https://registry.npmjs.org/postcss-normalize-repeat-style/-/postcss-normalize-repeat-style-5.1.1.tgz",
      "integrity": "sha512-mFpLspGWkQtBcWIRFLmewo8aC3ImN2i/J3v8YCFUwDnPu3Xz4rLohDO26lGjwNsQxB3YF0KKRwspGzE2JEuS0g=="
    },
    "postcss-normalize-string": {
      "version": "5.1.0",
      "resolved": "https://registry.npmjs.org/postcss-normalize-string/-/postcss-normalize-string-5.1.0.tgz",
      "integrity": "sha512-oYiIJOf4T9T1N4i+abeIc7Vgm/xPCGih4bZz5Nm0/ARVJ7K6xrDlLwvwqOydvyL3RHNf8qZk6vo3aatiw/go3w=="
    },
    "postcss-normalize-timing-functions": {
      "version": "5.1.0",
      "resolved": "https://registry.npmjs.org/postcss-normalize-timing-functions/-/postcss-normalize-timing-functions-5.1.0.tgz",
      "integrity": "sha512-DOEkzJ4SAXv5xkHl0Wa9cZLF3WCBhF3o1SKVxKQAa+0pYKlueTpCgvkFAHfk+Y64ezX9+nITGrDZeVGgITJXjg=="
    },
    "postcss-normalize-unicode": {
      "version": "5.1.1",
      "resolved": "https://registry.npmjs.org/postcss-normalize-unicode/-/postcss-normalize-unicode-5.1.1.tgz",
      "integrity": "sha512-qnCL5jzkNUmKVhZoENp1mJiGNPcsJCs1aaRmURmeJGES23Z/ajaln+EPTD+rBeNkSryI+2WTdW+lwcVdOikrpA=="
    },
    "postcss-normalize-url": {
      "version": "5.1.0",
      "resolved": "https://registry.npmjs.org/postcss-normalize-url/-/postcss-normalize-url-5.1.0.tgz",
      "integrity": "sha512-5upGeDO+PVthOxSmds43ZeMeZfKH+/DKgGRD7TElkkyS46JXAUhMzIKiCa7BabPeIy3AQcTkXwVVN7DbqsiCew=="
    },
    "postcss-normalize-whitespace": {
      "version": "5.1.1",
      "resolved": "https://registry.npmjs.org/postcss-normalize-whitespace/-/postcss-normalize-whitespace-5.1.1.tgz",
      "integrity": "sha512-83ZJ4t3NUDETIHTa3uEg6asWjSBYL5EdkVB0sDncx9ERzOKBVJIUeDO9RyA9Zwtig8El1d79HBp0JEi8wvGQnA=="
    },
    "postcss-ordered-values": {
      "version": "5.1.3",
      "resolved": "https://registry.npmjs.org/postcss-ordered-values/-/postcss-ordered-values-5.1.3.tgz",
      "integrity": "sha512-9UO79VUhPwEkzbb3RNpqqghc6lcYej1aveQteWY+4POIwlqkYE21HKWaLDF6lWNuqCobEAyTovVhtI32Rbv2RQ=="
    },
    "postcss-reduce-initial": {
      "version": "5.1.2",
      "resolved": "https://registry.npmjs.org/postcss-reduce-initial/-/postcss-reduce-initial-5.1.2.tgz",
      "integrity": "sha512-dE/y2XRaqAi6OvjzD22pjTUQ8eOfc6m/natGHgKFBK9DxFmIm69YmaRVQrGgFlEfc1HePIurY0TmDeROK05rIg=="
    },
    "postcss-reduce-transforms": {
      "version": "5.1.0",
      "resolved": "https://registry.npmjs.org/postcss-reduce-transforms/-/postcss-reduce-transforms-5.1.0.tgz",
      "integrity": "sha512-2fbdbmgir5AvpW9RLtdONx1QoYG2/EtqpNQbFASDlixBbAYuTcJ0dECwlqNqH7VbaUnEnh8SrxOe2sRIn24XyQ=="
    },
    "postcss-selector-parser": {
      "version": "6.0.11",
      "resolved": "https://registry.npmjs.org/postcss-selector-parser/-/postcss-selector-parser-6.0.11.tgz",
      "integrity": "sha512-zbARubNdogI9j7WY4nQJBiNqQf3sLS3wCP4WfOidu+p28LofJqDH1tcXypGrcmMHhDk2t9wGhCsYe/+szLTy1g=="
    },
    "postcss-svgo": {
      "version": "5.1.0",
      "resolved": "https://registry.npmjs.org/postcss-svgo/-/postcss-svgo-5.1.0.tgz",
      "integrity": "sha512-D75KsH1zm5ZrHyxPakAxJWtkyXew5qwS70v56exwvw542d9CRtTo78K0WeFxZB4G7JXKKMbEZtZayTGdIky/eA=="
    },
    "postcss-unique-selectors": {
      "version": "5.1.1",
      "resolved": "https://registry.npmjs.org/postcss-unique-selectors/-/postcss-unique-selectors-5.1.1.tgz",
      "integrity": "sha512-5JiODlELrz8L2HwxfPnhOWZYWDxVHWL83ufOv84NrcgipI7TaeRsatAhK4Tr2/ZiYldpK/wBvw5BD3qfaK96GA=="
>>>>>>> dc38e432
    },
    "postcss-value-parser": {
      "version": "4.2.0",
      "resolved": "https://registry.npmjs.org/postcss-value-parser/-/postcss-value-parser-4.2.0.tgz",
      "integrity": "sha512-1NNCs6uurfkVbeXG4S8JFT9t19m45ICnif8zWLd5oPSZ50QnwMfK+H3jv408d4jw/7Bttv5axS5IiHoLaVNHeQ=="
<<<<<<< HEAD
    },
    "q": {
      "version": "1.5.1",
      "resolved": "https://registry.npmjs.org/q/-/q-1.5.1.tgz",
      "integrity": "sha512-kV/CThkXo6xyFEZUugw/+pIOywXcDbFYgSct5cT3gqlbkBE1SJdwy6UQoZvodiWF/ckQLZyDE/Bu1M6gVu5lVw=="
    },
    "regexp.prototype.flags": {
      "version": "1.4.3",
      "resolved": "https://registry.npmjs.org/regexp.prototype.flags/-/regexp.prototype.flags-1.4.3.tgz",
      "integrity": "sha512-fjggEOO3slI6Wvgjwflkc4NFRCTZAu5CnNfBd5qOMYhWdn67nJBBu34/TkD++eeFmd8C9r9jfXJ27+nSiRkSUA=="
    },
    "resolve-from": {
      "version": "3.0.0",
      "resolved": "https://registry.npmjs.org/resolve-from/-/resolve-from-3.0.0.tgz",
      "integrity": "sha512-GnlH6vxLymXJNMBo7XP1fJIzBFbdYt49CuTwmB/6N53t+kMPRMFKz783LlQ4tv28XoQfMWinAJX6WCGf2IlaIw=="
    },
    "rgb-regex": {
      "version": "1.0.1",
      "resolved": "https://registry.npmjs.org/rgb-regex/-/rgb-regex-1.0.1.tgz",
      "integrity": "sha512-gDK5mkALDFER2YLqH6imYvK6g02gpNGM4ILDZ472EwWfXZnC2ZEpoB2ECXTyOVUKuk/bPJZMzwQPBYICzP+D3w=="
    },
    "rgba-regex": {
      "version": "1.0.0",
      "resolved": "https://registry.npmjs.org/rgba-regex/-/rgba-regex-1.0.0.tgz",
      "integrity": "sha512-zgn5OjNQXLUTdq8m17KdaicF6w89TZs8ZU8y0AYENIU6wG8GG6LLm0yLSiPY8DmaYmHdgRW8rnApjoT0fQRfMg=="
    },
    "safe-regex-test": {
      "version": "1.0.0",
      "resolved": "https://registry.npmjs.org/safe-regex-test/-/safe-regex-test-1.0.0.tgz",
      "integrity": "sha512-JBUUzyOgEwXQY1NuPtvcj/qcBDbDmEvWufhlnXZIm75DEHp+afM1r1ujJpJsV/gSM4t59tpDyPi1sd6ZaPFfsA=="
    },
    "sax": {
      "version": "1.2.4",
      "resolved": "https://registry.npmjs.org/sax/-/sax-1.2.4.tgz",
      "integrity": "sha512-NqVDv9TpANUjFm0N8uM5GxL36UgKi9/atZw+x7YFnQ8ckwFGKrl4xX4yWtrey3UJm5nP1kUbnYgLopqWNSRhWw=="
    },
    "side-channel": {
      "version": "1.0.4",
      "resolved": "https://registry.npmjs.org/side-channel/-/side-channel-1.0.4.tgz",
      "integrity": "sha512-q5XPytqFEIKHkGdiMIrY10mvLRvnQh42/+GoBlFW3b2LXLE2xxJpZFdm94we0BaoV3RwJyGqg5wS7epxTv0Zvw=="
    },
    "simple-swizzle": {
      "version": "0.2.2",
      "resolved": "https://registry.npmjs.org/simple-swizzle/-/simple-swizzle-0.2.2.tgz",
      "integrity": "sha512-JA//kQgZtbuY83m+xT+tXJkmJncGMTFT+C+g2h2R9uxkYIrE2yy9sgmcLhCnw57/WSD+Eh3J97FPEDFnbXnDUg==",
      "dependencies": {
        "is-arrayish": {
          "version": "0.3.2",
          "resolved": "https://registry.npmjs.org/is-arrayish/-/is-arrayish-0.3.2.tgz",
          "integrity": "sha512-eVRqCvVlZbuw3GrM63ovNSNAeA1K16kaR/LRY/92w0zxQ5/1YzwblUX652i4Xs9RwAGjW9d9y6X88t8OaAJfWQ=="
        }
      }
=======
>>>>>>> dc38e432
    },
    "source-map": {
      "version": "0.6.1",
      "resolved": "https://registry.npmjs.org/source-map/-/source-map-0.6.1.tgz",
      "integrity": "sha512-UjgapumWlbMhkBgzT7Ykc5YXUT46F0iKu8SGXq0bcwP5dz/h0Plj6enJqjz1Zbq2l5WaqYnrVbwWOWMyF3F47g=="
    },
    "source-map-js": {
      "version": "1.0.2",
      "resolved": "https://registry.npmjs.org/source-map-js/-/source-map-js-1.0.2.tgz",
      "integrity": "sha512-R0XvVJ9WusLiqTCEiGCmICCMplcCkIwwR11mOSD9CR5u+IXYdiseeEuXCVAjS54zqwkLcPNnmU4OeJ6tUrWhDw=="
<<<<<<< HEAD
    },
    "sprintf-js": {
      "version": "1.0.3",
      "resolved": "https://registry.npmjs.org/sprintf-js/-/sprintf-js-1.0.3.tgz",
      "integrity": "sha512-D9cPgkvLlV3t3IzL0D0YLvGA9Ahk4PcvVwUbN0dSGr1aP0Nrt4AEnTUbuGvquEC0mA64Gqt1fzirlRs5ibXx8g=="
=======
>>>>>>> dc38e432
    },
    "stable": {
      "version": "0.1.8",
      "resolved": "https://registry.npmjs.org/stable/-/stable-0.1.8.tgz",
      "integrity": "sha512-ji9qxRnOVfcuLDySj9qzhGSEFVobyt1kIOSkj1qZzYLzq7Tos/oUUWvotUPQLlrsidqsK6tBH89Bc9kL5zHA6w=="
    },
<<<<<<< HEAD
    "string.prototype.trimend": {
      "version": "1.0.5",
      "resolved": "https://registry.npmjs.org/string.prototype.trimend/-/string.prototype.trimend-1.0.5.tgz",
      "integrity": "sha512-I7RGvmjV4pJ7O3kdf+LXFpVfdNOxtCW/2C8f6jNiW4+PQchwxkCDzlk1/7p+Wl4bqFIZeF47qAHXLuHHWKAxog=="
    },
    "string.prototype.trimstart": {
      "version": "1.0.5",
      "resolved": "https://registry.npmjs.org/string.prototype.trimstart/-/string.prototype.trimstart-1.0.5.tgz",
      "integrity": "sha512-THx16TJCGlsN0o6dl2o6ncWUsdgnLRSA23rRE5pyGBw/mLr3Ej/R2LaqCtgP8VNMGZsvMWnf9ooZPyY2bHvUFg=="
    },
    "stylehacks": {
      "version": "4.0.3",
      "resolved": "https://registry.npmjs.org/stylehacks/-/stylehacks-4.0.3.tgz",
      "integrity": "sha512-7GlLk9JwlElY4Y6a/rmbH2MhVlTyVmiJd1PfTCqFaIBEGMYNsrO/v3SeGTdhBThLg4Z+NbOk/qFMwCa+J+3p/g==",
      "dependencies": {
        "picocolors": {
          "version": "0.2.1",
          "resolved": "https://registry.npmjs.org/picocolors/-/picocolors-0.2.1.tgz",
          "integrity": "sha512-cMlDqaLEqfSaW8Z7N5Jw+lyIW869EzT73/F5lhtY9cLGoVxSXznfgfXMO0Z5K0o0Q2TkTXq+0KFsdnSe3jDViA=="
        },
        "postcss": {
          "version": "7.0.39",
          "resolved": "https://registry.npmjs.org/postcss/-/postcss-7.0.39.tgz",
          "integrity": "sha512-yioayjNbHn6z1/Bywyb2Y4s3yvDAeXGOyxqD+LnVOinq6Mdmd++SW2wUNVzavyyHxd6+DxzWGIuosg6P1Rj8uA=="
        },
        "postcss-selector-parser": {
          "version": "3.1.2",
          "resolved": "https://registry.npmjs.org/postcss-selector-parser/-/postcss-selector-parser-3.1.2.tgz",
          "integrity": "sha512-h7fJ/5uWuRVyOtkO45pnt1Ih40CEleeyCHzipqAZO2e5H20g25Y48uYnFUiShvY4rZWNJ/Bib/KVPmanaCtOhA=="
        }
      }
    },
    "supports-color": {
      "version": "5.5.0",
      "resolved": "https://registry.npmjs.org/supports-color/-/supports-color-5.5.0.tgz",
      "integrity": "sha512-QjVjwdXIt408MIiAqCX4oUKsgU2EqAGzs2Ppkm4aQYbjm+ZEWEcW4SfFNTr4uMNZma0ey4f5lgLrkB0aX0QMow=="
    },
    "svgo": {
      "version": "1.3.2",
      "resolved": "https://registry.npmjs.org/svgo/-/svgo-1.3.2.tgz",
      "integrity": "sha512-yhy/sQYxR5BkC98CY7o31VGsg014AKLEPxdfhora76l36hD9Rdy5NZA/Ocn6yayNPgSamYdtX2rFJdcv07AYVw=="
    },
    "timsort": {
      "version": "0.3.0",
      "resolved": "https://registry.npmjs.org/timsort/-/timsort-0.3.0.tgz",
      "integrity": "sha512-qsdtZH+vMoCARQtyod4imc2nIJwg9Cc7lPRrw9CzF8ZKR0khdr8+2nX80PBhET3tcyTtJDxAffGh2rXH4tyU8A=="
    },
    "unbox-primitive": {
      "version": "1.0.2",
      "resolved": "https://registry.npmjs.org/unbox-primitive/-/unbox-primitive-1.0.2.tgz",
      "integrity": "sha512-61pPlCD9h51VoreyJ0BReideM3MDKMKnh6+V9L08331ipq6Q8OFXZYiqP6n/tbHx4s5I9uRhcye6BrbkizkBDw=="
    },
    "uniq": {
      "version": "1.0.1",
      "resolved": "https://registry.npmjs.org/uniq/-/uniq-1.0.1.tgz",
      "integrity": "sha512-Gw+zz50YNKPDKXs+9d+aKAjVwpjNwqzvNpLigIruT4HA9lMZNdMqs9x07kKHB/L9WRzqp4+DlTU5s4wG2esdoA=="
    },
    "uniqs": {
      "version": "2.0.0",
      "resolved": "https://registry.npmjs.org/uniqs/-/uniqs-2.0.0.tgz",
      "integrity": "sha512-mZdDpf3vBV5Efh29kMw5tXoup/buMgxLzOt/XKFKcVmi+15ManNQWr6HfZ2aiZTYlYixbdNJ0KFmIZIv52tHSQ=="
    },
    "unquote": {
      "version": "1.1.1",
      "resolved": "https://registry.npmjs.org/unquote/-/unquote-1.1.1.tgz",
      "integrity": "sha512-vRCqFv6UhXpWxZPyGDh/F3ZpNv8/qo7w6iufLpQg9aKnQ71qM4B5KiI7Mia9COcjEhrO9LueHpMYjYzsWH3OIg=="
    },
    "update-browserslist-db": {
      "version": "1.0.9",
      "resolved": "https://registry.npmjs.org/update-browserslist-db/-/update-browserslist-db-1.0.9.tgz",
      "integrity": "sha512-/xsqn21EGVdXI3EXSum1Yckj3ZVZugqyOZQ/CxYPBD/R+ko9NSUScf8tFF4dOKY+2pvSSJA/S+5B8s4Zr4kyvg=="
=======
    "stylehacks": {
      "version": "5.1.1",
      "resolved": "https://registry.npmjs.org/stylehacks/-/stylehacks-5.1.1.tgz",
      "integrity": "sha512-sBpcd5Hx7G6seo7b1LkpttvTz7ikD0LlH5RmdcBNb6fFR0Fl7LQwHDFr300q4cwUqi+IYrFGmsIHieMBfnN/Bw=="
    },
    "svgo": {
      "version": "2.8.0",
      "resolved": "https://registry.npmjs.org/svgo/-/svgo-2.8.0.tgz",
      "integrity": "sha512-+N/Q9kV1+F+UeWYoSiULYo4xYSDQlTgb+ayMobAXPwMnLvop7oxKMo9OzIrX5x3eS4L4f2UHhc9axXwY8DpChg=="
    },
    "update-browserslist-db": {
      "version": "1.0.10",
      "resolved": "https://registry.npmjs.org/update-browserslist-db/-/update-browserslist-db-1.0.10.tgz",
      "integrity": "sha512-OztqDenkfFkbSG+tRxBeAnCVPckDBcvibKd35yDONx6OU8N7sqgwc7rCbkJ/WcYtVRZ4ba68d6byhC21GFh7sQ=="
>>>>>>> dc38e432
    },
    "util-deprecate": {
      "version": "1.0.2",
      "resolved": "https://registry.npmjs.org/util-deprecate/-/util-deprecate-1.0.2.tgz",
      "integrity": "sha512-EPD5q1uXyFxJpCrLnCc1nHnq3gOa6DZBocAIiI2TaSCA7VCJ1UJDMagCzIkXNsUYfD1daK//LTEQ8xiIbrHtcw=="
<<<<<<< HEAD
    },
    "util.promisify": {
      "version": "1.0.1",
      "resolved": "https://registry.npmjs.org/util.promisify/-/util.promisify-1.0.1.tgz",
      "integrity": "sha512-g9JpC/3He3bm38zsLupWryXHoEcS22YHthuPQSJdMy6KNrzIRzWqcsHzD/WUnqe45whVou4VIsPew37DoXWNrA=="
=======
>>>>>>> dc38e432
    },
    "yaml": {
      "version": "1.10.2",
      "resolved": "https://registry.npmjs.org/yaml/-/yaml-1.10.2.tgz",
      "integrity": "sha512-r3vXyErRCYJ7wg28yvBY5VSoAF8ZvlcW9/BwUzEtUsjvX/DKs24dIkuwjtuprwJJHsbyUbLApepYTR1BN4uHrg=="
    }
  }
}<|MERGE_RESOLUTION|>--- conflicted
+++ resolved
@@ -1,37 +1,10 @@
 {
   "lockfileVersion": 1,
   "dependencies": {
-<<<<<<< HEAD
-    "@types/q": {
-      "version": "1.5.5",
-      "resolved": "https://registry.npmjs.org/@types/q/-/q-1.5.5.tgz",
-      "integrity": "sha512-L28j2FcJfSZOnL1WBjDYp2vUHCeIFlyYI/53EwD/rKUBQ7MtUUfbQWiyKJGpcnv4/WgrhWsFKrcPstcAt/J0tQ=="
-    },
-    "alphanum-sort": {
-      "version": "1.0.2",
-      "resolved": "https://registry.npmjs.org/alphanum-sort/-/alphanum-sort-1.0.2.tgz",
-      "integrity": "sha512-0FcBfdcmaumGPQ0qPn7Q5qTgz/ooXgIyp1rf8ik5bGX8mpE2YHjC0P/eyQvxu1GURYQgq9ozf2mteQ5ZD9YiyQ=="
-    },
-    "ansi-styles": {
-      "version": "3.2.1",
-      "resolved": "https://registry.npmjs.org/ansi-styles/-/ansi-styles-3.2.1.tgz",
-      "integrity": "sha512-VT0ZI6kZRdTh8YyJw3SMbYm/u+NqfsAxEpWO0Pf9sq8/e94WxxOpPKx9FR1FlyCtOVDNOQ+8ntlqFxiRc+r5qA=="
-    },
-    "argparse": {
-      "version": "1.0.10",
-      "resolved": "https://registry.npmjs.org/argparse/-/argparse-1.0.10.tgz",
-      "integrity": "sha512-o5Roy6tNG4SL/FOkCAN6RzjiakZS25RLYFrcMttJqbdd8BWrnA+fGz57iN5Pb06pvBGvl5gQ0B48dJlslXvoTg=="
-=======
     "@trysound/sax": {
       "version": "0.2.0",
       "resolved": "https://registry.npmjs.org/@trysound/sax/-/sax-0.2.0.tgz",
       "integrity": "sha512-L7z9BgrNEcYyUYtF+HaEfiS5ebkh9jXqbszz7pC0hRBPaatV0XjSD3+eHrpqFemQfgwiFF0QPIarnIihIDn7OA=="
->>>>>>> dc38e432
-    },
-    "array.prototype.reduce": {
-      "version": "1.0.4",
-      "resolved": "https://registry.npmjs.org/array.prototype.reduce/-/array.prototype.reduce-1.0.4.tgz",
-      "integrity": "sha512-WnM+AjG/DvLRLo4DDl+r+SvCzYtD2Jd9oeBYMcEaI7t3fFrHY9M53/wdLcTvmZNQ70IU6Htj0emFkZ5TS+lrdw=="
     },
     "boolbase": {
       "version": "1.0.0",
@@ -39,35 +12,9 @@
       "integrity": "sha512-JZOSA7Mo9sNGB8+UjSgzdLtokWAky1zbztM3WRLCbZ70/3cTANmQmOdR7y2g+J0e2WXywy1yS468tY+IruqEww=="
     },
     "browserslist": {
-<<<<<<< HEAD
-      "version": "4.21.4",
-      "resolved": "https://registry.npmjs.org/browserslist/-/browserslist-4.21.4.tgz",
-      "integrity": "sha512-CBHJJdDmgjl3daYjN5Cp5kbTf1mUhZoS+beLklHIvkOWscs83YAhLlF3Wsh/lciQYAcbBJgTOD44VtG31ZM4Hw=="
-    },
-    "call-bind": {
-      "version": "1.0.2",
-      "resolved": "https://registry.npmjs.org/call-bind/-/call-bind-1.0.2.tgz",
-      "integrity": "sha512-7O+FbCihrB5WGbFYesctwmTKae6rOiIzmz1icreWJ+0aA7LJfuqhEso2T9ncpcFtzMQtzXf2QGGueWJGTYsqrA=="
-    },
-    "caller-callsite": {
-      "version": "2.0.0",
-      "resolved": "https://registry.npmjs.org/caller-callsite/-/caller-callsite-2.0.0.tgz",
-      "integrity": "sha512-JuG3qI4QOftFsZyOn1qq87fq5grLIyk1JYd5lJmdA+fG7aQ9pA/i3JIJGcO3q0MrRcHlOt1U+ZeHW8Dq9axALQ=="
-    },
-    "caller-path": {
-      "version": "2.0.0",
-      "resolved": "https://registry.npmjs.org/caller-path/-/caller-path-2.0.0.tgz",
-      "integrity": "sha512-MCL3sf6nCSXOwCTzvPKhN18TU7AHTvdtam8DAogxcrJ8Rjfbbg7Lgng64H9Iy+vUV6VGFClN/TyxBkAebLRR4A=="
-    },
-    "callsites": {
-      "version": "2.0.0",
-      "resolved": "https://registry.npmjs.org/callsites/-/callsites-2.0.0.tgz",
-      "integrity": "sha512-ksWePWBloaWPxJYQ8TL0JHvtci6G5QTKwQ95RcWAa/lzoAKuAOflGdAK92hpHXjkwb8zLxoLNUoNYZgVsaJzvQ=="
-=======
       "version": "4.21.5",
       "resolved": "https://registry.npmjs.org/browserslist/-/browserslist-4.21.5.tgz",
       "integrity": "sha512-tUkiguQGW7S3IhB7N+c2MV/HZPSCPAAiYBZXLsBhFB/PCy6ZKKsZrmBayHV9fdGV/ARIfJ14NkxKzRDjvp7L6w=="
->>>>>>> dc38e432
     },
     "caniuse-api": {
       "version": "3.0.0",
@@ -75,68 +22,6 @@
       "integrity": "sha512-bsTwuIg/BZZK/vreVTYYbSWoe2F+71P7K5QGEX+pT250DZbfU1MQ5prOKpPR+LL6uWKK3KMwMCAS74QB3Um1uw=="
     },
     "caniuse-lite": {
-<<<<<<< HEAD
-      "version": "1.0.30001414",
-      "resolved": "https://registry.npmjs.org/caniuse-lite/-/caniuse-lite-1.0.30001414.tgz",
-      "integrity": "sha512-t55jfSaWjCdocnFdKQoO+d2ct9C59UZg4dY3OnUlSZ447r8pUtIKdp0hpAzrGFultmTC+Us+KpKi4GZl/LXlFg=="
-    },
-    "chalk": {
-      "version": "2.4.2",
-      "resolved": "https://registry.npmjs.org/chalk/-/chalk-2.4.2.tgz",
-      "integrity": "sha512-Mti+f9lpJNcwF4tWV8/OrTTtF1gZi+f8FqlyAdouralcFWFQWF2+NgCHShjkCb+IFBLq9buZwE1xckQU4peSuQ=="
-    },
-    "coa": {
-      "version": "2.0.2",
-      "resolved": "https://registry.npmjs.org/coa/-/coa-2.0.2.tgz",
-      "integrity": "sha512-q5/jG+YQnSy4nRTV4F7lPepBJZ8qBNJJDBuJdoejDyLXgmL7IEo+Le2JDZudFTFt7mrCqIRaSjws4ygRCTCAXA=="
-    },
-    "color": {
-      "version": "3.2.1",
-      "resolved": "https://registry.npmjs.org/color/-/color-3.2.1.tgz",
-      "integrity": "sha512-aBl7dZI9ENN6fUGC7mWpMTPNHmWUSNan9tuWN6ahh5ZLNk9baLJOnSMlrQkHcrfFgz2/RigjUVAjdx36VcemKA=="
-    },
-    "color-convert": {
-      "version": "1.9.3",
-      "resolved": "https://registry.npmjs.org/color-convert/-/color-convert-1.9.3.tgz",
-      "integrity": "sha512-QfAUtd+vFdAtFQcC8CCyYt1fYWxSqAiK2cSD6zDB8N3cpsEBAvRxp9zOGg6G/SHHJYAT88/az/IuDGALsNVbGg=="
-    },
-    "color-name": {
-      "version": "1.1.3",
-      "resolved": "https://registry.npmjs.org/color-name/-/color-name-1.1.3.tgz",
-      "integrity": "sha512-72fSenhMw2HZMTVHeCA9KCmpEIbzWiQsjN+BHcBbS9vr1mtt+vJjPdksIBNUmKAW8TFUDPJK5SUU3QhE9NEXDw=="
-    },
-    "color-string": {
-      "version": "1.9.1",
-      "resolved": "https://registry.npmjs.org/color-string/-/color-string-1.9.1.tgz",
-      "integrity": "sha512-shrVawQFojnZv6xM40anx4CkoDP+fZsw/ZerEMsW/pyzsRbElpsL/DBVW7q3ExxwusdNXI3lXpuhEZkzs8p5Eg=="
-    },
-    "cosmiconfig": {
-      "version": "5.2.1",
-      "resolved": "https://registry.npmjs.org/cosmiconfig/-/cosmiconfig-5.2.1.tgz",
-      "integrity": "sha512-H65gsXo1SKjf8zmrJ67eJk8aIRKV5ff2D4uKZIBZShbhGSpEmsQOPW/SKMKYhSTrqR7ufy6RP69rPogdaPh/kA=="
-    },
-    "css-color-names": {
-      "version": "0.0.4",
-      "resolved": "https://registry.npmjs.org/css-color-names/-/css-color-names-0.0.4.tgz",
-      "integrity": "sha512-zj5D7X1U2h2zsXOAM8EyUREBnnts6H+Jm+d1M2DbiQQcUtnqgQsMrdo8JW9R80YFUmIdBZeMu5wvYM7hcgWP/Q=="
-    },
-    "css-declaration-sorter": {
-      "version": "4.0.1",
-      "resolved": "https://registry.npmjs.org/css-declaration-sorter/-/css-declaration-sorter-4.0.1.tgz",
-      "integrity": "sha512-BcxQSKTSEEQUftYpBVnsH4SF05NTuBokb19/sBt6asXGKZ/6VP7PLG1CBCkFDYOnhXhPh0jMhO6xZ71oYHXHBA==",
-      "dependencies": {
-        "picocolors": {
-          "version": "0.2.1",
-          "resolved": "https://registry.npmjs.org/picocolors/-/picocolors-0.2.1.tgz",
-          "integrity": "sha512-cMlDqaLEqfSaW8Z7N5Jw+lyIW869EzT73/F5lhtY9cLGoVxSXznfgfXMO0Z5K0o0Q2TkTXq+0KFsdnSe3jDViA=="
-        },
-        "postcss": {
-          "version": "7.0.39",
-          "resolved": "https://registry.npmjs.org/postcss/-/postcss-7.0.39.tgz",
-          "integrity": "sha512-yioayjNbHn6z1/Bywyb2Y4s3yvDAeXGOyxqD+LnVOinq6Mdmd++SW2wUNVzavyyHxd6+DxzWGIuosg6P1Rj8uA=="
-        }
-      }
-=======
       "version": "1.0.30001474",
       "resolved": "https://registry.npmjs.org/caniuse-lite/-/caniuse-lite-1.0.30001474.tgz",
       "integrity": "sha512-iaIZ8gVrWfemh5DG3T9/YqarVZoYf0r188IjaGwx68j4Pf0SGY6CQkmJUIE+NZHkkecQGohzXmBGEwWDr9aM3Q=="
@@ -155,7 +40,6 @@
       "version": "6.4.0",
       "resolved": "https://registry.npmjs.org/css-declaration-sorter/-/css-declaration-sorter-6.4.0.tgz",
       "integrity": "sha512-jDfsatwWMWN0MODAFuHszfjphEXfNw9JUAhmY4pLu3TyTU+ohUpsbVtbU+1MZn4a47D9kqh03i4eyOm+74+zew=="
->>>>>>> dc38e432
     },
     "css-select": {
       "version": "4.3.0",
@@ -178,72 +62,6 @@
       "integrity": "sha512-/Tb/JcjK111nNScGob5MNtsntNM1aCNUDipB/TkwZFhyDrrE47SOx/18wF2bbjgc3ZzCSKW1T5nt5EbFoAz/Vg=="
     },
     "cssnano": {
-<<<<<<< HEAD
-      "version": "4.1.11",
-      "resolved": "https://registry.npmjs.org/cssnano/-/cssnano-4.1.11.tgz",
-      "integrity": "sha512-6gZm2htn7xIPJOHY824ERgj8cNPgPxyCSnkXc4v7YvNW+TdVfzgngHcEhy/8D11kUWRUMbke+tC+AUcUsnMz2g==",
-      "dependencies": {
-        "picocolors": {
-          "version": "0.2.1",
-          "resolved": "https://registry.npmjs.org/picocolors/-/picocolors-0.2.1.tgz",
-          "integrity": "sha512-cMlDqaLEqfSaW8Z7N5Jw+lyIW869EzT73/F5lhtY9cLGoVxSXznfgfXMO0Z5K0o0Q2TkTXq+0KFsdnSe3jDViA=="
-        },
-        "postcss": {
-          "version": "7.0.39",
-          "resolved": "https://registry.npmjs.org/postcss/-/postcss-7.0.39.tgz",
-          "integrity": "sha512-yioayjNbHn6z1/Bywyb2Y4s3yvDAeXGOyxqD+LnVOinq6Mdmd++SW2wUNVzavyyHxd6+DxzWGIuosg6P1Rj8uA=="
-        }
-      }
-    },
-    "cssnano-preset-default": {
-      "version": "4.0.8",
-      "resolved": "https://registry.npmjs.org/cssnano-preset-default/-/cssnano-preset-default-4.0.8.tgz",
-      "integrity": "sha512-LdAyHuq+VRyeVREFmuxUZR1TXjQm8QQU/ktoo/x7bz+SdOge1YKc5eMN6pRW7YWBmyq59CqYba1dJ5cUukEjLQ==",
-      "dependencies": {
-        "picocolors": {
-          "version": "0.2.1",
-          "resolved": "https://registry.npmjs.org/picocolors/-/picocolors-0.2.1.tgz",
-          "integrity": "sha512-cMlDqaLEqfSaW8Z7N5Jw+lyIW869EzT73/F5lhtY9cLGoVxSXznfgfXMO0Z5K0o0Q2TkTXq+0KFsdnSe3jDViA=="
-        },
-        "postcss": {
-          "version": "7.0.39",
-          "resolved": "https://registry.npmjs.org/postcss/-/postcss-7.0.39.tgz",
-          "integrity": "sha512-yioayjNbHn6z1/Bywyb2Y4s3yvDAeXGOyxqD+LnVOinq6Mdmd++SW2wUNVzavyyHxd6+DxzWGIuosg6P1Rj8uA=="
-        }
-      }
-    },
-    "cssnano-util-get-arguments": {
-      "version": "4.0.0",
-      "resolved": "https://registry.npmjs.org/cssnano-util-get-arguments/-/cssnano-util-get-arguments-4.0.0.tgz",
-      "integrity": "sha512-6RIcwmV3/cBMG8Aj5gucQRsJb4vv4I4rn6YjPbVWd5+Pn/fuG+YseGvXGk00XLkoZkaj31QOD7vMUpNPC4FIuw=="
-    },
-    "cssnano-util-get-match": {
-      "version": "4.0.0",
-      "resolved": "https://registry.npmjs.org/cssnano-util-get-match/-/cssnano-util-get-match-4.0.0.tgz",
-      "integrity": "sha512-JPMZ1TSMRUPVIqEalIBNoBtAYbi8okvcFns4O0YIhcdGebeYZK7dMyHJiQ6GqNBA9kE0Hym4Aqym5rPdsV/4Cw=="
-    },
-    "cssnano-util-raw-cache": {
-      "version": "4.0.1",
-      "resolved": "https://registry.npmjs.org/cssnano-util-raw-cache/-/cssnano-util-raw-cache-4.0.1.tgz",
-      "integrity": "sha512-qLuYtWK2b2Dy55I8ZX3ky1Z16WYsx544Q0UWViebptpwn/xDBmog2TLg4f+DBMg1rJ6JDWtn96WHbOKDWt1WQA==",
-      "dependencies": {
-        "picocolors": {
-          "version": "0.2.1",
-          "resolved": "https://registry.npmjs.org/picocolors/-/picocolors-0.2.1.tgz",
-          "integrity": "sha512-cMlDqaLEqfSaW8Z7N5Jw+lyIW869EzT73/F5lhtY9cLGoVxSXznfgfXMO0Z5K0o0Q2TkTXq+0KFsdnSe3jDViA=="
-        },
-        "postcss": {
-          "version": "7.0.39",
-          "resolved": "https://registry.npmjs.org/postcss/-/postcss-7.0.39.tgz",
-          "integrity": "sha512-yioayjNbHn6z1/Bywyb2Y4s3yvDAeXGOyxqD+LnVOinq6Mdmd++SW2wUNVzavyyHxd6+DxzWGIuosg6P1Rj8uA=="
-        }
-      }
-    },
-    "cssnano-util-same-parent": {
-      "version": "4.0.1",
-      "resolved": "https://registry.npmjs.org/cssnano-util-same-parent/-/cssnano-util-same-parent-4.0.1.tgz",
-      "integrity": "sha512-WcKx5OY+KoSIAxBW6UBBRay1U6vkYheCdjyVNDm85zt5K9mHoGOfsOsqIszfAqrQQFIIKgjh2+FDgIj/zsl21Q=="
-=======
       "version": "5.1.15",
       "resolved": "https://registry.npmjs.org/cssnano/-/cssnano-5.1.15.tgz",
       "integrity": "sha512-j+BKgDcLDQA+eDifLx0EO4XSA56b7uut3BQFH+wbSaSTuGLuiyTa/wbRYthUXX8LC9mLg+WWKe8h+qJuwTAbHw=="
@@ -257,50 +75,16 @@
       "version": "3.1.0",
       "resolved": "https://registry.npmjs.org/cssnano-utils/-/cssnano-utils-3.1.0.tgz",
       "integrity": "sha512-JQNR19/YZhz4psLX/rQ9M83e3z2Wf/HdJbryzte4a3NSuafyp9w/I4U+hx5C2S9g41qlstH7DEWnZaaj83OuEA=="
->>>>>>> dc38e432
     },
     "csso": {
       "version": "4.2.0",
       "resolved": "https://registry.npmjs.org/csso/-/csso-4.2.0.tgz",
-<<<<<<< HEAD
-      "integrity": "sha512-wvlcdIbf6pwKEk7vHj8/Bkc0B4ylXZruLvOgs9doS5eOsOpuodOV2zJChSpkp+pRpYQLQMeF04nr3Z68Sta9jA==",
-      "dependencies": {
-        "css-tree": {
-          "version": "1.1.3",
-          "resolved": "https://registry.npmjs.org/css-tree/-/css-tree-1.1.3.tgz",
-          "integrity": "sha512-tRpdppF7TRazZrjJ6v3stzv93qxRcSsFmW6cX0Zm2NVKpxE1WV1HblnghVv9TreireHkqI/VDEsfolRF1p6y7Q=="
-        },
-        "mdn-data": {
-          "version": "2.0.14",
-          "resolved": "https://registry.npmjs.org/mdn-data/-/mdn-data-2.0.14.tgz",
-          "integrity": "sha512-dn6wd0uw5GsdswPFfsgMp5NSB0/aDe6fK94YJV/AJDYXL6HVLWBsxeq7js7Ad+mU2K9LAlwpk6kN2D5mwCPVow=="
-        }
-      }
-    },
-    "define-properties": {
-      "version": "1.1.4",
-      "resolved": "https://registry.npmjs.org/define-properties/-/define-properties-1.1.4.tgz",
-      "integrity": "sha512-uckOqKcfaVvtBdsVkdPv3XjveQJsNQqmhXgRi8uhvWWuPYZCNlzT8qAyblUgNoXdHdjMTzAqeGjAoli8f+bzPA=="
-    },
-    "dom-serializer": {
-      "version": "0.2.2",
-      "resolved": "https://registry.npmjs.org/dom-serializer/-/dom-serializer-0.2.2.tgz",
-      "integrity": "sha512-2/xPb3ORsQ42nHYiSunXkDjPLBaEj/xTwUO4B7XCZQTRk7EBtTOPaygh10YAAh2OI1Qrp6NWfpAhzswj0ydt9g==",
-      "dependencies": {
-        "domelementtype": {
-          "version": "2.3.0",
-          "resolved": "https://registry.npmjs.org/domelementtype/-/domelementtype-2.3.0.tgz",
-          "integrity": "sha512-OLETBj6w0OsagBwdXnPdN0cnMfF9opN69co+7ZrbfPGrdpPVNBUj02spi6B1N7wChLQiPn4CSH/zJvXw56gmHw=="
-        }
-      }
-=======
       "integrity": "sha512-wvlcdIbf6pwKEk7vHj8/Bkc0B4ylXZruLvOgs9doS5eOsOpuodOV2zJChSpkp+pRpYQLQMeF04nr3Z68Sta9jA=="
     },
     "dom-serializer": {
       "version": "1.4.1",
       "resolved": "https://registry.npmjs.org/dom-serializer/-/dom-serializer-1.4.1.tgz",
       "integrity": "sha512-VHwB3KfrcOOkelEG2ZOfxqLZdfkil8PtJi4P8N2MMXucZq2yLp75ClViUlOVwyoHEDjYU433Aq+5zWP61+RGag=="
->>>>>>> dc38e432
     },
     "domelementtype": {
       "version": "2.3.0",
@@ -318,245 +102,24 @@
       "integrity": "sha512-w96Cjofp72M5IIhpjgobBimYEfoPjx1Vx0BSX9P30WBdZW2WIKU0T1Bd0kz2eNZ9ikjKgHbEyKx8BB6H1L3h3A=="
     },
     "electron-to-chromium": {
-<<<<<<< HEAD
-      "version": "1.4.270",
-      "resolved": "https://registry.npmjs.org/electron-to-chromium/-/electron-to-chromium-1.4.270.tgz",
-      "integrity": "sha512-KNhIzgLiJmDDC444dj9vEOpZEgsV96ult9Iff98Vanumn+ShJHd5se8aX6KeVxdc0YQeqdrezBZv89rleDbvSg=="
-=======
       "version": "1.4.350",
       "resolved": "https://registry.npmjs.org/electron-to-chromium/-/electron-to-chromium-1.4.350.tgz",
       "integrity": "sha512-XnXcWpVnOfHZ4C3NPiL+SubeoGV8zc/pg8GEubRtc1dPA/9jKS2vsOPmtClJHhWxUb2RSGC1OBLCbgNUJMtZPw=="
->>>>>>> dc38e432
     },
     "entities": {
       "version": "2.2.0",
       "resolved": "https://registry.npmjs.org/entities/-/entities-2.2.0.tgz",
       "integrity": "sha512-p92if5Nz619I0w+akJrLZH0MX0Pb5DX39XOwQTtXSdQQOaYH03S1uIQp4mhOZtAXrxq4ViO67YTiLBo2638o9A=="
     },
-<<<<<<< HEAD
-    "error-ex": {
-      "version": "1.3.2",
-      "resolved": "https://registry.npmjs.org/error-ex/-/error-ex-1.3.2.tgz",
-      "integrity": "sha512-7dFHNmqeFSEt2ZBsCriorKnn3Z2pj+fd9kmI6QoWw4//DL+icEBfc0U7qJCisqrTsKTjw4fNFy2pW9OqStD84g=="
-    },
-    "es-abstract": {
-      "version": "1.20.3",
-      "resolved": "https://registry.npmjs.org/es-abstract/-/es-abstract-1.20.3.tgz",
-      "integrity": "sha512-AyrnaKVpMzljIdwjzrj+LxGmj8ik2LckwXacHqrJJ/jxz6dDDBcZ7I7nlHM0FvEW8MfbWJwOd+yT2XzYW49Frw=="
-    },
-    "es-array-method-boxes-properly": {
-      "version": "1.0.0",
-      "resolved": "https://registry.npmjs.org/es-array-method-boxes-properly/-/es-array-method-boxes-properly-1.0.0.tgz",
-      "integrity": "sha512-wd6JXUmyHmt8T5a2xreUwKcGPq6f1f+WwIJkijUqiGcJz1qqnZgP6XIK+QyIWU5lT7imeNxUll48bziG+TSYcA=="
-    },
-    "es-to-primitive": {
-      "version": "1.2.1",
-      "resolved": "https://registry.npmjs.org/es-to-primitive/-/es-to-primitive-1.2.1.tgz",
-      "integrity": "sha512-QCOllgZJtaUo9miYBcLChTUaHNjJF3PYs1VidD7AwiEj1kYxKeQTctLAezAOH5ZKRH0g2IgPn6KwB4IT8iRpvA=="
-    },
-=======
->>>>>>> dc38e432
     "escalade": {
       "version": "3.1.1",
       "resolved": "https://registry.npmjs.org/escalade/-/escalade-3.1.1.tgz",
       "integrity": "sha512-k0er2gUkLf8O0zKJiAhmkTnJlTvINGv7ygDNPbeIsX/TJjGJZHuh9B2UxbsaEkmlEo9MfhrSzmhIlhRlI2GXnw=="
     },
-<<<<<<< HEAD
-    "escape-string-regexp": {
-      "version": "1.0.5",
-      "resolved": "https://registry.npmjs.org/escape-string-regexp/-/escape-string-regexp-1.0.5.tgz",
-      "integrity": "sha512-vbRorB5FUQWvla16U8R/qgaFIya2qGzwDrNmCZuYKrbdSUMG6I1ZCGQRefkRVhuOkIGVne7BQ35DSfo1qvJqFg=="
-    },
-    "esprima": {
-      "version": "4.0.1",
-      "resolved": "https://registry.npmjs.org/esprima/-/esprima-4.0.1.tgz",
-      "integrity": "sha512-eGuFFw7Upda+g4p+QHvnW0RyTX/SVeJBDM/gCtMARO0cLuT2HcEKnTPvhjV6aGeqrCB/sbNop0Kszm0jsaWU4A=="
-    },
-    "function-bind": {
-      "version": "1.1.1",
-      "resolved": "https://registry.npmjs.org/function-bind/-/function-bind-1.1.1.tgz",
-      "integrity": "sha512-yIovAzMX49sF8Yl58fSCWJ5svSLuaibPxXQJFLmBObTuCr0Mf1KiPopGM9NiFjiYBCbfaa2Fh6breQ6ANVTI0A=="
-    },
-    "function.prototype.name": {
-      "version": "1.1.5",
-      "resolved": "https://registry.npmjs.org/function.prototype.name/-/function.prototype.name-1.1.5.tgz",
-      "integrity": "sha512-uN7m/BzVKQnCUF/iW8jYea67v++2u7m5UgENbHRtdDVclOUP+FMPlCNdmk0h/ysGyo2tavMJEDqJAkJdRa1vMA=="
-    },
-    "functions-have-names": {
-      "version": "1.2.3",
-      "resolved": "https://registry.npmjs.org/functions-have-names/-/functions-have-names-1.2.3.tgz",
-      "integrity": "sha512-xckBUXyTIqT97tq2x2AMb+g163b5JFysYk0x4qxNFwbfQkmNZoiRHb6sPzI9/QV33WeuvVYBUIiD4NzNIyqaRQ=="
-    },
-    "get-intrinsic": {
-      "version": "1.1.3",
-      "resolved": "https://registry.npmjs.org/get-intrinsic/-/get-intrinsic-1.1.3.tgz",
-      "integrity": "sha512-QJVz1Tj7MS099PevUG5jvnt9tSkXN8K14dxQlikJuPt4uD9hHAHjLyLBiLR5zELelBdD9QNRAXZzsJx0WaDL9A=="
-    },
-    "get-symbol-description": {
-      "version": "1.0.0",
-      "resolved": "https://registry.npmjs.org/get-symbol-description/-/get-symbol-description-1.0.0.tgz",
-      "integrity": "sha512-2EmdH1YvIQiZpltCNgkuiUnyukzxM/R6NDJX31Ke3BG1Nq5b0S2PhX59UKi9vZpPDQVdqn+1IcaAwnzTT5vCjw=="
-    },
-    "has": {
-      "version": "1.0.3",
-      "resolved": "https://registry.npmjs.org/has/-/has-1.0.3.tgz",
-      "integrity": "sha512-f2dvO0VU6Oej7RkWJGrehjbzMAjFp5/VKPp5tTpWIV4JHHZK1/BxbFRtf/siA2SWTe09caDmVtYYzWEIbBS4zw=="
-    },
-    "has-bigints": {
-      "version": "1.0.2",
-      "resolved": "https://registry.npmjs.org/has-bigints/-/has-bigints-1.0.2.tgz",
-      "integrity": "sha512-tSvCKtBr9lkF0Ex0aQiP9N+OpV4zi2r/Nee5VkRDbaqv35RLYMzbwQfFSZZH0kR+Rd6302UJZ2p/bJCEoR3VoQ=="
-    },
-    "has-flag": {
-      "version": "3.0.0",
-      "resolved": "https://registry.npmjs.org/has-flag/-/has-flag-3.0.0.tgz",
-      "integrity": "sha512-sKJf1+ceQBr4SMkvQnBDNDtf4TXpVhVGateu0t918bl30FnbE2m4vNLX+VWe/dpjlb+HugGYzW7uQXH98HPEYw=="
-    },
-    "has-property-descriptors": {
-      "version": "1.0.0",
-      "resolved": "https://registry.npmjs.org/has-property-descriptors/-/has-property-descriptors-1.0.0.tgz",
-      "integrity": "sha512-62DVLZGoiEBDHQyqG4w9xCuZ7eJEwNmJRWw2VY84Oedb7WFcA27fiEVe8oUQx9hAUJ4ekurquucTGwsyO1XGdQ=="
-    },
-    "has-symbols": {
-      "version": "1.0.3",
-      "resolved": "https://registry.npmjs.org/has-symbols/-/has-symbols-1.0.3.tgz",
-      "integrity": "sha512-l3LCuF6MgDNwTDKkdYGEihYjt5pRPbEg46rtlmnSPlUbgmB8LOIrKJbYYFBSbnPaJexMKtiPO8hmeRjRz2Td+A=="
-    },
-    "has-tostringtag": {
-      "version": "1.0.0",
-      "resolved": "https://registry.npmjs.org/has-tostringtag/-/has-tostringtag-1.0.0.tgz",
-      "integrity": "sha512-kFjcSNhnlGV1kyoGk7OXKSawH5JOb/LzUc5w9B02hOTO0dfFRjbHQKvg1d6cf3HbeUmtU9VbbV3qzZ2Teh97WQ=="
-    },
-    "hex-color-regex": {
-      "version": "1.1.0",
-      "resolved": "https://registry.npmjs.org/hex-color-regex/-/hex-color-regex-1.1.0.tgz",
-      "integrity": "sha512-l9sfDFsuqtOqKDsQdqrMRk0U85RZc0RtOR9yPI7mRVOa4FsR/BVnZ0shmQRM96Ji99kYZP/7hn1cedc1+ApsTQ=="
-    },
-    "hsl-regex": {
-      "version": "1.0.0",
-      "resolved": "https://registry.npmjs.org/hsl-regex/-/hsl-regex-1.0.0.tgz",
-      "integrity": "sha512-M5ezZw4LzXbBKMruP+BNANf0k+19hDQMgpzBIYnya//Al+fjNct9Wf3b1WedLqdEs2hKBvxq/jh+DsHJLj0F9A=="
-    },
-    "hsla-regex": {
-      "version": "1.0.0",
-      "resolved": "https://registry.npmjs.org/hsla-regex/-/hsla-regex-1.0.0.tgz",
-      "integrity": "sha512-7Wn5GMLuHBjZCb2bTmnDOycho0p/7UVaAeqXZGbHrBCl6Yd/xDhQJAXe6Ga9AXJH2I5zY1dEdYw2u1UptnSBJA=="
-    },
-    "import-fresh": {
-      "version": "2.0.0",
-      "resolved": "https://registry.npmjs.org/import-fresh/-/import-fresh-2.0.0.tgz",
-      "integrity": "sha512-eZ5H8rcgYazHbKC3PG4ClHNykCSxtAhxSSEM+2mb+7evD2CKF5V7c0dNum7AdpDh0ZdICwZY9sRSn8f+KH96sg=="
-    },
-    "indexes-of": {
-      "version": "1.0.1",
-      "resolved": "https://registry.npmjs.org/indexes-of/-/indexes-of-1.0.1.tgz",
-      "integrity": "sha512-bup+4tap3Hympa+JBJUG7XuOsdNQ6fxt0MHyXMKuLBKn0OqsTfvUxkUrroEX1+B2VsSHvCjiIcZVxRtYa4nllA=="
-    },
-    "internal-slot": {
-      "version": "1.0.3",
-      "resolved": "https://registry.npmjs.org/internal-slot/-/internal-slot-1.0.3.tgz",
-      "integrity": "sha512-O0DB1JC/sPyZl7cIo78n5dR7eUSwwpYPiXRhTzNxZVAMUuB8vlnRFyLxdrVToks6XPLVnFfbzaVd5WLjhgg+vA=="
-    },
-    "is-absolute-url": {
-      "version": "2.1.0",
-      "resolved": "https://registry.npmjs.org/is-absolute-url/-/is-absolute-url-2.1.0.tgz",
-      "integrity": "sha512-vOx7VprsKyllwjSkLV79NIhpyLfr3jAp7VaTCMXOJHu4m0Ew1CZ2fcjASwmV1jI3BWuWHB013M48eyeldk9gYg=="
-    },
-    "is-arrayish": {
-      "version": "0.2.1",
-      "resolved": "https://registry.npmjs.org/is-arrayish/-/is-arrayish-0.2.1.tgz",
-      "integrity": "sha512-zz06S8t0ozoDXMG+ube26zeCTNXcKIPJZJi8hBrF4idCLms4CG9QtK7qBl1boi5ODzFpjswb5JPmHCbMpjaYzg=="
-    },
-    "is-bigint": {
-      "version": "1.0.4",
-      "resolved": "https://registry.npmjs.org/is-bigint/-/is-bigint-1.0.4.tgz",
-      "integrity": "sha512-zB9CruMamjym81i2JZ3UMn54PKGsQzsJeo6xvN3HJJ4CAsQNB6iRutp2To77OfCNuoxspsIhzaPoO1zyCEhFOg=="
-    },
-    "is-boolean-object": {
-      "version": "1.1.2",
-      "resolved": "https://registry.npmjs.org/is-boolean-object/-/is-boolean-object-1.1.2.tgz",
-      "integrity": "sha512-gDYaKHJmnj4aWxyj6YHyXVpdQawtVLHU5cb+eztPGczf6cjuTdwve5ZIEfgXqH4e57An1D1AKf8CZ3kYrQRqYA=="
-    },
-    "is-callable": {
-      "version": "1.2.7",
-      "resolved": "https://registry.npmjs.org/is-callable/-/is-callable-1.2.7.tgz",
-      "integrity": "sha512-1BC0BVFhS/p0qtw6enp8e+8OD0UrK0oFLztSjNzhcKA3WDuJxxAPXzPuPtKkjEY9UUoEWlX/8fgKeu2S8i9JTA=="
-    },
-    "is-color-stop": {
-      "version": "1.1.0",
-      "resolved": "https://registry.npmjs.org/is-color-stop/-/is-color-stop-1.1.0.tgz",
-      "integrity": "sha512-H1U8Vz0cfXNujrJzEcvvwMDW9Ra+biSYA3ThdQvAnMLJkEHQXn6bWzLkxHtVYJ+Sdbx0b6finn3jZiaVe7MAHA=="
-    },
-    "is-date-object": {
-      "version": "1.0.5",
-      "resolved": "https://registry.npmjs.org/is-date-object/-/is-date-object-1.0.5.tgz",
-      "integrity": "sha512-9YQaSxsAiSwcvS33MBk3wTCVnWK+HhF8VZR2jRxehM16QcVOdHqPn4VPHmRK4lSr38n9JriurInLcP90xsYNfQ=="
-    },
-    "is-directory": {
-      "version": "0.3.1",
-      "resolved": "https://registry.npmjs.org/is-directory/-/is-directory-0.3.1.tgz",
-      "integrity": "sha512-yVChGzahRFvbkscn2MlwGismPO12i9+znNruC5gVEntG3qu0xQMzsGg/JFbrsqDOHtHFPci+V5aP5T9I+yeKqw=="
-    },
-    "is-negative-zero": {
-      "version": "2.0.2",
-      "resolved": "https://registry.npmjs.org/is-negative-zero/-/is-negative-zero-2.0.2.tgz",
-      "integrity": "sha512-dqJvarLawXsFbNDeJW7zAz8ItJ9cd28YufuuFzh0G8pNHjJMnY08Dv7sYX2uF5UpQOwieAeOExEYAWWfu7ZZUA=="
-    },
-    "is-number-object": {
-      "version": "1.0.7",
-      "resolved": "https://registry.npmjs.org/is-number-object/-/is-number-object-1.0.7.tgz",
-      "integrity": "sha512-k1U0IRzLMo7ZlYIfzRu23Oh6MiIFasgpb9X76eqfFZAqwH44UI4KTBvBYIZ1dSL9ZzChTB9ShHfLkR4pdW5krQ=="
-    },
-    "is-obj": {
-      "version": "2.0.0",
-      "resolved": "https://registry.npmjs.org/is-obj/-/is-obj-2.0.0.tgz",
-      "integrity": "sha512-drqDG3cbczxxEJRoOXcOjtdp1J/lyp1mNn0xaznRs8+muBhgQcrnbspox5X5fOw0HnMnbfDzvnEMEtqDEJEo8w=="
-    },
-    "is-regex": {
-      "version": "1.1.4",
-      "resolved": "https://registry.npmjs.org/is-regex/-/is-regex-1.1.4.tgz",
-      "integrity": "sha512-kvRdxDsxZjhzUX07ZnLydzS1TU/TJlTUHHY4YLL87e37oUA49DfkLqgy+VjFocowy29cKvcSiu+kIv728jTTVg=="
-    },
-    "is-resolvable": {
-      "version": "1.1.0",
-      "resolved": "https://registry.npmjs.org/is-resolvable/-/is-resolvable-1.1.0.tgz",
-      "integrity": "sha512-qgDYXFSR5WvEfuS5dMj6oTMEbrrSaM0CrFk2Yiq/gXnBvD9pMa2jGXxyhGLfvhZpuMZe18CJpFxAt3CRs42NMg=="
-    },
-    "is-shared-array-buffer": {
-      "version": "1.0.2",
-      "resolved": "https://registry.npmjs.org/is-shared-array-buffer/-/is-shared-array-buffer-1.0.2.tgz",
-      "integrity": "sha512-sqN2UDu1/0y6uvXyStCOzyhAjCSlHceFoMKJW8W9EU9cvic/QdsZ0kEU93HEy3IUEFZIiH/3w+AH/UQbPHNdhA=="
-    },
-    "is-string": {
-      "version": "1.0.7",
-      "resolved": "https://registry.npmjs.org/is-string/-/is-string-1.0.7.tgz",
-      "integrity": "sha512-tE2UXzivje6ofPW7l23cjDOMa09gb7xlAqG6jG5ej6uPV32TlWP3NKPigtaGeHNu9fohccRYvIiZMfOOnOYUtg=="
-    },
-    "is-symbol": {
-      "version": "1.0.4",
-      "resolved": "https://registry.npmjs.org/is-symbol/-/is-symbol-1.0.4.tgz",
-      "integrity": "sha512-C/CPBqKWnvdcxqIARxyOh4v1UUEOCHpgDa0WYgpKDFMszcrPcffg5uhwSgPCLD2WWxmq6isisz87tzT01tuGhg=="
-    },
-    "is-weakref": {
-      "version": "1.0.2",
-      "resolved": "https://registry.npmjs.org/is-weakref/-/is-weakref-1.0.2.tgz",
-      "integrity": "sha512-qctsuLZmIQ0+vSSMfoVvyFe2+GSEvnmZ2ezTup1SBse9+twCCeial6EEi3Nc2KFcf6+qz2FBPnjXsk8xhKSaPQ=="
-    },
-    "js-yaml": {
-      "version": "3.14.1",
-      "resolved": "https://registry.npmjs.org/js-yaml/-/js-yaml-3.14.1.tgz",
-      "integrity": "sha512-okMH7OXXJ7YrN9Ok3/SXrnu4iX9yOk+25nqX4imS2npuvTYDmo/QEZoqwZkYaIDk3jVvBOTOIEgEhaLOynBS9g=="
-    },
-    "json-parse-better-errors": {
-      "version": "1.0.2",
-      "resolved": "https://registry.npmjs.org/json-parse-better-errors/-/json-parse-better-errors-1.0.2.tgz",
-      "integrity": "sha512-mrqyZKfX5EhL7hvqcV6WG1yYjnjeuYDzDhhcAAUrq8Po85NBQBJP+ZDUT75qZQ98IkUoBqdkExkukOU7Ts2wrw=="
-=======
     "lilconfig": {
       "version": "2.1.0",
       "resolved": "https://registry.npmjs.org/lilconfig/-/lilconfig-2.1.0.tgz",
       "integrity": "sha512-utWOt/GHzuUxnLKxB6dk81RoOeoNeHgbrXiuGk4yyF5qlRz+iIVWu56E2fqGHFrXz0QNUhLB/8nKqvRH66JKGQ=="
->>>>>>> dc38e432
     },
     "lodash.memoize": {
       "version": "4.1.2",
@@ -569,31 +132,6 @@
       "integrity": "sha512-xfBaXQd9ryd9dlSDvnvI0lvxfLJlYAZzXomUYzLKtUeOQvOP5piqAWuGtrhWeqaXK9hhoM/iyJc5AV+XfsX3HQ=="
     },
     "mdn-data": {
-<<<<<<< HEAD
-      "version": "2.0.4",
-      "resolved": "https://registry.npmjs.org/mdn-data/-/mdn-data-2.0.4.tgz",
-      "integrity": "sha512-iV3XNKw06j5Q7mi6h+9vbx23Tv7JkjEVgKHW4pimwyDGWm0OIQntJJ+u1C6mg6mK1EaTv42XQ7w76yuzH7M2cA=="
-    },
-    "minimist": {
-      "version": "1.2.6",
-      "resolved": "https://registry.npmjs.org/minimist/-/minimist-1.2.6.tgz",
-      "integrity": "sha512-Jsjnk4bw3YJqYzbdyBiNsPWHPfO++UGG749Cxs6peCu5Xg4nrena6OVxOYxrQTqww0Jmwt+Ref8rggumkTLz9Q=="
-    },
-    "mkdirp": {
-      "version": "0.5.6",
-      "resolved": "https://registry.npmjs.org/mkdirp/-/mkdirp-0.5.6.tgz",
-      "integrity": "sha512-FP+p8RB8OWpF3YZBCrP5gtADmtXApB5AMLn+vdyA+PyxCjrCs00mjyUozssO33cwDeT3wNGdLxJ5M//YqtHAJw=="
-    },
-    "nanoid": {
-      "version": "3.3.4",
-      "resolved": "https://registry.npmjs.org/nanoid/-/nanoid-3.3.4.tgz",
-      "integrity": "sha512-MqBkQh/OHTS2egovRtLk45wEyNXwF+cokD+1YPf9u5VfJiRdAiRwB2froX5Co9Rh20xs4siNPm8naNotSD6RBw=="
-    },
-    "node-releases": {
-      "version": "2.0.6",
-      "resolved": "https://registry.npmjs.org/node-releases/-/node-releases-2.0.6.tgz",
-      "integrity": "sha512-PiVXnNuFm5+iYkLBNeq5211hvO38y63T0i2KKh2KnUs3RpzJ+JtODFjkD8yjLwnDkTYF1eKXheUwdssR+NRZdg=="
-=======
       "version": "2.0.14",
       "resolved": "https://registry.npmjs.org/mdn-data/-/mdn-data-2.0.14.tgz",
       "integrity": "sha512-dn6wd0uw5GsdswPFfsgMp5NSB0/aDe6fK94YJV/AJDYXL6HVLWBsxeq7js7Ad+mU2K9LAlwpk6kN2D5mwCPVow=="
@@ -607,7 +145,6 @@
       "version": "2.0.10",
       "resolved": "https://registry.npmjs.org/node-releases/-/node-releases-2.0.10.tgz",
       "integrity": "sha512-5GFldHPXVG/YZmFzJvKK2zDSzPKhEp0+ZR5SVaoSag9fsL5YgHbUHDfnG5494ISANDcK4KwPXAx2xqVEydmd7w=="
->>>>>>> dc38e432
     },
     "normalize-url": {
       "version": "6.1.0",
@@ -619,609 +156,12 @@
       "resolved": "https://registry.npmjs.org/nth-check/-/nth-check-2.1.1.tgz",
       "integrity": "sha512-lqjrjmaOoAnWfMmBPL+XNnynZh2+swxiX3WUE0s4yEHI6m+AwrK2UZOimIRl3X/4QctVqS8AiZjFqyOGrMXb/w=="
     },
-<<<<<<< HEAD
-    "object-inspect": {
-      "version": "1.12.2",
-      "resolved": "https://registry.npmjs.org/object-inspect/-/object-inspect-1.12.2.tgz",
-      "integrity": "sha512-z+cPxW0QGUp0mcqcsgQyLVRDoXFQbXOwBaqyF7VIgI4TWNQsDHrBpUQslRmIfAoYWdYzs6UlKJtB2XJpTaNSpQ=="
-    },
-    "object-keys": {
-      "version": "1.1.1",
-      "resolved": "https://registry.npmjs.org/object-keys/-/object-keys-1.1.1.tgz",
-      "integrity": "sha512-NuAESUOUMrlIXOfHKzD6bpPu3tYt3xvjNdRIQ+FeT0lNb4K8WR70CaDxhuNguS2XG+GjkyMwOzsN5ZktImfhLA=="
-    },
-    "object.assign": {
-      "version": "4.1.4",
-      "resolved": "https://registry.npmjs.org/object.assign/-/object.assign-4.1.4.tgz",
-      "integrity": "sha512-1mxKf0e58bvyjSCtKYY4sRe9itRk3PJpquJOjeIkz885CczcI4IvJJDLPS72oowuSh+pBxUFROpX+TU++hxhZQ=="
-    },
-    "object.getownpropertydescriptors": {
-      "version": "2.1.4",
-      "resolved": "https://registry.npmjs.org/object.getownpropertydescriptors/-/object.getownpropertydescriptors-2.1.4.tgz",
-      "integrity": "sha512-sccv3L/pMModT6dJAYF3fzGMVcb38ysQ0tEE6ixv2yXJDtEIPph268OlAdJj5/qZMZDq2g/jqvwppt36uS/uQQ=="
-    },
-    "object.values": {
-      "version": "1.1.5",
-      "resolved": "https://registry.npmjs.org/object.values/-/object.values-1.1.5.tgz",
-      "integrity": "sha512-QUZRW0ilQ3PnPpbNtgdNV1PDbEqLIiSFB3l+EnGtBQ/8SUTLj1PZwtQHABZtLgwpJZTSZhuGLOGk57Drx2IvYg=="
-    },
-    "parse-json": {
-      "version": "4.0.0",
-      "resolved": "https://registry.npmjs.org/parse-json/-/parse-json-4.0.0.tgz",
-      "integrity": "sha512-aOIos8bujGN93/8Ox/jPLh7RwVnPEysynVFE+fQZyg6jKELEHwzgKdLRFHUgXJL6kylijVSBC4BvN9OmsB48Rw=="
-    },
-=======
->>>>>>> dc38e432
     "picocolors": {
       "version": "1.0.0",
       "resolved": "https://registry.npmjs.org/picocolors/-/picocolors-1.0.0.tgz",
       "integrity": "sha512-1fygroTLlHu66zi26VoTDv8yRgm0Fccecssto+MhsZ0D/DGW2sm8E8AjW7NU5VVTRt5GxbeZ5qBuJr+HyLYkjQ=="
     },
     "postcss": {
-<<<<<<< HEAD
-      "version": "8.4.16",
-      "resolved": "https://registry.npmjs.org/postcss/-/postcss-8.4.16.tgz",
-      "integrity": "sha512-ipHE1XBvKzm5xI7hiHCZJCSugxvsdq2mPnsq5+UF+VHCjiBvtDrlxJfMBToWaP9D5XlgNmcFGqoHmUn0EYEaRQ=="
-    },
-    "postcss-calc": {
-      "version": "7.0.5",
-      "resolved": "https://registry.npmjs.org/postcss-calc/-/postcss-calc-7.0.5.tgz",
-      "integrity": "sha512-1tKHutbGtLtEZF6PT4JSihCHfIVldU72mZ8SdZHIYriIZ9fh9k9aWSppaT8rHsyI3dX+KSR+W+Ix9BMY3AODrg==",
-      "dependencies": {
-        "picocolors": {
-          "version": "0.2.1",
-          "resolved": "https://registry.npmjs.org/picocolors/-/picocolors-0.2.1.tgz",
-          "integrity": "sha512-cMlDqaLEqfSaW8Z7N5Jw+lyIW869EzT73/F5lhtY9cLGoVxSXznfgfXMO0Z5K0o0Q2TkTXq+0KFsdnSe3jDViA=="
-        },
-        "postcss": {
-          "version": "7.0.39",
-          "resolved": "https://registry.npmjs.org/postcss/-/postcss-7.0.39.tgz",
-          "integrity": "sha512-yioayjNbHn6z1/Bywyb2Y4s3yvDAeXGOyxqD+LnVOinq6Mdmd++SW2wUNVzavyyHxd6+DxzWGIuosg6P1Rj8uA=="
-        }
-      }
-    },
-    "postcss-colormin": {
-      "version": "4.0.3",
-      "resolved": "https://registry.npmjs.org/postcss-colormin/-/postcss-colormin-4.0.3.tgz",
-      "integrity": "sha512-WyQFAdDZpExQh32j0U0feWisZ0dmOtPl44qYmJKkq9xFWY3p+4qnRzCHeNrkeRhwPHz9bQ3mo0/yVkaply0MNw==",
-      "dependencies": {
-        "picocolors": {
-          "version": "0.2.1",
-          "resolved": "https://registry.npmjs.org/picocolors/-/picocolors-0.2.1.tgz",
-          "integrity": "sha512-cMlDqaLEqfSaW8Z7N5Jw+lyIW869EzT73/F5lhtY9cLGoVxSXznfgfXMO0Z5K0o0Q2TkTXq+0KFsdnSe3jDViA=="
-        },
-        "postcss": {
-          "version": "7.0.39",
-          "resolved": "https://registry.npmjs.org/postcss/-/postcss-7.0.39.tgz",
-          "integrity": "sha512-yioayjNbHn6z1/Bywyb2Y4s3yvDAeXGOyxqD+LnVOinq6Mdmd++SW2wUNVzavyyHxd6+DxzWGIuosg6P1Rj8uA=="
-        },
-        "postcss-value-parser": {
-          "version": "3.3.1",
-          "resolved": "https://registry.npmjs.org/postcss-value-parser/-/postcss-value-parser-3.3.1.tgz",
-          "integrity": "sha512-pISE66AbVkp4fDQ7VHBwRNXzAAKJjw4Vw7nWI/+Q3vuly7SNfgYXvm6i5IgFylHGK5sP/xHAbB7N49OS4gWNyQ=="
-        }
-      }
-    },
-    "postcss-convert-values": {
-      "version": "4.0.1",
-      "resolved": "https://registry.npmjs.org/postcss-convert-values/-/postcss-convert-values-4.0.1.tgz",
-      "integrity": "sha512-Kisdo1y77KUC0Jmn0OXU/COOJbzM8cImvw1ZFsBgBgMgb1iL23Zs/LXRe3r+EZqM3vGYKdQ2YJVQ5VkJI+zEJQ==",
-      "dependencies": {
-        "picocolors": {
-          "version": "0.2.1",
-          "resolved": "https://registry.npmjs.org/picocolors/-/picocolors-0.2.1.tgz",
-          "integrity": "sha512-cMlDqaLEqfSaW8Z7N5Jw+lyIW869EzT73/F5lhtY9cLGoVxSXznfgfXMO0Z5K0o0Q2TkTXq+0KFsdnSe3jDViA=="
-        },
-        "postcss": {
-          "version": "7.0.39",
-          "resolved": "https://registry.npmjs.org/postcss/-/postcss-7.0.39.tgz",
-          "integrity": "sha512-yioayjNbHn6z1/Bywyb2Y4s3yvDAeXGOyxqD+LnVOinq6Mdmd++SW2wUNVzavyyHxd6+DxzWGIuosg6P1Rj8uA=="
-        },
-        "postcss-value-parser": {
-          "version": "3.3.1",
-          "resolved": "https://registry.npmjs.org/postcss-value-parser/-/postcss-value-parser-3.3.1.tgz",
-          "integrity": "sha512-pISE66AbVkp4fDQ7VHBwRNXzAAKJjw4Vw7nWI/+Q3vuly7SNfgYXvm6i5IgFylHGK5sP/xHAbB7N49OS4gWNyQ=="
-        }
-      }
-    },
-    "postcss-discard-comments": {
-      "version": "4.0.2",
-      "resolved": "https://registry.npmjs.org/postcss-discard-comments/-/postcss-discard-comments-4.0.2.tgz",
-      "integrity": "sha512-RJutN259iuRf3IW7GZyLM5Sw4GLTOH8FmsXBnv8Ab/Tc2k4SR4qbV4DNbyyY4+Sjo362SyDmW2DQ7lBSChrpkg==",
-      "dependencies": {
-        "picocolors": {
-          "version": "0.2.1",
-          "resolved": "https://registry.npmjs.org/picocolors/-/picocolors-0.2.1.tgz",
-          "integrity": "sha512-cMlDqaLEqfSaW8Z7N5Jw+lyIW869EzT73/F5lhtY9cLGoVxSXznfgfXMO0Z5K0o0Q2TkTXq+0KFsdnSe3jDViA=="
-        },
-        "postcss": {
-          "version": "7.0.39",
-          "resolved": "https://registry.npmjs.org/postcss/-/postcss-7.0.39.tgz",
-          "integrity": "sha512-yioayjNbHn6z1/Bywyb2Y4s3yvDAeXGOyxqD+LnVOinq6Mdmd++SW2wUNVzavyyHxd6+DxzWGIuosg6P1Rj8uA=="
-        }
-      }
-    },
-    "postcss-discard-duplicates": {
-      "version": "4.0.2",
-      "resolved": "https://registry.npmjs.org/postcss-discard-duplicates/-/postcss-discard-duplicates-4.0.2.tgz",
-      "integrity": "sha512-ZNQfR1gPNAiXZhgENFfEglF93pciw0WxMkJeVmw8eF+JZBbMD7jp6C67GqJAXVZP2BWbOztKfbsdmMp/k8c6oQ==",
-      "dependencies": {
-        "picocolors": {
-          "version": "0.2.1",
-          "resolved": "https://registry.npmjs.org/picocolors/-/picocolors-0.2.1.tgz",
-          "integrity": "sha512-cMlDqaLEqfSaW8Z7N5Jw+lyIW869EzT73/F5lhtY9cLGoVxSXznfgfXMO0Z5K0o0Q2TkTXq+0KFsdnSe3jDViA=="
-        },
-        "postcss": {
-          "version": "7.0.39",
-          "resolved": "https://registry.npmjs.org/postcss/-/postcss-7.0.39.tgz",
-          "integrity": "sha512-yioayjNbHn6z1/Bywyb2Y4s3yvDAeXGOyxqD+LnVOinq6Mdmd++SW2wUNVzavyyHxd6+DxzWGIuosg6P1Rj8uA=="
-        }
-      }
-    },
-    "postcss-discard-empty": {
-      "version": "4.0.1",
-      "resolved": "https://registry.npmjs.org/postcss-discard-empty/-/postcss-discard-empty-4.0.1.tgz",
-      "integrity": "sha512-B9miTzbznhDjTfjvipfHoqbWKwd0Mj+/fL5s1QOz06wufguil+Xheo4XpOnc4NqKYBCNqqEzgPv2aPBIJLox0w==",
-      "dependencies": {
-        "picocolors": {
-          "version": "0.2.1",
-          "resolved": "https://registry.npmjs.org/picocolors/-/picocolors-0.2.1.tgz",
-          "integrity": "sha512-cMlDqaLEqfSaW8Z7N5Jw+lyIW869EzT73/F5lhtY9cLGoVxSXznfgfXMO0Z5K0o0Q2TkTXq+0KFsdnSe3jDViA=="
-        },
-        "postcss": {
-          "version": "7.0.39",
-          "resolved": "https://registry.npmjs.org/postcss/-/postcss-7.0.39.tgz",
-          "integrity": "sha512-yioayjNbHn6z1/Bywyb2Y4s3yvDAeXGOyxqD+LnVOinq6Mdmd++SW2wUNVzavyyHxd6+DxzWGIuosg6P1Rj8uA=="
-        }
-      }
-    },
-    "postcss-discard-overridden": {
-      "version": "4.0.1",
-      "resolved": "https://registry.npmjs.org/postcss-discard-overridden/-/postcss-discard-overridden-4.0.1.tgz",
-      "integrity": "sha512-IYY2bEDD7g1XM1IDEsUT4//iEYCxAmP5oDSFMVU/JVvT7gh+l4fmjciLqGgwjdWpQIdb0Che2VX00QObS5+cTg==",
-      "dependencies": {
-        "picocolors": {
-          "version": "0.2.1",
-          "resolved": "https://registry.npmjs.org/picocolors/-/picocolors-0.2.1.tgz",
-          "integrity": "sha512-cMlDqaLEqfSaW8Z7N5Jw+lyIW869EzT73/F5lhtY9cLGoVxSXznfgfXMO0Z5K0o0Q2TkTXq+0KFsdnSe3jDViA=="
-        },
-        "postcss": {
-          "version": "7.0.39",
-          "resolved": "https://registry.npmjs.org/postcss/-/postcss-7.0.39.tgz",
-          "integrity": "sha512-yioayjNbHn6z1/Bywyb2Y4s3yvDAeXGOyxqD+LnVOinq6Mdmd++SW2wUNVzavyyHxd6+DxzWGIuosg6P1Rj8uA=="
-        }
-      }
-    },
-    "postcss-merge-longhand": {
-      "version": "4.0.11",
-      "resolved": "https://registry.npmjs.org/postcss-merge-longhand/-/postcss-merge-longhand-4.0.11.tgz",
-      "integrity": "sha512-alx/zmoeXvJjp7L4mxEMjh8lxVlDFX1gqWHzaaQewwMZiVhLo42TEClKaeHbRf6J7j82ZOdTJ808RtN0ZOZwvw==",
-      "dependencies": {
-        "picocolors": {
-          "version": "0.2.1",
-          "resolved": "https://registry.npmjs.org/picocolors/-/picocolors-0.2.1.tgz",
-          "integrity": "sha512-cMlDqaLEqfSaW8Z7N5Jw+lyIW869EzT73/F5lhtY9cLGoVxSXznfgfXMO0Z5K0o0Q2TkTXq+0KFsdnSe3jDViA=="
-        },
-        "postcss": {
-          "version": "7.0.39",
-          "resolved": "https://registry.npmjs.org/postcss/-/postcss-7.0.39.tgz",
-          "integrity": "sha512-yioayjNbHn6z1/Bywyb2Y4s3yvDAeXGOyxqD+LnVOinq6Mdmd++SW2wUNVzavyyHxd6+DxzWGIuosg6P1Rj8uA=="
-        },
-        "postcss-value-parser": {
-          "version": "3.3.1",
-          "resolved": "https://registry.npmjs.org/postcss-value-parser/-/postcss-value-parser-3.3.1.tgz",
-          "integrity": "sha512-pISE66AbVkp4fDQ7VHBwRNXzAAKJjw4Vw7nWI/+Q3vuly7SNfgYXvm6i5IgFylHGK5sP/xHAbB7N49OS4gWNyQ=="
-        }
-      }
-    },
-    "postcss-merge-rules": {
-      "version": "4.0.3",
-      "resolved": "https://registry.npmjs.org/postcss-merge-rules/-/postcss-merge-rules-4.0.3.tgz",
-      "integrity": "sha512-U7e3r1SbvYzO0Jr3UT/zKBVgYYyhAz0aitvGIYOYK5CPmkNih+WDSsS5tvPrJ8YMQYlEMvsZIiqmn7HdFUaeEQ==",
-      "dependencies": {
-        "picocolors": {
-          "version": "0.2.1",
-          "resolved": "https://registry.npmjs.org/picocolors/-/picocolors-0.2.1.tgz",
-          "integrity": "sha512-cMlDqaLEqfSaW8Z7N5Jw+lyIW869EzT73/F5lhtY9cLGoVxSXznfgfXMO0Z5K0o0Q2TkTXq+0KFsdnSe3jDViA=="
-        },
-        "postcss": {
-          "version": "7.0.39",
-          "resolved": "https://registry.npmjs.org/postcss/-/postcss-7.0.39.tgz",
-          "integrity": "sha512-yioayjNbHn6z1/Bywyb2Y4s3yvDAeXGOyxqD+LnVOinq6Mdmd++SW2wUNVzavyyHxd6+DxzWGIuosg6P1Rj8uA=="
-        },
-        "postcss-selector-parser": {
-          "version": "3.1.2",
-          "resolved": "https://registry.npmjs.org/postcss-selector-parser/-/postcss-selector-parser-3.1.2.tgz",
-          "integrity": "sha512-h7fJ/5uWuRVyOtkO45pnt1Ih40CEleeyCHzipqAZO2e5H20g25Y48uYnFUiShvY4rZWNJ/Bib/KVPmanaCtOhA=="
-        }
-      }
-    },
-    "postcss-minify-font-values": {
-      "version": "4.0.2",
-      "resolved": "https://registry.npmjs.org/postcss-minify-font-values/-/postcss-minify-font-values-4.0.2.tgz",
-      "integrity": "sha512-j85oO6OnRU9zPf04+PZv1LYIYOprWm6IA6zkXkrJXyRveDEuQggG6tvoy8ir8ZwjLxLuGfNkCZEQG7zan+Hbtg==",
-      "dependencies": {
-        "picocolors": {
-          "version": "0.2.1",
-          "resolved": "https://registry.npmjs.org/picocolors/-/picocolors-0.2.1.tgz",
-          "integrity": "sha512-cMlDqaLEqfSaW8Z7N5Jw+lyIW869EzT73/F5lhtY9cLGoVxSXznfgfXMO0Z5K0o0Q2TkTXq+0KFsdnSe3jDViA=="
-        },
-        "postcss": {
-          "version": "7.0.39",
-          "resolved": "https://registry.npmjs.org/postcss/-/postcss-7.0.39.tgz",
-          "integrity": "sha512-yioayjNbHn6z1/Bywyb2Y4s3yvDAeXGOyxqD+LnVOinq6Mdmd++SW2wUNVzavyyHxd6+DxzWGIuosg6P1Rj8uA=="
-        },
-        "postcss-value-parser": {
-          "version": "3.3.1",
-          "resolved": "https://registry.npmjs.org/postcss-value-parser/-/postcss-value-parser-3.3.1.tgz",
-          "integrity": "sha512-pISE66AbVkp4fDQ7VHBwRNXzAAKJjw4Vw7nWI/+Q3vuly7SNfgYXvm6i5IgFylHGK5sP/xHAbB7N49OS4gWNyQ=="
-        }
-      }
-    },
-    "postcss-minify-gradients": {
-      "version": "4.0.2",
-      "resolved": "https://registry.npmjs.org/postcss-minify-gradients/-/postcss-minify-gradients-4.0.2.tgz",
-      "integrity": "sha512-qKPfwlONdcf/AndP1U8SJ/uzIJtowHlMaSioKzebAXSG4iJthlWC9iSWznQcX4f66gIWX44RSA841HTHj3wK+Q==",
-      "dependencies": {
-        "picocolors": {
-          "version": "0.2.1",
-          "resolved": "https://registry.npmjs.org/picocolors/-/picocolors-0.2.1.tgz",
-          "integrity": "sha512-cMlDqaLEqfSaW8Z7N5Jw+lyIW869EzT73/F5lhtY9cLGoVxSXznfgfXMO0Z5K0o0Q2TkTXq+0KFsdnSe3jDViA=="
-        },
-        "postcss": {
-          "version": "7.0.39",
-          "resolved": "https://registry.npmjs.org/postcss/-/postcss-7.0.39.tgz",
-          "integrity": "sha512-yioayjNbHn6z1/Bywyb2Y4s3yvDAeXGOyxqD+LnVOinq6Mdmd++SW2wUNVzavyyHxd6+DxzWGIuosg6P1Rj8uA=="
-        },
-        "postcss-value-parser": {
-          "version": "3.3.1",
-          "resolved": "https://registry.npmjs.org/postcss-value-parser/-/postcss-value-parser-3.3.1.tgz",
-          "integrity": "sha512-pISE66AbVkp4fDQ7VHBwRNXzAAKJjw4Vw7nWI/+Q3vuly7SNfgYXvm6i5IgFylHGK5sP/xHAbB7N49OS4gWNyQ=="
-        }
-      }
-    },
-    "postcss-minify-params": {
-      "version": "4.0.2",
-      "resolved": "https://registry.npmjs.org/postcss-minify-params/-/postcss-minify-params-4.0.2.tgz",
-      "integrity": "sha512-G7eWyzEx0xL4/wiBBJxJOz48zAKV2WG3iZOqVhPet/9geefm/Px5uo1fzlHu+DOjT+m0Mmiz3jkQzVHe6wxAWg==",
-      "dependencies": {
-        "picocolors": {
-          "version": "0.2.1",
-          "resolved": "https://registry.npmjs.org/picocolors/-/picocolors-0.2.1.tgz",
-          "integrity": "sha512-cMlDqaLEqfSaW8Z7N5Jw+lyIW869EzT73/F5lhtY9cLGoVxSXznfgfXMO0Z5K0o0Q2TkTXq+0KFsdnSe3jDViA=="
-        },
-        "postcss": {
-          "version": "7.0.39",
-          "resolved": "https://registry.npmjs.org/postcss/-/postcss-7.0.39.tgz",
-          "integrity": "sha512-yioayjNbHn6z1/Bywyb2Y4s3yvDAeXGOyxqD+LnVOinq6Mdmd++SW2wUNVzavyyHxd6+DxzWGIuosg6P1Rj8uA=="
-        },
-        "postcss-value-parser": {
-          "version": "3.3.1",
-          "resolved": "https://registry.npmjs.org/postcss-value-parser/-/postcss-value-parser-3.3.1.tgz",
-          "integrity": "sha512-pISE66AbVkp4fDQ7VHBwRNXzAAKJjw4Vw7nWI/+Q3vuly7SNfgYXvm6i5IgFylHGK5sP/xHAbB7N49OS4gWNyQ=="
-        }
-      }
-    },
-    "postcss-minify-selectors": {
-      "version": "4.0.2",
-      "resolved": "https://registry.npmjs.org/postcss-minify-selectors/-/postcss-minify-selectors-4.0.2.tgz",
-      "integrity": "sha512-D5S1iViljXBj9kflQo4YutWnJmwm8VvIsU1GeXJGiG9j8CIg9zs4voPMdQDUmIxetUOh60VilsNzCiAFTOqu3g==",
-      "dependencies": {
-        "picocolors": {
-          "version": "0.2.1",
-          "resolved": "https://registry.npmjs.org/picocolors/-/picocolors-0.2.1.tgz",
-          "integrity": "sha512-cMlDqaLEqfSaW8Z7N5Jw+lyIW869EzT73/F5lhtY9cLGoVxSXznfgfXMO0Z5K0o0Q2TkTXq+0KFsdnSe3jDViA=="
-        },
-        "postcss": {
-          "version": "7.0.39",
-          "resolved": "https://registry.npmjs.org/postcss/-/postcss-7.0.39.tgz",
-          "integrity": "sha512-yioayjNbHn6z1/Bywyb2Y4s3yvDAeXGOyxqD+LnVOinq6Mdmd++SW2wUNVzavyyHxd6+DxzWGIuosg6P1Rj8uA=="
-        },
-        "postcss-selector-parser": {
-          "version": "3.1.2",
-          "resolved": "https://registry.npmjs.org/postcss-selector-parser/-/postcss-selector-parser-3.1.2.tgz",
-          "integrity": "sha512-h7fJ/5uWuRVyOtkO45pnt1Ih40CEleeyCHzipqAZO2e5H20g25Y48uYnFUiShvY4rZWNJ/Bib/KVPmanaCtOhA=="
-        }
-      }
-    },
-    "postcss-normalize-charset": {
-      "version": "4.0.1",
-      "resolved": "https://registry.npmjs.org/postcss-normalize-charset/-/postcss-normalize-charset-4.0.1.tgz",
-      "integrity": "sha512-gMXCrrlWh6G27U0hF3vNvR3w8I1s2wOBILvA87iNXaPvSNo5uZAMYsZG7XjCUf1eVxuPfyL4TJ7++SGZLc9A3g==",
-      "dependencies": {
-        "picocolors": {
-          "version": "0.2.1",
-          "resolved": "https://registry.npmjs.org/picocolors/-/picocolors-0.2.1.tgz",
-          "integrity": "sha512-cMlDqaLEqfSaW8Z7N5Jw+lyIW869EzT73/F5lhtY9cLGoVxSXznfgfXMO0Z5K0o0Q2TkTXq+0KFsdnSe3jDViA=="
-        },
-        "postcss": {
-          "version": "7.0.39",
-          "resolved": "https://registry.npmjs.org/postcss/-/postcss-7.0.39.tgz",
-          "integrity": "sha512-yioayjNbHn6z1/Bywyb2Y4s3yvDAeXGOyxqD+LnVOinq6Mdmd++SW2wUNVzavyyHxd6+DxzWGIuosg6P1Rj8uA=="
-        }
-      }
-    },
-    "postcss-normalize-display-values": {
-      "version": "4.0.2",
-      "resolved": "https://registry.npmjs.org/postcss-normalize-display-values/-/postcss-normalize-display-values-4.0.2.tgz",
-      "integrity": "sha512-3F2jcsaMW7+VtRMAqf/3m4cPFhPD3EFRgNs18u+k3lTJJlVe7d0YPO+bnwqo2xg8YiRpDXJI2u8A0wqJxMsQuQ==",
-      "dependencies": {
-        "picocolors": {
-          "version": "0.2.1",
-          "resolved": "https://registry.npmjs.org/picocolors/-/picocolors-0.2.1.tgz",
-          "integrity": "sha512-cMlDqaLEqfSaW8Z7N5Jw+lyIW869EzT73/F5lhtY9cLGoVxSXznfgfXMO0Z5K0o0Q2TkTXq+0KFsdnSe3jDViA=="
-        },
-        "postcss": {
-          "version": "7.0.39",
-          "resolved": "https://registry.npmjs.org/postcss/-/postcss-7.0.39.tgz",
-          "integrity": "sha512-yioayjNbHn6z1/Bywyb2Y4s3yvDAeXGOyxqD+LnVOinq6Mdmd++SW2wUNVzavyyHxd6+DxzWGIuosg6P1Rj8uA=="
-        },
-        "postcss-value-parser": {
-          "version": "3.3.1",
-          "resolved": "https://registry.npmjs.org/postcss-value-parser/-/postcss-value-parser-3.3.1.tgz",
-          "integrity": "sha512-pISE66AbVkp4fDQ7VHBwRNXzAAKJjw4Vw7nWI/+Q3vuly7SNfgYXvm6i5IgFylHGK5sP/xHAbB7N49OS4gWNyQ=="
-        }
-      }
-    },
-    "postcss-normalize-positions": {
-      "version": "4.0.2",
-      "resolved": "https://registry.npmjs.org/postcss-normalize-positions/-/postcss-normalize-positions-4.0.2.tgz",
-      "integrity": "sha512-Dlf3/9AxpxE+NF1fJxYDeggi5WwV35MXGFnnoccP/9qDtFrTArZ0D0R+iKcg5WsUd8nUYMIl8yXDCtcrT8JrdA==",
-      "dependencies": {
-        "picocolors": {
-          "version": "0.2.1",
-          "resolved": "https://registry.npmjs.org/picocolors/-/picocolors-0.2.1.tgz",
-          "integrity": "sha512-cMlDqaLEqfSaW8Z7N5Jw+lyIW869EzT73/F5lhtY9cLGoVxSXznfgfXMO0Z5K0o0Q2TkTXq+0KFsdnSe3jDViA=="
-        },
-        "postcss": {
-          "version": "7.0.39",
-          "resolved": "https://registry.npmjs.org/postcss/-/postcss-7.0.39.tgz",
-          "integrity": "sha512-yioayjNbHn6z1/Bywyb2Y4s3yvDAeXGOyxqD+LnVOinq6Mdmd++SW2wUNVzavyyHxd6+DxzWGIuosg6P1Rj8uA=="
-        },
-        "postcss-value-parser": {
-          "version": "3.3.1",
-          "resolved": "https://registry.npmjs.org/postcss-value-parser/-/postcss-value-parser-3.3.1.tgz",
-          "integrity": "sha512-pISE66AbVkp4fDQ7VHBwRNXzAAKJjw4Vw7nWI/+Q3vuly7SNfgYXvm6i5IgFylHGK5sP/xHAbB7N49OS4gWNyQ=="
-        }
-      }
-    },
-    "postcss-normalize-repeat-style": {
-      "version": "4.0.2",
-      "resolved": "https://registry.npmjs.org/postcss-normalize-repeat-style/-/postcss-normalize-repeat-style-4.0.2.tgz",
-      "integrity": "sha512-qvigdYYMpSuoFs3Is/f5nHdRLJN/ITA7huIoCyqqENJe9PvPmLhNLMu7QTjPdtnVf6OcYYO5SHonx4+fbJE1+Q==",
-      "dependencies": {
-        "picocolors": {
-          "version": "0.2.1",
-          "resolved": "https://registry.npmjs.org/picocolors/-/picocolors-0.2.1.tgz",
-          "integrity": "sha512-cMlDqaLEqfSaW8Z7N5Jw+lyIW869EzT73/F5lhtY9cLGoVxSXznfgfXMO0Z5K0o0Q2TkTXq+0KFsdnSe3jDViA=="
-        },
-        "postcss": {
-          "version": "7.0.39",
-          "resolved": "https://registry.npmjs.org/postcss/-/postcss-7.0.39.tgz",
-          "integrity": "sha512-yioayjNbHn6z1/Bywyb2Y4s3yvDAeXGOyxqD+LnVOinq6Mdmd++SW2wUNVzavyyHxd6+DxzWGIuosg6P1Rj8uA=="
-        },
-        "postcss-value-parser": {
-          "version": "3.3.1",
-          "resolved": "https://registry.npmjs.org/postcss-value-parser/-/postcss-value-parser-3.3.1.tgz",
-          "integrity": "sha512-pISE66AbVkp4fDQ7VHBwRNXzAAKJjw4Vw7nWI/+Q3vuly7SNfgYXvm6i5IgFylHGK5sP/xHAbB7N49OS4gWNyQ=="
-        }
-      }
-    },
-    "postcss-normalize-string": {
-      "version": "4.0.2",
-      "resolved": "https://registry.npmjs.org/postcss-normalize-string/-/postcss-normalize-string-4.0.2.tgz",
-      "integrity": "sha512-RrERod97Dnwqq49WNz8qo66ps0swYZDSb6rM57kN2J+aoyEAJfZ6bMx0sx/F9TIEX0xthPGCmeyiam/jXif0eA==",
-      "dependencies": {
-        "picocolors": {
-          "version": "0.2.1",
-          "resolved": "https://registry.npmjs.org/picocolors/-/picocolors-0.2.1.tgz",
-          "integrity": "sha512-cMlDqaLEqfSaW8Z7N5Jw+lyIW869EzT73/F5lhtY9cLGoVxSXznfgfXMO0Z5K0o0Q2TkTXq+0KFsdnSe3jDViA=="
-        },
-        "postcss": {
-          "version": "7.0.39",
-          "resolved": "https://registry.npmjs.org/postcss/-/postcss-7.0.39.tgz",
-          "integrity": "sha512-yioayjNbHn6z1/Bywyb2Y4s3yvDAeXGOyxqD+LnVOinq6Mdmd++SW2wUNVzavyyHxd6+DxzWGIuosg6P1Rj8uA=="
-        },
-        "postcss-value-parser": {
-          "version": "3.3.1",
-          "resolved": "https://registry.npmjs.org/postcss-value-parser/-/postcss-value-parser-3.3.1.tgz",
-          "integrity": "sha512-pISE66AbVkp4fDQ7VHBwRNXzAAKJjw4Vw7nWI/+Q3vuly7SNfgYXvm6i5IgFylHGK5sP/xHAbB7N49OS4gWNyQ=="
-        }
-      }
-    },
-    "postcss-normalize-timing-functions": {
-      "version": "4.0.2",
-      "resolved": "https://registry.npmjs.org/postcss-normalize-timing-functions/-/postcss-normalize-timing-functions-4.0.2.tgz",
-      "integrity": "sha512-acwJY95edP762e++00Ehq9L4sZCEcOPyaHwoaFOhIwWCDfik6YvqsYNxckee65JHLKzuNSSmAdxwD2Cud1Z54A==",
-      "dependencies": {
-        "picocolors": {
-          "version": "0.2.1",
-          "resolved": "https://registry.npmjs.org/picocolors/-/picocolors-0.2.1.tgz",
-          "integrity": "sha512-cMlDqaLEqfSaW8Z7N5Jw+lyIW869EzT73/F5lhtY9cLGoVxSXznfgfXMO0Z5K0o0Q2TkTXq+0KFsdnSe3jDViA=="
-        },
-        "postcss": {
-          "version": "7.0.39",
-          "resolved": "https://registry.npmjs.org/postcss/-/postcss-7.0.39.tgz",
-          "integrity": "sha512-yioayjNbHn6z1/Bywyb2Y4s3yvDAeXGOyxqD+LnVOinq6Mdmd++SW2wUNVzavyyHxd6+DxzWGIuosg6P1Rj8uA=="
-        },
-        "postcss-value-parser": {
-          "version": "3.3.1",
-          "resolved": "https://registry.npmjs.org/postcss-value-parser/-/postcss-value-parser-3.3.1.tgz",
-          "integrity": "sha512-pISE66AbVkp4fDQ7VHBwRNXzAAKJjw4Vw7nWI/+Q3vuly7SNfgYXvm6i5IgFylHGK5sP/xHAbB7N49OS4gWNyQ=="
-        }
-      }
-    },
-    "postcss-normalize-unicode": {
-      "version": "4.0.1",
-      "resolved": "https://registry.npmjs.org/postcss-normalize-unicode/-/postcss-normalize-unicode-4.0.1.tgz",
-      "integrity": "sha512-od18Uq2wCYn+vZ/qCOeutvHjB5jm57ToxRaMeNuf0nWVHaP9Hua56QyMF6fs/4FSUnVIw0CBPsU0K4LnBPwYwg==",
-      "dependencies": {
-        "picocolors": {
-          "version": "0.2.1",
-          "resolved": "https://registry.npmjs.org/picocolors/-/picocolors-0.2.1.tgz",
-          "integrity": "sha512-cMlDqaLEqfSaW8Z7N5Jw+lyIW869EzT73/F5lhtY9cLGoVxSXznfgfXMO0Z5K0o0Q2TkTXq+0KFsdnSe3jDViA=="
-        },
-        "postcss": {
-          "version": "7.0.39",
-          "resolved": "https://registry.npmjs.org/postcss/-/postcss-7.0.39.tgz",
-          "integrity": "sha512-yioayjNbHn6z1/Bywyb2Y4s3yvDAeXGOyxqD+LnVOinq6Mdmd++SW2wUNVzavyyHxd6+DxzWGIuosg6P1Rj8uA=="
-        },
-        "postcss-value-parser": {
-          "version": "3.3.1",
-          "resolved": "https://registry.npmjs.org/postcss-value-parser/-/postcss-value-parser-3.3.1.tgz",
-          "integrity": "sha512-pISE66AbVkp4fDQ7VHBwRNXzAAKJjw4Vw7nWI/+Q3vuly7SNfgYXvm6i5IgFylHGK5sP/xHAbB7N49OS4gWNyQ=="
-        }
-      }
-    },
-    "postcss-normalize-url": {
-      "version": "4.0.1",
-      "resolved": "https://registry.npmjs.org/postcss-normalize-url/-/postcss-normalize-url-4.0.1.tgz",
-      "integrity": "sha512-p5oVaF4+IHwu7VpMan/SSpmpYxcJMtkGppYf0VbdH5B6hN8YNmVyJLuY9FmLQTzY3fag5ESUUHDqM+heid0UVA==",
-      "dependencies": {
-        "picocolors": {
-          "version": "0.2.1",
-          "resolved": "https://registry.npmjs.org/picocolors/-/picocolors-0.2.1.tgz",
-          "integrity": "sha512-cMlDqaLEqfSaW8Z7N5Jw+lyIW869EzT73/F5lhtY9cLGoVxSXznfgfXMO0Z5K0o0Q2TkTXq+0KFsdnSe3jDViA=="
-        },
-        "postcss": {
-          "version": "7.0.39",
-          "resolved": "https://registry.npmjs.org/postcss/-/postcss-7.0.39.tgz",
-          "integrity": "sha512-yioayjNbHn6z1/Bywyb2Y4s3yvDAeXGOyxqD+LnVOinq6Mdmd++SW2wUNVzavyyHxd6+DxzWGIuosg6P1Rj8uA=="
-        },
-        "postcss-value-parser": {
-          "version": "3.3.1",
-          "resolved": "https://registry.npmjs.org/postcss-value-parser/-/postcss-value-parser-3.3.1.tgz",
-          "integrity": "sha512-pISE66AbVkp4fDQ7VHBwRNXzAAKJjw4Vw7nWI/+Q3vuly7SNfgYXvm6i5IgFylHGK5sP/xHAbB7N49OS4gWNyQ=="
-        }
-      }
-    },
-    "postcss-normalize-whitespace": {
-      "version": "4.0.2",
-      "resolved": "https://registry.npmjs.org/postcss-normalize-whitespace/-/postcss-normalize-whitespace-4.0.2.tgz",
-      "integrity": "sha512-tO8QIgrsI3p95r8fyqKV+ufKlSHh9hMJqACqbv2XknufqEDhDvbguXGBBqxw9nsQoXWf0qOqppziKJKHMD4GtA==",
-      "dependencies": {
-        "picocolors": {
-          "version": "0.2.1",
-          "resolved": "https://registry.npmjs.org/picocolors/-/picocolors-0.2.1.tgz",
-          "integrity": "sha512-cMlDqaLEqfSaW8Z7N5Jw+lyIW869EzT73/F5lhtY9cLGoVxSXznfgfXMO0Z5K0o0Q2TkTXq+0KFsdnSe3jDViA=="
-        },
-        "postcss": {
-          "version": "7.0.39",
-          "resolved": "https://registry.npmjs.org/postcss/-/postcss-7.0.39.tgz",
-          "integrity": "sha512-yioayjNbHn6z1/Bywyb2Y4s3yvDAeXGOyxqD+LnVOinq6Mdmd++SW2wUNVzavyyHxd6+DxzWGIuosg6P1Rj8uA=="
-        },
-        "postcss-value-parser": {
-          "version": "3.3.1",
-          "resolved": "https://registry.npmjs.org/postcss-value-parser/-/postcss-value-parser-3.3.1.tgz",
-          "integrity": "sha512-pISE66AbVkp4fDQ7VHBwRNXzAAKJjw4Vw7nWI/+Q3vuly7SNfgYXvm6i5IgFylHGK5sP/xHAbB7N49OS4gWNyQ=="
-        }
-      }
-    },
-    "postcss-ordered-values": {
-      "version": "4.1.2",
-      "resolved": "https://registry.npmjs.org/postcss-ordered-values/-/postcss-ordered-values-4.1.2.tgz",
-      "integrity": "sha512-2fCObh5UanxvSxeXrtLtlwVThBvHn6MQcu4ksNT2tsaV2Fg76R2CV98W7wNSlX+5/pFwEyaDwKLLoEV7uRybAw==",
-      "dependencies": {
-        "picocolors": {
-          "version": "0.2.1",
-          "resolved": "https://registry.npmjs.org/picocolors/-/picocolors-0.2.1.tgz",
-          "integrity": "sha512-cMlDqaLEqfSaW8Z7N5Jw+lyIW869EzT73/F5lhtY9cLGoVxSXznfgfXMO0Z5K0o0Q2TkTXq+0KFsdnSe3jDViA=="
-        },
-        "postcss": {
-          "version": "7.0.39",
-          "resolved": "https://registry.npmjs.org/postcss/-/postcss-7.0.39.tgz",
-          "integrity": "sha512-yioayjNbHn6z1/Bywyb2Y4s3yvDAeXGOyxqD+LnVOinq6Mdmd++SW2wUNVzavyyHxd6+DxzWGIuosg6P1Rj8uA=="
-        },
-        "postcss-value-parser": {
-          "version": "3.3.1",
-          "resolved": "https://registry.npmjs.org/postcss-value-parser/-/postcss-value-parser-3.3.1.tgz",
-          "integrity": "sha512-pISE66AbVkp4fDQ7VHBwRNXzAAKJjw4Vw7nWI/+Q3vuly7SNfgYXvm6i5IgFylHGK5sP/xHAbB7N49OS4gWNyQ=="
-        }
-      }
-    },
-    "postcss-reduce-initial": {
-      "version": "4.0.3",
-      "resolved": "https://registry.npmjs.org/postcss-reduce-initial/-/postcss-reduce-initial-4.0.3.tgz",
-      "integrity": "sha512-gKWmR5aUulSjbzOfD9AlJiHCGH6AEVLaM0AV+aSioxUDd16qXP1PCh8d1/BGVvpdWn8k/HiK7n6TjeoXN1F7DA==",
-      "dependencies": {
-        "picocolors": {
-          "version": "0.2.1",
-          "resolved": "https://registry.npmjs.org/picocolors/-/picocolors-0.2.1.tgz",
-          "integrity": "sha512-cMlDqaLEqfSaW8Z7N5Jw+lyIW869EzT73/F5lhtY9cLGoVxSXznfgfXMO0Z5K0o0Q2TkTXq+0KFsdnSe3jDViA=="
-        },
-        "postcss": {
-          "version": "7.0.39",
-          "resolved": "https://registry.npmjs.org/postcss/-/postcss-7.0.39.tgz",
-          "integrity": "sha512-yioayjNbHn6z1/Bywyb2Y4s3yvDAeXGOyxqD+LnVOinq6Mdmd++SW2wUNVzavyyHxd6+DxzWGIuosg6P1Rj8uA=="
-        }
-      }
-    },
-    "postcss-reduce-transforms": {
-      "version": "4.0.2",
-      "resolved": "https://registry.npmjs.org/postcss-reduce-transforms/-/postcss-reduce-transforms-4.0.2.tgz",
-      "integrity": "sha512-EEVig1Q2QJ4ELpJXMZR8Vt5DQx8/mo+dGWSR7vWXqcob2gQLyQGsionYcGKATXvQzMPn6DSN1vTN7yFximdIAg==",
-      "dependencies": {
-        "picocolors": {
-          "version": "0.2.1",
-          "resolved": "https://registry.npmjs.org/picocolors/-/picocolors-0.2.1.tgz",
-          "integrity": "sha512-cMlDqaLEqfSaW8Z7N5Jw+lyIW869EzT73/F5lhtY9cLGoVxSXznfgfXMO0Z5K0o0Q2TkTXq+0KFsdnSe3jDViA=="
-        },
-        "postcss": {
-          "version": "7.0.39",
-          "resolved": "https://registry.npmjs.org/postcss/-/postcss-7.0.39.tgz",
-          "integrity": "sha512-yioayjNbHn6z1/Bywyb2Y4s3yvDAeXGOyxqD+LnVOinq6Mdmd++SW2wUNVzavyyHxd6+DxzWGIuosg6P1Rj8uA=="
-        },
-        "postcss-value-parser": {
-          "version": "3.3.1",
-          "resolved": "https://registry.npmjs.org/postcss-value-parser/-/postcss-value-parser-3.3.1.tgz",
-          "integrity": "sha512-pISE66AbVkp4fDQ7VHBwRNXzAAKJjw4Vw7nWI/+Q3vuly7SNfgYXvm6i5IgFylHGK5sP/xHAbB7N49OS4gWNyQ=="
-        }
-      }
-    },
-    "postcss-selector-parser": {
-      "version": "6.0.10",
-      "resolved": "https://registry.npmjs.org/postcss-selector-parser/-/postcss-selector-parser-6.0.10.tgz",
-      "integrity": "sha512-IQ7TZdoaqbT+LCpShg46jnZVlhWD2w6iQYAcYXfHARZ7X1t/UGhhceQDs5X0cGqKvYlHNOuv7Oa1xmb0oQuA3w=="
-    },
-    "postcss-svgo": {
-      "version": "4.0.3",
-      "resolved": "https://registry.npmjs.org/postcss-svgo/-/postcss-svgo-4.0.3.tgz",
-      "integrity": "sha512-NoRbrcMWTtUghzuKSoIm6XV+sJdvZ7GZSc3wdBN0W19FTtp2ko8NqLsgoh/m9CzNhU3KLPvQmjIwtaNFkaFTvw==",
-      "dependencies": {
-        "picocolors": {
-          "version": "0.2.1",
-          "resolved": "https://registry.npmjs.org/picocolors/-/picocolors-0.2.1.tgz",
-          "integrity": "sha512-cMlDqaLEqfSaW8Z7N5Jw+lyIW869EzT73/F5lhtY9cLGoVxSXznfgfXMO0Z5K0o0Q2TkTXq+0KFsdnSe3jDViA=="
-        },
-        "postcss": {
-          "version": "7.0.39",
-          "resolved": "https://registry.npmjs.org/postcss/-/postcss-7.0.39.tgz",
-          "integrity": "sha512-yioayjNbHn6z1/Bywyb2Y4s3yvDAeXGOyxqD+LnVOinq6Mdmd++SW2wUNVzavyyHxd6+DxzWGIuosg6P1Rj8uA=="
-        },
-        "postcss-value-parser": {
-          "version": "3.3.1",
-          "resolved": "https://registry.npmjs.org/postcss-value-parser/-/postcss-value-parser-3.3.1.tgz",
-          "integrity": "sha512-pISE66AbVkp4fDQ7VHBwRNXzAAKJjw4Vw7nWI/+Q3vuly7SNfgYXvm6i5IgFylHGK5sP/xHAbB7N49OS4gWNyQ=="
-        }
-      }
-    },
-    "postcss-unique-selectors": {
-      "version": "4.0.1",
-      "resolved": "https://registry.npmjs.org/postcss-unique-selectors/-/postcss-unique-selectors-4.0.1.tgz",
-      "integrity": "sha512-+JanVaryLo9QwZjKrmJgkI4Fn8SBgRO6WXQBJi7KiAVPlmxikB5Jzc4EvXMT2H0/m0RjrVVm9rGNhZddm/8Spg==",
-      "dependencies": {
-        "picocolors": {
-          "version": "0.2.1",
-          "resolved": "https://registry.npmjs.org/picocolors/-/picocolors-0.2.1.tgz",
-          "integrity": "sha512-cMlDqaLEqfSaW8Z7N5Jw+lyIW869EzT73/F5lhtY9cLGoVxSXznfgfXMO0Z5K0o0Q2TkTXq+0KFsdnSe3jDViA=="
-        },
-        "postcss": {
-          "version": "7.0.39",
-          "resolved": "https://registry.npmjs.org/postcss/-/postcss-7.0.39.tgz",
-          "integrity": "sha512-yioayjNbHn6z1/Bywyb2Y4s3yvDAeXGOyxqD+LnVOinq6Mdmd++SW2wUNVzavyyHxd6+DxzWGIuosg6P1Rj8uA=="
-        }
-      }
-=======
       "version": "8.4.21",
       "resolved": "https://registry.npmjs.org/postcss/-/postcss-8.4.21.tgz",
       "integrity": "sha512-tP7u/Sn/dVxK2NnruI4H9BG+x+Wxz6oeZ1cJ8P6G/PZY0IKk4k/63TDsQf2kQq3+qoJeLm2kIBUNlZe3zgb4Zg=="
@@ -1365,67 +305,11 @@
       "version": "5.1.1",
       "resolved": "https://registry.npmjs.org/postcss-unique-selectors/-/postcss-unique-selectors-5.1.1.tgz",
       "integrity": "sha512-5JiODlELrz8L2HwxfPnhOWZYWDxVHWL83ufOv84NrcgipI7TaeRsatAhK4Tr2/ZiYldpK/wBvw5BD3qfaK96GA=="
->>>>>>> dc38e432
     },
     "postcss-value-parser": {
       "version": "4.2.0",
       "resolved": "https://registry.npmjs.org/postcss-value-parser/-/postcss-value-parser-4.2.0.tgz",
       "integrity": "sha512-1NNCs6uurfkVbeXG4S8JFT9t19m45ICnif8zWLd5oPSZ50QnwMfK+H3jv408d4jw/7Bttv5axS5IiHoLaVNHeQ=="
-<<<<<<< HEAD
-    },
-    "q": {
-      "version": "1.5.1",
-      "resolved": "https://registry.npmjs.org/q/-/q-1.5.1.tgz",
-      "integrity": "sha512-kV/CThkXo6xyFEZUugw/+pIOywXcDbFYgSct5cT3gqlbkBE1SJdwy6UQoZvodiWF/ckQLZyDE/Bu1M6gVu5lVw=="
-    },
-    "regexp.prototype.flags": {
-      "version": "1.4.3",
-      "resolved": "https://registry.npmjs.org/regexp.prototype.flags/-/regexp.prototype.flags-1.4.3.tgz",
-      "integrity": "sha512-fjggEOO3slI6Wvgjwflkc4NFRCTZAu5CnNfBd5qOMYhWdn67nJBBu34/TkD++eeFmd8C9r9jfXJ27+nSiRkSUA=="
-    },
-    "resolve-from": {
-      "version": "3.0.0",
-      "resolved": "https://registry.npmjs.org/resolve-from/-/resolve-from-3.0.0.tgz",
-      "integrity": "sha512-GnlH6vxLymXJNMBo7XP1fJIzBFbdYt49CuTwmB/6N53t+kMPRMFKz783LlQ4tv28XoQfMWinAJX6WCGf2IlaIw=="
-    },
-    "rgb-regex": {
-      "version": "1.0.1",
-      "resolved": "https://registry.npmjs.org/rgb-regex/-/rgb-regex-1.0.1.tgz",
-      "integrity": "sha512-gDK5mkALDFER2YLqH6imYvK6g02gpNGM4ILDZ472EwWfXZnC2ZEpoB2ECXTyOVUKuk/bPJZMzwQPBYICzP+D3w=="
-    },
-    "rgba-regex": {
-      "version": "1.0.0",
-      "resolved": "https://registry.npmjs.org/rgba-regex/-/rgba-regex-1.0.0.tgz",
-      "integrity": "sha512-zgn5OjNQXLUTdq8m17KdaicF6w89TZs8ZU8y0AYENIU6wG8GG6LLm0yLSiPY8DmaYmHdgRW8rnApjoT0fQRfMg=="
-    },
-    "safe-regex-test": {
-      "version": "1.0.0",
-      "resolved": "https://registry.npmjs.org/safe-regex-test/-/safe-regex-test-1.0.0.tgz",
-      "integrity": "sha512-JBUUzyOgEwXQY1NuPtvcj/qcBDbDmEvWufhlnXZIm75DEHp+afM1r1ujJpJsV/gSM4t59tpDyPi1sd6ZaPFfsA=="
-    },
-    "sax": {
-      "version": "1.2.4",
-      "resolved": "https://registry.npmjs.org/sax/-/sax-1.2.4.tgz",
-      "integrity": "sha512-NqVDv9TpANUjFm0N8uM5GxL36UgKi9/atZw+x7YFnQ8ckwFGKrl4xX4yWtrey3UJm5nP1kUbnYgLopqWNSRhWw=="
-    },
-    "side-channel": {
-      "version": "1.0.4",
-      "resolved": "https://registry.npmjs.org/side-channel/-/side-channel-1.0.4.tgz",
-      "integrity": "sha512-q5XPytqFEIKHkGdiMIrY10mvLRvnQh42/+GoBlFW3b2LXLE2xxJpZFdm94we0BaoV3RwJyGqg5wS7epxTv0Zvw=="
-    },
-    "simple-swizzle": {
-      "version": "0.2.2",
-      "resolved": "https://registry.npmjs.org/simple-swizzle/-/simple-swizzle-0.2.2.tgz",
-      "integrity": "sha512-JA//kQgZtbuY83m+xT+tXJkmJncGMTFT+C+g2h2R9uxkYIrE2yy9sgmcLhCnw57/WSD+Eh3J97FPEDFnbXnDUg==",
-      "dependencies": {
-        "is-arrayish": {
-          "version": "0.3.2",
-          "resolved": "https://registry.npmjs.org/is-arrayish/-/is-arrayish-0.3.2.tgz",
-          "integrity": "sha512-eVRqCvVlZbuw3GrM63ovNSNAeA1K16kaR/LRY/92w0zxQ5/1YzwblUX652i4Xs9RwAGjW9d9y6X88t8OaAJfWQ=="
-        }
-      }
-=======
->>>>>>> dc38e432
     },
     "source-map": {
       "version": "0.6.1",
@@ -1436,93 +320,12 @@
       "version": "1.0.2",
       "resolved": "https://registry.npmjs.org/source-map-js/-/source-map-js-1.0.2.tgz",
       "integrity": "sha512-R0XvVJ9WusLiqTCEiGCmICCMplcCkIwwR11mOSD9CR5u+IXYdiseeEuXCVAjS54zqwkLcPNnmU4OeJ6tUrWhDw=="
-<<<<<<< HEAD
-    },
-    "sprintf-js": {
-      "version": "1.0.3",
-      "resolved": "https://registry.npmjs.org/sprintf-js/-/sprintf-js-1.0.3.tgz",
-      "integrity": "sha512-D9cPgkvLlV3t3IzL0D0YLvGA9Ahk4PcvVwUbN0dSGr1aP0Nrt4AEnTUbuGvquEC0mA64Gqt1fzirlRs5ibXx8g=="
-=======
->>>>>>> dc38e432
     },
     "stable": {
       "version": "0.1.8",
       "resolved": "https://registry.npmjs.org/stable/-/stable-0.1.8.tgz",
       "integrity": "sha512-ji9qxRnOVfcuLDySj9qzhGSEFVobyt1kIOSkj1qZzYLzq7Tos/oUUWvotUPQLlrsidqsK6tBH89Bc9kL5zHA6w=="
     },
-<<<<<<< HEAD
-    "string.prototype.trimend": {
-      "version": "1.0.5",
-      "resolved": "https://registry.npmjs.org/string.prototype.trimend/-/string.prototype.trimend-1.0.5.tgz",
-      "integrity": "sha512-I7RGvmjV4pJ7O3kdf+LXFpVfdNOxtCW/2C8f6jNiW4+PQchwxkCDzlk1/7p+Wl4bqFIZeF47qAHXLuHHWKAxog=="
-    },
-    "string.prototype.trimstart": {
-      "version": "1.0.5",
-      "resolved": "https://registry.npmjs.org/string.prototype.trimstart/-/string.prototype.trimstart-1.0.5.tgz",
-      "integrity": "sha512-THx16TJCGlsN0o6dl2o6ncWUsdgnLRSA23rRE5pyGBw/mLr3Ej/R2LaqCtgP8VNMGZsvMWnf9ooZPyY2bHvUFg=="
-    },
-    "stylehacks": {
-      "version": "4.0.3",
-      "resolved": "https://registry.npmjs.org/stylehacks/-/stylehacks-4.0.3.tgz",
-      "integrity": "sha512-7GlLk9JwlElY4Y6a/rmbH2MhVlTyVmiJd1PfTCqFaIBEGMYNsrO/v3SeGTdhBThLg4Z+NbOk/qFMwCa+J+3p/g==",
-      "dependencies": {
-        "picocolors": {
-          "version": "0.2.1",
-          "resolved": "https://registry.npmjs.org/picocolors/-/picocolors-0.2.1.tgz",
-          "integrity": "sha512-cMlDqaLEqfSaW8Z7N5Jw+lyIW869EzT73/F5lhtY9cLGoVxSXznfgfXMO0Z5K0o0Q2TkTXq+0KFsdnSe3jDViA=="
-        },
-        "postcss": {
-          "version": "7.0.39",
-          "resolved": "https://registry.npmjs.org/postcss/-/postcss-7.0.39.tgz",
-          "integrity": "sha512-yioayjNbHn6z1/Bywyb2Y4s3yvDAeXGOyxqD+LnVOinq6Mdmd++SW2wUNVzavyyHxd6+DxzWGIuosg6P1Rj8uA=="
-        },
-        "postcss-selector-parser": {
-          "version": "3.1.2",
-          "resolved": "https://registry.npmjs.org/postcss-selector-parser/-/postcss-selector-parser-3.1.2.tgz",
-          "integrity": "sha512-h7fJ/5uWuRVyOtkO45pnt1Ih40CEleeyCHzipqAZO2e5H20g25Y48uYnFUiShvY4rZWNJ/Bib/KVPmanaCtOhA=="
-        }
-      }
-    },
-    "supports-color": {
-      "version": "5.5.0",
-      "resolved": "https://registry.npmjs.org/supports-color/-/supports-color-5.5.0.tgz",
-      "integrity": "sha512-QjVjwdXIt408MIiAqCX4oUKsgU2EqAGzs2Ppkm4aQYbjm+ZEWEcW4SfFNTr4uMNZma0ey4f5lgLrkB0aX0QMow=="
-    },
-    "svgo": {
-      "version": "1.3.2",
-      "resolved": "https://registry.npmjs.org/svgo/-/svgo-1.3.2.tgz",
-      "integrity": "sha512-yhy/sQYxR5BkC98CY7o31VGsg014AKLEPxdfhora76l36hD9Rdy5NZA/Ocn6yayNPgSamYdtX2rFJdcv07AYVw=="
-    },
-    "timsort": {
-      "version": "0.3.0",
-      "resolved": "https://registry.npmjs.org/timsort/-/timsort-0.3.0.tgz",
-      "integrity": "sha512-qsdtZH+vMoCARQtyod4imc2nIJwg9Cc7lPRrw9CzF8ZKR0khdr8+2nX80PBhET3tcyTtJDxAffGh2rXH4tyU8A=="
-    },
-    "unbox-primitive": {
-      "version": "1.0.2",
-      "resolved": "https://registry.npmjs.org/unbox-primitive/-/unbox-primitive-1.0.2.tgz",
-      "integrity": "sha512-61pPlCD9h51VoreyJ0BReideM3MDKMKnh6+V9L08331ipq6Q8OFXZYiqP6n/tbHx4s5I9uRhcye6BrbkizkBDw=="
-    },
-    "uniq": {
-      "version": "1.0.1",
-      "resolved": "https://registry.npmjs.org/uniq/-/uniq-1.0.1.tgz",
-      "integrity": "sha512-Gw+zz50YNKPDKXs+9d+aKAjVwpjNwqzvNpLigIruT4HA9lMZNdMqs9x07kKHB/L9WRzqp4+DlTU5s4wG2esdoA=="
-    },
-    "uniqs": {
-      "version": "2.0.0",
-      "resolved": "https://registry.npmjs.org/uniqs/-/uniqs-2.0.0.tgz",
-      "integrity": "sha512-mZdDpf3vBV5Efh29kMw5tXoup/buMgxLzOt/XKFKcVmi+15ManNQWr6HfZ2aiZTYlYixbdNJ0KFmIZIv52tHSQ=="
-    },
-    "unquote": {
-      "version": "1.1.1",
-      "resolved": "https://registry.npmjs.org/unquote/-/unquote-1.1.1.tgz",
-      "integrity": "sha512-vRCqFv6UhXpWxZPyGDh/F3ZpNv8/qo7w6iufLpQg9aKnQ71qM4B5KiI7Mia9COcjEhrO9LueHpMYjYzsWH3OIg=="
-    },
-    "update-browserslist-db": {
-      "version": "1.0.9",
-      "resolved": "https://registry.npmjs.org/update-browserslist-db/-/update-browserslist-db-1.0.9.tgz",
-      "integrity": "sha512-/xsqn21EGVdXI3EXSum1Yckj3ZVZugqyOZQ/CxYPBD/R+ko9NSUScf8tFF4dOKY+2pvSSJA/S+5B8s4Zr4kyvg=="
-=======
     "stylehacks": {
       "version": "5.1.1",
       "resolved": "https://registry.npmjs.org/stylehacks/-/stylehacks-5.1.1.tgz",
@@ -1537,20 +340,11 @@
       "version": "1.0.10",
       "resolved": "https://registry.npmjs.org/update-browserslist-db/-/update-browserslist-db-1.0.10.tgz",
       "integrity": "sha512-OztqDenkfFkbSG+tRxBeAnCVPckDBcvibKd35yDONx6OU8N7sqgwc7rCbkJ/WcYtVRZ4ba68d6byhC21GFh7sQ=="
->>>>>>> dc38e432
     },
     "util-deprecate": {
       "version": "1.0.2",
       "resolved": "https://registry.npmjs.org/util-deprecate/-/util-deprecate-1.0.2.tgz",
       "integrity": "sha512-EPD5q1uXyFxJpCrLnCc1nHnq3gOa6DZBocAIiI2TaSCA7VCJ1UJDMagCzIkXNsUYfD1daK//LTEQ8xiIbrHtcw=="
-<<<<<<< HEAD
-    },
-    "util.promisify": {
-      "version": "1.0.1",
-      "resolved": "https://registry.npmjs.org/util.promisify/-/util.promisify-1.0.1.tgz",
-      "integrity": "sha512-g9JpC/3He3bm38zsLupWryXHoEcS22YHthuPQSJdMy6KNrzIRzWqcsHzD/WUnqe45whVou4VIsPew37DoXWNrA=="
-=======
->>>>>>> dc38e432
     },
     "yaml": {
       "version": "1.10.2",
