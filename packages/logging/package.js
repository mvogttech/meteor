Package.describe({
  summary: 'Logging facility.',
<<<<<<< HEAD
  version: '1.3.3-alpha300.19',
});

Npm.depends({
  'chalk': '4.1.1',
  '@babel/runtime': '7.20.7'
=======
  documentation: 'README.md',
  version: '1.3.3',
});

Npm.depends({
  'chalk': '4.1.2'
>>>>>>> 1a8905ac
});

Npm.strip({
  'es5-ext': ['test/']
});

Package.onUse(function (api) {
  api.export('Log');
  // The `ecmascript-runtime-client` package is explicitly depended upon
  // here due to this package's dependency on
  // `String.prototype.padRight` which is polyfilled only in
  // `ecmascript-runtime-client@0.6.2` or newer.
  api.use(['ejson', 'ecmascript', 'typescript', 'ecmascript-runtime-client']);
  api.mainModule('logging.js');
  api.addFiles('logging_server.js', 'server');
  api.addFiles('logging_browser.js', 'client');
  api.mainModule('logging_cordova.js', 'web.cordova');
  api.addAssets('logging.d.ts', 'server');
});

Package.onTest(function (api) {
  api.use(['tinytest', 'ejson', 'ecmascript']);
  api.use('logging', ['client', 'server']);
  api.mainModule('logging_test.js', ['server', 'client']);
});<|MERGE_RESOLUTION|>--- conflicted
+++ resolved
@@ -1,20 +1,11 @@
 Package.describe({
   summary: 'Logging facility.',
-<<<<<<< HEAD
   version: '1.3.3-alpha300.19',
 });
 
 Npm.depends({
-  'chalk': '4.1.1',
+  'chalk': '4.1.2',
   '@babel/runtime': '7.20.7'
-=======
-  documentation: 'README.md',
-  version: '1.3.3',
-});
-
-Npm.depends({
-  'chalk': '4.1.2'
->>>>>>> 1a8905ac
 });
 
 Npm.strip({
