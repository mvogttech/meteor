--- conflicted
+++ resolved
@@ -12,19 +12,13 @@
   if (!selector) {
     Accounts._handleError('A selector is necessary');
   }
-<<<<<<< HEAD
-  const { email, ...rest } = selector;
+  const { email, id, ...rest } = selector;
   return Meteor.users.findOneAsync(
-    { ...rest, ...(email ? { 'emails.address': selector.email } : {}) },
-=======
-  const { email, id, ...rest } = selector;
-  return Meteor.users.findOne(
     {
       ...rest,
       ...(id && { _id: id }),
       ...(email && { 'emails.address': email })
     },
->>>>>>> 1a8905ac
     {
       fields: {
         services: 1,
