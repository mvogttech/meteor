--- conflicted
+++ resolved
@@ -1,10 +1,6 @@
 Package.describe({
   name: "socket-stream-client",
-<<<<<<< HEAD
   version: '0.5.2-alpha300.19',
-=======
-  version: '0.5.2',
->>>>>>> 1a8905ac
   summary: "Provides the ClientStream abstraction used by ddp-client",
   documentation: "README.md"
 });
