--- conflicted
+++ resolved
@@ -31,13 +31,8 @@
   const loginStyle = OAuth._loginStyle('facebook', config, options);
 
   let loginUrl =
-<<<<<<< HEAD
       `https://www.facebook.com/v8.0/dialog/oauth?client_id=${config.appId}` +
-      `&redirect_uri=${OAuth._redirectUri('facebook', config)}` +
-=======
-      `https://www.facebook.com/v5.0/dialog/oauth?client_id=${config.appId}` +
       `&redirect_uri=${OAuth._redirectUri('facebook', config, options.params, options.absoluteUrlOptions)}` +
->>>>>>> d2243b6c
       `&display=${display}&scope=${scope}` +
       `&state=${OAuth._stateParam(loginStyle, credentialToken, options && options.redirectUrl)}`;
 
