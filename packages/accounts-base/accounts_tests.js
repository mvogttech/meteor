--- conflicted
+++ resolved
@@ -732,12 +732,8 @@
   }
 );
 
-<<<<<<< HEAD
 if (Meteor.isServer) {
-  Tinytest.addAsync(
-=======
-if(Meteor.isServer) {
-  Tinytest.add('accounts - config - collection - mongo.collection', test => {
+  Tinytest.addAsync('accounts - config - collection - mongo.collection', test => {
     const origCollection = Accounts.users;
     // create same user in two different collections - should pass
     const email = "test-collection@testdomain.com"
@@ -788,7 +784,6 @@
   });
 
   Tinytest.add(
->>>>>>> 67750a17
     'accounts - make sure that extra params to accounts urls are added',
     async test => {
       // No extra params
