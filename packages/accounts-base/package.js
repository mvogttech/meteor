--- conflicted
+++ resolved
@@ -1,10 +1,6 @@
 Package.describe({
   summary: "A user account system",
-<<<<<<< HEAD
   version: "2.1.0-beta240.9",
-=======
-  version: "2.0.1",
->>>>>>> 5e512eb0
 });
 
 Package.onUse(api => {
