Package.describe({
  summary: 'A user account system',
<<<<<<< HEAD
  version: '2.2.0-beta250.2',
=======
  version: '2.2.0-beta250.3',
>>>>>>> 8c14412d
});

Package.onUse(api => {
  api.use('ecmascript', ['client', 'server']);
  api.use('ddp-rate-limiter');
  api.use('localstorage', 'client');
  api.use('tracker', 'client');
  api.use('check', 'server');
  api.use('random', ['client', 'server']);
  api.use('ejson', 'server');
  api.use('callback-hook', ['client', 'server']);
  api.use('reactive-var', 'client');
  api.use('url', ['client', 'server']);

  // use unordered to work around a circular dependency
  // (service-configuration needs Accounts.connection)
  api.use('service-configuration', ['client', 'server'], { unordered: true });

  // needed for getting the currently logged-in user and handling reconnects
  api.use('ddp', ['client', 'server']);

  // need this because of the Meteor.users collection but in the future
  // we'd probably want to abstract this away
  api.use('mongo', ['client', 'server']);

  // If the 'blaze' package is loaded, we'll define some helpers like
  // {{currentUser}}.  If not, no biggie.
  api.use('blaze@2.5.0', 'client', { weak: true });

  // Allow us to detect 'autopublish', and publish some Meteor.users fields if
  // it's loaded.
  api.use('autopublish', 'server', { weak: true });

  api.use('oauth-encryption', 'server', { weak: true });

  // Though this "Accounts" symbol is the only official Package export for
  // the accounts-base package, modules that import accounts-base will
  // have access to anything added to the exports object of the main
  // module, including AccountsClient and AccountsServer (those symbols
  // just won't be automatically imported as "global" variables).
  api.export('Accounts');

  // These main modules import all the other modules that comprise the
  // accounts-base package, and define exports that will be accessible to
  // modules that import the accounts-base package.
  api.mainModule('server_main.js', 'server');
  api.mainModule('client_main.js', 'client');
});

Package.onTest(api => {
  api.use([
    'accounts-base',
    'ecmascript',
    'tinytest',
    'random',
    'test-helpers',
    'oauth-encryption',
    'ddp',
    'accounts-password',
  ]);

  api.addFiles('accounts_tests_setup.js', 'server');
  api.mainModule('server_tests.js', 'server');
  api.mainModule('client_tests.js', 'client');
});<|MERGE_RESOLUTION|>--- conflicted
+++ resolved
@@ -1,10 +1,6 @@
 Package.describe({
   summary: 'A user account system',
-<<<<<<< HEAD
-  version: '2.2.0-beta250.2',
-=======
   version: '2.2.0-beta250.3',
->>>>>>> 8c14412d
 });
 
 Package.onUse(api => {
