--- conflicted
+++ resolved
@@ -1,10 +1,6 @@
 Package.describe({
   summary: "A user account system",
-<<<<<<< HEAD
-  version: "1.6.0",
-=======
   version: "1.6.0-beta110.7",
->>>>>>> ed9cfab9
 });
 
 Package.onUse(api => {
