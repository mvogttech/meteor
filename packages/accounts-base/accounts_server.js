--- conflicted
+++ resolved
@@ -99,7 +99,6 @@
     check(options, Object);
     var result = Accounts.createToken(options);
     if (result !== null) {
-<<<<<<< HEAD
       // This order (and the avoidance of yields) is important to make
       // sure that when publish functions are rerun, they see a
       // consistent view of the world: this.userId is set and matches
@@ -107,17 +106,13 @@
       // currently a public API for reading the login token on a
       // connection).
       Meteor._noYieldsAllowed(function () {
-        Accounts._setLoginToken(self.connection.id, result.token);
+        Accounts._setLoginToken(
+          result.id,
+          this.connection,
+          Accounts._hashLoginToken(result.token)
+        );
       });
       self.setUserId(result.id);
-=======
-      this.setUserId(result.id);
-      Accounts._setLoginToken(
-        result.id,
-        this.connection,
-        Accounts._hashLoginToken(result.token)
-      );
->>>>>>> cc724998
     }
     return result;
   },
@@ -418,30 +413,6 @@
   return {token: Random.id(), when: (new Date)};
 };
 
-<<<<<<< HEAD
-=======
-// Deletes the given loginToken from the database.
-//
-// For new-style hashed token, this will cause all connections
-// associated with the token to be closed.
-//
-// Any connections associated with old-style unhashed tokens will be
-// in the process of becoming associated with hashed tokens and then
-// they'll get closed.
-var removeLoginToken = function (userId, loginToken) {
-  Meteor.users.update(userId, {
-    $pull: {
-      "services.resume.loginTokens": {
-        $or: [
-          {hashedToken: loginToken },
-          {token: loginToken}
-        ]
-      }
-    }
-  });
-};
->>>>>>> cc724998
-
 ///
 /// TOKEN EXPIRATION
 ///
