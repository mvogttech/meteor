import { AccountsServer } from "./accounts_server.js";

/**
 * @namespace Accounts
 * @summary The namespace for all server-side accounts-related methods.
 */
<<<<<<< HEAD
Accounts = new AccountsServer(Meteor.server);
// TODO[FIBERS]: I need TLA
Accounts.init().then()
=======
Accounts = new AccountsServer(Meteor.server, Meteor.settings.packages?.accounts || {});

>>>>>>> 064c4e24
// Users table. Don't use the normal autopublish, since we want to hide
// some fields. Code to autopublish this is in accounts_server.js.
// XXX Allow users to configure this collection name.

/**
 * @summary A [Mongo.Collection](#collections) containing user documents.
 * @locus Anywhere
 * @type {Mongo.Collection}
 * @importFromPackage meteor
 */
Meteor.users = Accounts.users;

export {
  // Since this file is the main module for the server version of the
  // accounts-base package, properties of non-entry-point modules need to
  // be re-exported in order to be accessible to modules that import the
  // accounts-base package.
  AccountsServer
};<|MERGE_RESOLUTION|>--- conflicted
+++ resolved
@@ -4,14 +4,9 @@
  * @namespace Accounts
  * @summary The namespace for all server-side accounts-related methods.
  */
-<<<<<<< HEAD
-Accounts = new AccountsServer(Meteor.server);
+Accounts = new AccountsServer(Meteor.server, Meteor.settings.packages?.accounts || {});
 // TODO[FIBERS]: I need TLA
 Accounts.init().then()
-=======
-Accounts = new AccountsServer(Meteor.server, Meteor.settings.packages?.accounts || {});
-
->>>>>>> 064c4e24
 // Users table. Don't use the normal autopublish, since we want to hide
 // some fields. Code to autopublish this is in accounts_server.js.
 // XXX Allow users to configure this collection name.
