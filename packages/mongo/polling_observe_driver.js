--- conflicted
+++ resolved
@@ -202,17 +202,10 @@
     // round, mark all the writes which existed before this call as
     // commmitted. (If new writes have shown up in the meantime, there'll
     // already be another _pollMongo task scheduled.)
-<<<<<<< HEAD
-    await self._multiplexer.onFlush(function () {
-      _.each(writesForCycle, function (w) {
-        w.committed();
-      });
-=======
     await self._multiplexer.onFlush(async function () {
       for (const w of writesForCycle) {
         await w.committed();
       }
->>>>>>> d9e20a0f
     });
   },
 
