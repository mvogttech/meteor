import has from 'lodash.has';

if (Meteor.isServer) {
  // Set up allow/deny rules for test collections

  var allowCollections = {};

  // We create the collections in the publisher (instead of using a method or
  // something) because if we made them with a method, we'd need to follow the
  // method with some subscribes, and it's possible that the method call would
  // be delayed by a wait method and the subscribe messages would be sent before
  // it and fail due to the collection not yet existing. So we are very hacky
  // and use a publish.
  Meteor.publish("allowTests", function (nonce, idGeneration) {
    check(nonce, String);
    check(idGeneration, String);
    var cursors = [];
    var needToConfigure;

    // helper for defining a collection. we are careful to create just one
    // Mongo.Collection even if the sub body is rerun, by caching them.
    var defineCollection = function(name, insecure, transform) {
      var fullName = name + idGeneration + nonce;

      var collection;
      if (has(allowCollections, fullName)) {
        collection = allowCollections[fullName];
        if (needToConfigure === true)
          throw new Error("collections inconsistently exist");
        needToConfigure = false;
      } else {
        collection = new Mongo.Collection(
          fullName, {idGeneration: idGeneration, transform: transform});
        allowCollections[fullName] = collection;
        if (needToConfigure === false)
          throw new Error("collections inconsistently don't exist");
        needToConfigure = true;
        collection._insecure = insecure;
        var m = {};
        m["clear-collection-" + fullName] = async function() {
          await collection.removeAsync({}, { returnServerResultPromise: true });
        };
        Meteor.methods(m);
      }

      cursors.push(collection.find());
      return collection;
    };

    var insecureCollection = defineCollection(
      "collection-insecure", true /*insecure*/);
    // totally locked down collection
    var lockedDownCollection = defineCollection(
      "collection-locked-down", false /*insecure*/);
    // restricted collection with same allowed modifications, both with and
    // without the `insecure` package
    var restrictedCollectionDefaultSecure = defineCollection(
      "collection-restrictedDefaultSecure", false /*insecure*/);
    var restrictedCollectionDefaultInsecure = defineCollection(
      "collection-restrictedDefaultInsecure", true /*insecure*/);
    var restrictedCollectionForUpdateOptionsTest = defineCollection(
      "collection-restrictedForUpdateOptionsTest", true /*insecure*/);
    var restrictedCollectionForPartialAllowTest = defineCollection(
      "collection-restrictedForPartialAllowTest", true /*insecure*/);
    var restrictedCollectionForPartialDenyTest = defineCollection(
      "collection-restrictedForPartialDenyTest", true /*insecure*/);
    var restrictedCollectionForFetchTest = defineCollection(
      "collection-restrictedForFetchTest", true /*insecure*/);
    var restrictedCollectionForFetchAllTest = defineCollection(
      "collection-restrictedForFetchAllTest", true /*insecure*/);
    var restrictedCollectionWithTransform = defineCollection(
      "withTransform", false, function (doc) {
        return doc.a;
      });
    var restrictedCollectionForInvalidTransformTest = defineCollection(
      "collection-restrictedForInvalidTransform", false /*insecure*/);
    var restrictedCollectionForClientIdTest = defineCollection(
      "collection-restrictedForClientIdTest", false /*insecure*/);

    if (needToConfigure) {
      restrictedCollectionWithTransform.allow({
        insertAsync: function (userId, doc) {
          return doc.foo === "foo";
        },
        updateAsync: function (userId, doc) {
          return doc.foo === "foo";
        },
        removeAsync: function (userId, doc) {
          return doc.bar === "bar";
        }
      });
      restrictedCollectionWithTransform.allow({
        // transform: null means that doc here is the top level, not the 'a'
        // element.
        transform: null,
        insertAsync: function (userId, doc) {
          return !!doc.topLevelField;
        },
        updateAsync: function (userId, doc) {
          return !!doc.topLevelField;
        }
      });
      restrictedCollectionForInvalidTransformTest.allow({
        // transform must return an object which is not a mongo id
        transform: function (doc) { return doc._id; },
        insert: function () { return true; }
      });
      restrictedCollectionForClientIdTest.allow({
        // This test just requires the collection to trigger the restricted
        // case.
        insert: function () { return true; },
        insertAsync: function () { return true; }
      });

      // two calls to allow to verify that either validator is sufficient.
      var allows = [{
        insertAsync: function(userId, doc) {
          return doc.canInsert;
        },
        updateAsync: function(userId, doc) {
          return doc.canUpdate;
        },
        removeAsync: function (userId, doc) {
          return doc.canRemove;
        }
      }, {
        insertAsync: function(userId, doc) {
          return doc.canInsert2;
        },
<<<<<<< HEAD
        update: function(userId, doc, fields, modifier) {
          return -1 !== fields.indexOf('canUpdate2');
=======
        updateAsync: function(userId, doc, fields, modifier) {
          return -1 !== _.indexOf(fields, 'canUpdate2');
>>>>>>> 950658c6
        },
        removeAsync: function(userId, doc) {
          return doc.canRemove2;
        }
      }];

      // two calls to deny to verify that either one blocks the change.
      var denies = [{
        insertAsync: function(userId, doc) {
          return doc.cantInsert;
        },
        removeAsync: function (userId, doc) {
          return doc.cantRemove;
        }
      }, {
        insertAsync: function(userId, doc) {
          // Don't allow explicit ID to be set by the client.
          return has(doc, '_id');
        },
<<<<<<< HEAD
        update: function(userId, doc, fields, modifier) {
          return -1 !== fields.indexOf('verySecret');
=======
        updateAsync: function(userId, doc, fields, modifier) {
          return -1 !== _.indexOf(fields, 'verySecret');
>>>>>>> 950658c6
        }
      }];

      [
        restrictedCollectionDefaultSecure,
        restrictedCollectionDefaultInsecure,
        restrictedCollectionForUpdateOptionsTest
      ].forEach(function (collection) {
        allows.forEach(function (allow) {
          collection.allow(allow);
        });
        denies.forEach(function (deny) {
          collection.deny(deny);
        });
      });

      // just restrict one operation so that we can verify that others
      // fail
      restrictedCollectionForPartialAllowTest.allow({
        insert: function() {}
      });
      restrictedCollectionForPartialDenyTest.deny({
        insert: function() {}
      });

      // verify that we only fetch the fields specified - we should
      // be fetching just field1, field2, and field3.
      restrictedCollectionForFetchTest.allow({
        insertAsync: function() { return true; },
        updateAsync: function(userId, doc) {
          // throw fields in doc so that we can inspect them in test
          throw new Meteor.Error(
            999, "Test: Fields in doc: " + Object.keys(doc).sort().join(','));
        },
        removeAsync: function(userId, doc) {
          // throw fields in doc so that we can inspect them in test
          throw new Meteor.Error(
            999, "Test: Fields in doc: " + Object.keys(doc).sort().join(','));
        },
        fetch: ['field1']
      });
      restrictedCollectionForFetchTest.allow({
        fetch: ['field2']
      });
      restrictedCollectionForFetchTest.deny({
        fetch: ['field3']
      });

      // verify that not passing fetch to one of the calls to allow
      // causes all fields to be fetched
      restrictedCollectionForFetchAllTest.allow({
        insertAsync: function() { return true; },
        updateAsync: function(userId, doc) {
          // throw fields in doc so that we can inspect them in test
          throw new Meteor.Error(
            999, "Test: Fields in doc: " + Object.keys(doc).sort().join(','));
        },
        removeAsync: function(userId, doc) {
          // throw fields in doc so that we can inspect them in test
          throw new Meteor.Error(
            999, "Test: Fields in doc: " + Object.keys(doc).sort().join(','));
        },
        fetch: ['field1']
      });
      restrictedCollectionForFetchAllTest.allow({
        updateAsync: function() { return true; }
      });
    }

    return cursors;
  });
}

if (Meteor.isClient) {
  ['STRING', 'MONGO'].forEach(function (idGeneration) {
    // Set up a bunch of test collections... on the client! They match the ones
    // created by setUpAllowTestsCollections.

    var nonce = Random.id();
    // Tell the server to make, configure, and publish a set of collections unique
    // to our test run. Since the method does not unblock, this will complete
    // running on the server before anything else happens.
    Meteor.subscribe('allowTests', nonce, idGeneration);

    // helper for defining a collection, subscribing to it, and defining
    // a method to clear it
    var defineCollection = function(name, transform) {
      var fullName = name + idGeneration + nonce;
      var collection = new Mongo.Collection(
        fullName, {idGeneration: idGeneration, transform: transform});

      collection.callClearMethod = async function () {
        await Meteor.callAsync('clear-collection-' + fullName);
      };
      collection.unnoncedName = name + idGeneration;
      return collection;
    };

    // totally insecure collection
    var insecureCollection = defineCollection("collection-insecure");

    // totally locked down collection
    var lockedDownCollection = defineCollection("collection-locked-down");

    // restricted collection with same allowed modifications, both with and
    // without the `insecure` package
    var restrictedCollectionDefaultSecure = defineCollection(
      "collection-restrictedDefaultSecure");
    var restrictedCollectionDefaultInsecure = defineCollection(
      "collection-restrictedDefaultInsecure");
    var restrictedCollectionForUpdateOptionsTest = defineCollection(
      "collection-restrictedForUpdateOptionsTest");
    var restrictedCollectionForPartialAllowTest = defineCollection(
      "collection-restrictedForPartialAllowTest");
    var restrictedCollectionForPartialDenyTest = defineCollection(
      "collection-restrictedForPartialDenyTest");
    var restrictedCollectionForFetchTest = defineCollection(
      "collection-restrictedForFetchTest");
    var restrictedCollectionForFetchAllTest = defineCollection(
      "collection-restrictedForFetchAllTest");
    var restrictedCollectionWithTransform = defineCollection(
      "withTransform", function (doc) {
        return doc.a;
      });
    var restrictedCollectionForInvalidTransformTest = defineCollection(
      "collection-restrictedForInvalidTransform");
    var restrictedCollectionForClientIdTest = defineCollection(
      "collection-restrictedForClientIdTest");

    // test that if allow is called once then the collection is
    // restricted, and that other mutations aren't allowed
    testAsyncMulti('collection - partial allow, ' + idGeneration, [
      async function(test, expect) {
        try {
          await restrictedCollectionForPartialAllowTest.updateAsync(
            'foo',
            { $set: { updated: true } },
            {
              returnServerResultPromise: true,
            }
          );
        } catch (err) {
          test.equal(err.error, 403);
        }
      },
    ]);

    // test that if deny is called once then the collection is
    // restricted, and that other mutations aren't allowed
    testAsyncMulti('collection - partial deny, ' + idGeneration, [
      async function(test, expect) {
        try {
          await restrictedCollectionForPartialDenyTest.updateAsync(
            'foo',
            {
              $set: { updated: true },
            },
            {
              returnServerResultPromise: true,
            }
          );
        } catch (err) {
          test.equal(err.error, 403);
        }
      },
    ]);


    // test that we only fetch the fields specified
    testAsyncMulti('collection - fetch, ' + idGeneration, [
      async function(test, expect) {
        var fetchId = await restrictedCollectionForFetchTest.insertAsync({
          field1: 1,
          field2: 1,
          field3: 1,
          field4: 1,
        },{
          returnServerResultPromise: true,
        });
        var fetchAllId = await restrictedCollectionForFetchAllTest.insertAsync({
          field1: 1,
          field2: 1,
          field3: 1,
          field4: 1,
        },{
          returnServerResultPromise: true,
        });
       await restrictedCollectionForFetchTest
         .updateAsync(
           fetchId,
           { $set: { updated: true } },
           {
             returnServerResultPromise: true,
           }
         )
         .catch(
           expect(function(err) {
             test.equal(
               err.reason,
               'Test: Fields in doc: _id,field1,field2,field3'
             );
           })
         );

        await restrictedCollectionForFetchTest
          .removeAsync(fetchId, {
            returnServerResultPromise: true,
          })
          .catch(
            expect(function(err) {
              test.equal(
                err.reason,
                'Test: Fields in doc: _id,field1,field2,field3'
              );
            })
          );

        await restrictedCollectionForFetchAllTest
          .updateAsync(
            fetchAllId,
            { $set: { updated: true } },
            {
              returnServerResultPromise: true,
            }
          )
          .catch(
            expect(function(err) {
              test.equal(
                err.reason,
                'Test: Fields in doc: _id,field1,field2,field3,field4'
              );
            })
          );
        await restrictedCollectionForFetchAllTest
          .removeAsync(fetchAllId, {
            returnServerResultPromise: true,
          })
          .catch(
            expect(function(err) {
              test.equal(
                err.reason,
                'Test: Fields in doc: _id,field1,field2,field3,field4'
              );
            })
          );
      },
    ]);

    (function() {
      testAsyncMulti('collection - restricted factories ' + idGeneration, [
        async function(test, expect) {
          await restrictedCollectionWithTransform.callClearMethod();
          test.equal(
            await restrictedCollectionWithTransform.find().countAsync(),
            0
          );
        },
        async function(test, expect) {
          var self = this;
          await restrictedCollectionWithTransform
            .insertAsync(
              {
                a: { foo: 'foo', bar: 'bar', baz: 'baz' },
              },
              {
                returnServerResultPromise: true,
              }
            )
            .then(
              expect(function(res) {
                test.isTrue(res);
                self.item1 = res;
              })
            );
          await restrictedCollectionWithTransform
            .insertAsync(
              {
                a: { foo: 'foo', bar: 'quux', baz: 'quux' },
                b: 'potato',
              },
              {
                returnServerResultPromise: true,
              }
            )
            .then(
              expect(function(res) {
                test.isTrue(res);
                self.item2 = res;
              })
            );
          await restrictedCollectionWithTransform
            .insertAsync(
              {
                a: { foo: 'adsfadf', bar: 'quux', baz: 'quux' },
                b: 'potato',
              },
              {
                returnServerResultPromise: true,
              }
            )
            .catch(
              expect(function(e, res) {
                test.isTrue(e);
              })
            );
          await restrictedCollectionWithTransform
            .insertAsync(
              {
                a: { foo: 'bar' },
                topLevelField: true,
              },
              {
                returnServerResultPromise: true,
              }
            )
            .then(
              expect(function(res) {
                test.isTrue(res);
                self.item3 = res;
              })
            );
        },
        async function(test, expect) {
          var self = this;
          // This should work, because there is an update allow for things with
          // topLevelField.
          await restrictedCollectionWithTransform
            .updateAsync(
              self.item3,
              { $set: { xxx: true } },
              {
                returnServerResultPromise: true,
              }
            )
            .then(
              expect(function(res) {
                test.equal(1, res);
              })
            );
        },
        async function(test, expect) {
          var self = this;
          test.equal(
            await restrictedCollectionWithTransform.findOneAsync(self.item1),
            {
              _id: self.item1,
              foo: 'foo',
              bar: 'bar',
              baz: 'baz',
            }
          );
          await restrictedCollectionWithTransform
            .removeAsync(self.item1, {
              returnServerResultPromise: true,
            })
            .then(
              expect(function(res) {
                test.isTrue(res);
              })
            );
          await restrictedCollectionWithTransform
            .removeAsync(self.item2, {
              returnServerResultPromise: true,
            })
            .catch(
              expect(function(e) {
                test.isTrue(e);
              })
            );
        },
      ]);
    })();

    testAsyncMulti('collection - insecure, ' + idGeneration, [
      async function(test, expect) {
        await insecureCollection.callClearMethod();
        test.equal(await insecureCollection.find().countAsync(), 0);
      },
      async function(test, expect) {
        let idThen;
        var id = await insecureCollection
          .insertAsync(
            { foo: 'bar' },
            {
              returnServerResultPromise: true,
            }
          )
          .then(async function(res) {
            idThen = res;
            test.equal(await insecureCollection.find(res).countAsync(), 1);
            test.equal((await insecureCollection.findOneAsync(res)).foo, 'bar');
            return res;
          });
        test.equal(idThen, id);
        test.equal(await insecureCollection.find(id).countAsync(), 1);
        test.equal((await insecureCollection.findOneAsync(id)).foo, 'bar');
      },
    ]);

    testAsyncMulti('collection - locked down, ' + idGeneration, [
      async function(test, expect) {
        await lockedDownCollection.callClearMethod();
        test.equal(await lockedDownCollection.find().countAsync(), 0);
      },
      async function(test, expect) {
        await lockedDownCollection
          .insertAsync(
            { foo: 'bar' },
            {
              returnServerResultPromise: true,
            }
          )
          .catch(async function(err, res) {
            test.equal(err.error, 403);
            test.equal(await lockedDownCollection.find().countAsync(), 0);
          });
      },
    ]);

    (function() {
      var collection = restrictedCollectionForUpdateOptionsTest;
      var id1, id2;
      testAsyncMulti('collection - update options, ' + idGeneration, [
        // init
        async function(test, expect) {
          await collection.callClearMethod().then(async function() {
            test.equal(await collection.find().countAsync(), 0);
          });
        },
        // put a few objects
        async function(test, expect) {
          var doc = { canInsert: true, canUpdate: true };
          id1 = await collection.insertAsync(doc);
          id2 = await collection.insertAsync(doc);
          await collection.insertAsync(doc);
          await collection
            .insertAsync(doc, { returnServerResultPromise: true })
            .then(async function(res) {
              test.equal(await collection.find().countAsync(), 4);
            });
        },
        // update by id
        async function(test, expect) {
          await collection
            .updateAsync(
              id1,
              { $set: { updated: true } },
              { returnServerResultPromise: true }
            )
            .then(async function(res) {
              test.equal(res, 1);
              test.equal(
                await collection.find({ updated: true }).countAsync(),
                1
              );
            });
        },
        // update by id in an object
        async function(test, expect) {
          await collection
            .updateAsync(
              { _id: id2 },
              { $set: { updated: true } },
              { returnServerResultPromise: true }
            )
            .then(async function(res) {
              test.equal(res, 1);
              test.equal(
                await collection.find({ updated: true }).countAsync(),
                2
              );
            });
        },
        // update with replacement operator not allowed, and has nice error.
        async function(test, expect) {
          await collection
            .updateAsync(
              { _id: id2 },
              { _id: id2, updated: true },
              { returnServerResultPromise: true }
            )
            .catch(async function(err) {
              test.equal(err.error, 403);
              test.matches(err.reason, /In a restricted/);
              // unchanged
              test.equal(
                await collection.find({ updated: true }).countAsync(),
                2
              );
            });
        },
        // upsert not allowed, and has nice error.
        async function(test, expect) {
          await collection
            .updateAsync(
              { _id: id2 },
              { $set: { upserted: true } },
              { upsert: true, returnServerResultPromise: true }
            )
            .catch(async function(err) {
              test.equal(err.error, 403);
              test.matches(err.reason, /in a restricted/);
              test.equal(
                await collection.find({ upserted: true }).countAsync(),
                0
              );
            });
        },
        // update with rename operator not allowed, and has nice error.
        async function(test, expect) {
          await collection
            .updateAsync(
              { _id: id2 },
              { $rename: { updated: 'asdf' } },
              { returnServerResultPromise: true }
            )
            .catch(async function(err) {
              test.equal(err.error, 403);
              test.matches(err.reason, /not allowed/);
              // unchanged
              test.equal(
                await collection.find({ updated: true }).countAsync(),
                2
              );
            });
        },
        // update method with a non-ID selector is not allowed
        async function(test, expect) {
          // We shouldn't even send the method...
          await test.throwsAsync(async function() {
            await collection.updateAsync(
              { updated: { $exists: false } },
              { $set: { updated: true } }
            );
          });
          // ... but if we did, the server would reject it too.
          await Meteor.callAsync(
            '/' + collection._name + '/updateAsync',
            { updated: { $exists: false } },
            { $set: { updated: true } }
          ).catch(async function(err, res) {
            test.equal(err.error, 403);
            // unchanged
            test.equal(
              await collection.find({ updated: true }).countAsync(),
              2
            );
          });
        },
        // make sure it doesn't think that {_id: 'foo', something: else} is ok.
        async function(test, expect) {
          await test.throwsAsync(async function() {
            await collection.updateAsync(
              { _id: id1, updated: { $exists: false } },
              { $set: { updated: true } }
            );
          });
        },
        // remove method with a non-ID selector is not allowed
        async function(test, expect) {
          // We shouldn't even send the method...
          await test.throwsAsync(async function() {
            await collection.removeAsync({ updated: true });
          });
          // ... but if we did, the server would reject it too.
          await Meteor.callAsync(
            '/' + collection._name + '/removeAsync',
            {
              updated: true,
            }
          ).catch(async function(err) {
            test.equal(err.error, 403);
            // unchanged
            test.equal(
              await collection.find({ updated: true }).countAsync(),
              2
            );
          });
        },
      ]);
    })();

    
      [restrictedCollectionDefaultInsecure, restrictedCollectionDefaultSecure].forEach(
      function(collection) {
        var canUpdateId, canRemoveId;

        testAsyncMulti('collection - ' + collection.unnoncedName, [
          // init
          async function(test, expect) {
            await collection.callClearMethod().then(async function() {
              test.equal(await collection.find().countAsync(), 0);
            });
          },

          // insert with no allows passing. request is denied.
          async function(test, expect) {
            await collection
              .insertAsync({}, { returnServerResultPromise: true })
              .catch(async function(err, res) {
                test.equal(err.error, 403);
                test.equal(await collection.find().countAsync(), 0);
              });
          },
          // insert with one allow and one deny. denied.
          async function(test, expect) {
            await collection
              .insertAsync(
                { canInsert: true, cantInsert: true },
                { returnServerResultPromise: true }
              )
              .catch(async function(err, res) {
                test.equal(err.error, 403);
                test.equal(await collection.find().countAsync(), 0);
              });
          },
          // insert with one allow and other deny. denied.
          async function(test, expect) {
            await collection
              .insertAsync(
                { canInsert: true, _id: Random.id() },
                { returnServerResultPromise: true }
              )
              .catch(async function(err) {
                test.equal(err.error, 403);
                test.equal(await collection.find().countAsync(), 0);
              });
          },
          // insert one allow passes. allowed.
          async function(test, expect) {
            await collection
              .insertAsync(
                { canInsert: true },
                { returnServerResultPromise: true }
              )
              .then(async function(err, res) {
                test.equal(await collection.find().countAsync(), 1);
              });
          },
          // insert other allow passes. allowed.
          // includes canUpdate for later.
          async function(test, expect) {
            canUpdateId = await collection
              .insertAsync(
                { canInsert2: true, canUpdate: true },
                { returnServerResultPromise: true }
              )
              .then(async function(res) {
                test.equal(await collection.find().countAsync(), 2);
                return res;
              });
          },
          // yet a third insert executes. this one has canRemove and
          // cantRemove set for later.
          async function(test, expect) {
            canRemoveId = await collection
              .insertAsync(
                { canInsert: true, canRemove: true, cantRemove: true },
                { returnServerResultPromise: true }
              )
              .then(async function(res) {
                test.equal(await collection.find().countAsync(), 3);
                return res;
              });
          },

          // can't update with a non-operator mutation
          async function(test, expect) {
            await collection
              .updateAsync(
                canUpdateId,
                { newObject: 1 },
                { returnServerResultPromise: true }
              )
              .catch(async function(err, res) {
                test.equal(err.error, 403);
                test.equal(await collection.find().countAsync(), 3);
              });
          },

          // updating dotted fields works as if we are changing their
          // top part
          async function(test, expect) {
            await collection
              .updateAsync(
                canUpdateId,
                { $set: { 'dotted.field': 1 } },
                { returnServerResultPromise: true }
              )
              .then(async function(res) {
                test.equal(res, 1);
                test.equal(
                  (await collection.findOneAsync(canUpdateId)).dotted.field,
                  1
                );
              });
          },
          async function(test, expect) {
            await collection
              .updateAsync(
                canUpdateId,
                { $set: { 'verySecret.field': 1 } },
                { returnServerResultPromise: true }
              )
              .catch(async function(err, res) {
                test.equal(err.error, 403);
                test.equal(
                  await collection
                    .find({ verySecret: { $exists: true } })
                    .countAsync(),
                  0
                );
              });
          },

          // update doesn't do anything if no docs match
          async function(test, expect) {
            await collection
              .updateAsync(
                "doesn't exist",
                { $set: { updated: true } },
                { returnServerResultPromise: true }
              )
              .then(async function(res) {
                test.equal(res, 0);
                // nothing has changed
                test.equal(await collection.find().countAsync(), 3);
                test.equal(
                  await collection.find({ updated: true }).countAsync(),
                  0
                );
              });
          },
          // update fails when access is denied trying to set `verySecret`
          async function(test, expect) {
            await collection
              .updateAsync(
                canUpdateId,
                { $set: { verySecret: true } },
                { returnServerResultPromise: true }
              )
              .catch(async function(err) {
                test.equal(err.error, 403);
                // nothing has changed
                test.equal(await collection.find().countAsync(), 3);
                test.equal(
                  await collection.find({ updated: true }).countAsync(),
                  0
                );
              });
          },
          // update fails when trying to set two fields, one of which is
          // `verySecret`
          async function(test, expect) {
            await collection
              .updateAsync(
                canUpdateId,
                { $set: { updated: true, verySecret: true } },
                { returnServerResultPromise: true }
              )
              .catch(async function(err, res) {
                test.equal(err.error, 403);
                // nothing has changed
                test.equal(await collection.find().countAsync(), 3);
                test.equal(
                  await collection.find({ updated: true }).countAsync(),
                  0
                );
              });
          },
          // update fails when trying to modify docs that don't
          // have `canUpdate` set
          async function(test, expect) {
            await collection
              .updateAsync(
                canRemoveId,
                { $set: { updated: true } },
                { returnServerResultPromise: true }
              )
              .catch(async function(err, res) {
                test.equal(err.error, 403);
                // nothing has changed
                test.equal(await collection.find().countAsync(), 3);
                test.equal(
                  await collection.find({ updated: true }).countAsync(),
                  0
                );
              });
          },
          // update executes when it should
          async function(test, expect) {
            await collection
              .updateAsync(
                canUpdateId,
                { $set: { updated: true } },
                { returnServerResultPromise: true }
              )
              .then(async function(res) {
                test.equal(res, 1);
                test.equal(
                  await collection.find({ updated: true }).countAsync(),
                  1
                );
              });
          },

          // remove fails when trying to modify a doc with no `canRemove` set
          async function(test, expect) {
            await collection
              .removeAsync(canUpdateId, { returnServerResultPromise: true })
              .catch(async function(err, res) {
                test.equal(err.error, 403);
                // nothing has changed
                test.equal(await collection.find().countAsync(), 3);
              });
          },
          // remove fails when trying to modify an doc with `cantRemove`
          // set
          async function(test, expect) {
            await collection
              .removeAsync(canRemoveId, { returnServerResultPromise: true })
              .catch(async function(err, res) {
                test.equal(err.error, 403);
                // nothing has changed
                test.equal(await collection.find().countAsync(), 3);
              });
          },

          // update the doc to remove cantRemove.
          async function(test, expect) {
            await collection
              .updateAsync(
                canRemoveId,
                { $set: { cantRemove: false, canUpdate2: true } },
                { returnServerResultPromise: true }
              )
              .then(async function(res) {
                test.equal(res, 1);
                test.equal(
                  await collection.find({ cantRemove: true }).countAsync(),
                  0
                );
              });
          },

          // now remove can remove it.
          async function(test, expect) {
            await collection
              .removeAsync(canRemoveId, { returnServerResultPromise: true })
              .then(async function(res) {
                test.equal(res, 1);
                // successfully removed
                test.equal(await collection.find().countAsync(), 2);
              });
          },

          // try to remove a doc that doesn't exist. see we remove no docs.
          async function(test, expect) {
            await collection
              .removeAsync('some-random-id-that-never-matches', {
                returnServerResultPromise: true,
              })
              .then(async function(res) {
                test.equal(res, 0);
                // nothing removed
                test.equal(await collection.find().countAsync(), 2);
              });
          },

          // methods can still bypass restrictions
          async function(test, expect) {
            await collection.callClearMethod().then(async function(err, res) {
              // successfully removed
              test.equal(await collection.find().countAsync(), 0);
            });
          },
        ]);
      }
    );
    testAsyncMulti(
      'collection - allow/deny transform must return object, ' + idGeneration,
      [
        async function(test, expect) {
          await restrictedCollectionForInvalidTransformTest
            .insertAsync({}, { returnServerResultPromise: true })
            .catch(function(err) {
              test.isTrue(err);
            });
        },
      ]
    );
    testAsyncMulti(
      'collection - restricted collection allows client-side id, ' +
        idGeneration,
      [
        async function(test, expect) {
          var self = this;
          self.id = Random.id();
          await restrictedCollectionForClientIdTest
            .insertAsync({ _id: self.id }, { returnServerResultPromise: true })
            .then(async function(res) {
              test.equal(res, self.id);
              test.equal(
                await restrictedCollectionForClientIdTest.findOneAsync(self.id),
                {
                  _id: self.id,
                }
              );
            });
        },
      ]
    );
  });  // end idGeneration loop
}  // end if isClient



// A few simple server-only tests which don't need to coordinate collections
// with the client..
if (Meteor.isServer) {
  Tinytest.add("collection - allow and deny validate options", function (test) {
    var collection = new Mongo.Collection(null);

    test.throws(function () {
      collection.allow({invalidOption: true});
    });
    test.throws(function () {
      collection.deny({invalidOption: true});
    });

    ['insert', 'update', 'remove', 'fetch'].forEach(function (key) {
      var options = {};
      options[key] = true;
      test.throws(function () {
        collection.allow(options);
      });
      test.throws(function () {
        collection.deny(options);
      });
    });

    ['insert', 'update', 'remove'].forEach(function (key) {
      var options = {};
      options[key] = false;
      test.throws(function () {
        collection.allow(options);
      });
      test.throws(function () {
        collection.deny(options);
      });
    });

    ['insert', 'update', 'remove'].forEach(function (key) {
      var options = {};
      options[key] = undefined;
      test.throws(function () {
        collection.allow(options);
      });
      test.throws(function () {
        collection.deny(options);
      });
    });

    ['insert', 'update', 'remove'].forEach(function (key) {
      var options = {};
      options[key] = ['an array']; // this should be a function, not an array
      test.throws(function () {
        collection.allow(options);
      });
      test.throws(function () {
        collection.deny(options);
      });
    });

    test.throws(function () {
      collection.allow({fetch: function () {}}); // this should be an array
    });
  });

  Tinytest.add("collection - calling allow restricts", function (test) {
    var collection = new Mongo.Collection(null);
    test.equal(collection._restricted, false);
    collection.allow({
      insert: function() {}
    });
    test.equal(collection._restricted, true);
  });

  Tinytest.add("collection - global insecure", function (test) {
    // note: This test alters the global insecure status, by sneakily hacking
    // the global Package object!
    var insecurePackage = Package.insecure;

    Package.insecure = {};
    var collection = new Mongo.Collection(null);
    test.equal(collection._isInsecure(), true);

    Package.insecure = undefined;
    test.equal(collection._isInsecure(), false);

    delete Package.insecure;
    test.equal(collection._isInsecure(), false);

    collection._insecure = true;
    test.equal(collection._isInsecure(), true);

    if (insecurePackage)
      Package.insecure = insecurePackage;
    else
      delete Package.insecure;
  });
}

var AllowAsyncValidateCollection;

Tinytest.addAsync(
  "collection - validate server operations when using allow-deny rules on the client",
  async function (test) {
    AllowAsyncValidateCollection =
      AllowAsyncValidateCollection ||
      new Mongo.Collection(`allowdeny-async-validation`);
    if (Meteor.isServer) {
      await AllowAsyncValidateCollection.removeAsync();
    }
    AllowAsyncValidateCollection.allow({
      insertAsync() {
        return true;
      },
      insert() {
        return true;
      },
      updateAsync() {
        return true;
      },
      update() {
        return true;
      },
      removeAsync() {
        return true;
      },
      remove() {
        return true;
      },
    });

    if (Meteor.isClient) {
      /* sync tests */
      var id = await new Promise((resolve, reject) => {
        AllowAsyncValidateCollection.insert({ num: 1 }, (error, result) =>
          error ? reject(error) : resolve(result)
        );
      });
      await new Promise((resolve, reject) => {
        AllowAsyncValidateCollection.update(
          id,
          { $set: { num: 11 } },
          (error, result) => (error ? reject(error) : resolve(result))
        );
      });
      await new Promise((resolve, reject) => {
        AllowAsyncValidateCollection.remove(id, (error, result) =>
          error ? reject(error) : resolve(result)
        );
      });

      /* async tests */
      id = await AllowAsyncValidateCollection.insertAsync({ num: 2 });
      await AllowAsyncValidateCollection.updateAsync(id, { $set: { num: 22 } });
      await AllowAsyncValidateCollection.removeAsync(id);
    }
  }
);

function configAllAsyncAllowDeny(collection, configType = 'allow', enabled) {
  collection[configType]({
    async insertAsync(selector, doc) {
      if (doc.force) return true;
      await Meteor._sleepForMs(100);
      return enabled;
    },
    async updateAsync() {
      await Meteor._sleepForMs(100);
      return enabled;
    },
    async removeAsync() {
      await Meteor._sleepForMs(100);
      return enabled;
    },
  });
}

async function runAllAsyncExpect(test, collection, allow) {
  let id;
  /* async tests */
  try {
    id = await collection.insertAsync({ num: 2 });
    test.isTrue(allow);
  } catch (e) {
    test.isTrue(!allow);
  }
  try {
    id = await collection.insertAsync({ force: true });
    await collection.updateAsync(id, { $set: { num: 22 } });
    test.isTrue(allow);
  } catch (e) {
    test.isTrue(!allow);
  }
  try {
    await collection.removeAsync(id);
    test.isTrue(allow);
  } catch (e) {
    test.isTrue(!allow);
  }
}

var AllowDenyAsyncRulesCollections = {};

testAsyncMulti("collection - async definitions on allow/deny rules", [
  async function (test) {
    AllowDenyAsyncRulesCollections.allowed =
      AllowDenyAsyncRulesCollections.allowed ||
      new Mongo.Collection(`allowdeny-async-rules-allowed`);
    if (Meteor.isServer) {
      await AllowDenyAsyncRulesCollections.allowed.removeAsync();
    }

    configAllAsyncAllowDeny(AllowDenyAsyncRulesCollections.allowed, 'allow', true);
    if (Meteor.isClient) {
      await runAllAsyncExpect(test, AllowDenyAsyncRulesCollections.allowed, true);
    }
  },
  async function (test) {
    AllowDenyAsyncRulesCollections.notAllowed =
      AllowDenyAsyncRulesCollections.notAllowed ||
      new Mongo.Collection(`allowdeny-async-rules-notAllowed`);
    if (Meteor.isServer) {
      await AllowDenyAsyncRulesCollections.notAllowed.removeAsync();
    }

    configAllAsyncAllowDeny(AllowDenyAsyncRulesCollections.notAllowed, 'allow', false);
    if (Meteor.isClient) {
      await runAllAsyncExpect(test, AllowDenyAsyncRulesCollections.notAllowed, false);
    }
  },
  async function (test) {
    AllowDenyAsyncRulesCollections.denied =
      AllowDenyAsyncRulesCollections.denied ||
      new Mongo.Collection(`allowdeny-async-rules-denied`);
    if (Meteor.isServer) {
      await AllowDenyAsyncRulesCollections.denied.removeAsync();
    }

    configAllAsyncAllowDeny(AllowDenyAsyncRulesCollections.denied, 'deny', true);
    if (Meteor.isClient) {
      await runAllAsyncExpect(test, AllowDenyAsyncRulesCollections.denied, false);
    }
  },
]);<|MERGE_RESOLUTION|>--- conflicted
+++ resolved
@@ -127,13 +127,8 @@
         insertAsync: function(userId, doc) {
           return doc.canInsert2;
         },
-<<<<<<< HEAD
-        update: function(userId, doc, fields, modifier) {
+        updateAsync: function(userId, doc, fields, modifier) {
           return -1 !== fields.indexOf('canUpdate2');
-=======
-        updateAsync: function(userId, doc, fields, modifier) {
-          return -1 !== _.indexOf(fields, 'canUpdate2');
->>>>>>> 950658c6
         },
         removeAsync: function(userId, doc) {
           return doc.canRemove2;
@@ -153,13 +148,8 @@
           // Don't allow explicit ID to be set by the client.
           return has(doc, '_id');
         },
-<<<<<<< HEAD
-        update: function(userId, doc, fields, modifier) {
+        updateAsync: function(userId, doc, fields, modifier) {
           return -1 !== fields.indexOf('verySecret');
-=======
-        updateAsync: function(userId, doc, fields, modifier) {
-          return -1 !== _.indexOf(fields, 'verySecret');
->>>>>>> 950658c6
         }
       }];
 
