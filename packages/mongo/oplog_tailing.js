--- conflicted
+++ resolved
@@ -139,15 +139,11 @@
       // tailing selector (ie, we need to specify the DB name) or else we might
       // find a TS that won't show up in the actual tail stream.
       try {
-<<<<<<< HEAD
         lastEntry = await self._oplogLastEntryConnection.findOneAsync(
-            OPLOG_COLLECTION, self._baseOplogSelector,
-            {fields: {ts: 1}, sort: {$natural: -1}});
-=======
-        lastEntry = self._oplogLastEntryConnection.findOne(
-          OPLOG_COLLECTION, self._baseOplogSelector,
-          {projection: {ts: 1}, sort: {$natural: -1}});
->>>>>>> 262457a5
+          OPLOG_COLLECTION,
+          self._baseOplogSelector,
+          { projection: { ts: 1 }, sort: { $natural: -1 } }
+        );
         break;
       } catch (e) {
         // During failover (eg) if we get an exception we should log and retry
@@ -238,20 +234,18 @@
           else resolve(result);
         });
     });
-    
+
     if (!(isMasterDoc && isMasterDoc.setName)) {
       throw Error("$MONGO_OPLOG_URL must be set to the 'local' database of " +
           "a Mongo replica set");
     }
 
     // Find the last oplog entry.
-<<<<<<< HEAD
     var lastOplogEntry = await self._oplogLastEntryConnection.findOneAsync(
-        OPLOG_COLLECTION, {}, {sort: {$natural: -1}, fields: {ts: 1}});
-=======
-    var lastOplogEntry = self._oplogLastEntryConnection.findOne(
-      OPLOG_COLLECTION, {}, {sort: {$natural: -1}, projection: {ts: 1}});
->>>>>>> 262457a5
+      OPLOG_COLLECTION,
+      {},
+      { sort: { $natural: -1 }, projection: { ts: 1 } }
+    );
 
     var oplogSelector = Object.assign({}, self._baseOplogSelector);
     if (lastOplogEntry) {
