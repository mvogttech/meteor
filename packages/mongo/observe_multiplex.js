<<<<<<< HEAD
import has from 'lodash.has'; 
import isEmpty from 'lodash.isempty';

var Future = Npm.require('fibers/future');

ObserveMultiplexer = function (options) {
  var self = this;

  if (!options || !has(options, 'ordered'))
    throw Error("must specified ordered");

  Package['facts-base'] && Package['facts-base'].Facts.incrementServerFact(
    "mongo-livedata", "observe-multiplexers", 1);

  self._ordered = options.ordered;
  self._onStop = options.onStop || function () {};
  self._queue = new Meteor._SynchronousQueue();
  self._handles = {};
  self._readyFuture = new Future;
  self._cache = new LocalCollection._CachingChangeObserver({
    ordered: options.ordered});
  // Number of addHandleAndSendInitialAdds tasks scheduled but not yet
  // running. removeHandle uses this to know if it's time to call the onStop
  // callback.
  self._addHandleTasksScheduledButNotPerformed = 0;

  self.callbackNames().forEach(function (callbackName) {
    self[callbackName] = function () {
      self._applyCallback(callbackName, Array.from(arguments));
    };
  });
};

Object.assign(ObserveMultiplexer.prototype, {
  addHandleAndSendInitialAdds: function (handle) {
    var self = this;
=======
let nextObserveHandleId = 1;

ObserveMultiplexer = class {
  constructor({ ordered, onStop = () => {} } = {}) {
    if (ordered === undefined) throw Error("must specify ordered");
>>>>>>> 950658c6

    Package['facts-base'] && Package['facts-base'].Facts.incrementServerFact(
        "mongo-livedata", "observe-multiplexers", 1);

    this._ordered = ordered;
    this._onStop = onStop;
    this._queue = new Meteor._AsynchronousQueue();
    this._handles = {};
    this._resolver = null;
    this._readyPromise = new Promise(r => this._resolver = r).then(() => this._isReady = true);
    this._cache = new LocalCollection._CachingChangeObserver({
      ordered});
    // Number of addHandleAndSendInitialAdds tasks scheduled but not yet
    // running. removeHandle uses this to know if it's time to call the onStop
    // callback.
    this._addHandleTasksScheduledButNotPerformed = 0;

    const self = this;
    this.callbackNames().forEach(callbackName => {
      this[callbackName] = function(/* ... */) {
        self._applyCallback(callbackName, _.toArray(arguments));
      };
    });
  }

  addHandleAndSendInitialAdds(handle) {
    return this._addHandleAndSendInitialAdds(handle);
  }

  async _addHandleAndSendInitialAdds(handle) {
    ++this._addHandleTasksScheduledButNotPerformed;

    Package['facts-base'] && Package['facts-base'].Facts.incrementServerFact(
        "mongo-livedata", "observe-handles", 1);

    const self = this;
    await this._queue.runTask(async function () {
      self._handles[handle._id] = handle;
      // Send out whatever adds we have so far (whether the
      // multiplexer is ready).
      await self._sendAdds(handle);
      --self._addHandleTasksScheduledButNotPerformed;
    });
    await this._readyPromise;
  }

  // Remove an observe handle. If it was the last observe handle, call the
  // onStop callback; you cannot add any more observe handles after this.
  //
  // This is not synchronized with polls and handle additions: this means that
  // you can safely call it from within an observe callback, but it also means
  // that we have to be careful when we iterate over _handles.
  async removeHandle(id) {
    // This should not be possible: you can only call removeHandle by having
    // access to the ObserveHandle, which isn't returned to user code until the
    // multiplex is ready.
    if (!this._ready())
      throw new Error("Can't remove handles until the multiplex is ready");

    delete this._handles[id];

    Package['facts-base'] && Package['facts-base'].Facts.incrementServerFact(
        "mongo-livedata", "observe-handles", -1);

<<<<<<< HEAD
    if (isEmpty(self._handles) &&
        self._addHandleTasksScheduledButNotPerformed === 0) {
      self._stop();
=======
    if (_.isEmpty(this._handles) &&
        this._addHandleTasksScheduledButNotPerformed === 0) {
      await this._stop();
>>>>>>> 950658c6
    }
  }
  async _stop(options) {
    options = options || {};

    // It shouldn't be possible for us to stop when all our handles still
    // haven't been returned from observeChanges!
    if (! this._ready() && ! options.fromQueryError)
      throw Error("surprising _stop: not ready");

    // Call stop callback (which kills the underlying process which sends us
    // callbacks and removes us from the connection's dictionary).
    await this._onStop();
    Package['facts-base'] && Package['facts-base'].Facts.incrementServerFact(
        "mongo-livedata", "observe-multiplexers", -1);

    // Cause future addHandleAndSendInitialAdds calls to throw (but the onStop
    // callback should make our connection forget about us).
    this._handles = null;
  }

  // Allows all addHandleAndSendInitialAdds calls to return, once all preceding
  // adds have been processed. Does not block.
  async ready() {
    const self = this;
    this._queue.queueTask(function () {
      if (self._ready())
        throw Error("can't make ObserveMultiplex ready twice!");

      if (!self._resolver) {
        throw new Error("Missing resolver");
      }

      self._resolver();
      self._isReady = true;
    });
  }

  // If trying to execute the query results in an error, call this. This is
  // intended for permanent errors, not transient network errors that could be
  // fixed. It should only be called before ready(), because if you called ready
  // that meant that you managed to run the query once. It will stop this
  // ObserveMultiplex and cause addHandleAndSendInitialAdds calls (and thus
  // observeChanges calls) to throw the error.
  async queryError(err) {
    var self = this;
    await this._queue.runTask(function () {
      if (self._ready())
        throw Error("can't claim query has an error after it worked!");
      self._stop({fromQueryError: true});
      throw err;
    });
  }

  // Calls "cb" once the effects of all "ready", "addHandleAndSendInitialAdds"
  // and observe callbacks which came before this call have been propagated to
  // all handles. "ready" must have already been called on this multiplexer.
  async onFlush(cb) {
    var self = this;
    await this._queue.queueTask(async function () {
      if (!self._ready())
        throw Error("only call onFlush on a multiplexer that will be ready");
      await cb();
    });
  }
  callbackNames() {
    if (this._ordered)
      return ["addedBefore", "changed", "movedBefore", "removed"];
    else
      return ["added", "changed", "removed"];
  }
  _ready() {
    return !!this._isReady;
  }
  _applyCallback(callbackName, args) {
    const self = this;
    this._queue.queueTask(async function () {
      // If we stopped in the meantime, do nothing.
      if (!self._handles)
        return;

      // First, apply the change to the cache.
      await self._cache.applyChange[callbackName].apply(null, args);
      // If we haven't finished the initial adds, then we should only be getting
      // adds.
      if (!self._ready() &&
          (callbackName !== 'added' && callbackName !== 'addedBefore')) {
        throw new Error("Got " + callbackName + " during initial adds");
      }

      // Now multiplex the callbacks out to all observe handles. It's OK if
      // these calls yield; since we're inside a task, no other use of our queue
      // can continue until these are done. (But we do have to be careful to not
      // use a handle that got removed, because removeHandle does not use the
      // queue; thus, we iterate over an array of keys that we control.)
<<<<<<< HEAD
      Object.keys(self._handles).forEach(function (handleId) {
=======
      for (const handleId of Object.keys(self._handles)) {
>>>>>>> 950658c6
        var handle = self._handles && self._handles[handleId];
        if (!handle) return;
        var callback = handle['_' + callbackName];
        // clone arguments so that callbacks can mutate their arguments

        callback &&
          (await callback.apply(
            null,
            handle.nonMutatingCallbacks ? args : EJSON.clone(args)
          ));
      }
    });
  }

  // Sends initial adds to a handle. It should only be called from within a task
  // (the task that is processing the addHandleAndSendInitialAdds call). It
  // synchronously invokes the handle's added or addedBefore; there's no need to
  // flush the queue afterwards to ensure that the callbacks get out.
  async _sendAdds(handle) {
    var add = this._ordered ? handle._addedBefore : handle._added;
    if (!add)
      return;
    // note: docs may be an _IdMap or an OrderedDict
<<<<<<< HEAD
    self._cache.docs.forEach(function (doc, id) {
      if (!has(self._handles, handle._id))
=======
    await this._cache.docs.forEachAsync(async (doc, id) => {
      if (!_.has(this._handles, handle._id))
>>>>>>> 950658c6
        throw Error("handle got removed before sending initial adds!");
      const { _id, ...fields } = handle.nonMutatingCallbacks ? doc
          : EJSON.clone(doc);
      if (this._ordered)
        await add(id, fields, null); // we're going in order, so add at end
      else
        await add(id, fields);
    });
  }
};

// When the callbacks do not mutate the arguments, we can skip a lot of data clones
<<<<<<< HEAD
ObserveHandle = function (multiplexer, callbacks, nonMutatingCallbacks = false) {
  var self = this;
  // The end user is only supposed to call stop().  The other fields are
  // accessible to the multiplexer, though.
  self._multiplexer = multiplexer;
  multiplexer.callbackNames().forEach(function (name) {
    if (callbacks[name]) {
      self['_' + name] = callbacks[name];
    } else if (name === "addedBefore" && callbacks.added) {
      // Special case: if you specify "added" and "movedBefore", you get an
      // ordered observe where for some reason you don't get ordering data on
      // the adds.  I dunno, we wrote tests for it, there must have been a
      // reason.
      self._addedBefore = function (id, fields, before) {
        callbacks.added(id, fields);
      };
    }
  });
  self._stopped = false;
  self._id = nextObserveHandleId++;
  self.nonMutatingCallbacks = nonMutatingCallbacks;
};
ObserveHandle.prototype.stop = function () {
  var self = this;
  if (self._stopped)
    return;
  self._stopped = true;
  self._multiplexer.removeHandle(self._id);
=======
ObserveHandle = class {
  constructor(multiplexer, callbacks, nonMutatingCallbacks = false) {
    this._multiplexer = multiplexer;
    multiplexer.callbackNames().forEach((name) => {
      if (callbacks[name]) {
        this['_' + name] = callbacks[name];
      } else if (name === "addedBefore" && callbacks.added) {
        // Special case: if you specify "added" and "movedBefore", you get an
        // ordered observe where for some reason you don't get ordering data on
        // the adds.  I dunno, we wrote tests for it, there must have been a
        // reason.
        this._addedBefore = async function (id, fields, before) {
          await callbacks.added(id, fields);
        };
      }
    });
    this._stopped = false;
    this._id = nextObserveHandleId++;
    this.nonMutatingCallbacks = nonMutatingCallbacks;
  }

  async stop() {
    if (this._stopped) return;
    this._stopped = true;
    await this._multiplexer.removeHandle(this._id);
  }
>>>>>>> 950658c6
};<|MERGE_RESOLUTION|>--- conflicted
+++ resolved
@@ -1,4 +1,3 @@
-<<<<<<< HEAD
 import has from 'lodash.has'; 
 import isEmpty from 'lodash.isempty';
 
@@ -9,39 +8,6 @@
 
   if (!options || !has(options, 'ordered'))
     throw Error("must specified ordered");
-
-  Package['facts-base'] && Package['facts-base'].Facts.incrementServerFact(
-    "mongo-livedata", "observe-multiplexers", 1);
-
-  self._ordered = options.ordered;
-  self._onStop = options.onStop || function () {};
-  self._queue = new Meteor._SynchronousQueue();
-  self._handles = {};
-  self._readyFuture = new Future;
-  self._cache = new LocalCollection._CachingChangeObserver({
-    ordered: options.ordered});
-  // Number of addHandleAndSendInitialAdds tasks scheduled but not yet
-  // running. removeHandle uses this to know if it's time to call the onStop
-  // callback.
-  self._addHandleTasksScheduledButNotPerformed = 0;
-
-  self.callbackNames().forEach(function (callbackName) {
-    self[callbackName] = function () {
-      self._applyCallback(callbackName, Array.from(arguments));
-    };
-  });
-};
-
-Object.assign(ObserveMultiplexer.prototype, {
-  addHandleAndSendInitialAdds: function (handle) {
-    var self = this;
-=======
-let nextObserveHandleId = 1;
-
-ObserveMultiplexer = class {
-  constructor({ ordered, onStop = () => {} } = {}) {
-    if (ordered === undefined) throw Error("must specify ordered");
->>>>>>> 950658c6
 
     Package['facts-base'] && Package['facts-base'].Facts.incrementServerFact(
         "mongo-livedata", "observe-multiplexers", 1);
@@ -106,15 +72,9 @@
     Package['facts-base'] && Package['facts-base'].Facts.incrementServerFact(
         "mongo-livedata", "observe-handles", -1);
 
-<<<<<<< HEAD
-    if (isEmpty(self._handles) &&
-        self._addHandleTasksScheduledButNotPerformed === 0) {
-      self._stop();
-=======
-    if (_.isEmpty(this._handles) &&
+    if (isEmpty(this._handles) &&
         this._addHandleTasksScheduledButNotPerformed === 0) {
       await this._stop();
->>>>>>> 950658c6
     }
   }
   async _stop(options) {
@@ -210,11 +170,7 @@
       // can continue until these are done. (But we do have to be careful to not
       // use a handle that got removed, because removeHandle does not use the
       // queue; thus, we iterate over an array of keys that we control.)
-<<<<<<< HEAD
-      Object.keys(self._handles).forEach(function (handleId) {
-=======
       for (const handleId of Object.keys(self._handles)) {
->>>>>>> 950658c6
         var handle = self._handles && self._handles[handleId];
         if (!handle) return;
         var callback = handle['_' + callbackName];
@@ -238,13 +194,8 @@
     if (!add)
       return;
     // note: docs may be an _IdMap or an OrderedDict
-<<<<<<< HEAD
-    self._cache.docs.forEach(function (doc, id) {
-      if (!has(self._handles, handle._id))
-=======
     await this._cache.docs.forEachAsync(async (doc, id) => {
-      if (!_.has(this._handles, handle._id))
->>>>>>> 950658c6
+      if (!has(this._handles, handle._id))
         throw Error("handle got removed before sending initial adds!");
       const { _id, ...fields } = handle.nonMutatingCallbacks ? doc
           : EJSON.clone(doc);
@@ -257,36 +208,6 @@
 };
 
 // When the callbacks do not mutate the arguments, we can skip a lot of data clones
-<<<<<<< HEAD
-ObserveHandle = function (multiplexer, callbacks, nonMutatingCallbacks = false) {
-  var self = this;
-  // The end user is only supposed to call stop().  The other fields are
-  // accessible to the multiplexer, though.
-  self._multiplexer = multiplexer;
-  multiplexer.callbackNames().forEach(function (name) {
-    if (callbacks[name]) {
-      self['_' + name] = callbacks[name];
-    } else if (name === "addedBefore" && callbacks.added) {
-      // Special case: if you specify "added" and "movedBefore", you get an
-      // ordered observe where for some reason you don't get ordering data on
-      // the adds.  I dunno, we wrote tests for it, there must have been a
-      // reason.
-      self._addedBefore = function (id, fields, before) {
-        callbacks.added(id, fields);
-      };
-    }
-  });
-  self._stopped = false;
-  self._id = nextObserveHandleId++;
-  self.nonMutatingCallbacks = nonMutatingCallbacks;
-};
-ObserveHandle.prototype.stop = function () {
-  var self = this;
-  if (self._stopped)
-    return;
-  self._stopped = true;
-  self._multiplexer.removeHandle(self._id);
-=======
 ObserveHandle = class {
   constructor(multiplexer, callbacks, nonMutatingCallbacks = false) {
     this._multiplexer = multiplexer;
@@ -313,5 +234,4 @@
     this._stopped = true;
     await this._multiplexer.removeHandle(this._id);
   }
->>>>>>> 950658c6
 };