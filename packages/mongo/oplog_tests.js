var randomId = Random.id();
var OplogCollection = new Mongo.Collection("oplog-" + randomId);

Tinytest.addAsync('mongo-livedata - oplog - cursorSupported', async function(
  test
) {
  var oplogEnabled = !!MongoInternals.defaultRemoteCollectionDriver().mongo
    ._oplogHandle;

  var supported = async function(expected, selector, options) {
    var cursor = OplogCollection.find(selector, options);
    var handle = await cursor.observeChanges({ added: function() {} });
    // If there's no oplog at all, we shouldn't ever use it.
    if (!oplogEnabled) expected = false;
    test.equal(!!handle._multiplexer._observeDriver._usesOplog, expected);
    handle.stop();
  };

  await supported(true, 'asdf');
  await supported(true, 1234);
  await supported(true, new Mongo.ObjectID());

  await supported(true, { _id: 'asdf' });
  await supported(true, { _id: 1234 });
  await supported(true, { _id: new Mongo.ObjectID() });

  await supported(true, {
    foo: 'asdf',
    bar: 1234,
    baz: new Mongo.ObjectID(),
    eeney: true,
    miney: false,
    moe: null,
  });

  await supported(true, {});

  await supported(true, { $and: [{ foo: 'asdf' }, { bar: 'baz' }] });
  await supported(true, { foo: { x: 1 } });
  await supported(true, { foo: { $gt: 1 } });
  await supported(true, { foo: [1, 2, 3] });

  // No $where.
  await supported(false, { $where: 'xxx' });
  await supported(false, { $and: [{ foo: 'adsf' }, { $where: 'xxx' }] });
  // No geoqueries.
  await supported(false, { x: { $near: [1, 1] } });
  // Nothing Minimongo doesn't understand.  (Minimongo happens to fail to
  // implement $elemMatch inside $all which MongoDB supports.)
  await supported(false, { x: { $all: [{ $elemMatch: { y: 2 } }] } });

  await supported(true, {}, { sort: { x: 1 } });
  await supported(true, {}, { sort: { x: 1 }, limit: 5 });
  await supported(false, {}, { sort: { $natural: 1 }, limit: 5 });
  await supported(false, {}, { limit: 5 });
  await supported(false, {}, { skip: 2, limit: 5 });
  await supported(false, {}, { skip: 2 });
});

process.env.MONGO_OPLOG_URL &&
  testAsyncMulti('mongo-livedata - oplog - entry skipping', [
    async function(test, expect) {
      var self = this;
      self.collectionName = Random.id();
      self.collection = new Mongo.Collection(self.collectionName);
      await self.collection.createIndexAsync({ species: 1 });

      // Fill collection with lots of irrelevant objects (red cats) and some
      // relevant ones (blue dogs).

      // After updating to mongo 3.2 with the 2.1.18 driver it was no longer
      // possible to make this test fail with TOO_FAR_BEHIND = 2000.
      // The documents waiting to be processed would hardly go beyond 1000
      // using mongo 3.2 with WiredTiger
      MongoInternals.defaultRemoteCollectionDriver().mongo._oplogHandle._defineTooFarBehind(
        500
      );

      self.IRRELEVANT_SIZE = 15000;
      self.RELEVANT_SIZE = 10;
      var docs = [];
      var i;
      for (i = 0; i < self.IRRELEVANT_SIZE; ++i) {
        docs.push({
          name: 'cat ' + i,
          species: 'cat',
          color: 'red',
        });
      }
      for (i = 0; i < self.RELEVANT_SIZE; ++i) {
        docs.push({
          name: 'dog ' + i,
          species: 'dog',
          color: 'blue',
        });
      }
      // XXX implement bulk insert #1255
      var rawCollection = self.collection.rawCollection();
      rawCollection.insertMany(
        docs,
        Meteor.bindEnvironment(
          expect(function(err) {
            test.isFalse(err);
          })
        )
      );
    },

    async function(test, expect) {
      var self = this;

      test.equal(
        await self.collection.find().countAsync(),
        self.IRRELEVANT_SIZE + self.RELEVANT_SIZE
      );

      var blueDog5Id = null;
      var gotSpot = false;

      // Watch for blue dogs.
      let resolver;
      const gotSpotPromise = new Promise(resolve => resolver = resolve);

      self.subHandle = await self.collection
        .find({
          species: 'dog',
          color: 'blue',
        })
        .observeChanges({
          added(id, fields) {
            if (fields.name === 'dog 5') {
              blueDog5Id = id;
            }
          },
          changed(id, fields) {
            if (EJSON.equals(id, blueDog5Id) && fields.name === 'spot') {
              gotSpot = true;
              resolver();
            }
          },
        });

      test.isTrue(self.subHandle._multiplexer._observeDriver._usesOplog);
      test.isTrue(blueDog5Id);
      test.isFalse(gotSpot);

      self.skipped = false;
      self.skipHandle = MongoInternals.defaultRemoteCollectionDriver().mongo._oplogHandle.onSkippedEntries(
        function() {
          self.skipped = true;
        }
      );

      // Dye all the cats blue. This adds lots of oplog mentries that look like
      // they might in theory be relevant (since they say "something you didn't
      // know about is now blue", and who knows, maybe it's a dog) which puts
      // the OplogObserveDriver into FETCHING mode, which performs poorly.
      await self.collection.updateAsync(
        { species: 'cat' },
        { $set: { color: 'blue' } },
        { multi: true }
      );
      await self.collection.updateAsync(blueDog5Id, { $set: { name: 'spot' } });

      // We ought to see the spot change soon!
      return gotSpotPromise;
    },
    async function(test, expect) {
      var self = this;
      test.isTrue(self.skipped);

      //This gets the TOO_FAR_BEHIND back to its initial value
      MongoInternals.defaultRemoteCollectionDriver().mongo._oplogHandle._resetTooFarBehind();

      self.skipHandle.stop();
      self.subHandle.stop();
<<<<<<< HEAD
      await self.collection.removeAsync({});
    },
  ]);

// TODO this is commented for now, but we need to find out the cause
// PR: https://github.com/meteor/meteor/pull/12057
=======
      self.collection.remove({});
    }
  ]
);

import { Mongo, MongoInternals } from 'meteor/mongo';

process.env.MONGO_OPLOG_URL && Tinytest.addAsync(
  'mongo-livedata - oplog - x - implicit collection creation',
  async test => {
    const collection = new Mongo.Collection(`oplog-implicit-${test.runId()}`);
    const { client } = MongoInternals.defaultRemoteCollectionDriver().mongo;
    test.equal(await collection.find().countAsync(), 0);
    await client.withSession(async session => {
      await session.withTransaction(async () => {
        await collection.rawCollection().insertOne({}, { session });
      });
    });
    test.equal(await collection.find().countAsync(), 1);
  },
);

const defaultOplogHandle = MongoInternals.defaultRemoteCollectionDriver().mongo._oplogHandle;
let previousMongoPackageSettings = {};

async function oplogOptionsTest({
  test,
  includeCollectionName,
  excludeCollectionName,
  mongoPackageSettings = {}
}) {
  try {
    previousMongoPackageSettings = { ...(Meteor.settings?.packages?.mongo || {}) };
    if (!Meteor.settings.packages) Meteor.settings.packages = {};
    Meteor.settings.packages.mongo = mongoPackageSettings;

    const myOplogHandle = new MongoInternals.OplogHandle(process.env.MONGO_OPLOG_URL, 'meteor');
    MongoInternals.defaultRemoteCollectionDriver().mongo._setOplogHandle(myOplogHandle);

    const IncludeCollection = new Mongo.Collection(includeCollectionName);
    const ExcludeCollection = new Mongo.Collection(excludeCollectionName);

    const shouldBeTracked = new Promise((resolve) => {
      IncludeCollection.find({ include: 'yes' }).observeChanges({
        added(id, fields) { resolve(true) }
      });
    });
    const shouldBeIgnored = new Promise((resolve, reject) => {
      ExcludeCollection.find({ include: 'no' }).observeChanges({
        added(id, fields) { 
          // should NOT fire, because this is an excluded collection:
          reject(false);
        }
      });
      // we give it just 2 seconds until we resolve this promise:
      setTimeout(() => {
        resolve(true);
      }, 2000);
    });

    // do the inserts:
    await IncludeCollection.rawCollection().insertOne({ include: 'yes', foo: 'bar' });
    await ExcludeCollection.rawCollection().insertOne({ include: 'no', foo: 'bar' });

    test.equal(await shouldBeTracked, true);
    test.equal(await shouldBeIgnored, true);
  } finally {
    // Reset:
    Meteor.settings.packages.mongo = { ...previousMongoPackageSettings };
    MongoInternals.defaultRemoteCollectionDriver().mongo._setOplogHandle(defaultOplogHandle);
  }
}

process.env.MONGO_OPLOG_URL && Tinytest.addAsync(
  'mongo-livedata - oplog - oplogSettings - oplogExcludeCollections',
  async test => {
    const collectionNameA = "oplog-a-" + Random.id();
    const collectionNameB = "oplog-b-" + Random.id();
    const mongoPackageSettings = {
      oplogExcludeCollections: [collectionNameB]
    };
    await oplogOptionsTest({
      test,
      includeCollectionName: collectionNameA,
      excludeCollectionName: collectionNameB,
      mongoPackageSettings
    });
  }
);

process.env.MONGO_OPLOG_URL && Tinytest.addAsync(
  'mongo-livedata - oplog - oplogSettings - oplogIncludeCollections',
  async test => {
    const collectionNameA = "oplog-a-" + Random.id();
    const collectionNameB = "oplog-b-" + Random.id();
    const mongoPackageSettings = {
      oplogIncludeCollections: [collectionNameB]
    };
    await oplogOptionsTest({
      test,
      includeCollectionName: collectionNameB,
      excludeCollectionName: collectionNameA,
      mongoPackageSettings
    });
  }
);

process.env.MONGO_OPLOG_URL && Tinytest.addAsync(
  'mongo-livedata - oplog - oplogSettings - oplogExcludeCollections & oplogIncludeCollections',
  async test => {
    // should fail, because we don't allow including and excluding at the same time!
    const collectionNameA = "oplog-a-" + Random.id();
    const collectionNameB = "oplog-b-" + Random.id();
    const mongoPackageSettings = {
      oplogIncludeCollections: [collectionNameA],
      oplogExcludeCollections: [collectionNameB]
    };
    try {
      await oplogOptionsTest({
        test,
        includeCollectionName: collectionNameA,
        excludeCollectionName: collectionNameB,
        mongoPackageSettings
      });
      test.fail();
    } catch (err) {
      test.expect_fail();
    }
  }
);

>>>>>>> 849cf006
// Meteor.isServer && Tinytest.addAsync(
//   "mongo-livedata - oplog - _onFailover",
//   async function (test) {
//     const driver = MongoInternals.defaultRemoteCollectionDriver();
//     const failoverPromise = new Promise(resolve => {
//       driver.mongo._onFailover(() => {
//         resolve(true);
//       });
//     });
//
//
//     await driver.mongo.db.admin().command({
//       replSetStepDown: 1,
//       force: true
//     });
//
//     try {
//       const result = await failoverPromise;
//       test.isTrue(result);
//     } catch (e) {
//       test.fail({ message: "Error waiting on Promise", value: JSON.stringify(e) });
//     }
//   });<|MERGE_RESOLUTION|>--- conflicted
+++ resolved
@@ -174,35 +174,9 @@
 
       self.skipHandle.stop();
       self.subHandle.stop();
-<<<<<<< HEAD
       await self.collection.removeAsync({});
     },
   ]);
-
-// TODO this is commented for now, but we need to find out the cause
-// PR: https://github.com/meteor/meteor/pull/12057
-=======
-      self.collection.remove({});
-    }
-  ]
-);
-
-import { Mongo, MongoInternals } from 'meteor/mongo';
-
-process.env.MONGO_OPLOG_URL && Tinytest.addAsync(
-  'mongo-livedata - oplog - x - implicit collection creation',
-  async test => {
-    const collection = new Mongo.Collection(`oplog-implicit-${test.runId()}`);
-    const { client } = MongoInternals.defaultRemoteCollectionDriver().mongo;
-    test.equal(await collection.find().countAsync(), 0);
-    await client.withSession(async session => {
-      await session.withTransaction(async () => {
-        await collection.rawCollection().insertOne({}, { session });
-      });
-    });
-    test.equal(await collection.find().countAsync(), 1);
-  },
-);
 
 const defaultOplogHandle = MongoInternals.defaultRemoteCollectionDriver().mongo._oplogHandle;
 let previousMongoPackageSettings = {};
@@ -231,7 +205,7 @@
     });
     const shouldBeIgnored = new Promise((resolve, reject) => {
       ExcludeCollection.find({ include: 'no' }).observeChanges({
-        added(id, fields) { 
+        added(id, fields) {
           // should NOT fire, because this is an excluded collection:
           reject(false);
         }
@@ -313,7 +287,8 @@
   }
 );
 
->>>>>>> 849cf006
+// TODO this is commented for now, but we need to find out the cause
+// PR: https://github.com/meteor/meteor/pull/12057
 // Meteor.isServer && Tinytest.addAsync(
 //   "mongo-livedata - oplog - _onFailover",
 //   async function (test) {
