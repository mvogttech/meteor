// XXX We should revisit how we factor MongoDB support into (1) the
// server-side node.js driver [which you might use independently of
// livedata, after all], (2) minimongo [ditto], and (3) Collection,
// which is the class that glues the two of them to Livedata, but also
// is generally the "public interface for newbies" to Mongo in the
// Meteor universe. We want to allow the components to be used
// independently, but we don't want to overwhelm the user with
// minutiae.

Package.describe({
  summary: "Adaptor for using MongoDB and Minimongo over DDP",
<<<<<<< HEAD
  version: '1.16.0-rc280.0'
=======
  version: '1.16.0'
>>>>>>> 2dc5fd27
});

Npm.depends({
  "mongodb-uri": "0.9.7"
});

Npm.strip({
  mongodb: ["test/"]
});

Package.onUse(function (api) {
  api.use('npm-mongo', 'server');
  api.use('allow-deny');

  api.use([
    'random',
    'ejson',
    'minimongo',
    'ddp',
    'tracker',
    'diff-sequence',
    'mongo-id',
    'check',
    'ecmascript',
    'mongo-dev-server',
    'logging'
  ]);

  // Make weak use of Decimal type on client
  api.use('mongo-decimal', 'client', {weak: true});
  api.use('mongo-decimal', 'server');

  api.use('underscore', 'server');

  // Binary Heap data structure is used to optimize oplog observe driver
  // performance.
  api.use('binary-heap', 'server');

  // Allow us to detect 'insecure'.
  api.use('insecure', {weak: true});

  // Allow us to detect 'autopublish', and publish collections if it's loaded.
  api.use('autopublish', 'server', {weak: true});

  // Allow us to detect 'disable-oplog', which turns off oplog tailing for your
  // app even if it's configured in the environment. (This package will be
  // probably be removed before 1.0.)
  api.use('disable-oplog', 'server', {weak: true});

  // defaultRemoteCollectionDriver gets its deployConfig from something that is
  // (for questionable reasons) initialized by the webapp package.
  api.use('webapp', 'server', {weak: true});

  // If the facts package is loaded, publish some statistics.
  api.use('facts-base', 'server', {weak: true});

  api.use('callback-hook', 'server');

  // Stuff that should be exposed via a real API, but we haven't yet.
  api.export('MongoInternals', 'server');

  api.export("Mongo");
  api.export('ObserveMultiplexer', 'server', {testOnly: true});

  api.addFiles(['mongo_driver.js', 'oplog_tailing.js',
                 'observe_multiplex.js', 'doc_fetcher.js',
                 'polling_observe_driver.js','oplog_observe_driver.js', 'oplog_v2_converter.js'],
                'server');
  api.addFiles('local_collection_driver.js', ['client', 'server']);
  api.addFiles('remote_collection_driver.js', 'server');
  api.addFiles('collection.js', ['client', 'server']);
  api.addFiles('connection_options.js', 'server');
});

Package.onTest(function (api) {
  api.use('mongo');
  api.use('check');
  api.use('ecmascript');
  api.use('npm-mongo', 'server');
  api.use(['tinytest', 'underscore', 'test-helpers', 'ejson', 'random',
           'ddp', 'base64']);
  // XXX test order dependency: the allow_tests "partial allow" test
  // fails if it is run before mongo_livedata_tests.
  api.addFiles('mongo_livedata_tests.js', ['client', 'server']);
  api.addFiles('upsert_compatibility_test.js', 'server');
  api.addFiles('allow_tests.js', ['client', 'server']);
  api.addFiles('collection_tests.js', ['client', 'server']);
  api.addFiles('collection_async_tests.js', ['client', 'server']);
  api.addFiles('observe_changes_tests.js', ['client', 'server']);
  api.addFiles('oplog_tests.js', 'server');
  api.addFiles('oplog_v2_converter_tests.js', 'server');
  api.addFiles('doc_fetcher_tests.js', 'server');
});<|MERGE_RESOLUTION|>--- conflicted
+++ resolved
@@ -9,11 +9,7 @@
 
 Package.describe({
   summary: "Adaptor for using MongoDB and Minimongo over DDP",
-<<<<<<< HEAD
-  version: '1.16.0-rc280.0'
-=======
   version: '1.16.0'
->>>>>>> 2dc5fd27
 });
 
 Npm.depends({
