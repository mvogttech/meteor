--- conflicted
+++ resolved
@@ -90,7 +90,6 @@
   }
 
   if (!useUpdate) {
-<<<<<<< HEAD
     return await coll.upsert(query, mod, options, callback);
   }
 
@@ -103,22 +102,6 @@
   }
 
   return await Promise.resolve(coll.update(query, mod,
-=======
-    return coll.upsert(query, mod, options, callback);
-  }
-
-  if (callback) {
-    return coll.update(query, mod,
-        _.extend({ upsert: true }, options),
-        function (err, result) {
-          callback(err, ! err && {
-            numberAffected: result
-          });
-        });
-  }
-
-  return Promise.resolve(coll.update(query, mod,
->>>>>>> 4d602f42
       _.extend({ upsert: true }, options))).then(r => ({numberAffected: r}));
 };
 
@@ -211,19 +194,11 @@
 // Parameterize tests.
 // TODO -> Re add MONGO here ['STRING', 'MONGO']
 _.each( ['STRING'], function(idGeneration) {
-<<<<<<< HEAD
 
   var collectionOptions = { idGeneration: idGeneration};
 
   Tinytest.addAsync("mongo-livedata - database error reporting. " + idGeneration,
       async function (test) {
-=======
-
-  var collectionOptions = { idGeneration: idGeneration};
-
-  Tinytest.addAsync("mongo-livedata - database error reporting. " + idGeneration,
-      async function (test, expect) {
->>>>>>> 4d602f42
         const ftc = Meteor._FailureTestCollection;
 
         const exception = function (err) {
@@ -231,30 +206,18 @@
         };
 
         const toAwait = ["insert", "remove", "update"].map(async (op) => {
-<<<<<<< HEAD
-          var arg = (op === "insert" ? {} : 'bla');
-          var arg2 = {};
+          const arg = (op === "insert" ? {} : 'bla');
+          const arg2 = {};
 
           var callOp = async function () {
             if (op === "update") {
               return ftc[op](arg, arg2);
             } else {
               return ftc[op](arg);
-=======
-          const arg = (op === "insert" ? {} : 'bla');
-          const arg2 = {};
-
-          const callOp = async function (callback) {
-            if (op === "update") {
-              await ftc[op](arg, arg2, callback);
-            } else {
-              await ftc[op](arg, callback);
->>>>>>> 4d602f42
             }
           };
 
           if (Meteor.isServer) {
-<<<<<<< HEAD
             await test.throwsAsync(function () {
               return callOp();
             });
@@ -264,17 +227,6 @@
 
           if (Meteor.isClient) {
             await callOp().catch(exception);
-=======
-            await test.throwsAsync(async function () {
-              await callOp();
-            });
-
-            await callOp(expect(exception));
-          }
-
-          if (Meteor.isClient) {
-            await callOp(expect(exception));
->>>>>>> 4d602f42
 
             // This would log to console in normal operation.
             Meteor._suppress_log(1);
@@ -313,7 +265,6 @@
         log += 'r(' + doc.x + ',' + at_index + ')';
       }
     });
-<<<<<<< HEAD
 
     var captureObserve = async function (f) {
       if (Meteor.isClient) {
@@ -340,34 +291,6 @@
     test.equal(await coll.findOne("abc"), undefined);
     test.equal(await coll.findOne({run: run}), undefined);
 
-=======
-
-    var captureObserve = async function (f) {
-      if (Meteor.isClient) {
-        await f();
-      } else {
-        var fence = new DDPServer._WriteFence;
-        await DDPServer._CurrentWriteFence.withValue(fence, f);
-        await fence.armAndWait();
-      }
-
-      var ret = log;
-      log = '';
-      return ret;
-    };
-
-    var expectObserve = async function (expected, f) {
-      if (!(expected instanceof Array))
-        expected = [expected];
-
-      test.include(expected, await captureObserve(f));
-    };
-
-    test.equal(await coll.find({run: run}).count(), 0);
-    test.equal(await coll.findOne("abc"), undefined);
-    test.equal(await coll.findOne({run: run}), undefined);
-
->>>>>>> 4d602f42
     await expectObserve('a(1,0,null)', async function () {
       var id = await coll.insert({run: run, x: 1});
       test.equal(await coll.find({run: run}).count(), 1);
@@ -394,7 +317,6 @@
     if (Meteor.isServer) {
       test.equal(await coll.find({run: run}, {limit: 1}).count(), 1);
     }
-<<<<<<< HEAD
 
     var cur = coll.find({run: run}, {sort: ["x"]});
     var total = 0;
@@ -1223,541 +1145,6 @@
       testSafeAppendToBufferFlag(false);
 
       await o.handle.stop();
-=======
-
-    var cur = coll.find({run: run}, {sort: ["x"]});
-    var total = 0;
-    var index = 0;
-    var context = {};
-    await cur.forEach(async function (doc, i, cursor) {
-      test.equal(i, index++);
-      test.isTrue(cursor === cur);
-      test.isTrue(context === this);
-      total *= 10;
-      if (Meteor.isServer) {
-        // Verify that the callbacks from forEach run sequentially and that
-        // forEach waits for them to complete (issue# 321). If they do not run
-        // sequentially, then the second callback could execute during the first
-        // callback's sleep sleep and the *= 10 will occur before the += 1, then
-        // total (at test.equal time) will be 5. If forEach does not wait for the
-        // callbacks to complete, then total (at test.equal time) will be 0.
-        await Meteor._sleepForMs(5);
-      }
-      total += doc.x;
-      // verify the meteor environment is set up here
-      await coll2.insert({total:total});
-    }, context);
-    test.equal(total, 14);
-
-    index = 0;
-    test.equal(await cur.map(function (doc, i, cursor) {
-      // XXX we could theoretically make map run its iterations in parallel or
-      // something which would make this fail
-      test.equal(i, index++);
-      test.isTrue(cursor === cur);
-      test.isTrue(context === this);
-      return doc.x * 2;
-    }, context), [2, 8]);
-
-    test.equal(_.pluck(await coll.find({run: run}, {sort: {x: -1}}).fetch(), "x"),
-        [4, 1]);
-
-    await expectObserve('', async function () {
-      var count = await coll.update({run: run, x: -1}, {$inc: {x: 2}}, {multi: true});
-      test.equal(count, 0);
-    });
-
-    await expectObserve('c(3,0,1)c(6,1,4)', async function () {
-      var count = await coll.update({run: run}, {$inc: {x: 2}}, {multi: true});
-      test.equal(count, 2);
-      test.equal(_.pluck(await coll.find({run: run}, {sort: {x: -1}}).fetch(), "x"),
-          [6, 3]);
-    });
-
-    await expectObserve(['c(13,0,3)m(13,0,1)', 'm(6,1,0)c(13,1,3)',
-      'c(13,0,3)m(6,1,0)', 'm(3,0,1)c(13,1,3)'], async function () {
-      await coll.update({run: run, x: 3}, {$inc: {x: 10}}, {multi: true});
-      test.equal(_.pluck(await coll.find({run: run}, {sort: {x: -1}}).fetch(), "x"),
-          [13, 6]);
-    });
-
-    await expectObserve('r(13,1)', async function () {
-      var count = await coll.remove({run: run, x: {$gt: 10}});
-      test.equal(count, 1);
-      test.equal(await coll.find({run: run}).count(), 1);
-    });
-
-    await expectObserve('r(6,0)', async function () {
-      await coll.remove({run: run});
-      test.equal(await coll.find({run: run}).count(), 0);
-    });
-
-    await expectObserve('', async function () {
-      var count = await coll.remove({run: run});
-      test.equal(count, 0);
-      test.equal(await coll.find({run: run}).count(), 0);
-    });
-
-    obs.stop();
-  });
-
-  // TODO -> Related to DDP? Cannot read properties of undefined (reading '_CurrentMethodInvocation')
-  // Tinytest.onlyAsync("mongo-livedata - fuzz test, " + idGeneration, async function(test) {
-  //   var run = Random.id();
-  //   var coll;
-  //   if (Meteor.isClient) {
-  //     coll = new Mongo.Collection(null, collectionOptions); // local, unmanaged
-  //   } else {
-  //     coll = new Mongo.Collection("livedata_test_collection_"+run, collectionOptions);
-  //   }
-  //
-  //   // fuzz test of observe(), especially the server-side diffing
-  //   var actual = [];
-  //   var correct = [];
-  //   var counters = {add: 0, change: 0, move: 0, remove: 0};
-  //
-  //   var obs = await coll.find({run: run}, {sort: ["x"]}).observe({
-  //     addedAt: function (doc, before_index) {
-  //       counters.add++;
-  //       actual.splice(before_index, 0, doc.x);
-  //     },
-  //     changedAt: function (new_doc, old_doc, at_index) {
-  //       counters.change++;
-  //       test.equal(actual[at_index], old_doc.x);
-  //       actual[at_index] = new_doc.x;
-  //     },
-  //     movedTo: function (doc, old_index, new_index) {
-  //       counters.move++;
-  //       test.equal(actual[old_index], doc.x);
-  //       actual.splice(old_index, 1);
-  //       actual.splice(new_index, 0, doc.x);
-  //     },
-  //     removedAt: function (doc, at_index) {
-  //       counters.remove++;
-  //       test.equal(actual[at_index], doc.x);
-  //       actual.splice(at_index, 1);
-  //     }
-  //   });
-  //
-  //   if (Meteor.isServer) {
-  //     // For now, has to be polling (not oplog) because it is ordered observe.
-  //     test.isTrue(obs._multiplexer._observeDriver._suspendPolling);
-  //   }
-  //
-  //   var step = 0;
-  //
-  //   // Use non-deterministic randomness so we can have a shorter fuzz
-  //   // test (fewer iterations).  For deterministic (fully seeded)
-  //   // randomness, remove the call to Random.fraction().
-  //   var seededRandom = new SeededRandom("foobard" + Random.fraction());
-  //   // Random integer in [0,n)
-  //   var rnd = function (n) {
-  //     return seededRandom.nextIntBetween(0, n-1);
-  //   };
-  //
-  //   var finishObserve = async function (f) {
-  //     if (Meteor.isClient) {
-  //       await f();
-  //     } else {
-  //       var fence = new DDPServer._WriteFence;
-  //       await DDPServer._CurrentWriteFence.withValue(fence, f);
-  //       await fence.armAndWait();
-  //     }
-  //   };
-  //
-  //   var doStep = async function () {
-  //     if (step++ === 5) { // run N random tests
-  //       await obs.stop();
-  //       return;
-  //     }
-  //
-  //     var max_counters = _.clone(counters);
-  //
-  //     await finishObserve(async function () {
-  //       if (Meteor.isServer)
-  //         obs._multiplexer._observeDriver._suspendPolling();
-  //
-  //       // Do a batch of 1-10 operations
-  //       var batch_count = rnd(10) + 1;
-  //       for (var i = 0; i < batch_count; i++) {
-  //         // 25% add, 25% remove, 25% change in place, 25% change and move
-  //         var x;
-  //         var op = rnd(4);
-  //         var which = rnd(correct.length);
-  //         if (op === 0 || step < 2 || !correct.length) {
-  //           // Add
-  //           x = rnd(1000000);
-  //           await coll.insert({run: run, x: x});
-  //           correct.push(x);
-  //           max_counters.add++;
-  //         } else if (op === 1 || op === 2) {
-  //           var val;
-  //           x = correct[which];
-  //           if (op === 1) {
-  //             // Small change, not likely to cause a move
-  //             val = x + (rnd(2) ? -1 : 1);
-  //           } else {
-  //             // Large change, likely to cause a move
-  //             val = rnd(1000000);
-  //           }
-  //           await coll.update({run: run, x: x}, {$set: {x: val}});
-  //           correct[which] = val;
-  //           max_counters.change++;
-  //           max_counters.move++;
-  //         } else {
-  //           await coll.remove({run: run, x: correct[which]});
-  //           correct.splice(which, 1);
-  //           max_counters.remove++;
-  //         }
-  //       }
-  //       if (Meteor.isServer)
-  //         obs._multiplexer._observeDriver._resumePolling();
-  //
-  //     });
-  //
-  //     // Did we actually deliver messages that mutated the array in the
-  //     // right way?
-  //     correct.sort(function (a,b) {return a-b;});
-  //     test.equal(actual, correct);
-  //
-  //     // Did we limit ourselves to one 'moved' message per change,
-  //     // rather than O(results) moved messages?
-  //     _.each(max_counters, function (v, k) {
-  //       test.isTrue(max_counters[k] >= counters[k], k);
-  //     });
-  //
-  //     await doStep();
-  //   };
-  //
-  //   await doStep();
-  // });
-
-  // TODO -> Adapt this one
-  // On the client the insert does a method call and this is broke for now.
-  // Tinytest.addAsync("mongo-livedata - scribbling, " + idGeneration, async function (test) {
-  //   var run = test.runId();
-  //   var coll;
-  //   if (Meteor.isClient) {
-  //     coll = new Mongo.Collection(null, collectionOptions); // local, unmanaged
-  //   } else {
-  //     coll = new Mongo.Collection("livedata_test_collection_"+run, collectionOptions);
-  //   }
-  //
-  //   var numAddeds = 0;
-  //   var handle = await coll.find({run: run}).observe({
-  //     addedAt: function (o) {
-  //       // test that we can scribble on the object we get back from Mongo without
-  //       // breaking anything.  The worst possible scribble is messing with _id.
-  //       delete o._id;
-  //       numAddeds++;
-  //     }
-  //   });
-  //
-  //   for (const abc of [123,456,789]) {
-  //     await runInFence(async () => {
-  //       await coll.insert({run: run, abc: abc});
-  //     });
-  //   }
-  //
-  //   await handle.stop();
-  //   // will be 6 (1+2+3) if we broke diffing!
-  //   test.equal(numAddeds, 3);
-  // });
-
-  if (Meteor.isServer) {
-    Tinytest.addAsync("mongo-livedata - extended scribbling, " + idGeneration, async function (test) {
-      function error() {
-        throw new Meteor.Error('unsafe object mutation');
-      }
-
-      const denyModifications = {
-        get(target, key) {
-          const type = Object.prototype.toString.call(target[key]);
-          if (type === '[object Object]' || type === '[object Array]') {
-            return freeze(target[key]);
-          } else {
-            return target[key];
-          }
-        },
-        set: error,
-        deleteProperty: error,
-        defineProperty: error,
-      };
-
-      // Object.freeze only throws in silent mode
-      // So we make our own version that always throws.
-      function freeze(obj) {
-        return new Proxy(obj, denyModifications);
-      }
-
-      // TODO -> Maybe revisit this? Probably when we are back to just "mongo" it will work again.
-      const ObserveMultiplexer = Package['mongo-async'].ObserveMultiplexer;
-      const origApplyCallback = ObserveMultiplexer.prototype._applyCallback;
-      ObserveMultiplexer.prototype._applyCallback = function(callback, args) {
-        // Make sure that if anything touches the original object, this will throw
-        return origApplyCallback.call(this, callback, freeze(args));
-      };
-
-      const run = test.runId();
-      const coll = new Mongo.Collection(`livedata_test_scribble_collection_${run}`, collectionOptions);
-      const expectMutatable = (o) => {
-        try {
-          o.a[0].c = 3;
-        } catch (error) {
-          test.fail();
-        }
-      }
-      const expectNotMutatable = (o) => {
-        try {
-          o.a[0].c = 3;
-          test.fail();
-        } catch (error) {}
-      }
-      const handle = await coll.find({run}).observe({
-        addedAt: expectMutatable,
-        changedAt: function(id, o) {
-          expectMutatable(o);
-        }
-      });
-
-      const handle2 = await coll.find({run}).observeChanges({
-        added: expectNotMutatable,
-        changed: function(id, o) {
-          expectNotMutatable(o);
-        }
-      }, { nonMutatingCallbacks: true });
-
-      await runInFence(async function () {
-        await coll.insert({run, a: [ {c: 1} ]});
-        await coll.update({run}, { $set: { 'a.0.c': 2 } });
-      });
-
-      await handle.stop();
-      await handle2.stop();
-
-      ObserveMultiplexer.prototype._applyCallback = origApplyCallback;
-    });
-  }
-
-
-// FIXME -> Here uses oplog, so need to fix it.
-  Tinytest.addAsync("mongo-livedata - stop handle in callback, " + idGeneration, async function (test) {
-    var run = Random.id();
-    var coll;
-    if (Meteor.isClient) {
-      coll = new Mongo.Collection(null, collectionOptions); // local, unmanaged
-    } else {
-      coll = new Mongo.Collection("stopHandleInCallback-"+run, collectionOptions);
-    }
-
-    var output = [];
-
-    // Unordered callbacks use oplog, while ordered uses the polling.
-    // And that's the issue, oplog is broken with all the changes and it's not triggering the callbacks.
-    var handle = await coll.find().observe({
-      added: function addedFromTest(doc) {
-        output.push({added: doc._id});
-      },
-      changed: function changedFromTest() {
-        output.push('changed');
-        handle.stop();
-      }
-    });
-
-    test.equal(output, []);
-
-    // Insert a document. Observe that the added callback is called.
-    var docId;
-    await runInFence(async function () {
-      docId = await coll.insert({foo: 42});
-    });
-    test.length(output, 1);
-    test.equal(output.shift(), {added: docId});
-
-    // Update it. Observe that the changed callback is called. This should also
-    // stop the observation.
-    await runInFence(async function() {
-      await coll.update(docId, {$set: {bar: 10}});
-    });
-    test.length(output, 1);
-    test.equal(output.shift(), 'changed');
-
-    // Update again. This shouldn't call the callback because we stopped the
-    // observation.
-    await runInFence(async function() {
-      await coll.update(docId, {$set: {baz: 40}});
-    });
-    test.length(output, 0);
-
-    test.equal(await coll.find().count(), 1);
-    test.equal(await coll.findOne(docId),
-        {_id: docId, foo: 42, bar: 10, baz: 40});
-  });
-
-  // Tinytest.onlyAsync("mong-livedata - iiiiii414124122 " + idGeneration, async () => { return 'oii'})
-// This behavior isn't great, but it beats deadlock.
-  if (Meteor.isServer) {
-    Tinytest.addAsync("mongo-livedata - recursive observe throws, " + idGeneration, async function (test) {
-      var run = test.runId();
-      var coll = new Mongo.Collection("observeInCallback-"+run, collectionOptions);
-
-      var callbackCalled = false;
-      var handle = await coll.find({}).observe({
-        addedAt: async function () {
-          callbackCalled = true;
-          await test.throwsAsync(async function () {
-            await coll.find({}).observe();
-          });
-        }
-      });
-      test.isFalse(callbackCalled);
-      // Insert a document. Observe that the added callback is called.
-      await runInFence(async function () {
-        await coll.insert({foo: 42});
-      });
-      test.isTrue(callbackCalled);
-
-      await handle.stop();
-    });
-
-    // TODO -> Check after DDP.
-    // Tinytest.onlyAsync("mongo-livedata - cursor dedup, " + idGeneration, async function (test) {
-    //   var run = test.runId();
-    //   var coll = new Mongo.Collection("cursorDedup-"+run, collectionOptions);
-    //
-    //   var observer = async function (noAdded) {
-    //     var output = [];
-    //     var callbacks = {
-    //       changed: function (newDoc) {
-    //         output.push({changed: newDoc._id});
-    //       }
-    //     };
-    //     if (!noAdded) {
-    //       callbacks.added = function (doc) {
-    //         output.push({added: doc._id});
-    //       };
-    //     }
-    //
-    //     var handle = await coll.find({foo: 22}).observe(callbacks);
-    //     return {output: output, handle: handle};
-    //   };
-    //
-    //   // Insert a doc and start observing.
-    //   var docId1 = await coll.insert({foo: 22});
-    //   var o1 = await observer();
-    //   // Initial add.
-    //   test.length(o1.output, 1);
-    //   test.equal(o1.output.shift(), {added: docId1});
-    //
-    //   // Insert another doc (blocking until observes have fired).
-    //   var docId2;
-    //   await runInFence(async function () {
-    //     docId2 = await coll.insert({foo: 22, bar: 5});
-    //   });
-    //   // Observed add.
-    //   test.length(o1.output, 1);
-    //   test.equal(o1.output.shift(), {added: docId2});
-    //
-    //   // Second identical observe.
-    //   var o2 = await observer();
-    //   // Initial adds.
-    //   test.length(o2.output, 2);
-    //   test.include([docId1, docId2], o2.output[0].added);
-    //   test.include([docId1, docId2], o2.output[1].added);
-    //   test.notEqual(o2.output[0].added, o2.output[1].added);
-    //   o2.output.length = 0;
-    //   // Original observe not affected.
-    //   test.length(o1.output, 0);
-    //
-    //   // White-box test: both observes should share an ObserveMultiplexer.
-    //   var observeMultiplexer = o1.handle._multiplexer;
-    //   test.isTrue(observeMultiplexer);
-    //   test.isTrue(observeMultiplexer === o2.handle._multiplexer);
-    //
-    //   // Update. Both observes fire.
-    //   await runInFence(function () {
-    //     return coll.update(docId1, {$set: {x: 'y'}});
-    //   });
-    //   test.length(o1.output, 1);
-    //   test.length(o2.output, 1);
-    //   test.equal(o1.output.shift(), {changed: docId1});
-    //   test.equal(o2.output.shift(), {changed: docId1});
-    //
-    //   // Stop first handle. Second handle still around.
-    //   await o1.handle.stop();
-    //   test.length(o1.output, 0);
-    //   test.length(o2.output, 0);
-    //
-    //   // Another update. Just the second handle should fire.
-    //   await runInFence(function () {
-    //     return coll.update(docId2, {$set: {z: 'y'}});
-    //   });
-    //   test.length(o1.output, 0);
-    //   test.length(o2.output, 1);
-    //   test.equal(o2.output.shift(), {changed: docId2});
-    //
-    //   // Stop second handle. Nothing should happen, but the multiplexer should
-    //   // be stopped.
-    //   test.isTrue(observeMultiplexer._handles);  // This will change.
-    //   await o2.handle.stop();
-    //   test.length(o1.output, 0);
-    //   test.length(o2.output, 0);
-    //   // White-box: ObserveMultiplexer has nulled its _handles so you can't
-    //   // accidentally join to it.
-    //   test.isNull(observeMultiplexer._handles);
-    //
-    //   // Start yet another handle on the same query.
-    //   var o3 = await observer();
-    //   // Initial adds.
-    //   test.length(o3.output, 2);
-    //   test.include([docId1, docId2], o3.output[0].added);
-    //   test.include([docId1, docId2], o3.output[1].added);
-    //   test.notEqual(o3.output[0].added, o3.output[1].added);
-    //   // Old observers not called.
-    //   test.length(o1.output, 0);
-    //   test.length(o2.output, 0);
-    //   // White-box: Different ObserveMultiplexer.
-    //   test.isTrue(observeMultiplexer !== o3.handle._multiplexer);
-    //
-    //   // Start another handle with no added callback. Regression test for #589.
-    //   var o4 = await observer(true);
-    //
-    //   await o3.handle.stop();
-    //   await o4.handle.stop();
-    // });
-
-    Tinytest.addAsync("mongo-livedata - async server-side insert, " + idGeneration, function (test, onComplete) {
-      // Tests that insert returns before the callback runs. Relies on the fact
-      // that mongo does not run the callback before spinning off the event loop.
-      var cname = Random.id();
-      var coll = new Mongo.Collection(cname);
-      var doc = { foo: "bar" };
-      var x = 0;
-      coll.insert(doc, function (err, result) {
-        test.equal(err, null);
-        test.equal(x, 1);
-        onComplete();
-      });
-      x++;
-    });
-
-    Tinytest.addAsync("mongo-livedata - async server-side update, " + idGeneration, function (test, onComplete) {
-      // Tests that update returns before the callback runs.
-      const cname = Random.id();
-      const coll = new Mongo.Collection(cname);
-      const doc = { foo: "bar" };
-      let x = 0;
-      coll.insert(doc, (_, id) => {
-        coll.update(id, { $set: { foo: "baz" } }, function (err, result) {
-          test.equal(err, null);
-          test.equal(result, 1);
-          test.equal(x, 1);
-          onComplete();
-        });
-        x++;
-      });
-
->>>>>>> 4d602f42
     });
     // TODO -> Also uses oplog
     Tinytest.addAsync("mongo-livedata - observe sorted, limited, sort fields " + idGeneration, async function (test) {
@@ -1785,7 +1172,6 @@
           limit: 2,
           fields: {y: 1}}).observe(callbacks);
 
-<<<<<<< HEAD
         return {output: output, handle: handle, state: state};
       };
       var clearOutput = function (o) { o.output.splice(0, o.output.length); };
@@ -1956,7 +1342,7 @@
         await Meteor.callAsync('createInsecureCollection', this.collectionName);
         Meteor.subscribe('c-' + this.collectionName, expect());
       }
-    }, async function (test, expect) {
+    }, async function (test) {
       const coll = new Mongo.Collection(this.collectionName, collectionOptions);
 
       const id = await runAndThrowIfNeeded(() => coll.insert({}), test);
@@ -1964,528 +1350,18 @@
       test.isTrue(id);
       test.equal(await coll.find().count(), 1);
       expect();
-=======
-    Tinytest.addAsync("mongo-livedata - async server-side remove, " + idGeneration, function (test, onComplete) {
-      // Tests that remove returns before the callback runs.
-      const cname = Random.id();
-      const coll = new Mongo.Collection(cname);
-      const doc = { foo: "bar" };
-      let x = 0;
-      coll.insert(doc, (_, id) => {
-        coll.remove(id, async function (err, _) {
-          test.equal(err, null);
-          test.isFalse(await coll.findOne(id));
-          test.equal(x, 1);
-          onComplete();
-        });
-        x++;
-      });
-    });
-
-    // compares arrays a and b w/o looking at order
-    var setsEqual = function (a, b) {
-      a = _.map(a, EJSON.stringify);
-      b = _.map(b, EJSON.stringify);
-      return _.isEmpty(_.difference(a, b)) && _.isEmpty(_.difference(b, a));
-    };
-
-    // TODO -> Also uses oplog
-    // This test mainly checks the correctness of oplog code dealing with limited
-    // queries. Compitablity with poll-diff is added as well.
-    Tinytest.addAsync("mongo-livedata - observe sorted, limited " + idGeneration, async function (test) {
-      var run = test.runId();
-      var coll = new Mongo.Collection("observeLimit-"+run, collectionOptions);
-
-      var observer = async function () {
-        var state = {};
-        var output = [];
-        var callbacks = {
-          changed: function (newDoc) {
-            output.push({changed: newDoc._id});
-            state[newDoc._id] = newDoc;
-          },
-          added: function (newDoc) {
-            output.push({added: newDoc._id});
-            state[newDoc._id] = newDoc;
-          },
-          removed: function (oldDoc) {
-            output.push({removed: oldDoc._id});
-            delete state[oldDoc._id];
-          }
-        };
-        var handle = await coll.find({foo: 22},
-            {sort: {bar: 1}, limit: 3}).observe(callbacks);
-
-        return {output: output, handle: handle, state: state};
-      };
-      var clearOutput = function (o) { o.output.splice(0, o.output.length); };
-
-      var ins = async function (doc) {
-        var id; await runInFence(async function () { id = await coll.insert(doc); });
-        return id;
-      };
-      var rem = async function (sel) { await runInFence(function () { return coll.remove(sel); }); };
-      var upd = async function (sel, mod, opt) {
-        await runInFence(function () {
-          return coll.update(sel, mod, opt);
-        });
-      };
-      // tests '_id' subfields for all documents in oplog buffer
-      var testOplogBufferIds = function (ids) {
-        if (!usesOplog)
-          return;
-        var bufferIds = [];
-        o.handle._multiplexer._observeDriver._unpublishedBuffer.forEach(function (x, id) {
-          bufferIds.push(id);
-        });
-
-        test.isTrue(setsEqual(ids, bufferIds), "expected: " + ids + "; got: " + bufferIds);
-      };
-      var testSafeAppendToBufferFlag = function (expected) {
-        if (!usesOplog)
-          return;
-        test.equal(o.handle._multiplexer._observeDriver._safeAppendToBuffer,
-            expected);
-      };
-
-      // We'll describe our state as follows.  5:1 means "the document with
-      // _id=docId1 and bar=5".  We list documents as
-      //   [ currently published | in the buffer ] outside the buffer
-      // If safeToAppendToBuffer is true, we'll say ]! instead.
-
-      // Insert a doc and start observing.
-      var docId1 = await ins({foo: 22, bar: 5});
-      await waitUntilOplogCaughtUp();
-
-      // State: [ 5:1 | ]!
-      var o = await observer();
-      var usesOplog = o.handle._multiplexer._observeDriver._usesOplog;
-      // Initial add.
-      test.length(o.output, 1);
-      test.equal(o.output.shift(), {added: docId1});
-      testSafeAppendToBufferFlag(true);
-
-      // Insert another doc (blocking until observes have fired).
-      // State: [ 5:1 6:2 | ]!
-      var docId2 = await ins({foo: 22, bar: 6});
-      // Observed add.
-      test.length(o.output, 1);
-      test.equal(o.output.shift(), {added: docId2});
-      testSafeAppendToBufferFlag(true);
-
-      var docId3 = await ins({ foo: 22, bar: 3 });
-      // State: [ 3:3 5:1 6:2 | ]!
-      test.length(o.output, 1);
-      test.equal(o.output.shift(), {added: docId3});
-      testSafeAppendToBufferFlag(true);
-
-      // Add a non-matching document
-      await ins({ foo: 13 });
-      // It shouldn't be added
-      test.length(o.output, 0);
-
-      // Add something that matches but is too big to fit in
-      var docId4 = await ins({ foo: 22, bar: 7 });
-      // State: [ 3:3 5:1 6:2 | 7:4 ]!
-      // It shouldn't be added but should end up in the buffer.
-      test.length(o.output, 0);
-      testOplogBufferIds([docId4]);
-      testSafeAppendToBufferFlag(true);
-
-      // Let's add something small enough to fit in
-      var docId5 = await ins({ foo: 22, bar: -1 });
-      // State: [ -1:5 3:3 5:1 | 6:2 7:4 ]!
-      // We should get an added and a removed events
-      test.length(o.output, 2);
-      // doc 2 was removed from the published set as it is too big to be in
-      test.isTrue(setsEqual(o.output, [{added: docId5}, {removed: docId2}]));
-      clearOutput(o);
-      testOplogBufferIds([docId2, docId4]);
-      testSafeAppendToBufferFlag(true);
-
-      // Now remove something and that doc 2 should be right back
-      await rem(docId5);
-      // State: [ 3:3 5:1 6:2 | 7:4 ]!
-      test.length(o.output, 2);
-      test.isTrue(setsEqual(o.output, [{removed: docId5}, {added: docId2}]));
-      clearOutput(o);
-      testOplogBufferIds([docId4]);
-      testSafeAppendToBufferFlag(true);
-
-      // Add some negative numbers overflowing the buffer.
-      // New documents will take the published place, [3 5 6] will take the buffer
-      // and 7 will be outside of the buffer in MongoDB.
-      var docId6 = await ins({ foo: 22, bar: -1 });
-      var docId7 = await ins({ foo: 22, bar: -2 });
-      var docId8 = await ins({ foo: 22, bar: -3 });
-      // State: [ -3:8 -2:7 -1:6 | 3:3 5:1 6:2 ] 7:4
-      test.length(o.output, 6);
-      var expected = [{added: docId6}, {removed: docId2},
-        {added: docId7}, {removed: docId1},
-        {added: docId8}, {removed: docId3}];
-      test.isTrue(setsEqual(o.output, expected));
-      clearOutput(o);
-      testOplogBufferIds([docId1, docId2, docId3]);
-      testSafeAppendToBufferFlag(false);
-
-      // If we update first 3 docs (increment them by 20), it would be
-      // interesting.
-      await upd({ bar: { $lt: 0 }}, { $inc: { bar: 20 } }, { multi: true });
-      // State: [ 3:3 5:1 6:2 | ] 7:4 17:8 18:7 19:6
-      //   which triggers re-poll leaving us at
-      // State: [ 3:3 5:1 6:2 | 7:4 17:8 18:7 ] 19:6
-
-      // The updated documents can't find their place in published and they can't
-      // be buffered as we are not aware of the situation outside of the buffer.
-      // But since our buffer becomes empty, it will be refilled partially with
-      // updated documents.
-      test.length(o.output, 6);
-      var expectedRemoves = [{removed: docId6},
-        {removed: docId7},
-        {removed: docId8}];
-      var expectedAdds = [{added: docId3},
-        {added: docId1},
-        {added: docId2}];
-
-      test.isTrue(setsEqual(o.output, expectedAdds.concat(expectedRemoves)));
-      clearOutput(o);
-      testOplogBufferIds([docId4, docId7, docId8]);
-      testSafeAppendToBufferFlag(false);
-
-      // Remove first 4 docs (3, 1, 2, 4) forcing buffer to become empty and
-      // schedule a repoll.
-      await rem({ bar: { $lt: 10 } });
-      // State: [ 17:8 18:7 19:6 | ]!
-
-      // XXX the oplog code analyzes the events one by one: one remove after
-      // another. Poll-n-diff code, on the other side, analyzes the batch action
-      // of multiple remove. Because of that difference, expected outputs differ.
-      if (usesOplog) {
-        expectedRemoves = [{removed: docId3}, {removed: docId1},
-          {removed: docId2}, {removed: docId4}];
-        expectedAdds = [{added: docId4}, {added: docId8},
-          {added: docId7}, {added: docId6}];
-
-        test.length(o.output, 8);
-      } else {
-        expectedRemoves = [{removed: docId3}, {removed: docId1},
-          {removed: docId2}];
-        expectedAdds = [{added: docId8}, {added: docId7}, {added: docId6}];
-
-        test.length(o.output, 6);
-      }
-
-      test.isTrue(setsEqual(o.output, expectedAdds.concat(expectedRemoves)));
-      clearOutput(o);
-      testOplogBufferIds([]);
-      testSafeAppendToBufferFlag(true);
-
-      var docId9 = await ins({ foo: 22, bar: 21 });
-      var docId10 = await ins({ foo: 22, bar: 31 });
-      var docId11 = await ins({ foo: 22, bar: 41 });
-      var docId12 = await ins({ foo: 22, bar: 51 });
-      // State: [ 17:8 18:7 19:6 | 21:9 31:10 41:11 ] 51:12
-
-      testOplogBufferIds([docId9, docId10, docId11]);
-      testSafeAppendToBufferFlag(false);
-      test.length(o.output, 0);
-      await upd({ bar: { $lt: 20 } }, { $inc: { bar: 5 } }, { multi: true });
-      // State: [ 21:9 22:8 23:7 | 24:6 31:10 41:11 ] 51:12
-      test.length(o.output, 4);
-      test.isTrue(setsEqual(o.output, [{removed: docId6},
-        {added: docId9},
-        {changed: docId7},
-        {changed: docId8}]));
-      clearOutput(o);
-      testOplogBufferIds([docId6, docId10, docId11]);
-      testSafeAppendToBufferFlag(false);
-
-      await rem(docId9);
-      // State: [ 22:8 23:7 24:6 | 31:10 41:11 ] 51:12
-      test.length(o.output, 2);
-      test.isTrue(setsEqual(o.output, [{removed: docId9}, {added: docId6}]));
-      clearOutput(o);
-      testOplogBufferIds([docId10, docId11]);
-      testSafeAppendToBufferFlag(false);
-
-      await upd({ bar: { $gt: 25 } }, { $inc: { bar: -7.5 } }, { multi: true });
-      // State: [ 22:8 23:7 23.5:10 | 24:6 ] 33.5:11 43.5:12
-      // 33.5 doesn't update in-place in buffer, because it the driver is not sure
-      // it can do it: because the buffer does not have the safe append flag set,
-      // for all it knows there is a different doc which is less than 33.5.
-      test.length(o.output, 2);
-      test.isTrue(setsEqual(o.output, [{removed: docId6}, {added: docId10}]));
-      clearOutput(o);
-      testOplogBufferIds([docId6]);
-      testSafeAppendToBufferFlag(false);
-
-      // Force buffer objects to be moved into published set so we can check them
-      await rem(docId7);
-      await rem(docId8);
-      await rem(docId10);
-      // State: [ 24:6 | ] 33.5:11 43.5:12
-      //    triggers repoll
-      // State: [ 24:6 33.5:11 43.5:12 | ]!
-      test.length(o.output, 6);
-      test.isTrue(setsEqual(o.output, [{removed: docId7}, {removed: docId8},
-        {removed: docId10}, {added: docId6},
-        {added: docId11}, {added: docId12}]));
-
-      test.length(_.keys(o.state), 3);
-      test.equal(o.state[docId6], { _id: docId6, foo: 22, bar: 24 });
-      test.equal(o.state[docId11], { _id: docId11, foo: 22, bar: 33.5 });
-      test.equal(o.state[docId12], { _id: docId12, foo: 22, bar: 43.5 });
-      clearOutput(o);
-      testOplogBufferIds([]);
-      testSafeAppendToBufferFlag(true);
-
-      var docId13 = await ins({ foo: 22, bar: 50 });
-      var docId14 = await ins({ foo: 22, bar: 51 });
-      var docId15 = await ins({ foo: 22, bar: 52 });
-      var docId16 = await ins({ foo: 22, bar: 53 });
-      // State: [ 24:6 33.5:11 43.5:12 | 50:13 51:14 52:15 ] 53:16
-      test.length(o.output, 0);
-      testOplogBufferIds([docId13, docId14, docId15]);
-      testSafeAppendToBufferFlag(false);
-
-      // Update something that's outside the buffer to be in the buffer, writing
-      // only to the sort key.
-      await upd(docId16, {$set: {bar: 10}});
-      // State: [ 10:16 24:6 33.5:11 | 43.5:12 50:13 51:14 ] 52:15
-      test.length(o.output, 2);
-      test.isTrue(setsEqual(o.output, [{removed: docId12}, {added: docId16}]));
-      clearOutput(o);
-      testOplogBufferIds([docId12, docId13, docId14]);
-      testSafeAppendToBufferFlag(false);
-
-      await o.handle.stop();
-    });
-    // TODO -> Also uses oplog
-    Tinytest.addAsync("mongo-livedata - observe sorted, limited, sort fields " + idGeneration, async function (test) {
-      var run = test.runId();
-      var coll = new Mongo.Collection("observeLimit-"+run, collectionOptions);
-
-      var observer = async function () {
-        var state = {};
-        var output = [];
-        var callbacks = {
-          changed: function (newDoc) {
-            output.push({changed: newDoc._id});
-            state[newDoc._id] = newDoc;
-          },
-          added: function (newDoc) {
-            output.push({added: newDoc._id});
-            state[newDoc._id] = newDoc;
-          },
-          removed: function (oldDoc) {
-            output.push({removed: oldDoc._id});
-            delete state[oldDoc._id];
-          }
-        };
-        var handle = await coll.find({}, {sort: {x: 1},
-          limit: 2,
-          fields: {y: 1}}).observe(callbacks);
-
-        return {output: output, handle: handle, state: state};
-      };
-      var clearOutput = function (o) { o.output.splice(0, o.output.length); };
-      var ins = async function (doc) {
-        var id; await runInFence(async function () { id = await coll.insert(doc); });
-        return id;
-      };
-      var rem = function (id) {
-        return runInFence(function () { return coll.remove(id); });
-      };
-
-      var o = await observer();
-
-      var docId1 = await ins({ x: 1, y: 1222 });
-      var docId2 = await ins({ x: 5, y: 5222 });
-
-      test.length(o.output, 2);
-      test.equal(o.output, [{added: docId1}, {added: docId2}]);
-      clearOutput(o);
-
-      var docId3 = await ins({ x: 7, y: 7222 });
-      test.length(o.output, 0);
-
-      var docId4 = await ins({ x: -1, y: -1222 });
-
-      // Becomes [docId4 docId1 | docId2 docId3]
-      test.length(o.output, 2);
-      test.isTrue(setsEqual(o.output, [{added: docId4}, {removed: docId2}]));
-
-      test.equal(_.size(o.state), 2);
-      test.equal(o.state[docId4], {_id: docId4, y: -1222});
-      test.equal(o.state[docId1], {_id: docId1, y: 1222});
-      clearOutput(o);
-
-      await rem(docId2);
-      // Becomes [docId4 docId1 | docId3]
-      test.length(o.output, 0);
-
-      await rem(docId4);
-      // Becomes [docId1 docId3]
-      test.length(o.output, 2);
-      test.isTrue(setsEqual(o.output, [{added: docId3}, {removed: docId4}]));
-
-      test.equal(_.size(o.state), 2);
-      test.equal(o.state[docId3], {_id: docId3, y: 7222});
-      test.equal(o.state[docId1], {_id: docId1, y: 1222});
-      clearOutput(o);
-    });
-    // TODO -> Also uses oplog
-    Tinytest.addAsync("mongo-livedata - observe sorted, limited, big initial set" + idGeneration, async function (test) {
-      var run = test.runId();
-      var coll = new Mongo.Collection("observeLimit-"+run, collectionOptions);
-
-      var observer = async function () {
-        var state = {};
-        var output = [];
-        var callbacks = {
-          changed: function (newDoc) {
-            output.push({changed: newDoc._id});
-            state[newDoc._id] = newDoc;
-          },
-          added: function (newDoc) {
-            output.push({added: newDoc._id});
-            state[newDoc._id] = newDoc;
-          },
-          removed: function (oldDoc) {
-            output.push({removed: oldDoc._id});
-            delete state[oldDoc._id];
-          }
-        };
-        var handle = await coll.find({}, {sort: {x: 1, y: 1}, limit: 3})
-            .observe(callbacks);
-
-        return {output: output, handle: handle, state: state};
-      };
-      var clearOutput = function (o) { o.output.splice(0, o.output.length); };
-      var ins = async function (doc) {
-        var id;
-        await runInFence(async function () {
-          id = await coll.insert(doc);
-        });
-        return id;
-      };
-      var rem = async function (id) {
-        await runInFence(async function () { await coll.remove(id); });
-      };
-      // tests '_id' subfields for all documents in oplog buffer
-      var testOplogBufferIds = function (ids) {
-        var bufferIds = [];
-        o.handle._multiplexer._observeDriver._unpublishedBuffer.forEach(function (x, id) {
-          bufferIds.push(id);
-        });
-
-        test.isTrue(setsEqual(ids, bufferIds), "expected: " + ids + "; got: " + bufferIds);
-      };
-      var testSafeAppendToBufferFlag = function (expected) {
-        if (expected) {
-          test.isTrue(o.handle._multiplexer._observeDriver._safeAppendToBuffer);
-        } else {
-          test.isFalse(o.handle._multiplexer._observeDriver._safeAppendToBuffer);
-        }
-      };
-
-      var ids = {};
-      for (const [idx, val] of [2, 4, 1, 3, 5, 5, 9, 1, 3, 2, 5].entries()) {
-        ids[idx] = await ins({ x: val, y: idx });
-      }
-
-      // Ensure that we are past all the 'i' entries before we run the query, so
-      // that we get the expected phase transitions.
-      await waitUntilOplogCaughtUp();
-
-      var o = await observer();
-      var usesOplog = o.handle._multiplexer._observeDriver._usesOplog;
-      //  x: [1 1 2 | 2 3 3] 4 5 5 5  9
-      // id: [2 7 0 | 9 3 8] 1 4 5 10 6
-
-      test.length(o.output, 3);
-      test.isTrue(setsEqual([{added: ids[2]}, {added: ids[7]}, {added: ids[0]}], o.output));
-      usesOplog && testOplogBufferIds([ids[9], ids[3], ids[8]]);
-      usesOplog && testSafeAppendToBufferFlag(false);
-      clearOutput(o);
-
-      await rem(ids[0]);
-      //  x: [1 1 2 | 3 3] 4 5 5 5  9
-      // id: [2 7 9 | 3 8] 1 4 5 10 6
-      test.length(o.output, 2);
-      test.isTrue(setsEqual([{removed: ids[0]}, {added: ids[9]}], o.output));
-      usesOplog && testOplogBufferIds([ids[3], ids[8]]);
-      usesOplog && testSafeAppendToBufferFlag(false);
-      clearOutput(o);
-
-      await rem(ids[7]);
-      //  x: [1 2 3 | 3] 4 5 5 5  9
-      // id: [2 9 3 | 8] 1 4 5 10 6
-      test.length(o.output, 2);
-      test.isTrue(setsEqual([{removed: ids[7]}, {added: ids[3]}], o.output));
-      usesOplog && testOplogBufferIds([ids[8]]);
-      usesOplog && testSafeAppendToBufferFlag(false);
-      clearOutput(o);
-
-      await rem(ids[3]);
-      //  x: [1 2 3 | 4 5 5] 5  9
-      // id: [2 9 8 | 1 4 5] 10 6
-      test.length(o.output, 2);
-      test.isTrue(setsEqual([{removed: ids[3]}, {added: ids[8]}], o.output));
-      usesOplog && testOplogBufferIds([ids[1], ids[4], ids[5]]);
-      usesOplog && testSafeAppendToBufferFlag(false);
-      clearOutput(o);
-
-      await rem({ x: {$lt: 4} });
-      //  x: [4 5 5 | 5  9]
-      // id: [1 4 5 | 10 6]
-      test.length(o.output, 6);
-      test.isTrue(setsEqual([{removed: ids[2]}, {removed: ids[9]}, {removed: ids[8]},
-        {added: ids[5]}, {added: ids[4]}, {added: ids[1]}], o.output));
-      usesOplog && testOplogBufferIds([ids[10], ids[6]]);
-      usesOplog && testSafeAppendToBufferFlag(true);
-      clearOutput(o);
-    });
-  }
-
-
-  testAsyncMulti('mongo-livedata - empty documents, ' + idGeneration, [
-    function (test, expect) {
-      this.collectionName = Random.id();
-      if (Meteor.isClient) {
-        Meteor.call('createInsecureCollection', this.collectionName);
-        Meteor.subscribe('c-' + this.collectionName, expect());
-      }
-    }, async function (test) {
-      const coll = new Mongo.Collection(this.collectionName, collectionOptions);
-
-      const id = await runAndThrowIfNeeded(() => coll.insert({}), test);
-
-      test.isTrue(id);
-      test.equal(await coll.find().count(), 1);
->>>>>>> 4d602f42
     }
   ]);
 
 // Regression test for #2413.
   testAsyncMulti('mongo-livedata - upsert without callback, ' + idGeneration, [
-<<<<<<< HEAD
     async function (test, expect) {
       this.collectionName = Random.id();
       if (Meteor.isClient) {
         await Meteor.callAsync('createInsecureCollection', this.collectionName);
         Meteor.subscribe('c-' + this.collectionName, expect());
       }
-    }, async function (test, expect) {
-=======
-    function (test, expect) {
-      this.collectionName = Random.id();
-      if (Meteor.isClient) {
-        Meteor.call('createInsecureCollection', this.collectionName);
-        Meteor.subscribe('c-' + this.collectionName, expect());
-      }
     }, async function () {
->>>>>>> 4d602f42
       const coll = new Mongo.Collection(this.collectionName, collectionOptions);
 
       // No callback!  Before fixing #2413, this method never returned and
@@ -2494,32 +1370,19 @@
       // Do something else on the same method and expect it to actually work.
       // (If the bug comes back, this will 'async batch timeout'.)
       await coll.insert({});
-<<<<<<< HEAD
       expect();
-=======
->>>>>>> 4d602f42
     }
   ]);
 
 // Regression test for https://github.com/meteor/meteor/issues/8666.
   testAsyncMulti('mongo-livedata - upsert with an undefined selector, ' + idGeneration, [
-<<<<<<< HEAD
     async function (test, expect) {
       this.collectionName = Random.id();
       if (Meteor.isClient) {
         await Meteor.callAsync('createInsecureCollection', this.collectionName);
         Meteor.subscribe('c-' + this.collectionName, expect());
       }
-    }, async function (test, expect) {
-=======
-    function (test, expect) {
-      this.collectionName = Random.id();
-      if (Meteor.isClient) {
-        Meteor.call('createInsecureCollection', this.collectionName);
-        Meteor.subscribe('c-' + this.collectionName, expect());
-      }
     }, async function (test) {
->>>>>>> 4d602f42
       const coll = new Mongo.Collection(this.collectionName, collectionOptions);
       const testWidget = {
         name: 'Widget name'
@@ -2530,16 +1393,41 @@
           await coll.findOne(insertDetails.insertedId),
           Object.assign({ _id: insertDetails.insertedId }, testWidget)
       );
-<<<<<<< HEAD
       expect();
-=======
->>>>>>> 4d602f42
     }
   ]);
 
 // See https://github.com/meteor/meteor/issues/594.
   testAsyncMulti('mongo-livedata - document with length, ' + idGeneration, [
-<<<<<<< HEAD
+    async function (test, expect) {
+      this.collectionName = Random.id();
+      if (Meteor.isClient) {
+        await Meteor.callAsync('createInsecureCollection', this.collectionName, collectionOptions);
+        Meteor.subscribe('c-' + this.collectionName, expect());
+      }
+    }, async function (test) {
+      const self = this;
+      const coll = self.coll = new Mongo.Collection(self.collectionName, collectionOptions);
+
+      const id = await runAndThrowIfNeeded(() => coll.insert({foo: 'x', length: 0}), test);
+      test.isTrue(id);
+      self.docId = id;
+      test.equal(await coll.findOne(self.docId),
+          {_id: self.docId, foo: 'x', length: 0});
+      expect();
+    },
+    async function (test, expect) {
+      const self = this;
+      const coll = self.coll;
+
+      await runAndThrowIfNeeded(() => coll.update(self.docId, {$set: {length: 5}}), test);
+      test.equal(await coll.findOne(self.docId),
+          {_id: self.docId, foo: 'x', length: 5});
+      expect();
+    }
+  ]);
+
+  testAsyncMulti('mongo-livedata - document with a date, ' + idGeneration, [
     async function (test, expect) {
       this.collectionName = Random.id();
       if (Meteor.isClient) {
@@ -2547,81 +1435,18 @@
         Meteor.subscribe('c-' + this.collectionName, expect());
       }
     }, async function (test, expect) {
-=======
-    function (test, expect) {
-      this.collectionName = Random.id();
-      if (Meteor.isClient) {
-        Meteor.call('createInsecureCollection', this.collectionName, collectionOptions);
-        Meteor.subscribe('c-' + this.collectionName, expect());
-      }
-    }, async function (test) {
->>>>>>> 4d602f42
-      const self = this;
-      const coll = self.coll = new Mongo.Collection(self.collectionName, collectionOptions);
-
-      const id = await runAndThrowIfNeeded(() => coll.insert({foo: 'x', length: 0}), test);
-      test.isTrue(id);
-      self.docId = id;
-      test.equal(await coll.findOne(self.docId),
-          {_id: self.docId, foo: 'x', length: 0});
-<<<<<<< HEAD
-      expect();
-    },
-    async function (test, expect) {
-=======
-    },
-    async function (test) {
->>>>>>> 4d602f42
-      const self = this;
-      const coll = self.coll;
-
-      await runAndThrowIfNeeded(() => coll.update(self.docId, {$set: {length: 5}}), test);
-      test.equal(await coll.findOne(self.docId),
-          {_id: self.docId, foo: 'x', length: 5});
-<<<<<<< HEAD
-      expect();
-=======
->>>>>>> 4d602f42
-    }
-  ]);
-
-  testAsyncMulti('mongo-livedata - document with a date, ' + idGeneration, [
-<<<<<<< HEAD
-    async function (test, expect) {
-      this.collectionName = Random.id();
-      if (Meteor.isClient) {
-        await Meteor.callAsync('createInsecureCollection', this.collectionName, collectionOptions);
-        Meteor.subscribe('c-' + this.collectionName, expect());
-      }
-    }, async function (test, expect) {
-=======
-    function (test, expect) {
-      this.collectionName = Random.id();
-      if (Meteor.isClient) {
-        Meteor.call('createInsecureCollection', this.collectionName, collectionOptions);
-        Meteor.subscribe('c-' + this.collectionName, expect());
-      }
-    }, async function (test) {
->>>>>>> 4d602f42
       const coll = new Mongo.Collection(this.collectionName, collectionOptions);
       const id = await runAndThrowIfNeeded(() => coll.insert({d: new Date(1356152390004)}), test);
       test.isTrue(id);
       test.equal(await coll.find().count(), 1);
       test.equal((await coll.findOne()).d.getFullYear(), 2012);
-<<<<<<< HEAD
       expect();
-=======
->>>>>>> 4d602f42
     }
   ]);
 
 // FIXME
   testAsyncMulti('mongo-livedata - document goes through a transform, ' + idGeneration, [
-<<<<<<< HEAD
     async function (test, expect) {
-=======
-    function (test, expect) {
->>>>>>> 4d602f42
       var self = this;
       var seconds = function (doc) {
         doc.seconds = function () {return doc.d.getSeconds();};
@@ -2635,11 +1460,7 @@
       };
       this.collectionName = Random.id();
       if (Meteor.isClient) {
-<<<<<<< HEAD
         await Meteor.callAsync('createInsecureCollection', this.collectionName, collectionOptions);
-=======
-        Meteor.call('createInsecureCollection', this.collectionName, collectionOptions);
->>>>>>> 4d602f42
         Meteor.subscribe('c-' + this.collectionName, expect());
       }
     }, async function (test, expect) {
@@ -2649,19 +1470,12 @@
       var expectAdd = expect(function (doc) {
         test.equal(doc.seconds(), 50);
       });
-<<<<<<< HEAD
       var expectRemove = async function (doc) {
         test.equal(doc.seconds(), 50);
         console.log({doc});
         await obs.stop();
         expect();
       };
-=======
-      var expectRemove = expect(function (doc) {
-        test.equal(doc.seconds(), 50);
-        return obs.stop();
-      });
->>>>>>> 4d602f42
       const id = await runAndThrowIfNeeded(() => self.coll.insert({d: new Date(1356152390004)}), test, false);
       test.isTrue(id);
       var cursor = self.coll.find();
@@ -2678,11 +1492,7 @@
       })).seconds, 50);
       await self.coll.remove(id);
     },
-<<<<<<< HEAD
-    async function (test, expect) {
-=======
     async function (test) {
->>>>>>> 4d602f42
       var self = this;
       self.id1 = await runAndThrowIfNeeded(() => self.coll.insert({d: new Date(1356152390004)}), test, false);
       test.isTrue(self.id1);
@@ -2691,7 +1501,6 @@
       test.isTrue(self.id2);
     }
   ]);
-<<<<<<< HEAD
 
   testAsyncMulti('mongo-livedata - transform sets _id if not present, ' + idGeneration, [
     async function (test, expect) {
@@ -2712,7 +1521,7 @@
         Meteor.subscribe('c-' + this.collectionName, expect());
       }
     },
-    async function (test, expect) {
+    async function (test) {
       var self = this;
       self.coll = new Mongo.Collection(this.collectionName, collectionOptions);
       const id = await runAndThrowIfNeeded(() => self.coll.insert({}), test);
@@ -2722,35 +1531,6 @@
     }
   ]);
 
-=======
-
-  testAsyncMulti('mongo-livedata - transform sets _id if not present, ' + idGeneration, [
-    function (test, expect) {
-      var self = this;
-      var justId = function (doc) {
-        return _.omit(doc, '_id');
-      };
-      TRANSFORMS["justId"] = justId;
-      var collectionOptions = {
-        idGeneration: idGeneration,
-        transform: justId,
-        transformName: "justId"
-      };
-      this.collectionName = Random.id();
-      if (Meteor.isClient) {
-        Meteor.call('createInsecureCollection', this.collectionName, collectionOptions);
-        Meteor.subscribe('c-' + this.collectionName, expect());
-      }
-    }, async function (test) {
-      var self = this;
-      self.coll = new Mongo.Collection(this.collectionName, collectionOptions);
-      const id = await runAndThrowIfNeeded(() => self.coll.insert({}), test);
-      test.isTrue(id);
-      test.equal((await self.coll.findOne())._id, id);
-    }
-  ]);
-
->>>>>>> 4d602f42
   var bin = Base64.decode(
       "TWFuIGlzIGRpc3Rpbmd1aXNoZWQsIG5vdCBvbmx5IGJ5IGhpcyBy" +
       "ZWFzb24sIGJ1dCBieSB0aGlzIHNpbmd1bGFyIHBhc3Npb24gZnJv" +
@@ -2761,7 +1541,6 @@
       "dCB2ZWhlbWVuY2Ugb2YgYW55IGNhcm5hbCBwbGVhc3VyZS4=");
 
   testAsyncMulti('mongo-livedata - document with binary data, ' + idGeneration, [
-<<<<<<< HEAD
     async function (test, expect) {
       // XXX probably shouldn't use EJSON's private test symbols
       this.collectionName = Random.id();
@@ -2769,17 +1548,7 @@
         await Meteor.callAsync('createInsecureCollection', this.collectionName, collectionOptions);
         Meteor.subscribe('c-' + this.collectionName, expect());
       }
-    }, async function (test, expect) {
-=======
-    function (test, expect) {
-      // XXX probably shouldn't use EJSON's private test symbols
-      this.collectionName = Random.id();
-      if (Meteor.isClient) {
-        Meteor.call('createInsecureCollection', this.collectionName, collectionOptions);
-        Meteor.subscribe('c-' + this.collectionName, expect());
-      }
     }, async function (test) {
->>>>>>> 4d602f42
       const coll = new Mongo.Collection(this.collectionName, collectionOptions);
       const id = await runAndThrowIfNeeded(() => coll.insert({b: bin}), test);
       test.isTrue(id);
@@ -2787,34 +1556,20 @@
       var inColl = await coll.findOne();
       test.isTrue(EJSON.isBinary(inColl.b));
       test.equal(inColl.b, bin);
-<<<<<<< HEAD
       expect();
-=======
->>>>>>> 4d602f42
     }
   ]);
 
   testAsyncMulti('mongo-livedata - document with a custom type, ' + idGeneration, [
-<<<<<<< HEAD
     async function (test, expect) {
       this.collectionName = Random.id();
       if (Meteor.isClient) {
         await Meteor.call('createInsecureCollection', this.collectionName, collectionOptions);
-=======
-    function (test, expect) {
-      this.collectionName = Random.id();
-      if (Meteor.isClient) {
-        Meteor.call('createInsecureCollection', this.collectionName, collectionOptions);
->>>>>>> 4d602f42
         Meteor.subscribe('c-' + this.collectionName, expect());
       }
     },
 
-<<<<<<< HEAD
-    async function (test, expect) {
-=======
     async function (test) {
->>>>>>> 4d602f42
       var self = this;
       self.coll = new Mongo.Collection(this.collectionName, collectionOptions);
       var docId;
@@ -2831,7 +1586,6 @@
       test.isTrue(inColl);
       inColl && test.equal(inColl.d.speak(), "woof");
       inColl && test.isNull(inColl.d.color);
-<<<<<<< HEAD
       expect();
     },
 
@@ -2863,27 +1617,6 @@
     }
   ]);
 
-=======
-    },
-
-    function (test, expect) {
-      var self = this;
-      self.coll.insert(new Dog("rover", "orange"), expect(function (err, id) {
-        test.isTrue(err);
-        test.isFalse(id);
-      }));
-    },
-
-    async function (test, expect) {
-      var self = this;
-      self.coll.update(
-          self.docId, new Dog("rover", "orange"), expect(function (err) {
-            test.isTrue(err);
-          }));
-    }
-  ]);
-
->>>>>>> 4d602f42
   if (Meteor.isServer) {
     Tinytest.addAsync("mongo-livedata - update return values, " + idGeneration, async function (test) {
       var run = test.runId();
@@ -2909,13 +1642,8 @@
       const result = await runAndThrowIfNeeded(() => coll.remove({}), test);
       test.equal(result, 2);
     });
-<<<<<<< HEAD
-
-
-=======
-
-
->>>>>>> 4d602f42
+
+
     Tinytest.addAsync("mongo-livedata - id-based invalidation, " + idGeneration, async function (test) {
       var run = test.runId();
       var coll = new Mongo.Collection("livedata_invalidation_collection_"+run, collectionOptions);
@@ -2981,11 +1709,7 @@
           {all: 1, id1Direct: 1, id1InQuery: 1, id2Direct: 1, id2InQuery: 1,
             bothIds: 1});
 
-<<<<<<< HEAD
       _.each(handlesToStop, async function (h) { await h.stop();});
-=======
-      _.each(handlesToStop, function (h) {h.stop();});
->>>>>>> 4d602f42
     });
 
     Tinytest.addAsync("mongo-livedata - upsert error parse, " + idGeneration, async function (test) {
@@ -3020,11 +1744,7 @@
   _.each(Meteor.isServer ? [true, false] : [true], function (minimongo) {
     _.each([true, false], function (useUpdate) {
       _.each([true, false], function (useDirectCollection) {
-<<<<<<< HEAD
         Tinytest.addAsync("mongo-livedata - " + (useUpdate ? "update " : "") + "upsert" + (minimongo ? " minimongo" : "") + (useDirectCollection ? " direct collection " : "") + ", " + idGeneration, async function (test, onComplete) {
-=======
-        Tinytest.addAsync("mongo-livedata - " + (useUpdate ? "update " : "") + "upsert" + (minimongo ? " minimongo" : "") + (useDirectCollection ? " direct collection " : "") + ", " + idGeneration, async function (test) {
->>>>>>> 4d602f42
           var run = test.runId();
           var options = collectionOptions;
           // We don't get ids back when we use update() to upsert, or when we are
@@ -3071,7 +1791,6 @@
           if (! skipIds)
             test.isFalse(result2.insertedId);
           compareResults(test, skipIds, await coll.find().fetch(), [{foo: t2, _id: result3.insertedId}]);
-<<<<<<< HEAD
 
           await coll.remove({});
 
@@ -3212,148 +1931,6 @@
 
           if (useNetwork) {
             await Meteor.callAsync("createInsecureCollection", collName, collectionOptions);
-=======
-
-          await coll.remove({});
-
-          // Test modification by upsert
-
-          var result5 = await upsert(coll, useUpdate, {name: 'David'}, {$set: {foo: 1}});
-          test.equal(result5.numberAffected, 1);
-          if (! skipIds)
-            test.isTrue(result5.insertedId);
-          var davidId = result5.insertedId;
-          compareResults(test, skipIds, await coll.find().fetch(), [{name: 'David', foo: 1, _id: davidId}]);
-
-          await test.throwsAsync(function () {
-            // test that bad modifier fails fast
-            return upsert(coll, useUpdate, {name: 'David'}, {$blah: {foo: 2}});
-          });
-
-
-          var result6 = await upsert(coll, useUpdate, {name: 'David'}, {$set: {foo: 2}});
-          test.equal(result6.numberAffected, 1);
-          if (! skipIds)
-            test.isFalse(result6.insertedId);
-          compareResults(test, skipIds, await coll.find().fetch(), [{name: 'David', foo: 2,
-            _id: result5.insertedId}]);
-
-          var emilyId = await coll.insert({name: 'Emily', foo: 2});
-          compareResults(test, skipIds, await coll.find().fetch(), [{name: 'David', foo: 2, _id: davidId},
-            {name: 'Emily', foo: 2, _id: emilyId}]);
-
-          // multi update by upsert
-          var result7 = await upsert(coll, useUpdate, {foo: 2},
-              {$set: {bar: 7},
-                $setOnInsert: {name: 'Fred', foo: 2}},
-              {multi: true});
-          test.equal(result7.numberAffected, 2);
-          if (! skipIds)
-            test.isFalse(result7.insertedId);
-          compareResults(test, skipIds, await coll.find().fetch(), [{name: 'David', foo: 2, bar: 7, _id: davidId},
-            {name: 'Emily', foo: 2, bar: 7, _id: emilyId}]);
-
-          // insert by multi upsert
-          var result8 = await upsert(coll, useUpdate, {foo: 3},
-              {$set: {bar: 7},
-                $setOnInsert: {name: 'Fred', foo: 2}},
-              {multi: true});
-          test.equal(result8.numberAffected, 1);
-          if (! skipIds)
-            test.isTrue(result8.insertedId);
-          var fredId = result8.insertedId;
-          compareResults(test, skipIds, await coll.find().fetch(),
-              [{name: 'David', foo: 2, bar: 7, _id: davidId},
-                {name: 'Emily', foo: 2, bar: 7, _id: emilyId},
-                {name: 'Fred', foo: 2, bar: 7, _id: fredId}]);
-
-          // test `insertedId` option
-          var result9 = await upsert(coll, useUpdate, {name: 'Steve'},
-              {name: 'Steve'},
-              {insertedId: 'steve'});
-          test.equal(result9.numberAffected, 1);
-          if (! skipIds)
-            test.equal(result9.insertedId, 'steve');
-          compareResults(test, skipIds, await coll.find().fetch(),
-              [{name: 'David', foo: 2, bar: 7, _id: davidId},
-                {name: 'Emily', foo: 2, bar: 7, _id: emilyId},
-                {name: 'Fred', foo: 2, bar: 7, _id: fredId},
-                {name: 'Steve', _id: 'steve'}]);
-          test.isTrue(await coll.findOne('steve'));
-          test.isFalse(await coll.findOne('fred'));
-
-          // Test $ operator in selectors.
-
-          var result10 = await upsert(coll, useUpdate,
-              {$or: [{name: 'David'}, {name: 'Emily'}]},
-              {$set: {foo: 3}}, {multi: true});
-          test.equal(result10.numberAffected, 2);
-          if (! skipIds)
-            test.isFalse(result10.insertedId);
-          compareResults(test, skipIds,
-              [await coll.findOne({name: 'David'}), await coll.findOne({name: 'Emily'})],
-              [{name: 'David', foo: 3, bar: 7, _id: davidId},
-                {name: 'Emily', foo: 3, bar: 7, _id: emilyId}]
-          );
-
-          var result11 = await upsert(
-              coll, useUpdate,
-              {
-                name: 'Charlie',
-                $or: [{ foo: 2}, { bar: 7 }]
-              },
-              { $set: { foo: 3 } }
-          );
-          test.equal(result11.numberAffected, 1);
-          if (! skipIds)
-            test.isTrue(result11.insertedId);
-          var charlieId = result11.insertedId;
-          compareResults(test, skipIds,
-              await coll.find({ name: 'Charlie' }).fetch(),
-              [{name: 'Charlie', foo: 3, _id: charlieId}]);
-        });
-      });
-    });
-  });
-
-  var asyncUpsertTestName = function (useNetwork, useDirectCollection,
-                                      useUpdate, idGeneration) {
-    return "mongo-livedata - async " +
-        (useUpdate ? "update " : "") +
-        "upsert " +
-        (useNetwork ? "over network " : "") +
-        (useDirectCollection ? ", direct collection " : "") +
-        idGeneration;
-  };
-
-// TODO -> FIXME
-// This is a duplicate of the test above, with some changes to make it work for
-// callback style. On the client, we test server-backed and in-memory
-// collections, and run the tests for both the Mongo.Collection and the
-// LocalCollection. On the server, we test mongo-backed collections, for both
-// the Mongo.Collection and the MongoConnection.
-//
-// XXX Rewrite with testAsyncMulti, that would simplify things a lot!
-if (Meteor.isServer) {
-  _.each(Meteor.isServer ? [false] : [true, false], function (useNetwork) {
-    _.each(useNetwork ? [false] : [true, false], function (useDirectCollection) {
-      _.each([true, false], function (useUpdate) {
-        Tinytest.addAsync(asyncUpsertTestName(useNetwork, useDirectCollection, useUpdate, idGeneration), function (test, onComplete) {
-          var coll;
-          var run = test.runId();
-          var collName = "livedata_upsert_collection_"+run+
-              (useUpdate ? "_update_" : "") +
-              (useNetwork ? "_network_" : "") +
-              (useDirectCollection ? "_direct_" : "");
-
-          var next0 = function () {
-            // Test starts here.
-            upsert(coll, useUpdate, {_id: 'foo'}, {_id: 'foo', foo: 'bar'}, next1);
-          };
-
-          if (useNetwork) {
-            Meteor.call("createInsecureCollection", collName, collectionOptions);
->>>>>>> 4d602f42
             coll = new Mongo.Collection(collName, collectionOptions);
             Meteor.subscribe("c-" + collName, next0);
           } else {
@@ -3374,19 +1951,11 @@
               test.equal(result1.insertedId, 'foo');
             }
             compareResults(test, useUpdate, await coll.find().fetch(), [{foo: 'bar', _id: 'foo'}]);
-<<<<<<< HEAD
             await upsert(coll, useUpdate, {_id: 'foo'}, {foo: 'baz'}, next2);
           };
 
           if (! useNetwork) {
             await next0();
-=======
-            upsert(coll, useUpdate, {_id: 'foo'}, {foo: 'baz'}, next2);
-          };
-
-          if (! useNetwork) {
-            next0();
->>>>>>> 4d602f42
           }
 
           var t1, t2, result2;
@@ -3403,11 +1972,7 @@
 
             t1 = new Mongo.ObjectID();
             t2 = new Mongo.ObjectID();
-<<<<<<< HEAD
             await upsert(coll, useUpdate, {_id: t1}, {_id: t1, foo: 'bar'}, next3);
-=======
-            upsert(coll, useUpdate, {_id: t1}, {_id: t1, foo: 'bar'}, next3);
->>>>>>> 4d602f42
           };
 
           var result3;
@@ -3420,11 +1985,7 @@
             }
             compareResults(test, useUpdate, await coll.find().fetch(), [{_id: t1, foo: 'bar'}]);
 
-<<<<<<< HEAD
             await upsert(coll, useUpdate, {_id: t1}, {foo: t2}, next4);
-=======
-            upsert(coll, useUpdate, {_id: t1}, {foo: t2}, next4);
->>>>>>> 4d602f42
           };
 
           var next4 = async function (err, result4) {
@@ -3436,11 +1997,7 @@
             await coll.remove({_id: t1});
 
             // Test modification by upsert
-<<<<<<< HEAD
             await upsert(coll, useUpdate, {_id: 'David'}, {$set: {foo: 1}}, next5);
-=======
-            upsert(coll, useUpdate, {_id: 'David'}, {$set: {foo: 1}}, next5);
->>>>>>> 4d602f42
           };
 
           var result5;
@@ -3459,17 +2016,10 @@
               // The stub throws an exception about the invalid modifier, which
               // livedata logs (so we suppress it).
               Meteor._suppress_log(1);
-<<<<<<< HEAD
               await upsert(coll, useUpdate, {_id: 'David'}, {$blah: {foo: 2}}, async function (err) {
                 if (! (Meteor.isClient && useDirectCollection))
                   test.isTrue(err);
                 await upsert(coll, useUpdate, {_id: 'David'}, {$set: {foo: 2}}, next6);
-=======
-              upsert(coll, useUpdate, {_id: 'David'}, {$blah: {foo: 2}}, function (err) {
-                if (! (Meteor.isClient && useDirectCollection))
-                  test.isTrue(err);
-                upsert(coll, useUpdate, {_id: 'David'}, {$set: {foo: 2}}, next6);
->>>>>>> 4d602f42
               });
             } else {
               // XXX skip this test for now for LocalCollection; the fact that
@@ -3477,11 +2027,7 @@
               // Meteor.defer, which means the exception just gets
               // logged. Something should be done about this at some point?  Maybe
               // LocalCollection callbacks don't really have to be deferred.
-<<<<<<< HEAD
               await upsert(coll, useUpdate, {_id: 'David'}, {$set: {foo: 2}}, next6);
-=======
-              upsert(coll, useUpdate, {_id: 'David'}, {$set: {foo: 2}}, next6);
->>>>>>> 4d602f42
             }
           };
 
@@ -3500,11 +2046,7 @@
             // multi update by upsert.
             // We can't actually update multiple documents since we have to do it by
             // id, but at least make sure the multi flag doesn't mess anything up.
-<<<<<<< HEAD
             await upsert(coll, useUpdate, {_id: 'Emily'},
-=======
-            upsert(coll, useUpdate, {_id: 'Emily'},
->>>>>>> 4d602f42
                 {$set: {bar: 7},
                   $setOnInsert: {name: 'Fred', foo: 2}},
                 {multi: true}, next7);
@@ -3520,11 +2062,7 @@
               {_id: 'Emily', foo: 2, bar: 7}]);
 
             // insert by multi upsert
-<<<<<<< HEAD
             await upsert(coll, useUpdate, {_id: 'Fred'},
-=======
-            upsert(coll, useUpdate, {_id: 'Fred'},
->>>>>>> 4d602f42
                 {$set: {bar: 7},
                   $setOnInsert: {name: 'Fred', foo: 2}},
                 {multi: true}, next8);
@@ -3554,19 +2092,11 @@
 }
 
   if (Meteor.isClient) {
-<<<<<<< HEAD
     Tinytest.addAsync("mongo-livedata - async update/remove return values over network " + idGeneration, async function (test, onComplete) {
       var coll;
       var run = test.runId();
       var collName = "livedata_upsert_collection_"+run;
       await Meteor.callAsync("createInsecureCollection", collName, collectionOptions);
-=======
-    Tinytest.addAsync("mongo-livedata - async update/remove return values over network " + idGeneration, function (test, onComplete) {
-      var coll;
-      var run = test.runId();
-      var collName = "livedata_upsert_collection_"+run;
-      Meteor.call("createInsecureCollection", collName, collectionOptions);
->>>>>>> 4d602f42
       coll = new Mongo.Collection(collName, collectionOptions);
       Meteor.subscribe("c-" + collName, function () {
         coll.insert({ _id: "foo" }, (e1) => {
@@ -3744,13 +2274,9 @@
     test.equal(doc._id, "foo");
 
     Meteor._suppress_log(1);
-<<<<<<< HEAD
     console.log(await coll.find({}).fetch());
     const id2 = await runAndThrowIfNeeded(() => coll.insertAsync({_id: "foo", name: "bar"}), test, true);
     console.log({id1, id2}, await coll.find({}).fetch());
-=======
-    await runAndThrowIfNeeded(() => coll.insert({_id: "foo", name: "bar"}), test, true);
->>>>>>> 4d602f42
     const doc2 = await coll.findOne();
     test.equal(doc2.name, "foo");
   }
@@ -4264,11 +2790,7 @@
 }
 
 // This is a VERY white-box test.
-<<<<<<< HEAD
 Meteor.isServer && Tinytest.addAsync("mongo-livedata - oplog - _disableOplog", async function (test, onComplete) {
-=======
-Meteor.isServer && Tinytest.addAsync("mongo-livedata - oplog - _disableOplog", async function (test) {
->>>>>>> 4d602f42
   var collName = Random.id();
   var coll = new Mongo.Collection(collName);
   if (MongoInternals.defaultRemoteCollectionDriver().mongo._oplogHandle) {
@@ -4281,10 +2803,7 @@
       .observeChanges({added: function () {}});
   test.isFalse(observeWithoutOplog._multiplexer._observeDriver._usesOplog);
   await observeWithoutOplog.stop();
-<<<<<<< HEAD
   onComplete();
-=======
->>>>>>> 4d602f42
 });
 
 Meteor.isServer && Tinytest.addAsync("mongo-livedata - oplog - include selector fields", async function (test) {
