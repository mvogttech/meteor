// options.connection, if given, is a LivedataClient or LivedataServer
// XXX presently there is no way to destroy/clean up a Collection
import {
  ASYNC_COLLECTION_METHODS,
  getAsyncMethodName
} from "meteor/minimongo/constants";

import { normalizeProjection } from "./mongo_utils";

/**
 * @summary Namespace for MongoDB-related items
 * @namespace
 */
Mongo = {};

/**
 * @summary Constructor for a Collection
 * @locus Anywhere
 * @instancename collection
 * @class
 * @param {String} name The name of the collection.  If null, creates an unmanaged (unsynchronized) local collection.
 * @param {Object} [options]
 * @param {Object} options.connection The server connection that will manage this collection. Uses the default connection if not specified.  Pass the return value of calling [`DDP.connect`](#ddp_connect) to specify a different server. Pass `null` to specify no connection. Unmanaged (`name` is null) collections cannot specify a connection.
 * @param {String} options.idGeneration The method of generating the `_id` fields of new documents in this collection.  Possible values:

 - **`'STRING'`**: random strings
 - **`'MONGO'`**:  random [`Mongo.ObjectID`](#mongo_object_id) values

The default id generation technique is `'STRING'`.
 * @param {Function} options.transform An optional transformation function. Documents will be passed through this function before being returned from `fetch` or `findOneAsync`, and before being passed to callbacks of `observe`, `map`, `forEach`, `allow`, and `deny`. Transforms are *not* applied for the callbacks of `observeChanges` or to cursors returned from publish functions.
 * @param {Boolean} options.defineMutationMethods Set to `false` to skip setting up the mutation methods that enable insert/update/remove from client code. Default `true`.
 */
Mongo.Collection = function Collection(name, options) {
  if (!name && name !== null) {
    Meteor._debug(
      'Warning: creating anonymous collection. It will not be ' +
        'saved or synchronized over the network. (Pass null for ' +
        'the collection name to turn off this warning.)'
    );
    name = null;
  }

  if (name !== null && typeof name !== 'string') {
    throw new Error(
      'First argument to new Mongo.Collection must be a string or null'
    );
  }

  if (options && options.methods) {
    // Backwards compatibility hack with original signature (which passed
    // "connection" directly instead of in options. (Connections must have a "methods"
    // method.)
    // XXX remove before 1.0
    options = { connection: options };
  }
  // Backwards compatibility: "connection" used to be called "manager".
  if (options && options.manager && !options.connection) {
    options.connection = options.manager;
  }

  options = {
    connection: undefined,
    idGeneration: 'STRING',
    transform: null,
    _driver: undefined,
    _preventAutopublish: false,
    ...options,
  };

  switch (options.idGeneration) {
    case 'MONGO':
      this._makeNewID = function() {
        var src = name
          ? DDP.randomStream('/collection/' + name)
          : Random.insecure;
        return new Mongo.ObjectID(src.hexString(24));
      };
      break;
    case 'STRING':
    default:
      this._makeNewID = function() {
        var src = name
          ? DDP.randomStream('/collection/' + name)
          : Random.insecure;
        return src.id();
      };
      break;
  }

  this._transform = LocalCollection.wrapTransform(options.transform);

  if (!name || options.connection === null)
    // note: nameless collections never have a connection
    this._connection = null;
  else if (options.connection) this._connection = options.connection;
  else if (Meteor.isClient) this._connection = Meteor.connection;
  else this._connection = Meteor.server;

  if (!options._driver) {
    // XXX This check assumes that webapp is loaded so that Meteor.server !==
    // null. We should fully support the case of "want to use a Mongo-backed
    // collection from Node code without webapp", but we don't yet.
    // #MeteorServerNull
    if (
      name &&
      this._connection === Meteor.server &&
      typeof MongoInternals !== 'undefined' &&
      MongoInternals.defaultRemoteCollectionDriver
    ) {
      options._driver = MongoInternals.defaultRemoteCollectionDriver();
    } else {
      const { LocalCollectionDriver } = require('./local_collection_driver.js');
      options._driver = LocalCollectionDriver;
    }
  }

  this._collection = options._driver.open(name, this._connection);
  this._name = name;
  this._driver = options._driver;

  // TODO[fibers]: _maybeSetUpReplication is now async. Let's watch how not waiting for this function to finish
    // will affect everything
  this._settingUpReplicationPromise = this._maybeSetUpReplication(name, options);

  // XXX don't define these until allow or deny is actually used for this
  // collection. Could be hard if the security rules are only defined on the
  // server.
  if (options.defineMutationMethods !== false) {
    try {
      this._defineMutationMethods({
        useExisting: options._suppressSameNameError === true,
      });
    } catch (error) {
      // Throw a more understandable error on the server for same collection name
      if (
        error.message === `A method named '/${name}/insertAsync' is already defined`
      )
        throw new Error(`There is already a collection named "${name}"`);
      throw error;
    }
  }

  // autopublish
  if (
    Package.autopublish &&
    !options._preventAutopublish &&
    this._connection &&
    this._connection.publish
  ) {
    this._connection.publish(null, () => this.find(), {
      is_auto: true,
    });
  }
};

Object.assign(Mongo.Collection.prototype, {
  async _maybeSetUpReplication(name) {
    const self = this;
    if (
      !(
        self._connection &&
        self._connection.registerStoreClient &&
        self._connection.registerStoreServer
      )
    ) {
      return;
    }


    const wrappedStoreCommon = {
      // Called around method stub invocations to capture the original versions
      // of modified documents.
      saveOriginals() {
        self._collection.saveOriginals();
      },
      retrieveOriginals() {
        return self._collection.retrieveOriginals();
      },
      // To be able to get back to the collection from the store.
      _getCollection() {
        return self;
      },
    };
    const wrappedStoreClient = {
      // Called at the beginning of a batch of updates. batchSize is the number
      // of update calls to expect.
      //
      // XXX This interface is pretty janky. reset probably ought to go back to
      // being its own function, and callers shouldn't have to calculate
      // batchSize. The optimization of not calling pause/remove should be
      // delayed until later: the first call to update() should buffer its
      // message, and then we can either directly apply it at endUpdate time if
      // it was the only update, or do pauseObservers/apply/apply at the next
      // update() if there's another one.
      async beginUpdate(batchSize, reset) {
        // pause observers so users don't see flicker when updating several
        // objects at once (including the post-reconnect reset-and-reapply
        // stage), and so that a re-sorting of a query can take advantage of the
        // full _diffQuery moved calculation instead of applying change one at a
        // time.
        if (batchSize > 1 || reset) self._collection.pauseObservers();

        if (reset) await self._collection.remove({});
      },

      // Apply an update.
      // XXX better specify this interface (not in terms of a wire message)?
      update(msg) {
        var mongoId = MongoID.idParse(msg.id);
        var doc = self._collection._docs.get(mongoId);

        //When the server's mergebox is disabled for a collection, the client must gracefully handle it when:
        // *We receive an added message for a document that is already there. Instead, it will be changed
        // *We reeive a change message for a document that is not there. Instead, it will be added
        // *We receive a removed messsage for a document that is not there. Instead, noting wil happen.

        //Code is derived from client-side code originally in peerlibrary:control-mergebox
        //https://github.com/peerlibrary/meteor-control-mergebox/blob/master/client.coffee

        //For more information, refer to discussion "Initial support for publication strategies in livedata server":
        //https://github.com/meteor/meteor/pull/11151
        if (Meteor.isClient) {
          if (msg.msg === 'added' && doc) {
            msg.msg = 'changed';
          } else if (msg.msg === 'removed' && !doc) {
            return;
          } else if (msg.msg === 'changed' && !doc) {
            msg.msg = 'added';
            const _ref = msg.fields;
            for (let field in _ref) {
              const value = _ref[field];
              if (value === void 0) {
                delete msg.fields[field];
              }
            }
          }
        }
        // Is this a "replace the whole doc" message coming from the quiescence
        // of method writes to an object? (Note that 'undefined' is a valid
        // value meaning "remove it".)
        if (msg.msg === 'replace') {
          var replace = msg.replace;
          if (!replace) {
            if (doc) self._collection.remove(mongoId);
          } else if (!doc) {
            self._collection.insert(replace);
          } else {
            // XXX check that replace has no $ ops
            self._collection.update(mongoId, replace);
          }
          return;
        } else if (msg.msg === 'added') {
          if (doc) {
            throw new Error(
              'Expected not to find a document already present for an add'
            );
          }
          self._collection.insert({ _id: mongoId, ...msg.fields });
        } else if (msg.msg === 'removed') {
          if (!doc)
            throw new Error(
              'Expected to find a document already present for removed'
            );
          self._collection.remove(mongoId);
        } else if (msg.msg === 'changed') {
          if (!doc) throw new Error('Expected to find a document to change');
          const keys = Object.keys(msg.fields);
          if (keys.length > 0) {
            var modifier = {};
            keys.forEach(key => {
              const value = msg.fields[key];
              if (EJSON.equals(doc[key], value)) {
                return;
              }
              if (typeof value === 'undefined') {
                if (!modifier.$unset) {
                  modifier.$unset = {};
                }
                modifier.$unset[key] = 1;
              } else {
                if (!modifier.$set) {
                  modifier.$set = {};
                }
                modifier.$set[key] = value;
              }
            });
            if (Object.keys(modifier).length > 0) {
              self._collection.update(mongoId, modifier);
            }
          }
        } else {
          throw new Error("I don't know how to deal with this message");
        }
      },

      // Called at the end of a batch of updates.livedata_connection.js:1287
      endUpdate() {
        self._collection.resumeObserversClient();
      },

      // Used to preserve current versions of documents across a store reset.
      getDoc(id) {
        return self.findOne(id);
      },

      ...wrappedStoreCommon,
    };
    const wrappedStoreServer = {
      async beginUpdate(batchSize, reset) {
        if (batchSize > 1 || reset) self._collection.pauseObservers();

        if (reset) await self._collection.removeAsync({});
      },

      async update(msg) {
        var mongoId = MongoID.idParse(msg.id);
        var doc = self._collection._docs.get(mongoId);

        // Is this a "replace the whole doc" message coming from the quiescence
        // of method writes to an object? (Note that 'undefined' is a valid
        // value meaning "remove it".)
        if (msg.msg === 'replace') {
          var replace = msg.replace;
          if (!replace) {
            if (doc) await self._collection.removeAsync(mongoId);
          } else if (!doc) {
            await self._collection.insertAsync(replace);
          } else {
            // XXX check that replace has no $ ops
            await self._collection.updateAsync(mongoId, replace);
          }
          return;
        } else if (msg.msg === 'added') {
          if (doc) {
            throw new Error(
              'Expected not to find a document already present for an add'
            );
          }
          await self._collection.insertAsync({ _id: mongoId, ...msg.fields });
        } else if (msg.msg === 'removed') {
          if (!doc)
            throw new Error(
              'Expected to find a document already present for removed'
            );
          await self._collection.removeAsync(mongoId);
        } else if (msg.msg === 'changed') {
          if (!doc) throw new Error('Expected to find a document to change');
          const keys = Object.keys(msg.fields);
          if (keys.length > 0) {
            var modifier = {};
            keys.forEach(key => {
              const value = msg.fields[key];
              if (EJSON.equals(doc[key], value)) {
                return;
              }
              if (typeof value === 'undefined') {
                if (!modifier.$unset) {
                  modifier.$unset = {};
                }
                modifier.$unset[key] = 1;
              } else {
                if (!modifier.$set) {
                  modifier.$set = {};
                }
                modifier.$set[key] = value;
              }
            });
            if (Object.keys(modifier).length > 0) {
              await self._collection.updateAsync(mongoId, modifier);
            }
          }
        } else {
          throw new Error("I don't know how to deal with this message");
        }
      },

      // Called at the end of a batch of updates.
      async endUpdate() {
        await self._collection.resumeObserversServer();
      },

      // Used to preserve current versions of documents across a store reset.
      async getDoc(id) {
        return self.findOneAsync(id);
      },
      ...wrappedStoreCommon,
    };


    // OK, we're going to be a slave, replicating some remote
    // database, except possibly with some temporary divergence while
    // we have unacknowledged RPC's.
    let registerStoreResult;
    if (Meteor.isClient) {
      registerStoreResult = self._connection.registerStoreClient(
        name,
        wrappedStoreClient
      );
    } else {
      registerStoreResult = self._connection.registerStoreServer(
        name,
        wrappedStoreServer
      );
    }

    const message = `There is already a collection named "${name}"`;
    const logWarn = () => {
      console.warn ? console.warn(message) : console.log(message);
    };

    if (!registerStoreResult) {
      return logWarn();
    }

    return registerStoreResult?.then?.(ok => {
      if (!ok) {
        logWarn();
      }
    });
  },

  ///
  /// Main collection API
  ///
  /**
   * @summary Gets the number of documents matching the filter. For a fast count of the total documents in a collection see `estimatedDocumentCount`.
   * @locus Anywhere
   * @method countDocuments
   * @memberof Mongo.Collection
   * @instance
   * @param {MongoSelector} [selector] A query describing the documents to count
   * @param {Object} [options] All options are listed in [MongoDB documentation](https://mongodb.github.io/node-mongodb-native/4.11/interfaces/CountDocumentsOptions.html). Please note that not all of them are available on the client.
   * @returns {Promise<number>}
   */
  countDocuments(...args) {
    return this._collection.countDocuments(...args);
  },

  /**
   * @summary Gets an estimate of the count of documents in a collection using collection metadata. For an exact count of the documents in a collection see `countDocuments`.
   * @locus Anywhere
   * @method estimatedDocumentCount
   * @memberof Mongo.Collection
   * @instance
   * @param {MongoSelector} [selector] A query describing the documents to count
   * @param {Object} [options] All options are listed in [MongoDB documentation](https://mongodb.github.io/node-mongodb-native/4.11/interfaces/EstimatedDocumentCountOptions.html). Please note that not all of them are available on the client.
   * @returns {Promise<number>}
   */
  estimatedDocumentCount(...args) {
    return this._collection.estimatedDocumentCount(...args);
  },

  _getFindSelector(args) {
    if (args.length == 0) return {};
    else return args[0];
  },

  _getFindOptions(args) {
    const [, options] = args || [];
    const newOptions = normalizeProjection(options);

    var self = this;
    if (args.length < 2) {
      return { transform: self._transform };
    } else {
      check(
        newOptions,
        Match.Optional(
          Match.ObjectIncluding({
            projection: Match.Optional(Match.OneOf(Object, undefined)),
            sort: Match.Optional(
              Match.OneOf(Object, Array, Function, undefined)
            ),
            limit: Match.Optional(Match.OneOf(Number, undefined)),
            skip: Match.Optional(Match.OneOf(Number, undefined)),
          })
        )
      );


      return {
        transform: self._transform,
        ...newOptions,
      };
    }
  },

  /**
   * @summary Find the documents in a collection that match the selector.
   * @locus Anywhere
   * @method find
   * @memberof Mongo.Collection
   * @instance
   * @param {MongoSelector} [selector] A query describing the documents to find
   * @param {Object} [options]
   * @param {MongoSortSpecifier} options.sort Sort order (default: natural order)
   * @param {Number} options.skip Number of results to skip at the beginning
   * @param {Number} options.limit Maximum number of results to return
   * @param {MongoFieldSpecifier} options.fields Dictionary of fields to return or exclude.
   * @param {Boolean} options.reactive (Client only) Default `true`; pass `false` to disable reactivity
   * @param {Function} options.transform Overrides `transform` on the  [`Collection`](#collections) for this cursor.  Pass `null` to disable transformation.
   * @param {Boolean} options.disableOplog (Server only) Pass true to disable oplog-tailing on this query. This affects the way server processes calls to `observe` on this query. Disabling the oplog can be useful when working with data that updates in large batches.
   * @param {Number} options.pollingIntervalMs (Server only) When oplog is disabled (through the use of `disableOplog` or when otherwise not available), the frequency (in milliseconds) of how often to poll this query when observing on the server. Defaults to 10000ms (10 seconds).
   * @param {Number} options.pollingThrottleMs (Server only) When oplog is disabled (through the use of `disableOplog` or when otherwise not available), the minimum time (in milliseconds) to allow between re-polling when observing on the server. Increasing this will save CPU and mongo load at the expense of slower updates to users. Decreasing this is not recommended. Defaults to 50ms.
   * @param {Number} options.maxTimeMs (Server only) If set, instructs MongoDB to set a time limit for this cursor's operations. If the operation reaches the specified time limit (in milliseconds) without the having been completed, an exception will be thrown. Useful to prevent an (accidental or malicious) unoptimized query from causing a full collection scan that would disrupt other database users, at the expense of needing to handle the resulting error.
   * @param {String|Object} options.hint (Server only) Overrides MongoDB's default index selection and query optimization process. Specify an index to force its use, either by its name or index specification. You can also specify `{ $natural : 1 }` to force a forwards collection scan, or `{ $natural : -1 }` for a reverse collection scan. Setting this is only recommended for advanced users.
   * @param {String} options.readPreference (Server only) Specifies a custom MongoDB [`readPreference`](https://docs.mongodb.com/manual/core/read-preference) for this particular cursor. Possible values are `primary`, `primaryPreferred`, `secondary`, `secondaryPreferred` and `nearest`.
   * @returns {Mongo.Cursor}
   */
  find(...args) {
    // Collection.find() (return all docs) behaves differently
    // from Collection.find(undefined) (return 0 docs).  so be
    // careful about the length of arguments.
    return this._collection.find(
      this._getFindSelector(args),
      this._getFindOptions(args)
    );
  },

  /**
   * @summary Finds the first document that matches the selector, as ordered by sort and skip options. Returns `undefined` if no matching document is found.
   * @locus Anywhere
   * @method findOneAsync
   * @memberof Mongo.Collection
   * @instance
   * @param {MongoSelector} [selector] A query describing the documents to find
   * @param {Object} [options]
   * @param {MongoSortSpecifier} options.sort Sort order (default: natural order)
   * @param {Number} options.skip Number of results to skip at the beginning
   * @param {MongoFieldSpecifier} options.fields Dictionary of fields to return or exclude.
   * @param {Boolean} options.reactive (Client only) Default true; pass false to disable reactivity
   * @param {Function} options.transform Overrides `transform` on the [`Collection`](#collections) for this cursor.  Pass `null` to disable transformation.
   * @param {String} options.readPreference (Server only) Specifies a custom MongoDB [`readPreference`](https://docs.mongodb.com/manual/core/read-preference) for fetching the document. Possible values are `primary`, `primaryPreferred`, `secondary`, `secondaryPreferred` and `nearest`.
   * @returns {Object}
   */
  findOneAsync(...args) {
    return this._collection.findOneAsync(
      this._getFindSelector(args),
      this._getFindOptions(args)
    );
  },
  /**
   * @summary Finds the first document that matches the selector, as ordered by sort and skip options. Returns `undefined` if no matching document is found.
   * @locus Anywhere
   * @method findOne
   * @memberof Mongo.Collection
   * @instance
   * @param {MongoSelector} [selector] A query describing the documents to find
   * @param {Object} [options]
   * @param {MongoSortSpecifier} options.sort Sort order (default: natural order)
   * @param {Number} options.skip Number of results to skip at the beginning
   * @param {MongoFieldSpecifier} options.fields Dictionary of fields to return or exclude.
   * @param {Boolean} options.reactive (Client only) Default true; pass false to disable reactivity
   * @param {Function} options.transform Overrides `transform` on the [`Collection`](#collections) for this cursor.  Pass `null` to disable transformation.
   * @param {String} options.readPreference (Server only) Specifies a custom MongoDB [`readPreference`](https://docs.mongodb.com/manual/core/read-preference) for fetching the document. Possible values are `primary`, `primaryPreferred`, `secondary`, `secondaryPreferred` and `nearest`.
   * @returns {Object}
   */
  findOne(...args) {
    return this._collection.findOne(
      this._getFindSelector(args),
      this._getFindOptions(args)
    );
  },
});

Object.assign(Mongo.Collection, {
  async _publishCursor(cursor, sub, collection) {
    var observeHandle = await cursor.observeChanges(
        {
          added: function(id, fields) {
            sub.added(collection, id, fields);
          },
          changed: function(id, fields) {
            sub.changed(collection, id, fields);
          },
          removed: function(id) {
            sub.removed(collection, id);
          },
        },
        // Publications don't mutate the documents
        // This is tested by the `livedata - publish callbacks clone` test
        { nonMutatingCallbacks: true }
    );

    // We don't call sub.ready() here: it gets called in livedata_server, after
    // possibly calling _publishCursor on multiple returned cursors.

    // register stop callback (expects lambda w/ no args).
    sub.onStop(async function() {
      return await observeHandle.stop();
    });

    // return the observeHandle in case it needs to be stopped early
    return observeHandle;
  },

  // protect against dangerous selectors.  falsey and {_id: falsey} are both
  // likely programmer error, and not what you want, particularly for destructive
  // operations. If a falsey _id is sent in, a new string _id will be
  // generated and returned; if a fallbackId is provided, it will be returned
  // instead.
  _rewriteSelector(selector, { fallbackId } = {}) {
    // shorthand -- scalars match _id
    if (LocalCollection._selectorIsId(selector)) selector = { _id: selector };

    if (Array.isArray(selector)) {
      // This is consistent with the Mongo console itself; if we don't do this
      // check passing an empty array ends up selecting all items
      throw new Error("Mongo selector can't be an array.");
    }

    if (!selector || ('_id' in selector && !selector._id)) {
      // can't match anything
      return { _id: fallbackId || Random.id() };
    }

    return selector;
  },
});

Object.assign(Mongo.Collection.prototype, {
  // 'insert' immediately returns the inserted document's new _id.
  // The others return values immediately if you are in a stub, an in-memory
  // unmanaged collection, or a mongo-backed collection and you don't pass a
  // callback. 'update' and 'remove' return the number of affected
  // documents. 'upsert' returns an object with keys 'numberAffected' and, if an
  // insert happened, 'insertedId'.
  //
  // Otherwise, the semantics are exactly like other methods: they take
  // a callback as an optional last argument; if no callback is
  // provided, they block until the operation is complete, and throw an
  // exception if it fails; if a callback is provided, then they don't
  // necessarily block, and they call the callback when they finish with error and
  // result arguments.  (The insert method provides the document ID as its result;
  // update and remove provide the number of affected docs as the result; upsert
  // provides an object with numberAffected and maybe insertedId.)
  //
  // On the client, blocking is impossible, so if a callback
  // isn't provided, they just return immediately and any error
  // information is lost.
  //
  // There's one more tweak. On the client, if you don't provide a
  // callback, then if there is an error, a message will be logged with
  // Meteor._debug.
  //
  // The intent (though this is actually determined by the underlying
  // drivers) is that the operations should be done synchronously, not
  // generating their result until the database has acknowledged
  // them. In the future maybe we should provide a flag to turn this
  // off.

  _insert(doc, callback) {
    // Make sure we were passed a document to insert
    if (!doc) {
      throw new Error('insert requires an argument');
    }

    // Make a shallow clone of the document, preserving its prototype.
    doc = Object.create(
      Object.getPrototypeOf(doc),
      Object.getOwnPropertyDescriptors(doc)
    );

    if ('_id' in doc) {
      if (
        !doc._id ||
        !(typeof doc._id === 'string' || doc._id instanceof Mongo.ObjectID)
      ) {
        throw new Error(
          'Meteor requires document _id fields to be non-empty strings or ObjectIDs'
        );
      }
    } else {
      let generateId = true;

      // Don't generate the id if we're the client and the 'outermost' call
      // This optimization saves us passing both the randomSeed and the id
      // Passing both is redundant.
      if (this._isRemoteCollection()) {
        const enclosing = DDP._CurrentMethodInvocation.get();
        if (!enclosing) {
          generateId = false;
        }
      }

      if (generateId) {
        doc._id = this._makeNewID();
      }
    }


    // On inserts, always return the id that we generated; on all other
    // operations, just return the result from the collection.
    var chooseReturnValueFromCollectionResult = function(result) {
      if (Meteor._isPromise(result)) return result;

      if (doc._id) {
        return doc._id;
      }

      // XXX what is this for??
      // It's some iteraction between the callback to _callMutatorMethod and
      // the return value conversion
      doc._id = result;

      return result;
    };

    const wrappedCallback = wrapCallback(
      callback,
      chooseReturnValueFromCollectionResult
    );

    if (this._isRemoteCollection()) {
      const result = this._callMutatorMethod('insert', [doc], wrappedCallback);
      return chooseReturnValueFromCollectionResult(result);
    }

    // it's my collection.  descend into the collection object
    // and propagate any exception.
    try {
      // If the user provided a callback and the collection implements this
      // operation asynchronously, then queryRet will be undefined, and the
      // result will be returned through the callback instead.
      let result;
      if (!!wrappedCallback) {
        this._collection.insert(doc, wrappedCallback);
      } else {
        // If we don't have the callback, we assume the user is using the promise.
        // We can't just pass this._collection.insert to the promisify because it would lose the context.
        result = this._collection.insert(doc);
      }

      return chooseReturnValueFromCollectionResult(result);
    } catch (e) {
      if (callback) {
        callback(e);
        return null;
      }
      throw e;
    }
  },

  /**
   * @summary Insert a document in the collection.  Returns its unique _id.
   * @locus Anywhere
   * @method  insert
   * @memberof Mongo.Collection
   * @instance
   * @param {Object} doc The document to insert. May not yet have an _id attribute, in which case Meteor will generate one for you.
   * @param {Function} [callback] Optional.  If present, called with an error object as the first argument and, if no error, the _id as the second.
   */
  insert(doc, callback) {
    return this._insert(doc, callback);
  },

  async _insertAsync(doc, options = {}) {
    // Make sure we were passed a document to insert
    if (!doc) {
      throw new Error('insert requires an argument');
    }

    // Make a shallow clone of the document, preserving its prototype.
    doc = Object.create(
        Object.getPrototypeOf(doc),
        Object.getOwnPropertyDescriptors(doc)
    );

    if ('_id' in doc) {
      if (
          !doc._id ||
          !(typeof doc._id === 'string' || doc._id instanceof Mongo.ObjectID)
      ) {
        throw new Error(
            'Meteor requires document _id fields to be non-empty strings or ObjectIDs'
        );
      }
    } else {
      let generateId = true;

      // Don't generate the id if we're the client and the 'outermost' call
      // This optimization saves us passing both the randomSeed and the id
      // Passing both is redundant.
      if (this._isRemoteCollection()) {
        const enclosing = DDP._CurrentMethodInvocation.get();
        if (!enclosing) {
          generateId = false;
        }
      }

      if (generateId) {
        doc._id = this._makeNewID();
      }
    }

    // On inserts, always return the id that we generated; on all other
    // operations, just return the result from the collection.
    var chooseReturnValueFromCollectionResult = function(result) {
      if (Meteor._isPromise(result)) return result;

      if (doc._id) {
        return doc._id;
      }

      // XXX what is this for??
      // It's some iteraction between the callback to _callMutatorMethod and
      // the return value conversion
      doc._id = result;

      return result;
    };

    if (this._isRemoteCollection()) {
      const result = await this._callMutatorMethodAsync('insertAsync', [doc], options);

      return chooseReturnValueFromCollectionResult(result);
    }

    // it's my collection.  descend into the collection object
    // and propagate any exception.
    try {
      const result = await this._collection.insertAsync(doc);
      return chooseReturnValueFromCollectionResult(result);
    } catch (e) {
      throw e;
    }
  },

  /**
   * @summary Insert a document in the collection.  Returns a promise that will return the document's unique _id when solved.
   * @locus Anywhere
   * @method  insert
   * @memberof Mongo.Collection
   * @instance
   * @param {Object} doc The document to insert. May not yet have an _id attribute, in which case Meteor will generate one for you.
   */
  insertAsync(doc, options) {
    return this._insertAsync(doc, options);
  },

  /**
   * @summary Modify one or more documents in the collection. Returns the number of matched documents.
   * @locus Anywhere
   * @method update
   * @memberof Mongo.Collection
   * @instance
   * @param {MongoSelector} selector Specifies which documents to modify
   * @param {MongoModifier} modifier Specifies how to modify the documents
   * @param {Object} [options]
   * @param {Boolean} options.multi True to modify all matching documents; false to only modify one of the matching documents (the default).
   * @param {Boolean} options.upsert True to insert a document if no matching documents are found.
   * @param {Array} options.arrayFilters Optional. Used in combination with MongoDB [filtered positional operator](https://docs.mongodb.com/manual/reference/operator/update/positional-filtered/) to specify which elements to modify in an array field.
   */
  async updateAsync(selector, modifier, ...optionsAndCallback) {

    // We've already popped off the callback, so we are left with an array
    // of one or zero items
    const options = { ...(optionsAndCallback[0] || null) };
    let insertedId;
    if (options && options.upsert) {
      // set `insertedId` if absent.  `insertedId` is a Meteor extension.
      if (options.insertedId) {
        if (
          !(
            typeof options.insertedId === 'string' ||
            options.insertedId instanceof Mongo.ObjectID
          )
        )
          throw new Error('insertedId must be string or ObjectID');
        insertedId = options.insertedId;
      } else if (!selector || !selector._id) {
        insertedId = this._makeNewID();
        options.generatedId = true;
        options.insertedId = insertedId;
      }
    }

    selector = Mongo.Collection._rewriteSelector(selector, {
      fallbackId: insertedId,
    });

    if (this._isRemoteCollection()) {
      const args = [selector, modifier, options];

      return this._callMutatorMethodAsync('updateAsync', args, options);
    }

    // it's my collection.  descend into the collection object
    // and propagate any exception.
      // If the user provided a callback and the collection implements this
      // operation asynchronously, then queryRet will be undefined, and the
      // result will be returned through the callback instead.
    //console.log({callback, options, selector, modifier, coll: this._collection});
    return this._collection.updateAsync(
      selector,
      modifier,
      options
    );
  },

  /**
   * @summary Asynchronously modifies one or more documents in the collection. Returns the number of matched documents.
   * @locus Anywhere
   * @method update
   * @memberof Mongo.Collection
   * @instance
   * @param {MongoSelector} selector Specifies which documents to modify
   * @param {MongoModifier} modifier Specifies how to modify the documents
   * @param {Object} [options]
   * @param {Boolean} options.multi True to modify all matching documents; false to only modify one of the matching documents (the default).
   * @param {Boolean} options.upsert True to insert a document if no matching documents are found.
   * @param {Array} options.arrayFilters Optional. Used in combination with MongoDB [filtered positional operator](https://docs.mongodb.com/manual/reference/operator/update/positional-filtered/) to specify which elements to modify in an array field.
   * @param {Function} [callback] Optional.  If present, called with an error object as the first argument and, if no error, the number of affected documents as the second.
   */
  update(selector, modifier, ...optionsAndCallback) {
    const callback = popCallbackFromArgs(optionsAndCallback);

    // We've already popped off the callback, so we are left with an array
    // of one or zero items
    const options = { ...(optionsAndCallback[0] || null) };
    let insertedId;
    if (options && options.upsert) {
      // set `insertedId` if absent.  `insertedId` is a Meteor extension.
      if (options.insertedId) {
        if (
          !(
            typeof options.insertedId === 'string' ||
            options.insertedId instanceof Mongo.ObjectID
          )
        )
          throw new Error('insertedId must be string or ObjectID');
        insertedId = options.insertedId;
      } else if (!selector || !selector._id) {
        insertedId = this._makeNewID();
        options.generatedId = true;
        options.insertedId = insertedId;
      }
    }

    selector = Mongo.Collection._rewriteSelector(selector, {
      fallbackId: insertedId,
    });

    const wrappedCallback = wrapCallback(callback);

    if (this._isRemoteCollection()) {
      const args = [selector, modifier, options];

      return this._callMutatorMethod('update', args);
    }

    // it's my collection.  descend into the collection object
    // and propagate any exception.
    // If the user provided a callback and the collection implements this
    // operation asynchronously, then queryRet will be undefined, and the
    // result will be returned through the callback instead.
    //console.log({callback, options, selector, modifier, coll: this._collection});
    try {
      // If the user provided a callback and the collection implements this
      // operation asynchronously, then queryRet will be undefined, and the
      // result will be returned through the callback instead.
      return this._collection.update(
        selector,
        modifier,
        options,
        wrappedCallback
      );
    } catch (e) {
      if (callback) {
        callback(e);
        return null;
      }
      throw e;
    }
  },

  /**
   * @summary Asynchronously removes documents from the collection.
   * @locus Anywhere
   * @method remove
   * @memberof Mongo.Collection
   * @instance
   * @param {MongoSelector} selector Specifies which documents to remove
   */
  async removeAsync(selector, options = {}) {
    selector = Mongo.Collection._rewriteSelector(selector);

    if (this._isRemoteCollection()) {
      return this._callMutatorMethodAsync('removeAsync', [selector], options);
    }

    // it's my collection.  descend into the collection1 object
    // and propagate any exception.
    return this._collection.removeAsync(selector);
  },

  /**
   * @summary Remove documents from the collection
   * @locus Anywhere
   * @method remove
   * @memberof Mongo.Collection
   * @instance
   * @param {MongoSelector} selector Specifies which documents to remove
   */
  remove(selector) {
    selector = Mongo.Collection._rewriteSelector(selector);

    if (this._isRemoteCollection()) {
      return this._callMutatorMethod('remove', [selector]);
    }

    // it's my collection.  descend into the collection1 object
    // and propagate any exception.
    return this._collection.remove(selector);
  },


  // Determine if this collection is simply a minimongo representation of a real
  // database on another server
  _isRemoteCollection() {
    // XXX see #MeteorServerNull
    return this._connection && this._connection !== Meteor.server;
  },

  /**
   * @summary Asynchronously modifies one or more documents in the collection, or insert one if no matching documents were found. Returns an object with keys `numberAffected` (the number of documents modified)  and `insertedId` (the unique _id of the document that was inserted, if any).
   * @locus Anywhere
   * @method upsert
   * @memberof Mongo.Collection
   * @instance
   * @param {MongoSelector} selector Specifies which documents to modify
   * @param {MongoModifier} modifier Specifies how to modify the documents
   * @param {Object} [options]
   * @param {Boolean} options.multi True to modify all matching documents; false to only modify one of the matching documents (the default).
   */
  async upsertAsync(selector, modifier, options) {
    return this.updateAsync(
      selector,
      modifier,
      {
        ...options,
        _returnObject: true,
        upsert: true,
      });
  },

  /**
   * @summary Modify one or more documents in the collection, or insert one if no matching documents were found. Returns an object with keys `numberAffected` (the number of documents modified)  and `insertedId` (the unique _id of the document that was inserted, if any).
   * @locus Anywhere
   * @method upsert
   * @memberof Mongo.Collection
   * @instance
   * @param {MongoSelector} selector Specifies which documents to modify
   * @param {MongoModifier} modifier Specifies how to modify the documents
   * @param {Object} [options]
   * @param {Boolean} options.multi True to modify all matching documents; false to only modify one of the matching documents (the default).
   */
  upsert(selector, modifier, options) {
    return this.update(
      selector,
      modifier,
      {
        ...options,
        _returnObject: true,
        upsert: true,
      });
  },

  // We'll actually design an index API later. For now, we just pass through to
  // Mongo's, but make it synchronous.
  /**
   * @summary Asynchronously creates the specified index on the collection.
   * @locus server
   * @method ensureIndexAsync
   * @deprecated in 3.0
   * @memberof Mongo.Collection
   * @instance
   * @param {Object} index A document that contains the field and value pairs where the field is the index key and the value describes the type of index for that field. For an ascending index on a field, specify a value of `1`; for descending index, specify a value of `-1`. Use `text` for text indexes.
   * @param {Object} [options] All options are listed in [MongoDB documentation](https://docs.mongodb.com/manual/reference/method/db.collection.createIndex/#options)
   * @param {String} options.name Name of the index
   * @param {Boolean} options.unique Define that the index values must be unique, more at [MongoDB documentation](https://docs.mongodb.com/manual/core/index-unique/)
   * @param {Boolean} options.sparse Define that the index is sparse, more at [MongoDB documentation](https://docs.mongodb.com/manual/core/index-sparse/)
   */
  async ensureIndexAsync(index, options) {
    var self = this;
    if (!self._collection.ensureIndexAsync || !self._collection.createIndexAsync)
      throw new Error('Can only call createIndexAsync on server collections');
    if (self._collection.createIndexAsync) {
      await self._collection.createIndexAsync(index, options);
    } else {
      import { Log } from 'meteor/logging';

      Log.debug(`ensureIndexAsync has been deprecated, please use the new 'createIndexAsync' instead${ options?.name ? `, index name: ${ options.name }` : `, index: ${ JSON.stringify(index) }` }`)
      await self._collection.ensureIndexAsync(index, options);
    }
  },

  /**
   * @summary Asynchronously creates the specified index on the collection.
   * @locus server
   * @method createIndexAsync
   * @memberof Mongo.Collection
   * @instance
   * @param {Object} index A document that contains the field and value pairs where the field is the index key and the value describes the type of index for that field. For an ascending index on a field, specify a value of `1`; for descending index, specify a value of `-1`. Use `text` for text indexes.
   * @param {Object} [options] All options are listed in [MongoDB documentation](https://docs.mongodb.com/manual/reference/method/db.collection.createIndex/#options)
   * @param {String} options.name Name of the index
   * @param {Boolean} options.unique Define that the index values must be unique, more at [MongoDB documentation](https://docs.mongodb.com/manual/core/index-unique/)
   * @param {Boolean} options.sparse Define that the index is sparse, more at [MongoDB documentation](https://docs.mongodb.com/manual/core/index-sparse/)
   */
  async createIndexAsync(index, options) {
    var self = this;
    if (!self._collection.createIndexAsync)
      throw new Error('Can only call createIndexAsync on server collections');
    try {
      await self._collection.createIndexAsync(index, options);
    } catch (e) {
      if (e.message.includes('An equivalent index already exists with the same name but different options.') && Meteor.settings?.packages?.mongo?.reCreateIndexOnOptionMismatch) {
        import { Log } from 'meteor/logging';

        Log.info(`Re-creating index ${ index } for ${ self._name } due to options mismatch.`);
        await self._collection.dropIndexAsync(index);
        await self._collection.createIndexAsync(index, options);
      } else {
        console.error(e);
        throw new Meteor.Error(`An error occurred when creating an index for collection "${ self._name }: ${ e.message }`);
      }
    }
  },

  async dropIndexAsync(index) {
    var self = this;
    if (!self._collection.dropIndexAsync)
      throw new Error('Can only call dropIndexAsync on server collections');
    await self._collection.dropIndexAsync(index);
  },

  async dropCollectionAsync() {
    var self = this;
    if (!self._collection.dropCollectionAsync)
      throw new Error('Can only call dropCollectionAsync on server collections');
   await self._collection.dropCollectionAsync();
  },

  async createCappedCollectionAsync(byteSize, maxDocuments) {
    var self = this;
    if (! await self._collection.createCappedCollectionAsync)
      throw new Error(
        'Can only call createCappedCollectionAsync on server collections'
      );
    await self._collection.createCappedCollectionAsync(byteSize, maxDocuments);
  },

  /**
   * @summary Returns the [`Collection`](http://mongodb.github.io/node-mongodb-native/3.0/api/Collection.html) object corresponding to this collection from the [npm `mongodb` driver module](https://www.npmjs.com/package/mongodb) which is wrapped by `Mongo.Collection`.
   * @locus Server
   * @memberof Mongo.Collection
   * @instance
   */
  rawCollection() {
    var self = this;
    if (!self._collection.rawCollection) {
      throw new Error('Can only call rawCollection on server collections');
    }
    return self._collection.rawCollection();
  },

  /**
   * @summary Returns the [`Db`](http://mongodb.github.io/node-mongodb-native/3.0/api/Db.html) object corresponding to this collection's database connection from the [npm `mongodb` driver module](https://www.npmjs.com/package/mongodb) which is wrapped by `Mongo.Collection`.
   * @locus Server
   * @memberof Mongo.Collection
   * @instance
   */
  rawDatabase() {
    var self = this;
    if (!(self._driver.mongo && self._driver.mongo.db)) {
      throw new Error('Can only call rawDatabase on server collections');
    }
    return self._driver.mongo.db;
  },
});

// Convert the callback to not return a result if there is an error
function wrapCallback(callback, convertResult) {
  return (
    callback &&
    function(error, result) {
      if (error) {
        callback(error);
      } else if (typeof convertResult === 'function') {
        callback(error, convertResult(result));
      } else {
        callback(error, result);
      }
    }
  );
}

/**
 * @summary Create a Mongo-style `ObjectID`.  If you don't specify a `hexString`, the `ObjectID` will generated randomly (not using MongoDB's ID construction rules).
 * @locus Anywhere
 * @class
 * @param {String} [hexString] Optional.  The 24-character hexadecimal contents of the ObjectID to create
 */
Mongo.ObjectID = MongoID.ObjectID;

/**
 * @summary To create a cursor, use find. To access the documents in a cursor, use forEach, map, or fetch.
 * @class
 * @instanceName cursor
 */
Mongo.Cursor = LocalCollection.Cursor;

/**
 * @deprecated in 0.9.1
 */
Mongo.Collection.Cursor = Mongo.Cursor;

/**
 * @deprecated in 0.9.1
 */
Mongo.Collection.ObjectID = Mongo.ObjectID;

/**
 * @deprecated in 0.9.1
 */
Meteor.Collection = Mongo.Collection;

// Allow deny stuff is now in the allow-deny package
Object.assign(Meteor.Collection.prototype, AllowDeny.CollectionPrototype);

function popCallbackFromArgs(args) {
  // Pull off any callback (or perhaps a 'callback' variable that was passed
  // in undefined, like how 'upsert' does it).
  if (
    args.length &&
    (args[args.length - 1] === undefined ||
      args[args.length - 1] instanceof Function)
  ) {
    return args.pop();
  }
<<<<<<< HEAD
}
=======
}

ASYNC_COLLECTION_METHODS.forEach(methodName => {
  const methodNameAsync = getAsyncMethodName(methodName);
  Mongo.Collection.prototype[methodNameAsync] = function(...args) {
    try {
      return Promise.resolve(this[methodName](...args));
    } catch (error) {
      return Promise.reject(error);
    }
  };
});
>>>>>>> 77df7959
<|MERGE_RESOLUTION|>--- conflicted
+++ resolved
@@ -1238,9 +1238,6 @@
   ) {
     return args.pop();
   }
-<<<<<<< HEAD
-}
-=======
 }
 
 ASYNC_COLLECTION_METHODS.forEach(methodName => {
@@ -1252,5 +1249,4 @@
       return Promise.reject(error);
     }
   };
-});
->>>>>>> 77df7959
+});