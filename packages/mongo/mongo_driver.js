import { normalizeProjection } from "./mongo_utils";

/**
 * Provide a synchronous Collection API using fibers, backed by
 * MongoDB.  This is only for use on the server, and mostly identical
 * to the client API.
 *
 * NOTE: the public API methods must be run within a fiber. If you call
 * these outside of a fiber they will explode!
 */

const path = require("path");
const util = require("util");

/** @type {import('mongodb')} */
var MongoDB = NpmModuleMongodb;
import { DocFetcher } from "./doc_fetcher.js";
import {
  ASYNC_CURSOR_METHODS,
  CLIENT_ONLY_METHODS,
  getAsyncMethodName
} from "meteor/minimongo/constants";
import { Meteor } from "meteor/meteor";

MongoInternals = {};

MongoInternals.__packageName = 'mongo';

MongoInternals.NpmModules = {
  mongodb: {
    version: NpmModuleMongodbVersion,
    module: MongoDB
  }
};

// Older version of what is now available via
// MongoInternals.NpmModules.mongodb.module.  It was never documented, but
// people do use it.
// XXX COMPAT WITH 1.0.3.2
MongoInternals.NpmModule = MongoDB;

const FILE_ASSET_SUFFIX = 'Asset';
const ASSETS_FOLDER = 'assets';
const APP_FOLDER = 'app';

// This is used to add or remove EJSON from the beginning of everything nested
// inside an EJSON custom type. It should only be called on pure JSON!
var replaceNames = function (filter, thing) {
  if (typeof thing === "object" && thing !== null) {
    if (_.isArray(thing)) {
      return _.map(thing, _.bind(replaceNames, null, filter));
    }
    var ret = {};
    _.each(thing, function (value, key) {
      ret[filter(key)] = replaceNames(filter, value);
    });
    return ret;
  }
  return thing;
};

// Ensure that EJSON.clone keeps a Timestamp as a Timestamp (instead of just
// doing a structural clone).
// XXX how ok is this? what if there are multiple copies of MongoDB loaded?
MongoDB.Timestamp.prototype.clone = function () {
  // Timestamps should be immutable.
  return this;
};

var makeMongoLegal = function (name) { return "EJSON" + name; };
var unmakeMongoLegal = function (name) { return name.substr(5); };

var replaceMongoAtomWithMeteor = function (document) {
  if (document instanceof MongoDB.Binary) {
    // for backwards compatibility
    if (document.sub_type !== 0) {
      return document;
    }
    var buffer = document.value(true);
    return new Uint8Array(buffer);
  }
  if (document instanceof MongoDB.ObjectID) {
    return new Mongo.ObjectID(document.toHexString());
  }
  if (document instanceof MongoDB.Decimal128) {
    return Decimal(document.toString());
  }
  if (document["EJSON$type"] && document["EJSON$value"] && _.size(document) === 2) {
    return EJSON.fromJSONValue(replaceNames(unmakeMongoLegal, document));
  }
  if (document instanceof MongoDB.Timestamp) {
    // For now, the Meteor representation of a Mongo timestamp type (not a date!
    // this is a weird internal thing used in the oplog!) is the same as the
    // Mongo representation. We need to do this explicitly or else we would do a
    // structural clone and lose the prototype.
    return document;
  }
  return undefined;
};

var replaceMeteorAtomWithMongo = function (document) {
  if (EJSON.isBinary(document)) {
    // This does more copies than we'd like, but is necessary because
    // MongoDB.BSON only looks like it takes a Uint8Array (and doesn't actually
    // serialize it correctly).
    return new MongoDB.Binary(Buffer.from(document));
  }
  if (document instanceof MongoDB.Binary) {
     return document;
  }
  if (document instanceof Mongo.ObjectID) {
    return new MongoDB.ObjectID(document.toHexString());
  }
  if (document instanceof MongoDB.Timestamp) {
    // For now, the Meteor representation of a Mongo timestamp type (not a date!
    // this is a weird internal thing used in the oplog!) is the same as the
    // Mongo representation. We need to do this explicitly or else we would do a
    // structural clone and lose the prototype.
    return document;
  }
  if (document instanceof Decimal) {
    return MongoDB.Decimal128.fromString(document.toString());
  }
  if (EJSON._isCustomType(document)) {
    return replaceNames(makeMongoLegal, EJSON.toJSONValue(document));
  }
  // It is not ordinarily possible to stick dollar-sign keys into mongo
  // so we don't bother checking for things that need escaping at this time.
  return undefined;
};

var replaceTypes = function (document, atomTransformer) {
  if (typeof document !== 'object' || document === null)
    return document;

  var replacedTopLevelAtom = atomTransformer(document);
  if (replacedTopLevelAtom !== undefined)
    return replacedTopLevelAtom;

  var ret = document;
  _.each(document, function (val, key) {
    var valReplaced = replaceTypes(val, atomTransformer);
    if (val !== valReplaced) {
      // Lazy clone. Shallow copy.
      if (ret === document)
        ret = _.clone(document);
      ret[key] = valReplaced;
    }
  });
  return ret;
};


MongoConnection = function (url, options) {
  var self = this;
  options = options || {};
  self._observeMultiplexers = {};
  self._onFailoverHook = new Hook;

  const userOptions = {
    ...(Mongo._connectionOptions || {}),
    ...(Meteor.settings?.packages?.mongo?.options || {})
  };

  var mongoOptions = Object.assign({
    ignoreUndefined: true,
  }, userOptions);



  // Internally the oplog connections specify their own maxPoolSize
  // which we don't want to overwrite with any user defined value
  if (_.has(options, 'maxPoolSize')) {
    // If we just set this for "server", replSet will override it. If we just
    // set it for replSet, it will be ignored if we're not using a replSet.
    mongoOptions.maxPoolSize = options.maxPoolSize;
  }
  if (_.has(options, 'minPoolSize')) {
    mongoOptions.minPoolSize = options.minPoolSize;
  }

  // Transform options like "tlsCAFileAsset": "filename.pem" into
  // "tlsCAFile": "/<fullpath>/filename.pem"
  Object.entries(mongoOptions || {})
    .filter(([key]) => key && key.endsWith(FILE_ASSET_SUFFIX))
    .forEach(([key, value]) => {
      const optionName = key.replace(FILE_ASSET_SUFFIX, '');
      mongoOptions[optionName] = path.join(Assets.getServerDir(),
        ASSETS_FOLDER, APP_FOLDER, value);
      delete mongoOptions[key];
    });

  self.db = null;
  self._oplogHandle = null;
  self._docFetcher = null;

  self.client = new MongoDB.MongoClient(url, mongoOptions);
  self.db = self.client.db();

  self.client.on('serverDescriptionChanged', Meteor.bindEnvironment(event => {
    // When the connection is no longer against the primary node, execute all
    // failover hooks. This is important for the driver as it has to re-pool the
    // query when it happens.
    if (
      event.previousDescription.type !== 'RSPrimary' &&
      event.newDescription.type === 'RSPrimary'
    ) {
      self._onFailoverHook.each(callback => {
        callback();
        return true;
      });
    }
  }));

  if (options.oplogUrl && ! Package['disable-oplog']) {
    self._oplogHandle = new OplogHandle(options.oplogUrl, self.db.databaseName);
    self._docFetcher = new DocFetcher(self);
  }

};

MongoConnection.prototype._close = async function() {
  var self = this;

  if (! self.db)
    throw Error("close called before Connection created?");

  // XXX probably untested
  var oplogHandle = self._oplogHandle;
  self._oplogHandle = null;
  if (oplogHandle)
    await oplogHandle.stop();

  // Use Future.wrap so that errors get thrown. This happens to
  // work even outside a fiber since the 'close' method is not
  // actually asynchronous.
  await self.client.close();
};

MongoConnection.prototype.close = function () {
  return this._close();
};

MongoConnection.prototype._setOplogHandle = function(oplogHandle) {
  this._oplogHandle = oplogHandle;
  return this;
};

// Returns the Mongo Collection object; may yield.
MongoConnection.prototype.rawCollection = function (collectionName) {
  var self = this;

  if (! self.db)
    throw Error("rawCollection called before Connection created?");

  return self.db.collection(collectionName);
};

MongoConnection.prototype.createCappedCollectionAsync = async function (
    collectionName, byteSize, maxDocuments) {
  var self = this;

  if (! self.db)
    throw Error("createCappedCollectionAsync called before Connection created?");


  await self.db.createCollection(collectionName,
    { capped: true, size: byteSize, max: maxDocuments });
};

// This should be called synchronously with a write, to create a
// transaction on the current write fence, if any. After we can read
// the write, and after observers have been notified (or at least,
// after the observer notifiers have added themselves to the write
// fence), you should call 'committed()' on the object returned.
MongoConnection.prototype._maybeBeginWrite = function () {
  const fence = DDPServer._getCurrentFence();
  if (fence) {
    return fence.beginWrite();
  } else {
    return {committed: function () {}};
  }
};

// Internal interface: adds a callback which is called when the Mongo primary
// changes. Returns a stop handle.
MongoConnection.prototype._onFailover = function (callback) {
  return this._onFailoverHook.register(callback);
};


//////////// Public API //////////

// The write methods block until the database has confirmed the write (it may
// not be replicated or stable on disk, but one server has confirmed it) if no
// callback is provided. If a callback is provided, then they call the callback
// when the write is confirmed. They return nothing on success, and raise an
// exception on failure.
//
// After making a write (with insert, update, remove), observers are
// notified asynchronously. If you want to receive a callback once all
// of the observer notifications have landed for your write, do the
// writes inside a write fence (set DDPServer._CurrentWriteFence to a new
// _WriteFence, and then set a callback on the write fence.)
//
// Since our execution environment is single-threaded, this is
// well-defined -- a write "has been made" if it's returned, and an
// observer "has been notified" if its callback has returned.

var writeCallback = function (write, refresh, callback) {
  return function (err, result) {
    if (! err) {
      // XXX We don't have to run this on error, right?
      try {
        refresh();
      } catch (refreshErr) {
        if (callback) {
          callback(refreshErr);
          return;
        } else {
          throw refreshErr;
        }
      }
    }
    write.committed();
    if (callback) {
      callback(err, result);
    } else if (err) {
      throw err;
    }
  };
};

var bindEnvironmentForWrite = function (callback) {
  return Meteor.bindEnvironment(callback, "Mongo write");
};

MongoConnection.prototype.insertAsync = async function (collection_name, document) {
  const self = this;

  if (collection_name === "___meteor_failure_test_collection") {
    const e = new Error("Failure test");
    e._expectedByTest = true;
    throw e;
  }

  if (!(LocalCollection._isPlainObject(document) &&
        !EJSON._isCustomType(document))) {
    throw new Error("Only plain objects may be inserted into MongoDB");
  }

  var write = self._maybeBeginWrite();
  var refresh = async function () {
    await Meteor.refresh({collection: collection_name, id: document._id });
  };
  return self.rawCollection(collection_name).insertOne(
    replaceTypes(document, replaceMeteorAtomWithMongo),
    {
      safe: true,
    }
  ).then(async ({insertedId}) => {
    await refresh();
    await write.committed();
    return insertedId;
  }).catch(async e => {
    await write.committed();
    throw e;
  });
};


// Cause queries that may be affected by the selector to poll in this write
// fence.
MongoConnection.prototype._refresh = async function (collectionName, selector) {
  var refreshKey = {collection: collectionName};
  // If we know which documents we're removing, don't poll queries that are
  // specific to other documents. (Note that multiple notifications here should
  // not cause multiple polls, since all our listener is doing is enqueueing a
  // poll.)
  var specificIds = LocalCollection._idsMatchedBySelector(selector);
  if (specificIds) {
    for (const id of specificIds) {
      await Meteor.refresh(_.extend({id: id}, refreshKey));
    }
  } else {
    await Meteor.refresh(refreshKey);
  }
};

MongoConnection.prototype.removeAsync = async function (collection_name, selector) {
  var self = this;

  if (collection_name === "___meteor_failure_test_collection") {
    var e = new Error("Failure test");
    e._expectedByTest = true;
    throw e;
  }

  var write = self._maybeBeginWrite();
  var refresh = async function () {
    await self._refresh(collection_name, selector);
  };

  return self.rawCollection(collection_name)
    .deleteMany(replaceTypes(selector, replaceMeteorAtomWithMongo), {
      safe: true,
    })
    .then(async ({ deletedCount }) => {
      await refresh();
      await write.committed();
      return transformResult({ result : {modifiedCount : deletedCount} }).numberAffected;
    }).catch(async (err) => {
        await write.committed();
        throw err;
    });
};

MongoConnection.prototype.dropCollectionAsync = async function(collectionName) {
  var self = this;


  var write = self._maybeBeginWrite();
  var refresh = function() {
    return Meteor.refresh({
      collection: collectionName,
      id: null,
      dropCollection: true,
    });
  };

  return self
    .rawCollection(collectionName)
    .drop()
    .then(async result => {
      await refresh();
      await write.committed();
      return result;
    })
    .catch(async e => {
      await write.committed();
      throw e;
    });
};

// For testing only.  Slightly better than `c.rawDatabase().dropDatabase()`
// because it lets the test's fence wait for it to be complete.
MongoConnection.prototype.dropDatabaseAsync = async function () {
  var self = this;

  var write = self._maybeBeginWrite();
  var refresh = async function () {
    await Meteor.refresh({ dropDatabase: true });
  };

  try {
    await self.db._dropDatabase();
    await refresh();
    await write.committed();
  } catch (e) {
    await write.committed();
    throw e;
  }
};

MongoConnection.prototype.updateAsync = async function (collection_name, selector, mod, options) {
  var self = this;

  if (collection_name === "___meteor_failure_test_collection") {
    var e = new Error("Failure test");
    e._expectedByTest = true;
    throw e;
  }

  // explicit safety check. null and undefined can crash the mongo
  // driver. Although the node driver and minimongo do 'support'
  // non-object modifier in that they don't crash, they are not
  // meaningful operations and do not do anything. Defensively throw an
  // error here.
  if (!mod || typeof mod !== 'object') {
    const error = new Error("Invalid modifier. Modifier must be an object.");

    throw error;
  }

  if (!(LocalCollection._isPlainObject(mod) && !EJSON._isCustomType(mod))) {
    const error = new Error(
        "Only plain objects may be used as replacement" +
        " documents in MongoDB");

    throw error;
  }

  if (!options) options = {};

  var write = self._maybeBeginWrite();
  var refresh = async function () {
    await self._refresh(collection_name, selector);
  };

  var collection = self.rawCollection(collection_name);
  var mongoOpts = {safe: true};
  // Add support for filtered positional operator
  if (options.arrayFilters !== undefined) mongoOpts.arrayFilters = options.arrayFilters;
  // explictly enumerate options that minimongo supports
  if (options.upsert) mongoOpts.upsert = true;
  if (options.multi) mongoOpts.multi = true;
  // Lets you get a more more full result from MongoDB. Use with caution:
  // might not work with C.upsert (as opposed to C.update({upsert:true}) or
  // with simulated upsert.
  if (options.fullResult) mongoOpts.fullResult = true;

  var mongoSelector = replaceTypes(selector, replaceMeteorAtomWithMongo);
  var mongoMod = replaceTypes(mod, replaceMeteorAtomWithMongo);

  var isModify = LocalCollection._isModificationMod(mongoMod);

  if (options._forbidReplace && !isModify) {
    var err = new Error("Invalid modifier. Replacements are forbidden.");
    throw err;
  }

  // We've already run replaceTypes/replaceMeteorAtomWithMongo on
  // selector and mod.  We assume it doesn't matter, as far as
  // the behavior of modifiers is concerned, whether `_modify`
  // is run on EJSON or on mongo-converted EJSON.

  // Run this code up front so that it fails fast if someone uses
  // a Mongo update operator we don't support.
  let knownId;
  if (options.upsert) {
    try {
      let newDoc = LocalCollection._createUpsertDocument(selector, mod);
      knownId = newDoc._id;
    } catch (err) {
      throw err;
    }
  }
  if (options.upsert &&
      ! isModify &&
      ! knownId &&
      options.insertedId &&
      ! (options.insertedId instanceof Mongo.ObjectID &&
         options.generatedId)) {
    // In case of an upsert with a replacement, where there is no _id defined
    // in either the query or the replacement doc, mongo will generate an id itself.
    // Therefore we need this special strategy if we want to control the id ourselves.

    // We don't need to do this when:
    // - This is not a replacement, so we can add an _id to $setOnInsert
    // - The id is defined by query or mod we can just add it to the replacement doc
    // - The user did not specify any id preference and the id is a Mongo ObjectId,
    //     then we can just let Mongo generate the id
    return await simulateUpsertWithInsertedId(collection, mongoSelector, mongoMod, options)
        .then(async result => {
          await refresh();
          await write.committed();
          if (result && ! options._returnObject) {
            return result.numberAffected;
          } else {
            return result;
          }
        });
  } else {
    if (options.upsert && !knownId && options.insertedId && isModify) {
      if (!mongoMod.hasOwnProperty('$setOnInsert')) {
        mongoMod.$setOnInsert = {};
      }
      knownId = options.insertedId;
      Object.assign(mongoMod.$setOnInsert, replaceTypes({_id: options.insertedId}, replaceMeteorAtomWithMongo));
    }

    const strings = Object.keys(mongoMod).filter((key) => !key.startsWith("$"));
    let updateMethod = strings.length > 0 ? 'replaceOne' : 'updateMany';
    updateMethod =
        updateMethod === 'updateMany' && !mongoOpts.multi
            ? 'updateOne'
            : updateMethod;
    return collection[updateMethod]
        .bind(collection)(mongoSelector, mongoMod, mongoOpts)
        .then(async result => {
          var meteorResult = transformResult({result});
          if (meteorResult && options._returnObject) {
            // If this was an upsertAsync() call, and we ended up
            // inserting a new doc and we know its id, then
            // return that id as well.
            if (options.upsert && meteorResult.insertedId) {
              if (knownId) {
                meteorResult.insertedId = knownId;
              } else if (meteorResult.insertedId instanceof MongoDB.ObjectID) {
                meteorResult.insertedId = new Mongo.ObjectID(meteorResult.insertedId.toHexString());
              }
            }
            await refresh();
            await write.committed();
            return meteorResult;
          } else {
            await refresh();
            await write.committed();
            return meteorResult.numberAffected;
          }
        }).catch(async (err) => {
          await write.committed();
          throw err;
        });
  }
};

var transformResult = function (driverResult) {
  var meteorResult = { numberAffected: 0 };
  if (driverResult) {
    var mongoResult = driverResult.result;
    // On updates with upsert:true, the inserted values come as a list of
    // upserted values -- even with options.multi, when the upsert does insert,
    // it only inserts one element.
    if (mongoResult.upsertedCount) {
      meteorResult.numberAffected = mongoResult.upsertedCount;

      if (mongoResult.upsertedId) {
        meteorResult.insertedId = mongoResult.upsertedId;
      }
    } else {
      // n was used before Mongo 5.0, in Mongo 5.0 we are not receiving this n
      // field and so we are using modifiedCount instead
      meteorResult.numberAffected = mongoResult.n || mongoResult.matchedCount || mongoResult.modifiedCount;
    }
  }

  return meteorResult;
};


var NUM_OPTIMISTIC_TRIES = 3;

// exposed for testing
MongoConnection._isCannotChangeIdError = function (err) {

  // Mongo 3.2.* returns error as next Object:
  // {name: String, code: Number, errmsg: String}
  // Older Mongo returns:
  // {name: String, code: Number, err: String}
  var error = err.errmsg || err.err;

  // We don't use the error code here
  // because the error code we observed it producing (16837) appears to be
  // a far more generic error code based on examining the source.
  if (error.indexOf('The _id field cannot be changed') === 0
    || error.indexOf("the (immutable) field '_id' was found to have been altered to _id") !== -1) {
    return true;
  }

  return false;
};

var simulateUpsertWithInsertedId = async function (collection, selector, mod, options) {
  // STRATEGY: First try doing an upsert with a generated ID.
  // If this throws an error about changing the ID on an existing document
  // then without affecting the database, we know we should probably try
  // an update without the generated ID. If it affected 0 documents,
  // then without affecting the database, we the document that first
  // gave the error is probably removed and we need to try an insert again
  // We go back to step one and repeat.
  // Like all "optimistic write" schemes, we rely on the fact that it's
  // unlikely our writes will continue to be interfered with under normal
  // circumstances (though sufficiently heavy contention with writers
  // disagreeing on the existence of an object will cause writes to fail
  // in theory).

  var insertedId = options.insertedId; // must exist
  var mongoOptsForUpdate = {
    safe: true,
    multi: options.multi
  };
  var mongoOptsForInsert = {
    safe: true,
    upsert: true
  };

  var replacementWithId = Object.assign(
    replaceTypes({_id: insertedId}, replaceMeteorAtomWithMongo),
    mod);

  var tries = NUM_OPTIMISTIC_TRIES;

  var doUpdate = async function () {
    tries--;
    if (! tries) {
      throw new Error("Upsert failed after " + NUM_OPTIMISTIC_TRIES + " tries.");
    } else {
      let method = collection.updateMany;
      if(!Object.keys(mod).some(key => key.startsWith("$"))){
        method = collection.replaceOne.bind(collection);
      }
      return method(
        selector,
        mod,
        mongoOptsForUpdate).then(result => {
        if (result && (result.modifiedCount || result.upsertedCount)) {
          return {
            numberAffected: result.modifiedCount || result.upsertedCount,
            insertedId: result.upsertedId || undefined,
          };
        } else {
          return doConditionalInsert();
        }
      });
    }
  };

  var doConditionalInsert = function() {
    return collection.replaceOne(selector, replacementWithId, mongoOptsForInsert)
        .then(result => ({
            numberAffected: result.upsertedCount,
            insertedId: result.upsertedId,
          })).catch(err => {
        if (MongoConnection._isCannotChangeIdError(err)) {
          return doUpdate();
        } else {
          throw err;
        }
      });

  };
  return doUpdate();
};


// XXX MongoConnection.upsertAsync() does not return the id of the inserted document
// unless you set it explicitly in the selector or modifier (as a replacement
// doc).
MongoConnection.prototype.upsertAsync = async function (collectionName, selector, mod, options) {
  var self = this;



  if (typeof options === "function" && ! callback) {
    callback = options;
    options = {};
  }

  return self.updateAsync(collectionName, selector, mod,
                     _.extend({}, options, {
                       upsert: true,
                       _returnObject: true
                     }));
};

MongoConnection.prototype.find = function (collectionName, selector, options) {
  var self = this;

  if (arguments.length === 1)
    selector = {};

  return new Cursor(
    self, new CursorDescription(collectionName, selector, options));
};

MongoConnection.prototype.findOneAsync = async function (collection_name, selector, options) {
  var self = this;
  if (arguments.length === 1) {
    selector = {};
  }

  options = options || {};
  options.limit = 1;

  const results = await self.find(collection_name, selector, options).fetch();

  return results[0];
};

// We'll actually design an index API later. For now, we just pass through to
// Mongo's, but make it synchronous.
MongoConnection.prototype.createIndexAsync = async function (collectionName, index,
                                                   options) {
  var self = this;

  // We expect this function to be called at startup, not from within a method,
  // so we don't interact with the write fence.
  var collection = self.rawCollection(collectionName);
  await collection.createIndex(index, options);
};

// just to be consistent with the other methods
MongoConnection.prototype.createIndex =
  MongoConnection.prototype.createIndexAsync;

MongoConnection.prototype.countDocuments = function (collectionName, ...args) {
  args = args.map(arg => replaceTypes(arg, replaceMeteorAtomWithMongo));
  const collection = this.rawCollection(collectionName);
  return collection.countDocuments(...args);
};

MongoConnection.prototype.estimatedDocumentCount = function (collectionName, ...args) {
  args = args.map(arg => replaceTypes(arg, replaceMeteorAtomWithMongo));
  const collection = this.rawCollection(collectionName);
  return collection.estimatedDocumentCount(...args);
};

MongoConnection.prototype.ensureIndexAsync = MongoConnection.prototype.createIndexAsync;

MongoConnection.prototype.dropIndexAsync = async function (collectionName, index) {
  var self = this;


  // This function is only used by test code, not within a method, so we don't
  // interact with the write fence.
  var collection = self.rawCollection(collectionName);
  var indexName =  await collection.dropIndex(index);
};


CLIENT_ONLY_METHODS.forEach(function (m) {
  MongoConnection.prototype[m] = function () {
    throw new Error(
      `${m} +  is not available on the server. Please use ${getAsyncMethodName(
        m
      )}() instead.`
    );
  };
});

// CURSORS

// There are several classes which relate to cursors:
//
// CursorDescription represents the arguments used to construct a cursor:
// collectionName, selector, and (find) options.  Because it is used as a key
// for cursor de-dup, everything in it should either be JSON-stringifiable or
// not affect observeChanges output (eg, options.transform functions are not
// stringifiable but do not affect observeChanges).
//
// SynchronousCursor is a wrapper around a MongoDB cursor
// which includes fully-synchronous versions of forEach, etc.
//
// Cursor is the cursor object returned from find(), which implements the
// documented Mongo.Collection cursor API.  It wraps a CursorDescription and a
// SynchronousCursor (lazily: it doesn't contact Mongo until you call a method
// like fetch or forEach on it).
//
// ObserveHandle is the "observe handle" returned from observeChanges. It has a
// reference to an ObserveMultiplexer.
//
// ObserveMultiplexer allows multiple identical ObserveHandles to be driven by a
// single observe driver.
//
// There are two "observe drivers" which drive ObserveMultiplexers:
//   - PollingObserveDriver caches the results of a query and reruns it when
//     necessary.
//   - OplogObserveDriver follows the Mongo operation log to directly observe
//     database changes.
// Both implementations follow the same simple interface: when you create them,
// they start sending observeChanges callbacks (and a ready() invocation) to
// their ObserveMultiplexer, and you stop them by calling their stop() method.

CursorDescription = function (collectionName, selector, options) {
  var self = this;
  self.collectionName = collectionName;
  self.selector = Mongo.Collection._rewriteSelector(selector);
  self.options = options || {};
};

Cursor = function (mongo, cursorDescription) {
  var self = this;

  self._mongo = mongo;
  self._cursorDescription = cursorDescription;
  self._synchronousCursor = null;
};

function setupSynchronousCursor(cursor, method) {
  // You can only observe a tailable cursor.
  if (cursor._cursorDescription.options.tailable)
    throw new Error('Cannot call ' + method + ' on a tailable cursor');

  if (!cursor._synchronousCursor) {
    cursor._synchronousCursor = cursor._mongo._createSynchronousCursor(
      cursor._cursorDescription,
      {
        // Make sure that the "cursor" argument to forEach/map callbacks is the
        // Cursor, not the SynchronousCursor.
        selfForIteration: cursor,
        useTransform: true,
      }
    );
  }

  return cursor._synchronousCursor;
}


Cursor.prototype.countAsync = async function () {
  const collection = this._mongo.rawCollection(this._cursorDescription.collectionName);
  return await collection.countDocuments(
    replaceTypes(this._cursorDescription.selector, replaceMeteorAtomWithMongo),
    replaceTypes(this._cursorDescription.options, replaceMeteorAtomWithMongo),
  );
};

Cursor.prototype.count = function () {
  throw new Error(
    "count() is not avaible on the server. Please use countAsync() instead."
  );
};

[...ASYNC_CURSOR_METHODS, Symbol.iterator, Symbol.asyncIterator].forEach(methodName => {
  // count is handled specially since we don't want to create a cursor.
  // it is still included in ASYNC_CURSOR_METHODS because we still want an async version of it to exist.
  if (methodName === 'count') {
    return
  }
  Cursor.prototype[methodName] = function (...args) {
    const cursor = setupSynchronousCursor(this, methodName);
    return cursor[methodName](...args);
  };

  // These methods are handled separately.
  if (methodName === Symbol.iterator || methodName === Symbol.asyncIterator) {
    return;
  }

  const methodNameAsync = getAsyncMethodName(methodName);
  Cursor.prototype[methodNameAsync] = function (...args) {
    try {
      return Promise.resolve(this[methodName](...args));
    } catch (error) {
      return Promise.reject(error);
    }
  };
});

Cursor.prototype.getTransform = function () {
  return this._cursorDescription.options.transform;
};

// When you call Meteor.publish() with a function that returns a Cursor, we need
// to transmute it into the equivalent subscription.  This is the function that
// does that.
Cursor.prototype._publishCursor = function (sub) {
  var self = this;
  var collection = self._cursorDescription.collectionName;
  return Mongo.Collection._publishCursor(self, sub, collection);
};

// Used to guarantee that publish functions return at most one cursor per
// collection. Private, because we might later have cursors that include
// documents from multiple collections somehow.
Cursor.prototype._getCollectionName = function () {
  var self = this;
  return self._cursorDescription.collectionName;
};

Cursor.prototype.observe = function (callbacks) {
  var self = this;
  return LocalCollection._observeFromObserveChanges(self, callbacks);
};

Cursor.prototype.observeAsync = function (callbacks) {
  return new Promise(resolve => resolve(this.observe(callbacks)));
};

Cursor.prototype.observeChanges = function (callbacks, options = {}) {
  var self = this;
  var methods = [
    'addedAt',
    'added',
    'changedAt',
    'changed',
    'removedAt',
    'removed',
    'movedTo'
  ];
  var ordered = LocalCollection._observeChangesCallbacksAreOrdered(callbacks);

  let exceptionName = callbacks._fromObserve ? 'observe' : 'observeChanges';
  exceptionName += ' callback';
  methods.forEach(function (method) {
    if (callbacks[method] && typeof callbacks[method] == "function") {
      callbacks[method] = Meteor.bindEnvironment(callbacks[method], method + exceptionName);
    }
  });

  return self._mongo._observeChanges(
    self._cursorDescription, ordered, callbacks, options.nonMutatingCallbacks);
};

Cursor.prototype.observeChangesAsync = async function (callbacks, options = {}) {
  return this.observeChanges(callbacks, options);
};

MongoConnection.prototype._createSynchronousCursor = function(
    cursorDescription, options) {
  var self = this;
  options = _.pick(options || {}, 'selfForIteration', 'useTransform');

  var collection = self.rawCollection(cursorDescription.collectionName);
  var cursorOptions = cursorDescription.options;
  var mongoOptions = {
    sort: cursorOptions.sort,
    limit: cursorOptions.limit,
    skip: cursorOptions.skip,
    projection: cursorOptions.fields || cursorOptions.projection,
    readPreference: cursorOptions.readPreference,
  };

  // Do we want a tailable cursor (which only works on capped collections)?
  if (cursorOptions.tailable) {
    mongoOptions.numberOfRetries = -1;
  }

  var dbCursor = collection.find(
    replaceTypes(cursorDescription.selector, replaceMeteorAtomWithMongo),
    mongoOptions);

  // Do we want a tailable cursor (which only works on capped collections)?
  if (cursorOptions.tailable) {
    // We want a tailable cursor...
    dbCursor.addCursorFlag("tailable", true)
    // ... and for the server to wait a bit if any getMore has no data (rather
    // than making us put the relevant sleeps in the client)...
    dbCursor.addCursorFlag("awaitData", true)

    // And if this is on the oplog collection and the cursor specifies a 'ts',
    // then set the undocumented oplog replay flag, which does a special scan to
    // find the first document (instead of creating an index on ts). This is a
    // very hard-coded Mongo flag which only works on the oplog collection and
    // only works with the ts field.
    if (cursorDescription.collectionName === OPLOG_COLLECTION &&
        cursorDescription.selector.ts) {
      dbCursor.addCursorFlag("oplogReplay", true)
    }
  }

  if (typeof cursorOptions.maxTimeMs !== 'undefined') {
    dbCursor = dbCursor.maxTimeMS(cursorOptions.maxTimeMs);
  }
  if (typeof cursorOptions.hint !== 'undefined') {
    dbCursor = dbCursor.hint(cursorOptions.hint);
  }

  return new AsynchronousCursor(dbCursor, cursorDescription, options, collection);
};

/**
 * This is just a light wrapper for the cursor. The goal here is to ensure compatibility even if
 * there are breaking changes on the MongoDB driver.
 *
 * @constructor
 */
class AsynchronousCursor {
  constructor(dbCursor, cursorDescription, options) {
    this._dbCursor = dbCursor;
    this._cursorDescription = cursorDescription;

    this._selfForIteration = options.selfForIteration || this;
    if (options.useTransform && cursorDescription.options.transform) {
      this._transform = LocalCollection.wrapTransform(
          cursorDescription.options.transform);
    } else {
      this._transform = null;
    }

    this._visitedIds = new LocalCollection._IdMap;
  }

  [Symbol.asyncIterator]() {
    var cursor = this;
    return {
      async next() {
        const value = await cursor._nextObjectPromise();
        return { done: !value, value };
      },
    };
  }

  // Returns a Promise for the next object from the underlying cursor (before
  // the Mongo->Meteor type replacement).
  async _rawNextObjectPromise() {
    try {
      return this._dbCursor.next();
    } catch (e) {
      console.error(e);
    }
  }

  // Returns a Promise for the next object from the cursor, skipping those whose
  // IDs we've already seen and replacing Mongo atoms with Meteor atoms.
  async _nextObjectPromise () {
    while (true) {
      var doc = await this._rawNextObjectPromise();

      if (!doc) return null;
      doc = replaceTypes(doc, replaceMongoAtomWithMeteor);

      if (!this._cursorDescription.options.tailable && _.has(doc, '_id')) {
        // Did Mongo give us duplicate documents in the same cursor? If so,
        // ignore this one. (Do this before the transform, since transform might
        // return some unrelated value.) We don't do this for tailable cursors,
        // because we want to maintain O(1) memory usage. And if there isn't _id
        // for some reason (maybe it's the oplog), then we don't do this either.
        // (Be careful to do this for falsey but existing _id, though.)
        if (this._visitedIds.has(doc._id)) continue;
        this._visitedIds.set(doc._id, true);
      }

      if (this._transform)
        doc = this._transform(doc);

      return doc;
    }
  }

  // Returns a promise which is resolved with the next object (like with
  // _nextObjectPromise) or rejected if the cursor doesn't return within
  // timeoutMS ms.
  _nextObjectPromiseWithTimeout(timeoutMS) {
    if (!timeoutMS) {
      return this._nextObjectPromise();
    }
    const nextObjectPromise = this._nextObjectPromise();
    const timeoutErr = new Error('Client-side timeout waiting for next object');
    const timeoutPromise = new Promise((resolve, reject) => {
      setTimeout(() => {
        reject(timeoutErr);
      }, timeoutMS);
    });
    return Promise.race([nextObjectPromise, timeoutPromise])
        .catch((err) => {
          if (err === timeoutErr) {
            this.close();
          }
          throw err;
        });
  }

  async forEach(callback, thisArg) {
    // Get back to the beginning.
    this._rewind();

    let idx = 0;
    while (true) {
      const doc = await this._nextObjectPromise();
      if (!doc) return;
      await callback.call(thisArg, doc, idx++, this._selfForIteration);
    }
  }

  async map(callback, thisArg) {
    const results = [];
    await this.forEach(async (doc, index) => {
      results.push(await callback.call(thisArg, doc, index, this._selfForIteration));
    });

    return results;
  }

  _rewind() {
    // known to be synchronous
    this._dbCursor.rewind();

    this._visitedIds = new LocalCollection._IdMap;
  }

  // Mostly usable for tailable cursors.
  close() {
    this._dbCursor.close();
  }

  fetch() {
    return this.map(_.identity);
  }

  /**
   * FIXME: (node:34680) [MONGODB DRIVER] Warning: cursor.count is deprecated and will be
   *  removed in the next major version, please use `collection.estimatedDocumentCount` or
   *  `collection.countDocuments` instead.
   */
  count() {
    return this._dbCursor.count();
  }

  // This method is NOT wrapped in Cursor.
  async getRawObjects(ordered) {
    var self = this;
    if (ordered) {
      return self.fetch();
    } else {
      var results = new LocalCollection._IdMap;
      await self.forEach(function (doc) {
        results.set(doc._id, doc);
      });
      return results;
    }
  }
}

var SynchronousCursor = function (dbCursor, cursorDescription, options, collection) {
  var self = this;
  options = _.pick(options || {}, 'selfForIteration', 'useTransform');

  self._dbCursor = dbCursor;
  self._cursorDescription = cursorDescription;
  // The "self" argument passed to forEach/map callbacks. If we're wrapped
  // inside a user-visible Cursor, we want to provide the outer cursor!
  self._selfForIteration = options.selfForIteration || self;
  if (options.useTransform && cursorDescription.options.transform) {
    self._transform = LocalCollection.wrapTransform(
      cursorDescription.options.transform);
  } else {
    self._transform = null;
  }

  self._synchronousCount = Future.wrap(
    collection.countDocuments.bind(
      collection,
      replaceTypes(cursorDescription.selector, replaceMeteorAtomWithMongo),
      replaceTypes(cursorDescription.options, replaceMeteorAtomWithMongo),
    )
  );
  self._visitedIds = new LocalCollection._IdMap;
};

_.extend(SynchronousCursor.prototype, {
  // Returns a Promise for the next object from the underlying cursor (before
  // the Mongo->Meteor type replacement).
  _rawNextObjectPromise: function () {
    const self = this;
    return new Promise((resolve, reject) => {
      self._dbCursor.next((err, doc) => {
        if (err) {
          reject(err);
        } else {
          resolve(doc);
        }
      });
    });
  },

  // Returns a Promise for the next object from the cursor, skipping those whose
  // IDs we've already seen and replacing Mongo atoms with Meteor atoms.
  _nextObjectPromise: async function () {
    var self = this;

    while (true) {
      var doc = await self._rawNextObjectPromise();

      if (!doc) return null;
      doc = replaceTypes(doc, replaceMongoAtomWithMeteor);

      if (!self._cursorDescription.options.tailable && _.has(doc, '_id')) {
        // Did Mongo give us duplicate documents in the same cursor? If so,
        // ignore this one. (Do this before the transform, since transform might
        // return some unrelated value.) We don't do this for tailable cursors,
        // because we want to maintain O(1) memory usage. And if there isn't _id
        // for some reason (maybe it's the oplog), then we don't do this either.
        // (Be careful to do this for falsey but existing _id, though.)
        if (self._visitedIds.has(doc._id)) continue;
        self._visitedIds.set(doc._id, true);
      }

      if (self._transform)
        doc = self._transform(doc);

      return doc;
    }
  },

  // Returns a promise which is resolved with the next object (like with
  // _nextObjectPromise) or rejected if the cursor doesn't return within
  // timeoutMS ms.
  _nextObjectPromiseWithTimeout: function (timeoutMS) {
    const self = this;
    if (!timeoutMS) {
      return self._nextObjectPromise();
    }
    const nextObjectPromise = self._nextObjectPromise();
    const timeoutErr = new Error('Client-side timeout waiting for next object');
    const timeoutPromise = new Promise((resolve, reject) => {
      const timer = setTimeout(() => {
        reject(timeoutErr);
      }, timeoutMS);
    });
    return Promise.race([nextObjectPromise, timeoutPromise])
      .catch((err) => {
        if (err === timeoutErr) {
          self.close();
        }
        throw err;
      });
  },

  _nextObject: function () {
    var self = this;
    return self._nextObjectPromise().await();
  },

  forEach: function (callback, thisArg) {
    var self = this;
    const wrappedFn = Meteor.wrapFn(callback);

    // Get back to the beginning.
    self._rewind();

    // We implement the loop ourself instead of using self._dbCursor.each,
    // because "each" will call its callback outside of a fiber which makes it
    // much more complex to make this function synchronous.
    var index = 0;
    while (true) {
      var doc = self._nextObject();
      if (!doc) return;
      wrappedFn.call(thisArg, doc, index++, self._selfForIteration);
    }
  },

  // XXX Allow overlapping callback executions if callback yields.
  map: function (callback, thisArg) {
    var self = this;
    const wrappedFn = Meteor.wrapFn(callback);
    var res = [];
    self.forEach(function (doc, index) {
      res.push(wrappedFn.call(thisArg, doc, index, self._selfForIteration));
    });
    return res;
  },

  _rewind: function () {
    var self = this;

    // known to be synchronous
    self._dbCursor.rewind();

    self._visitedIds = new LocalCollection._IdMap;
  },

  // Mostly usable for tailable cursors.
  close: function () {
    var self = this;

    self._dbCursor.close();
  },

  fetch: function () {
    var self = this;
    return self.map(_.identity);
  },

  count: function () {
    var self = this;
    return self._synchronousCount().wait();
  },

  // This method is NOT wrapped in Cursor.
  getRawObjects: function (ordered) {
    var self = this;
    if (ordered) {
      return self.fetch();
    } else {
      var results = new LocalCollection._IdMap;
      self.forEach(function (doc) {
        results.set(doc._id, doc);
      });
      return results;
    }
  }
});

SynchronousCursor.prototype[Symbol.iterator] = function () {
  var self = this;

  // Get back to the beginning.
  self._rewind();

  return {
    next() {
      const doc = self._nextObject();
      return doc ? {
        value: doc
      } : {
        done: true
      };
    }
  };
};

SynchronousCursor.prototype[Symbol.asyncIterator] = function () {
  const syncResult = this[Symbol.iterator]();
  return {
    async next() {
      return Promise.resolve(syncResult.next());
    }
  };
}

// Tails the cursor described by cursorDescription, most likely on the
// oplog. Calls docCallback with each document found. Ignores errors and just
// restarts the tail on error.
//
// If timeoutMS is set, then if we don't get a new document every timeoutMS,
// kill and restart the cursor. This is primarily a workaround for #8598.
MongoConnection.prototype.tail = function (cursorDescription, docCallback, timeoutMS) {
  var self = this;
  if (!cursorDescription.options.tailable)
    throw new Error("Can only tail a tailable cursor");

  var cursor = self._createSynchronousCursor(cursorDescription);

  var stopped = false;
  var lastTS;

  Meteor.defer(async function loop() {
    var doc = null;
    while (true) {
      if (stopped)
        return;
      try {
        doc = await cursor._nextObjectPromiseWithTimeout(timeoutMS);
      } catch (err) {
        // There's no good way to figure out if this was actually an error from
        // Mongo, or just client-side (including our own timeout error). Ah
        // well. But either way, we need to retry the cursor (unless the failure
        // was because the observe got stopped).
        doc = null;
      }
      // Since we awaited a promise above, we need to check again to see if
      // we've been stopped before calling the callback.
      if (stopped)
        return;
      if (doc) {
        // If a tailable cursor contains a "ts" field, use it to recreate the
        // cursor on error. ("ts" is a standard that Mongo uses internally for
        // the oplog, and there's a special flag that lets you do binary search
        // on it instead of needing to use an index.)
        lastTS = doc.ts;
        docCallback(doc);
      } else {
        var newSelector = _.clone(cursorDescription.selector);
        if (lastTS) {
          newSelector.ts = {$gt: lastTS};
        }
        cursor = self._createSynchronousCursor(new CursorDescription(
          cursorDescription.collectionName,
          newSelector,
          cursorDescription.options));
        // Mongo failover takes many seconds.  Retry in a bit.  (Without this
        // setTimeout, we peg the CPU at 100% and never notice the actual
        // failover.
        setTimeout(loop, 100);
        break;
      }
    }
  });

  return {
    stop: function () {
      stopped = true;
      cursor.close();
    }
  };
};

<<<<<<< HEAD
Object.assign(MongoConnection.prototype, {
  _observeChanges: async function (
      cursorDescription, ordered, callbacks, nonMutatingCallbacks) {
    var self = this;
=======
const oplogCollectionWarnings = [];

MongoConnection.prototype._observeChanges = function (
    cursorDescription, ordered, callbacks, nonMutatingCallbacks) {
  var self = this;
  const collectionName = cursorDescription.collectionName;
>>>>>>> 849cf006

    if (cursorDescription.options.tailable) {
      return self._observeChangesTailable(cursorDescription, ordered, callbacks);
    }

    // You may not filter out _id when observing changes, because the id is a core
    // part of the observeChanges API.
    const fieldsOptions = cursorDescription.options.projection || cursorDescription.options.fields;
    if (fieldsOptions &&
        (fieldsOptions._id === 0 ||
            fieldsOptions._id === false)) {
      throw Error("You may not observe a cursor with {fields: {_id: 0}}");
    }

    var observeKey = EJSON.stringify(
        _.extend({ordered: ordered}, cursorDescription));

    var multiplexer, observeDriver;
    var firstHandle = false;

    // Find a matching ObserveMultiplexer, or create a new one. This next block is
    // guaranteed to not yield (and it doesn't call anything that can observe a
    // new query), so no other calls to this function can interleave with it.
    if (_.has(self._observeMultiplexers, observeKey)) {
      multiplexer = self._observeMultiplexers[observeKey];
    } else {
      firstHandle = true;
      // Create a new ObserveMultiplexer.
      multiplexer = new ObserveMultiplexer({
        ordered: ordered,
        onStop: function () {
          delete self._observeMultiplexers[observeKey];
          return observeDriver.stop();
        }
      });
    }

    var observeHandle = new ObserveHandle(multiplexer,
        callbacks,
        nonMutatingCallbacks,
    );

<<<<<<< HEAD
    if (firstHandle) {
      var matcher, sorter;
      var canUseOplog = _.all([
        function () {
          // At a bare minimum, using the oplog requires us to have an oplog, to
          // want unordered callbacks, and to not want a callback on the polls
          // that won't happen.
          return self._oplogHandle && !ordered &&
              !callbacks._testOnlyPollCallback;
        }, function () {
          // We need to be able to compile the selector. Fall back to polling for
          // some newfangled $selector that minimongo doesn't support yet.
          try {
            matcher = new Minimongo.Matcher(cursorDescription.selector);
            return true;
          } catch (e) {
            // XXX make all compilation errors MinimongoError or something
            //     so that this doesn't ignore unrelated exceptions
            return false;
          }
        }, function () {
          // ... and the selector itself needs to support oplog.
          return OplogObserveDriver.cursorSupported(cursorDescription, matcher);
        }, function () {
          // And we need to be able to compile the sort, if any.  eg, can't be
          // {$natural: 1}.
          if (!cursorDescription.options.sort)
            return true;
          try {
            sorter = new Minimongo.Sorter(cursorDescription.options.sort);
            return true;
          } catch (e) {
            // XXX make all compilation errors MinimongoError or something
            //     so that this doesn't ignore unrelated exceptions
            return false;
          }
        }], function (f) { return f(); });  // invoke each function
=======
  const oplogOptions = self?._oplogHandle?._oplogOptions || {};
  const { includeCollections, excludeCollections } = oplogOptions;

  if (firstHandle) {
    var matcher, sorter;
    var canUseOplog = _.all([
      function () {
        // At a bare minimum, using the oplog requires us to have an oplog, to
        // want unordered callbacks, and to not want a callback on the polls
        // that won't happen.
        return self._oplogHandle && !ordered &&
          !callbacks._testOnlyPollCallback;
      }, function () {
        // We also need to check, if the collection of this Cursor is actually being "watched" by the Oplog handle
        // if not, we have to fallback to long polling
        if (excludeCollections?.length && excludeCollections.includes(collectionName)) {
          if (!oplogCollectionWarnings.includes(collectionName)) {
            console.warn(`Meteor.settings.packages.mongo.oplogExcludeCollections includes the collection ${collectionName} - your subscriptions will only use long polling!`);
            oplogCollectionWarnings.push(collectionName); // we only want to show the warnings once per collection!
          }
          return false;
        }
        if (includeCollections?.length && !includeCollections.includes(collectionName)) {
          if (!oplogCollectionWarnings.includes(collectionName)) {
            console.warn(`Meteor.settings.packages.mongo.oplogIncludeCollections does not include the collection ${collectionName} - your subscriptions will only use long polling!`);
            oplogCollectionWarnings.push(collectionName); // we only want to show the warnings once per collection!
          }
          return false;
        }
        return true;
      }, function () {
        // We need to be able to compile the selector. Fall back to polling for
        // some newfangled $selector that minimongo doesn't support yet.
        try {
          matcher = new Minimongo.Matcher(cursorDescription.selector);
          return true;
        } catch (e) {
          // XXX make all compilation errors MinimongoError or something
          //     so that this doesn't ignore unrelated exceptions
          return false;
        }
      }, function () {
        // ... and the selector itself needs to support oplog.
        return OplogObserveDriver.cursorSupported(cursorDescription, matcher);
      }, function () {
        // And we need to be able to compile the sort, if any.  eg, can't be
        // {$natural: 1}.
        if (!cursorDescription.options.sort)
          return true;
        try {
          sorter = new Minimongo.Sorter(cursorDescription.options.sort);
          return true;
        } catch (e) {
          // XXX make all compilation errors MinimongoError or something
          //     so that this doesn't ignore unrelated exceptions
          return false;
        }
      }], function (f) { return f(); });  // invoke each function

    var driverClass = canUseOplog ? OplogObserveDriver : PollingObserveDriver;
    observeDriver = new driverClass({
      cursorDescription: cursorDescription,
      mongoHandle: self,
      multiplexer: multiplexer,
      ordered: ordered,
      matcher: matcher,  // ignored by polling
      sorter: sorter,  // ignored by polling
      _testOnlyPollCallback: callbacks._testOnlyPollCallback
    });
>>>>>>> 849cf006

      var driverClass = canUseOplog ? OplogObserveDriver : PollingObserveDriver;
      observeDriver = new driverClass({
        cursorDescription: cursorDescription,
        mongoHandle: self,
        multiplexer: multiplexer,
        ordered: ordered,
        matcher: matcher,  // ignored by polling
        sorter: sorter,  // ignored by polling
        _testOnlyPollCallback: callbacks._testOnlyPollCallback
      });

      if (observeDriver._init) {
        await observeDriver._init();
      }

      // This field is only set for use in tests.
      multiplexer._observeDriver = observeDriver;
    }
    self._observeMultiplexers[observeKey] = multiplexer;
    // Blocks until the initial adds have been sent.
    await multiplexer.addHandleAndSendInitialAdds(observeHandle);

    return observeHandle;
  },

});


// Listen for the invalidation messages that will trigger us to poll the
// database for changes. If this selector specifies specific IDs, specify them
// here, so that updates to different specific IDs don't cause us to poll.
// listenCallback is the same kind of (notification, complete) callback passed
// to InvalidationCrossbar.listen.

listenAll = async function (cursorDescription, listenCallback) {
  const listeners = [];
  await forEachTrigger(cursorDescription, function (trigger) {
    listeners.push(DDPServer._InvalidationCrossbar.listen(
      trigger, listenCallback));
  });

  return {
    stop: function () {
      _.each(listeners, function (listener) {
        listener.stop();
      });
    }
  };
};

forEachTrigger = async function (cursorDescription, triggerCallback) {
  const key = {collection: cursorDescription.collectionName};
  const specificIds = LocalCollection._idsMatchedBySelector(
    cursorDescription.selector);
  if (specificIds) {
    for (const id of specificIds) {
      await triggerCallback(_.extend({id: id}, key));
    }
    await triggerCallback(_.extend({dropCollection: true, id: null}, key));
  } else {
    await triggerCallback(key);
  }
  // Everyone cares about the database being dropped.
  await triggerCallback({ dropDatabase: true });
};

// observeChanges for tailable cursors on capped collections.
//
// Some differences from normal cursors:
//   - Will never produce anything other than 'added' or 'addedBefore'. If you
//     do update a document that has already been produced, this will not notice
//     it.
//   - If you disconnect and reconnect from Mongo, it will essentially restart
//     the query, which will lead to duplicate results. This is pretty bad,
//     but if you include a field called 'ts' which is inserted as
//     new MongoInternals.MongoTimestamp(0, 0) (which is initialized to the
//     current Mongo-style timestamp), we'll be able to find the place to
//     restart properly. (This field is specifically understood by Mongo with an
//     optimization which allows it to find the right place to start without
//     an index on ts. It's how the oplog works.)
//   - No callbacks are triggered synchronously with the call (there's no
//     differentiation between "initial data" and "later changes"; everything
//     that matches the query gets sent asynchronously).
//   - De-duplication is not implemented.
//   - Does not yet interact with the write fence. Probably, this should work by
//     ignoring removes (which don't work on capped collections) and updates
//     (which don't affect tailable cursors), and just keeping track of the ID
//     of the inserted object, and closing the write fence once you get to that
//     ID (or timestamp?).  This doesn't work well if the document doesn't match
//     the query, though.  On the other hand, the write fence can close
//     immediately if it does not match the query. So if we trust minimongo
//     enough to accurately evaluate the query against the write fence, we
//     should be able to do this...  Of course, minimongo doesn't even support
//     Mongo Timestamps yet.
MongoConnection.prototype._observeChangesTailable = function (
    cursorDescription, ordered, callbacks) {
  var self = this;

  // Tailable cursors only ever call added/addedBefore callbacks, so it's an
  // error if you didn't provide them.
  if ((ordered && !callbacks.addedBefore) ||
      (!ordered && !callbacks.added)) {
    throw new Error("Can't observe an " + (ordered ? "ordered" : "unordered")
                    + " tailable cursor without a "
                    + (ordered ? "addedBefore" : "added") + " callback");
  }

  return self.tail(cursorDescription, function (doc) {
    var id = doc._id;
    delete doc._id;
    // The ts is an implementation detail. Hide it.
    delete doc.ts;
    if (ordered) {
      callbacks.addedBefore(id, doc, null);
    } else {
      callbacks.added(id, doc);
    }
  });
};

// XXX We probably need to find a better way to expose this. Right now
// it's only used by tests, but in fact you need it in normal
// operation to interact with capped collections.
MongoInternals.MongoTimestamp = MongoDB.Timestamp;

MongoInternals.Connection = MongoConnection;<|MERGE_RESOLUTION|>--- conflicted
+++ resolved
@@ -1457,19 +1457,13 @@
   };
 };
 
-<<<<<<< HEAD
+const oplogCollectionWarnings = [];
+
 Object.assign(MongoConnection.prototype, {
   _observeChanges: async function (
       cursorDescription, ordered, callbacks, nonMutatingCallbacks) {
     var self = this;
-=======
-const oplogCollectionWarnings = [];
-
-MongoConnection.prototype._observeChanges = function (
-    cursorDescription, ordered, callbacks, nonMutatingCallbacks) {
-  var self = this;
-  const collectionName = cursorDescription.collectionName;
->>>>>>> 849cf006
+    const collectionName = cursorDescription.collectionName;
 
     if (cursorDescription.options.tailable) {
       return self._observeChangesTailable(cursorDescription, ordered, callbacks);
@@ -1512,8 +1506,8 @@
         nonMutatingCallbacks,
     );
 
-<<<<<<< HEAD
-    if (firstHandle) {
+    const oplogOptions = self?._oplogHandle?._oplogOptions || {};
+  const { includeCollections, excludeCollections } = oplogOptions;if (firstHandle) {
       var matcher, sorter;
       var canUseOplog = _.all([
         function () {
@@ -1521,7 +1515,24 @@
           // want unordered callbacks, and to not want a callback on the polls
           // that won't happen.
           return self._oplogHandle && !ordered &&
-              !callbacks._testOnlyPollCallback;
+              !callbacks._testOnlyPollCallback;}, function () {
+        // We also need to check, if the collection of this Cursor is actually being "watched" by the Oplog handle
+        // if not, we have to fallback to long polling
+        if (excludeCollections?.length && excludeCollections.includes(collectionName)) {
+          if (!oplogCollectionWarnings.includes(collectionName)) {
+            console.warn(`Meteor.settings.packages.mongo.oplogExcludeCollections includes the collection ${collectionName} - your subscriptions will only use long polling!`);
+            oplogCollectionWarnings.push(collectionName); // we only want to show the warnings once per collection!
+          }
+          return false;
+        }
+        if (includeCollections?.length && !includeCollections.includes(collectionName)) {
+          if (!oplogCollectionWarnings.includes(collectionName)) {
+            console.warn(`Meteor.settings.packages.mongo.oplogIncludeCollections does not include the collection ${collectionName} - your subscriptions will only use long polling!`);
+            oplogCollectionWarnings.push(collectionName); // we only want to show the warnings once per collection!
+          }
+          return false;
+        }
+        return true;
         }, function () {
           // We need to be able to compile the selector. Fall back to polling for
           // some newfangled $selector that minimongo doesn't support yet.
@@ -1550,77 +1561,6 @@
             return false;
           }
         }], function (f) { return f(); });  // invoke each function
-=======
-  const oplogOptions = self?._oplogHandle?._oplogOptions || {};
-  const { includeCollections, excludeCollections } = oplogOptions;
-
-  if (firstHandle) {
-    var matcher, sorter;
-    var canUseOplog = _.all([
-      function () {
-        // At a bare minimum, using the oplog requires us to have an oplog, to
-        // want unordered callbacks, and to not want a callback on the polls
-        // that won't happen.
-        return self._oplogHandle && !ordered &&
-          !callbacks._testOnlyPollCallback;
-      }, function () {
-        // We also need to check, if the collection of this Cursor is actually being "watched" by the Oplog handle
-        // if not, we have to fallback to long polling
-        if (excludeCollections?.length && excludeCollections.includes(collectionName)) {
-          if (!oplogCollectionWarnings.includes(collectionName)) {
-            console.warn(`Meteor.settings.packages.mongo.oplogExcludeCollections includes the collection ${collectionName} - your subscriptions will only use long polling!`);
-            oplogCollectionWarnings.push(collectionName); // we only want to show the warnings once per collection!
-          }
-          return false;
-        }
-        if (includeCollections?.length && !includeCollections.includes(collectionName)) {
-          if (!oplogCollectionWarnings.includes(collectionName)) {
-            console.warn(`Meteor.settings.packages.mongo.oplogIncludeCollections does not include the collection ${collectionName} - your subscriptions will only use long polling!`);
-            oplogCollectionWarnings.push(collectionName); // we only want to show the warnings once per collection!
-          }
-          return false;
-        }
-        return true;
-      }, function () {
-        // We need to be able to compile the selector. Fall back to polling for
-        // some newfangled $selector that minimongo doesn't support yet.
-        try {
-          matcher = new Minimongo.Matcher(cursorDescription.selector);
-          return true;
-        } catch (e) {
-          // XXX make all compilation errors MinimongoError or something
-          //     so that this doesn't ignore unrelated exceptions
-          return false;
-        }
-      }, function () {
-        // ... and the selector itself needs to support oplog.
-        return OplogObserveDriver.cursorSupported(cursorDescription, matcher);
-      }, function () {
-        // And we need to be able to compile the sort, if any.  eg, can't be
-        // {$natural: 1}.
-        if (!cursorDescription.options.sort)
-          return true;
-        try {
-          sorter = new Minimongo.Sorter(cursorDescription.options.sort);
-          return true;
-        } catch (e) {
-          // XXX make all compilation errors MinimongoError or something
-          //     so that this doesn't ignore unrelated exceptions
-          return false;
-        }
-      }], function (f) { return f(); });  // invoke each function
-
-    var driverClass = canUseOplog ? OplogObserveDriver : PollingObserveDriver;
-    observeDriver = new driverClass({
-      cursorDescription: cursorDescription,
-      mongoHandle: self,
-      multiplexer: multiplexer,
-      ordered: ordered,
-      matcher: matcher,  // ignored by polling
-      sorter: sorter,  // ignored by polling
-      _testOnlyPollCallback: callbacks._testOnlyPollCallback
-    });
->>>>>>> 849cf006
 
       var driverClass = canUseOplog ? OplogObserveDriver : PollingObserveDriver;
       observeDriver = new driverClass({
