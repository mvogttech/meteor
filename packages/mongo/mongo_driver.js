<<<<<<< HEAD

=======
import { normalizeProjection } from "./mongo_utils";
>>>>>>> 53f3c444

/**
 * Provide a synchronous Collection API using fibers, backed by
 * MongoDB.  This is only for use on the server, and mostly identical
 * to the client API.
 *
 * NOTE: the public API methods must be run within a fiber. If you call
 * these outside of a fiber they will explode!
 */

const path = require("path");
const util = require("util");

var MongoDB = NpmModuleMongodb;
var Future = Npm.require('fibers/future');
import { DocFetcher } from "./doc_fetcher.js";
import { getCollectionInstanceOrNull } from "./collectionsInstances";
import { getAsyncMethodName, CURSOR_METHODS } from "meteor/minimongo/constants";

MongoInternals = {};

MongoInternals.NpmModules = {
  mongodb: {
    version: NpmModuleMongodbVersion,
    module: MongoDB
  }
};

// Older version of what is now available via
// MongoInternals.NpmModules.mongodb.module.  It was never documented, but
// people do use it.
// XXX COMPAT WITH 1.0.3.2
MongoInternals.NpmModule = MongoDB;

const FILE_ASSET_SUFFIX = 'Asset';
const ASSETS_FOLDER = 'assets';
const APP_FOLDER = 'app';

// This is used to add or remove EJSON from the beginning of everything nested
// inside an EJSON custom type. It should only be called on pure JSON!
var replaceNames = function (filter, thing) {
  if (typeof thing === "object" && thing !== null) {
    if (_.isArray(thing)) {
      return _.map(thing, _.bind(replaceNames, null, filter));
    }
    var ret = {};
    _.each(thing, function (value, key) {
      ret[filter(key)] = replaceNames(filter, value);
    });
    return ret;
  }
  return thing;
};

// Ensure that EJSON.clone keeps a Timestamp as a Timestamp (instead of just
// doing a structural clone).
// XXX how ok is this? what if there are multiple copies of MongoDB loaded?
MongoDB.Timestamp.prototype.clone = function () {
  // Timestamps should be immutable.
  return this;
};

var makeMongoLegal = function (name) { return "EJSON" + name; };
var unmakeMongoLegal = function (name) { return name.substr(5); };

var replaceMongoAtomWithMeteor = function (document) {
  if (document instanceof MongoDB.Binary) {
    var buffer = document.value(true);
    return new Uint8Array(buffer);
  }
  if (document instanceof MongoDB.ObjectID) {
    return new Mongo.ObjectID(document.toHexString());
  }
  if (document instanceof MongoDB.Decimal128) {
    return Decimal(document.toString());
  }
  if (document["EJSON$type"] && document["EJSON$value"] && _.size(document) === 2) {
    return EJSON.fromJSONValue(replaceNames(unmakeMongoLegal, document));
  }
  if (document instanceof MongoDB.Timestamp) {
    // For now, the Meteor representation of a Mongo timestamp type (not a date!
    // this is a weird internal thing used in the oplog!) is the same as the
    // Mongo representation. We need to do this explicitly or else we would do a
    // structural clone and lose the prototype.
    return document;
  }
  return undefined;
};

var replaceMeteorAtomWithMongo = function (document) {
  if (EJSON.isBinary(document)) {
    // This does more copies than we'd like, but is necessary because
    // MongoDB.BSON only looks like it takes a Uint8Array (and doesn't actually
    // serialize it correctly).
    return new MongoDB.Binary(Buffer.from(document));
  }
  if (document instanceof Mongo.ObjectID) {
    return new MongoDB.ObjectID(document.toHexString());
  }
  if (document instanceof MongoDB.Timestamp) {
    // For now, the Meteor representation of a Mongo timestamp type (not a date!
    // this is a weird internal thing used in the oplog!) is the same as the
    // Mongo representation. We need to do this explicitly or else we would do a
    // structural clone and lose the prototype.
    return document;
  }
  if (document instanceof Decimal) {
    return MongoDB.Decimal128.fromString(document.toString());
  }
  if (EJSON._isCustomType(document)) {
    return replaceNames(makeMongoLegal, EJSON.toJSONValue(document));
  }
  // It is not ordinarily possible to stick dollar-sign keys into mongo
  // so we don't bother checking for things that need escaping at this time.
  return undefined;
};

var replaceTypes = function (document, atomTransformer) {
  if (typeof document !== 'object' || document === null)
    return document;

  var replacedTopLevelAtom = atomTransformer(document);
  if (replacedTopLevelAtom !== undefined)
    return replacedTopLevelAtom;

  var ret = document;
  _.each(document, function (val, key) {
    var valReplaced = replaceTypes(val, atomTransformer);
    if (val !== valReplaced) {
      // Lazy clone. Shallow copy.
      if (ret === document)
        ret = _.clone(document);
      ret[key] = valReplaced;
    }
  });
  return ret;
};


MongoConnection = async function (url, options) {
  var self = this;
  options = options || {};
  self._observeMultiplexers = {};
  self._onFailoverHook = new Hook;

  const userOptions = {
    ...(Mongo._connectionOptions || {}),
    ...(Meteor.settings?.packages?.mongo?.options || {})
  };

  var mongoOptions = Object.assign({
    ignoreUndefined: true,
  }, userOptions);



  // Internally the oplog connections specify their own maxPoolSize
  // which we don't want to overwrite with any user defined value
  if (_.has(options, 'maxPoolSize')) {
    // If we just set this for "server", replSet will override it. If we just
    // set it for replSet, it will be ignored if we're not using a replSet.
    mongoOptions.maxPoolSize = options.maxPoolSize;
  }

  // Transform options like "tlsCAFileAsset": "filename.pem" into
  // "tlsCAFile": "/<fullpath>/filename.pem"
  Object.entries(mongoOptions || {})
    .filter(([key]) => key && key.endsWith(FILE_ASSET_SUFFIX))
    .forEach(([key, value]) => {
      const optionName = key.replace(FILE_ASSET_SUFFIX, '');
      mongoOptions[optionName] = path.join(Assets.getServerDir(),
        ASSETS_FOLDER, APP_FOLDER, value);
      delete mongoOptions[key];
    });

  self.db = null;
  // We keep track of the ReplSet's primary, so that we can trigger hooks when
  // it changes.  The Node driver's joined callback seems to fire way too
  // often, which is why we need to track it ourselves.
  self._primary = null;
  self._oplogHandle = null;
  self._docFetcher = null;

<<<<<<< HEAD
  const connect = util.promisify(MongoDB.connect);
  const client = await connect(
    url,
    mongoOptions);

  var db = client.db();

  // First, figure out what the current primary is, if any.
  if (db.serverConfig.isMasterDoc) {
    self._primary = db.serverConfig.isMasterDoc.primary;
  }
=======

  var connectFuture = new Future;
  new MongoDB.MongoClient(
    url,
    mongoOptions
  ).connect(
    Meteor.bindEnvironment(
      function (err, client) {
        if (err) {
          throw err;
        }

        var db = client.db();
        try {
          const helloDocument = db.admin().command({hello: 1}).await();
          // First, figure out what the current primary is, if any.
          if (helloDocument.primary) {
            self._primary = helloDocument.primary;
          }
        }catch(_){
          // ismaster command is supported on older mongodb versions
          const isMasterDocument = db.admin().command({ismaster:1}).await();
          // First, figure out what the current primary is, if any.
          if (isMasterDocument.primary) {
            self._primary = isMasterDocument.primary;
          }
        }

        client.topology.on(
          'joined', Meteor.bindEnvironment(function (kind, doc) {
            if (kind === 'primary') {
              if (doc.primary !== self._primary) {
                self._primary = doc.primary;
                self._onFailoverHook.each(function (callback) {
                  callback();
                  return true;
                });
              }
            } else if (doc.me === self._primary) {
              // The thing we thought was primary is now something other than
              // primary.  Forget that we thought it was primary.  (This means
              // that if a server stops being primary and then starts being
              // primary again without another server becoming primary in the
              // middle, we'll correctly count it as a failover.)
              self._primary = null;
            }
          }));
>>>>>>> 53f3c444

  db.serverConfig.on(
    'joined', Meteor.bindEnvironment(function (kind, doc) {
      if (kind === 'primary') {
        if (doc.primary !== self._primary) {
          self._primary = doc.primary;
          self._onFailoverHook.each(function (callback) {
            callback();
            return true;
          });
        }
      } else if (doc.me === self._primary) {
        // The thing we thought was primary is now something other than
        // primary.  Forget that we thought it was primary.  (This means
        // that if a server stops being primary and then starts being
        // primary again without another server becoming primary in the
        // middle, we'll correctly count it as a failover.)
        self._primary = null;
      }
    }));

  // Wait for the connection to be successful (throws on failure) and assign the
  // results (`client` and `db`) to `self`.
  Object.assign(self, { client, db });

  if (options.oplogUrl && ! Package['disable-oplog']) {
    self._oplogHandle = await new OplogHandle(options.oplogUrl, self.db.databaseName);
    self._docFetcher = new DocFetcher(self);
  }

  return self;
};

MongoConnection.prototype.close = function() {
  var self = this;

  if (! self.db)
    throw Error("close called before Connection created?");

  // XXX probably untested
  var oplogHandle = self._oplogHandle;
  self._oplogHandle = null;
  if (oplogHandle)
    oplogHandle.stop();

  // Use Future.wrap so that errors get thrown. This happens to
  // work even outside a fiber since the 'close' method is not
  // actually asynchronous.
  Future.wrap(_.bind(self.client.close, self.client))(true).wait();
};

// Returns the Mongo Collection object; may yield.
MongoConnection.prototype.rawCollection = function (collectionName) {
  var self = this;

  if (! self.db)
    throw Error("rawCollection called before Connection created?");

  return self.db.collection(collectionName);
};

MongoConnection.prototype._createCappedCollection = function (
    collectionName, byteSize, maxDocuments) {
  var self = this;

  if (! self.db)
    throw Error("_createCappedCollection called before Connection created?");

  var future = new Future();
  self.db.createCollection(
    collectionName,
    { capped: true, size: byteSize, max: maxDocuments },
    future.resolver());
  future.wait();
};

// This should be called synchronously with a write, to create a
// transaction on the current write fence, if any. After we can read
// the write, and after observers have been notified (or at least,
// after the observer notifiers have added themselves to the write
// fence), you should call 'committed()' on the object returned.
MongoConnection.prototype._maybeBeginWrite = function () {
  var fence = DDPServer._CurrentWriteFence.get();
  if (fence) {
    return fence.beginWrite();
  } else {
    return {committed: function () {}};
  }
};

// Internal interface: adds a callback which is called when the Mongo primary
// changes. Returns a stop handle.
MongoConnection.prototype._onFailover = function (callback) {
  return this._onFailoverHook.register(callback);
};


//////////// Public API //////////

// The write methods block until the database has confirmed the write (it may
// not be replicated or stable on disk, but one server has confirmed it) if no
// callback is provided. If a callback is provided, then they call the callback
// when the write is confirmed. They return nothing on success, and raise an
// exception on failure.
//
// After making a write (with insert, update, remove), observers are
// notified asynchronously. If you want to receive a callback once all
// of the observer notifications have landed for your write, do the
// writes inside a write fence (set DDPServer._CurrentWriteFence to a new
// _WriteFence, and then set a callback on the write fence.)
//
// Since our execution environment is single-threaded, this is
// well-defined -- a write "has been made" if it's returned, and an
// observer "has been notified" if its callback has returned.

var writeCallback = function (write, refresh, callback) {
  return function (err, result) {
    if (! err) {
      // XXX We don't have to run this on error, right?
      try {
        refresh();
      } catch (refreshErr) {
        if (callback) {
          callback(refreshErr);
          return;
        } else {
          throw refreshErr;
        }
      }
    }
    write.committed();
    if (callback) {
      callback(err, result);
    } else if (err) {
      throw err;
    }
  };
};

var bindEnvironmentForWrite = function (callback) {
  return Meteor.bindEnvironment(callback, "Mongo write");
};

MongoConnection.prototype._insert = function (collection_name, document,
                                              callback) {
  var self = this;

  var sendError = function (e) {
    if (callback)
      return callback(e);
    throw e;
  };

  if (collection_name === "___meteor_failure_test_collection") {
    var e = new Error("Failure test");
    e._expectedByTest = true;
    sendError(e);
    return;
  }

  if (!(LocalCollection._isPlainObject(document) &&
        !EJSON._isCustomType(document))) {
    sendError(new Error(
      "Only plain objects may be inserted into MongoDB"));
    return;
  }

  var write = self._maybeBeginWrite();
  var refresh = function () {
    Meteor.refresh({collection: collection_name, id: document._id });
  };
  callback = bindEnvironmentForWrite(writeCallback(write, refresh, callback));
  try {
    var collection = self.rawCollection(collection_name);
    collection.insertOne(
      replaceTypes(document, replaceMeteorAtomWithMongo),
      {
        safe: true,
      }
    ).then(({insertedId}) => {
      callback(null, insertedId);
    }).catch((e) => {
      callback(e, null)
    });
  } catch (err) {
    write.committed();
    throw err;
  }
};

// Cause queries that may be affected by the selector to poll in this write
// fence.
MongoConnection.prototype._refresh = function (collectionName, selector) {
  var refreshKey = {collection: collectionName};
  // If we know which documents we're removing, don't poll queries that are
  // specific to other documents. (Note that multiple notifications here should
  // not cause multiple polls, since all our listener is doing is enqueueing a
  // poll.)
  var specificIds = LocalCollection._idsMatchedBySelector(selector);
  if (specificIds) {
    _.each(specificIds, function (id) {
      Meteor.refresh(_.extend({id: id}, refreshKey));
    });
  } else {
    Meteor.refresh(refreshKey);
  }
};

MongoConnection.prototype._remove = function (collection_name, selector,
                                              callback) {
  var self = this;

  if (collection_name === "___meteor_failure_test_collection") {
    var e = new Error("Failure test");
    e._expectedByTest = true;
    if (callback) {
      return callback(e);
    } else {
      throw e;
    }
  }

  var write = self._maybeBeginWrite();
  var refresh = function () {
    self._refresh(collection_name, selector);
  };
  callback = bindEnvironmentForWrite(writeCallback(write, refresh, callback));

  try {
    var collection = self.rawCollection(collection_name);
    collection
      .deleteMany(replaceTypes(selector, replaceMeteorAtomWithMongo), {
        safe: true,
      })
      .then(({ deletedCount }) => {
        callback(null, transformResult({ result : {modifiedCount : deletedCount} }).numberAffected);
      }).catch((err) => {
      callback(err);
    });
  } catch (err) {
    write.committed();
    throw err;
  }
};

MongoConnection.prototype._dropCollection = function (collectionName, cb) {
  var self = this;

  var write = self._maybeBeginWrite();
  var refresh = function () {
    Meteor.refresh({collection: collectionName, id: null,
                    dropCollection: true});
  };
  cb = bindEnvironmentForWrite(writeCallback(write, refresh, cb));

  try {
    var collection = self.rawCollection(collectionName);
    collection.drop(cb);
  } catch (e) {
    write.committed();
    throw e;
  }
};

// For testing only.  Slightly better than `c.rawDatabase().dropDatabase()`
// because it lets the test's fence wait for it to be complete.
MongoConnection.prototype._dropDatabase = function (cb) {
  var self = this;

  var write = self._maybeBeginWrite();
  var refresh = function () {
    Meteor.refresh({ dropDatabase: true });
  };
  cb = bindEnvironmentForWrite(writeCallback(write, refresh, cb));

  try {
    self.db.dropDatabase(cb);
  } catch (e) {
    write.committed();
    throw e;
  }
};

MongoConnection.prototype._update = function (collection_name, selector, mod,
                                              options, callback) {
  var self = this;

  if (! callback && options instanceof Function) {
    callback = options;
    options = null;
  }

  if (collection_name === "___meteor_failure_test_collection") {
    var e = new Error("Failure test");
    e._expectedByTest = true;
    if (callback) {
      return callback(e);
    } else {
      throw e;
    }
  }

  // explicit safety check. null and undefined can crash the mongo
  // driver. Although the node driver and minimongo do 'support'
  // non-object modifier in that they don't crash, they are not
  // meaningful operations and do not do anything. Defensively throw an
  // error here.
  if (!mod || typeof mod !== 'object')
    throw new Error("Invalid modifier. Modifier must be an object.");

  if (!(LocalCollection._isPlainObject(mod) &&
        !EJSON._isCustomType(mod))) {
    throw new Error(
      "Only plain objects may be used as replacement" +
        " documents in MongoDB");
  }

  if (!options) options = {};

  var write = self._maybeBeginWrite();
  var refresh = function () {
    self._refresh(collection_name, selector);
  };
  callback = writeCallback(write, refresh, callback);
  try {
    var collection = self.rawCollection(collection_name);
    var mongoOpts = {safe: true};
    // Add support for filtered positional operator
    if (options.arrayFilters !== undefined) mongoOpts.arrayFilters = options.arrayFilters;
    // explictly enumerate options that minimongo supports
    if (options.upsert) mongoOpts.upsert = true;
    if (options.multi) mongoOpts.multi = true;
    // Lets you get a more more full result from MongoDB. Use with caution:
    // might not work with C.upsert (as opposed to C.update({upsert:true}) or
    // with simulated upsert.
    if (options.fullResult) mongoOpts.fullResult = true;

    var mongoSelector = replaceTypes(selector, replaceMeteorAtomWithMongo);
    var mongoMod = replaceTypes(mod, replaceMeteorAtomWithMongo);

    var isModify = LocalCollection._isModificationMod(mongoMod);

    if (options._forbidReplace && !isModify) {
      var err = new Error("Invalid modifier. Replacements are forbidden.");
      if (callback) {
        return callback(err);
      } else {
        throw err;
      }
    }

    // We've already run replaceTypes/replaceMeteorAtomWithMongo on
    // selector and mod.  We assume it doesn't matter, as far as
    // the behavior of modifiers is concerned, whether `_modify`
    // is run on EJSON or on mongo-converted EJSON.

    // Run this code up front so that it fails fast if someone uses
    // a Mongo update operator we don't support.
    let knownId;
    if (options.upsert) {
      try {
        let newDoc = LocalCollection._createUpsertDocument(selector, mod);
        knownId = newDoc._id;
      } catch (err) {
        if (callback) {
          return callback(err);
        } else {
          throw err;
        }
      }
    }

    if (options.upsert &&
        ! isModify &&
        ! knownId &&
        options.insertedId &&
        ! (options.insertedId instanceof Mongo.ObjectID &&
           options.generatedId)) {
      // In case of an upsert with a replacement, where there is no _id defined
      // in either the query or the replacement doc, mongo will generate an id itself.
      // Therefore we need this special strategy if we want to control the id ourselves.

      // We don't need to do this when:
      // - This is not a replacement, so we can add an _id to $setOnInsert
      // - The id is defined by query or mod we can just add it to the replacement doc
      // - The user did not specify any id preference and the id is a Mongo ObjectId,
      //     then we can just let Mongo generate the id

      simulateUpsertWithInsertedId(
        collection, mongoSelector, mongoMod, options,
        // This callback does not need to be bindEnvironment'ed because
        // simulateUpsertWithInsertedId() wraps it and then passes it through
        // bindEnvironmentForWrite.
        function (error, result) {
          // If we got here via a upsert() call, then options._returnObject will
          // be set and we should return the whole object. Otherwise, we should
          // just return the number of affected docs to match the mongo API.
          if (result && ! options._returnObject) {
            callback(error, result.numberAffected);
          } else {
            callback(error, result);
          }
        }
      );
    } else {

      if (options.upsert && !knownId && options.insertedId && isModify) {
        if (!mongoMod.hasOwnProperty('$setOnInsert')) {
          mongoMod.$setOnInsert = {};
        }
        knownId = options.insertedId;
        Object.assign(mongoMod.$setOnInsert, replaceTypes({_id: options.insertedId}, replaceMeteorAtomWithMongo));
      }

      const strings = Object.keys(mongoMod).filter((key) => !key.startsWith("$"));
      let updateMethod = strings.length > 0 ? 'replaceOne' : 'updateMany';
      updateMethod =
        updateMethod === 'updateMany' && !mongoOpts.multi
          ? 'updateOne'
          : updateMethod;
      collection[updateMethod].bind(collection)(
        mongoSelector, mongoMod, mongoOpts,
          // mongo driver now returns undefined for err in the callback
          bindEnvironmentForWrite(function (err = null, result) {
          if (! err) {
            var meteorResult = transformResult({result});
            if (meteorResult && options._returnObject) {
              // If this was an upsert() call, and we ended up
              // inserting a new doc and we know its id, then
              // return that id as well.
              if (options.upsert && meteorResult.insertedId) {
                if (knownId) {
                  meteorResult.insertedId = knownId;
                } else if (meteorResult.insertedId instanceof MongoDB.ObjectID) {
                  meteorResult.insertedId = new Mongo.ObjectID(meteorResult.insertedId.toHexString());
                }
              }

              callback(err, meteorResult);
            } else {
              callback(err, meteorResult.numberAffected);
            }
          } else {
            callback(err);
          }
        }));
    }
  } catch (e) {
    write.committed();
    throw e;
  }
};

var transformResult = function (driverResult) {
  var meteorResult = { numberAffected: 0 };
  if (driverResult) {
    var mongoResult = driverResult.result;
    // On updates with upsert:true, the inserted values come as a list of
    // upserted values -- even with options.multi, when the upsert does insert,
    // it only inserts one element.
    if (mongoResult.upsertedCount) {
      meteorResult.numberAffected = mongoResult.upsertedCount;

      if (mongoResult.upsertedId) {
        meteorResult.insertedId = mongoResult.upsertedId;
      }
    } else {
      // n was used before Mongo 5.0, in Mongo 5.0 we are not receiving this n
      // field and so we are using modifiedCount instead
      meteorResult.numberAffected = mongoResult.n || mongoResult.matchedCount || mongoResult.modifiedCount;
    }
  }

  return meteorResult;
};


var NUM_OPTIMISTIC_TRIES = 3;

// exposed for testing
MongoConnection._isCannotChangeIdError = function (err) {

  // Mongo 3.2.* returns error as next Object:
  // {name: String, code: Number, errmsg: String}
  // Older Mongo returns:
  // {name: String, code: Number, err: String}
  var error = err.errmsg || err.err;

  // We don't use the error code here
  // because the error code we observed it producing (16837) appears to be
  // a far more generic error code based on examining the source.
  if (error.indexOf('The _id field cannot be changed') === 0
    || error.indexOf("the (immutable) field '_id' was found to have been altered to _id") !== -1) {
    return true;
  }

  return false;
};

var simulateUpsertWithInsertedId = function (collection, selector, mod,
                                             options, callback) {
  // STRATEGY: First try doing an upsert with a generated ID.
  // If this throws an error about changing the ID on an existing document
  // then without affecting the database, we know we should probably try
  // an update without the generated ID. If it affected 0 documents,
  // then without affecting the database, we the document that first
  // gave the error is probably removed and we need to try an insert again
  // We go back to step one and repeat.
  // Like all "optimistic write" schemes, we rely on the fact that it's
  // unlikely our writes will continue to be interfered with under normal
  // circumstances (though sufficiently heavy contention with writers
  // disagreeing on the existence of an object will cause writes to fail
  // in theory).

  var insertedId = options.insertedId; // must exist
  var mongoOptsForUpdate = {
    safe: true,
    multi: options.multi
  };
  var mongoOptsForInsert = {
    safe: true,
    upsert: true
  };

  var replacementWithId = Object.assign(
    replaceTypes({_id: insertedId}, replaceMeteorAtomWithMongo),
    mod);

  var tries = NUM_OPTIMISTIC_TRIES;

  var doUpdate = function () {
    tries--;
    if (! tries) {
      callback(new Error("Upsert failed after " + NUM_OPTIMISTIC_TRIES + " tries."));
    } else {
      let method = collection.updateMany;
      if(!Object.keys(mod).some(key => key.startsWith("$"))){
        method = collection.replaceOne.bind(collection);
      }
      method(
        selector,
        mod,
        mongoOptsForUpdate,
        bindEnvironmentForWrite(function(err, result) {
          if (err) {
            callback(err);
          } else if (result && (result.modifiedCount || result.upsertedCount)) {
            callback(null, {
              numberAffected: result.modifiedCount || result.upsertedCount,
              insertedId: result.upsertedId || undefined,
            });
          } else {
            doConditionalInsert();
          }
        })
      );
    }
  };

  var doConditionalInsert = function() {
    collection.replaceOne(
      selector,
      replacementWithId,
      mongoOptsForInsert,
      bindEnvironmentForWrite(function(err, result) {
        if (err) {
          // figure out if this is a
          // "cannot change _id of document" error, and
          // if so, try doUpdate() again, up to 3 times.
          if (MongoConnection._isCannotChangeIdError(err)) {
            doUpdate();
          } else {
            callback(err);
          }
        } else {
          callback(null, {
            numberAffected: result.upsertedCount,
            insertedId: result.upsertedId,
          });
        }
      })
    );
  };

  doUpdate();
};

_.each(["insert", "update", "remove", "dropCollection", "dropDatabase"], function (method) {
  MongoConnection.prototype[method] = function (/* arguments */) {
    var self = this;
    return Meteor.wrapAsync(self["_" + method]).apply(self, arguments);
  };
});

// XXX MongoConnection.upsert() does not return the id of the inserted document
// unless you set it explicitly in the selector or modifier (as a replacement
// doc).
MongoConnection.prototype.upsert = function (collectionName, selector, mod,
                                             options, callback) {
  var self = this;
  if (typeof options === "function" && ! callback) {
    callback = options;
    options = {};
  }

  return self.update(collectionName, selector, mod,
                     _.extend({}, options, {
                       upsert: true,
                       _returnObject: true
                     }), callback);
};

MongoConnection.prototype.find = function (collectionName, selector, options) {
  var self = this;

  if (arguments.length === 1)
    selector = {};

  return new Cursor(
    self, new CursorDescription(collectionName, selector, options));
};

MongoConnection.prototype.findOne = function (collection_name, selector,
                                              options) {
  var self = this;
  if (arguments.length === 1)
    selector = {};

  options = options || {};
  options.limit = 1;
  return self.find(collection_name, selector, options).fetch()[0];
};

// We'll actually design an index API later. For now, we just pass through to
// Mongo's, but make it synchronous.
MongoConnection.prototype.createIndex = function (collectionName, index,
                                                   options) {
  var self = this;

  // We expect this function to be called at startup, not from within a method,
  // so we don't interact with the write fence.
  var collection = self.rawCollection(collectionName);
  var future = new Future;
  var indexName = collection.createIndex(index, options, future.resolver());
  future.wait();
};

MongoConnection.prototype._ensureIndex = MongoConnection.prototype.createIndex;

MongoConnection.prototype._dropIndex = function (collectionName, index) {
  var self = this;

  // This function is only used by test code, not within a method, so we don't
  // interact with the write fence.
  var collection = self.rawCollection(collectionName);
  var future = new Future;
  var indexName = collection.dropIndex(index, future.resolver());
  future.wait();
};

// CURSORS

// There are several classes which relate to cursors:
//
// CursorDescription represents the arguments used to construct a cursor:
// collectionName, selector, and (find) options.  Because it is used as a key
// for cursor de-dup, everything in it should either be JSON-stringifiable or
// not affect observeChanges output (eg, options.transform functions are not
// stringifiable but do not affect observeChanges).
//
// SynchronousCursor is a wrapper around a MongoDB cursor
// which includes fully-synchronous versions of forEach, etc.
//
// Cursor is the cursor object returned from find(), which implements the
// documented Mongo.Collection cursor API.  It wraps a CursorDescription and a
// SynchronousCursor (lazily: it doesn't contact Mongo until you call a method
// like fetch or forEach on it).
//
// ObserveHandle is the "observe handle" returned from observeChanges. It has a
// reference to an ObserveMultiplexer.
//
// ObserveMultiplexer allows multiple identical ObserveHandles to be driven by a
// single observe driver.
//
// There are two "observe drivers" which drive ObserveMultiplexers:
//   - PollingObserveDriver caches the results of a query and reruns it when
//     necessary.
//   - OplogObserveDriver follows the Mongo operation log to directly observe
//     database changes.
// Both implementations follow the same simple interface: when you create them,
// they start sending observeChanges callbacks (and a ready() invocation) to
// their ObserveMultiplexer, and you stop them by calling their stop() method.

CursorDescription = function (collectionName, selector, options) {
  var self = this;
  self.collectionName = collectionName;
  self.selector = Mongo.Collection._rewriteSelector(selector);
  self.options = options || {};
};

Cursor = function (mongo, cursorDescription) {
  var self = this;

  self._mongo = mongo;
  self._cursorDescription = cursorDescription;
  self._synchronousCursor = null;
};

const setupSynchronousCursor = (cursor, method) => {
  // You can only observe a tailable cursor.
  if (cursor._cursorDescription.options.tailable)
    throw new Error('Cannot call ' + method + ' on a tailable cursor');

  if (!cursor._synchronousCursor) {
    cursor._synchronousCursor = cursor._mongo._createSynchronousCursor(
      cursor._cursorDescription,
      {
        // Make sure that the "cursor" argument to forEach/map callbacks is the
        // Cursor, not the SynchronousCursor.
        selfForIteration: cursor,
        useTransform: true,
      }
    );
  }
};

[...CURSOR_METHODS, Symbol.iterator, Symbol.asyncIterator].forEach(method => {
  Cursor.prototype[method] = function () {
    setupSynchronousCursor(this, method);

    return this._synchronousCursor[method].apply(
      this._synchronousCursor,
      arguments
    );
  };
});

CURSOR_METHODS.forEach(method => {
  const asyncName = getAsyncMethodName(method);
  Cursor.prototype[asyncName] = function(...args) {
    setupSynchronousCursor(this, method);

    const collectionName = this._cursorDescription.collectionName;

    const options = { isAsync: true };
    const collectionInstance = getCollectionInstanceOrNull({name: collectionName, options});

    if (!collectionInstance) {
      throw new Error(
        `It is only allowed to use "${asyncName}" cursor method in async collections like "${collectionName}". Use "Mongo.createAsyncCollection" to create async collections.`);
    }

    return Promise.resolve(this._synchronousCursor[method].apply(this._synchronousCursor, args));
  };
});

Cursor.prototype.getTransform = function () {
  return this._cursorDescription.options.transform;
};

// When you call Meteor.publish() with a function that returns a Cursor, we need
// to transmute it into the equivalent subscription.  This is the function that
// does that.

Cursor.prototype._publishCursor = function (sub) {
  var self = this;
  var collection = self._cursorDescription.collectionName;
  return Mongo.Collection._publishCursor(self, sub, collection);
};

// Used to guarantee that publish functions return at most one cursor per
// collection. Private, because we might later have cursors that include
// documents from multiple collections somehow.
Cursor.prototype._getCollectionName = function () {
  var self = this;
  return self._cursorDescription.collectionName;
};

Cursor.prototype.observe = function (callbacks) {
  var self = this;
  return LocalCollection._observeFromObserveChanges(self, callbacks);
};

Cursor.prototype.observeChanges = function (callbacks, options = {}) {
  var self = this;
  var methods = [
    'addedAt',
    'added',
    'changedAt',
    'changed',
    'removedAt',
    'removed',
    'movedTo'
  ];
  var ordered = LocalCollection._observeChangesCallbacksAreOrdered(callbacks);

  let exceptionName = callbacks._fromObserve ? 'observe' : 'observeChanges';
  exceptionName += ' callback';
  methods.forEach(function (method) {
    if (callbacks[method] && typeof callbacks[method] == "function") {
      callbacks[method] = Meteor.bindEnvironment(callbacks[method], method + exceptionName);
    }
  });

  return self._mongo._observeChanges(
    self._cursorDescription, ordered, callbacks, options.nonMutatingCallbacks);
};

MongoConnection.prototype._createSynchronousCursor = function(
    cursorDescription, options) {
  var self = this;
  options = _.pick(options || {}, 'selfForIteration', 'useTransform');

  var collection = self.rawCollection(cursorDescription.collectionName);
  var cursorOptions = cursorDescription.options;
  var mongoOptions = {
    sort: cursorOptions.sort,
    limit: cursorOptions.limit,
    skip: cursorOptions.skip,
    projection: cursorOptions.fields || cursorOptions.projection,
    readPreference: cursorOptions.readPreference,
  };

  // Do we want a tailable cursor (which only works on capped collections)?
  if (cursorOptions.tailable) {
    mongoOptions.numberOfRetries = -1;
  }

  var dbCursor = collection.find(
    replaceTypes(cursorDescription.selector, replaceMeteorAtomWithMongo),
    mongoOptions);

  // Do we want a tailable cursor (which only works on capped collections)?
  if (cursorOptions.tailable) {
    // We want a tailable cursor...
    dbCursor.addCursorFlag("tailable", true)
    // ... and for the server to wait a bit if any getMore has no data (rather
    // than making us put the relevant sleeps in the client)...
    dbCursor.addCursorFlag("awaitData", true)

    // And if this is on the oplog collection and the cursor specifies a 'ts',
    // then set the undocumented oplog replay flag, which does a special scan to
    // find the first document (instead of creating an index on ts). This is a
    // very hard-coded Mongo flag which only works on the oplog collection and
    // only works with the ts field.
    if (cursorDescription.collectionName === OPLOG_COLLECTION &&
        cursorDescription.selector.ts) {
      dbCursor.addCursorFlag("oplogReplay", true)
    }
  }

  if (typeof cursorOptions.maxTimeMs !== 'undefined') {
    dbCursor = dbCursor.maxTimeMS(cursorOptions.maxTimeMs);
  }
  if (typeof cursorOptions.hint !== 'undefined') {
    dbCursor = dbCursor.hint(cursorOptions.hint);
  }

  return new SynchronousCursor(dbCursor, cursorDescription, options);
};

var SynchronousCursor = function (dbCursor, cursorDescription, options) {
  var self = this;
  options = _.pick(options || {}, 'selfForIteration', 'useTransform');

  self._dbCursor = dbCursor;
  self._cursorDescription = cursorDescription;
  // The "self" argument passed to forEach/map callbacks. If we're wrapped
  // inside a user-visible Cursor, we want to provide the outer cursor!
  self._selfForIteration = options.selfForIteration || self;
  if (options.useTransform && cursorDescription.options.transform) {
    self._transform = LocalCollection.wrapTransform(
      cursorDescription.options.transform);
  } else {
    self._transform = null;
  }

  self._synchronousCount = Future.wrap(dbCursor.count.bind(dbCursor));
  self._visitedIds = new LocalCollection._IdMap;
};

_.extend(SynchronousCursor.prototype, {
  // Returns a Promise for the next object from the underlying cursor (before
  // the Mongo->Meteor type replacement).
  _rawNextObjectPromise: function () {
    const self = this;
    return new Promise((resolve, reject) => {
      self._dbCursor.next((err, doc) => {
        if (err) {
          reject(err);
        } else {
          resolve(doc);
        }
      });
    });
  },

  // Returns a Promise for the next object from the cursor, skipping those whose
  // IDs we've already seen and replacing Mongo atoms with Meteor atoms.
  _nextObjectPromise: async function () {
    var self = this;

    while (true) {
      var doc = await self._rawNextObjectPromise();

      if (!doc) return null;
      doc = replaceTypes(doc, replaceMongoAtomWithMeteor);

      if (!self._cursorDescription.options.tailable && _.has(doc, '_id')) {
        // Did Mongo give us duplicate documents in the same cursor? If so,
        // ignore this one. (Do this before the transform, since transform might
        // return some unrelated value.) We don't do this for tailable cursors,
        // because we want to maintain O(1) memory usage. And if there isn't _id
        // for some reason (maybe it's the oplog), then we don't do this either.
        // (Be careful to do this for falsey but existing _id, though.)
        if (self._visitedIds.has(doc._id)) continue;
        self._visitedIds.set(doc._id, true);
      }

      if (self._transform)
        doc = self._transform(doc);

      return doc;
    }
  },

  // Returns a promise which is resolved with the next object (like with
  // _nextObjectPromise) or rejected if the cursor doesn't return within
  // timeoutMS ms.
  _nextObjectPromiseWithTimeout: function (timeoutMS) {
    const self = this;
    if (!timeoutMS) {
      return self._nextObjectPromise();
    }
    const nextObjectPromise = self._nextObjectPromise();
    const timeoutErr = new Error('Client-side timeout waiting for next object');
    const timeoutPromise = new Promise((resolve, reject) => {
      const timer = setTimeout(() => {
        reject(timeoutErr);
      }, timeoutMS);
    });
    return Promise.race([nextObjectPromise, timeoutPromise])
      .catch((err) => {
        if (err === timeoutErr) {
          self.close();
        }
        throw err;
      });
  },

  _nextObject: function () {
    var self = this;
    return self._nextObjectPromise().await();
  },

  forEach: function (callback, thisArg) {
    var self = this;

    // Get back to the beginning.
    self._rewind();

    // We implement the loop ourself instead of using self._dbCursor.each,
    // because "each" will call its callback outside of a fiber which makes it
    // much more complex to make this function synchronous.
    var index = 0;
    while (true) {
      var doc = self._nextObject();
      if (!doc) return;
      callback.call(thisArg, doc, index++, self._selfForIteration);
    }
  },

  // XXX Allow overlapping callback executions if callback yields.
  map: function (callback, thisArg) {
    var self = this;
    var res = [];
    self.forEach(function (doc, index) {
      res.push(callback.call(thisArg, doc, index, self._selfForIteration));
    });
    return res;
  },

  _rewind: function () {
    var self = this;

    // known to be synchronous
    self._dbCursor.rewind();

    self._visitedIds = new LocalCollection._IdMap;
  },

  // Mostly usable for tailable cursors.
  close: function () {
    var self = this;

    self._dbCursor.close();
  },

  fetch: function () {
    var self = this;
    return self.map(_.identity);
  },

  count: function () {
    var self = this;
    return self._synchronousCount().wait();
  },

  // This method is NOT wrapped in Cursor.
  getRawObjects: function (ordered) {
    var self = this;
    if (ordered) {
      return self.fetch();
    } else {
      var results = new LocalCollection._IdMap;
      self.forEach(function (doc) {
        results.set(doc._id, doc);
      });
      return results;
    }
  }
});

SynchronousCursor.prototype[Symbol.iterator] = function () {
  var self = this;

  // Get back to the beginning.
  self._rewind();

  return {
    next() {
      const doc = self._nextObject();
      return doc ? {
        value: doc
      } : {
        done: true
      };
    }
  };
};

SynchronousCursor.prototype[Symbol.asyncIterator] = function () {
  const syncResult = this[Symbol.iterator]();
  return {
    async next() {
      return Promise.resolve(syncResult.next());
    }
  };
}

// Tails the cursor described by cursorDescription, most likely on the
// oplog. Calls docCallback with each document found. Ignores errors and just
// restarts the tail on error.
//
// If timeoutMS is set, then if we don't get a new document every timeoutMS,
// kill and restart the cursor. This is primarily a workaround for #8598.
MongoConnection.prototype.tail = function (cursorDescription, docCallback, timeoutMS) {
  var self = this;
  if (!cursorDescription.options.tailable)
    throw new Error("Can only tail a tailable cursor");

  var cursor = self._createSynchronousCursor(cursorDescription);

  var stopped = false;
  var lastTS;
  var loop = function () {
    var doc = null;
    while (true) {
      if (stopped)
        return;
      try {
        doc = cursor._nextObjectPromiseWithTimeout(timeoutMS).await();
      } catch (err) {
        // There's no good way to figure out if this was actually an error from
        // Mongo, or just client-side (including our own timeout error). Ah
        // well. But either way, we need to retry the cursor (unless the failure
        // was because the observe got stopped).
        doc = null;
      }
      // Since we awaited a promise above, we need to check again to see if
      // we've been stopped before calling the callback.
      if (stopped)
        return;
      if (doc) {
        // If a tailable cursor contains a "ts" field, use it to recreate the
        // cursor on error. ("ts" is a standard that Mongo uses internally for
        // the oplog, and there's a special flag that lets you do binary search
        // on it instead of needing to use an index.)
        lastTS = doc.ts;
        docCallback(doc);
      } else {
        var newSelector = _.clone(cursorDescription.selector);
        if (lastTS) {
          newSelector.ts = {$gt: lastTS};
        }
        cursor = self._createSynchronousCursor(new CursorDescription(
          cursorDescription.collectionName,
          newSelector,
          cursorDescription.options));
        // Mongo failover takes many seconds.  Retry in a bit.  (Without this
        // setTimeout, we peg the CPU at 100% and never notice the actual
        // failover.
        Meteor.setTimeout(loop, 100);
        break;
      }
    }
  };

  Meteor.defer(loop);

  return {
    stop: function () {
      stopped = true;
      cursor.close();
    }
  };
};

MongoConnection.prototype._observeChanges = function (
    cursorDescription, ordered, callbacks, nonMutatingCallbacks) {
  var self = this;

  if (cursorDescription.options.tailable) {
    return self._observeChangesTailable(cursorDescription, ordered, callbacks);
  }

  // You may not filter out _id when observing changes, because the id is a core
  // part of the observeChanges API.
  const fieldsOptions = cursorDescription.options.projection || cursorDescription.options.fields;
  if (fieldsOptions &&
      (fieldsOptions._id === 0 ||
       fieldsOptions._id === false)) {
    throw Error("You may not observe a cursor with {fields: {_id: 0}}");
  }

  var observeKey = EJSON.stringify(
    _.extend({ordered: ordered}, cursorDescription));

  var multiplexer, observeDriver;
  var firstHandle = false;

  // Find a matching ObserveMultiplexer, or create a new one. This next block is
  // guaranteed to not yield (and it doesn't call anything that can observe a
  // new query), so no other calls to this function can interleave with it.
  Meteor._noYieldsAllowed(function () {
    if (_.has(self._observeMultiplexers, observeKey)) {
      multiplexer = self._observeMultiplexers[observeKey];
    } else {
      firstHandle = true;
      // Create a new ObserveMultiplexer.
      multiplexer = new ObserveMultiplexer({
        ordered: ordered,
        onStop: function () {
          delete self._observeMultiplexers[observeKey];
          observeDriver.stop();
        }
      });
      self._observeMultiplexers[observeKey] = multiplexer;
    }
  });

  var observeHandle = new ObserveHandle(multiplexer,
    callbacks,
    nonMutatingCallbacks,
  );

  if (firstHandle) {
    var matcher, sorter;
    var canUseOplog = _.all([
      function () {
        // At a bare minimum, using the oplog requires us to have an oplog, to
        // want unordered callbacks, and to not want a callback on the polls
        // that won't happen.
        return self._oplogHandle && !ordered &&
          !callbacks._testOnlyPollCallback;
      }, function () {
        // We need to be able to compile the selector. Fall back to polling for
        // some newfangled $selector that minimongo doesn't support yet.
        try {
          matcher = new Minimongo.Matcher(cursorDescription.selector);
          return true;
        } catch (e) {
          // XXX make all compilation errors MinimongoError or something
          //     so that this doesn't ignore unrelated exceptions
          return false;
        }
      }, function () {
        // ... and the selector itself needs to support oplog.
        return OplogObserveDriver.cursorSupported(cursorDescription, matcher);
      }, function () {
        // And we need to be able to compile the sort, if any.  eg, can't be
        // {$natural: 1}.
        if (!cursorDescription.options.sort)
          return true;
        try {
          sorter = new Minimongo.Sorter(cursorDescription.options.sort);
          return true;
        } catch (e) {
          // XXX make all compilation errors MinimongoError or something
          //     so that this doesn't ignore unrelated exceptions
          return false;
        }
      }], function (f) { return f(); });  // invoke each function

    var driverClass = canUseOplog ? OplogObserveDriver : PollingObserveDriver;
    observeDriver = new driverClass({
      cursorDescription: cursorDescription,
      mongoHandle: self,
      multiplexer: multiplexer,
      ordered: ordered,
      matcher: matcher,  // ignored by polling
      sorter: sorter,  // ignored by polling
      _testOnlyPollCallback: callbacks._testOnlyPollCallback
    });

    // This field is only set for use in tests.
    multiplexer._observeDriver = observeDriver;
  }

  // Blocks until the initial adds have been sent.
  multiplexer.addHandleAndSendInitialAdds(observeHandle);

  return observeHandle;
};

// Listen for the invalidation messages that will trigger us to poll the
// database for changes. If this selector specifies specific IDs, specify them
// here, so that updates to different specific IDs don't cause us to poll.
// listenCallback is the same kind of (notification, complete) callback passed
// to InvalidationCrossbar.listen.

listenAll = function (cursorDescription, listenCallback) {
  var listeners = [];
  forEachTrigger(cursorDescription, function (trigger) {
    listeners.push(DDPServer._InvalidationCrossbar.listen(
      trigger, listenCallback));
  });

  return {
    stop: function () {
      _.each(listeners, function (listener) {
        listener.stop();
      });
    }
  };
};

forEachTrigger = function (cursorDescription, triggerCallback) {
  var key = {collection: cursorDescription.collectionName};
  var specificIds = LocalCollection._idsMatchedBySelector(
    cursorDescription.selector);
  if (specificIds) {
    _.each(specificIds, function (id) {
      triggerCallback(_.extend({id: id}, key));
    });
    triggerCallback(_.extend({dropCollection: true, id: null}, key));
  } else {
    triggerCallback(key);
  }
  // Everyone cares about the database being dropped.
  triggerCallback({ dropDatabase: true });
};

// observeChanges for tailable cursors on capped collections.
//
// Some differences from normal cursors:
//   - Will never produce anything other than 'added' or 'addedBefore'. If you
//     do update a document that has already been produced, this will not notice
//     it.
//   - If you disconnect and reconnect from Mongo, it will essentially restart
//     the query, which will lead to duplicate results. This is pretty bad,
//     but if you include a field called 'ts' which is inserted as
//     new MongoInternals.MongoTimestamp(0, 0) (which is initialized to the
//     current Mongo-style timestamp), we'll be able to find the place to
//     restart properly. (This field is specifically understood by Mongo with an
//     optimization which allows it to find the right place to start without
//     an index on ts. It's how the oplog works.)
//   - No callbacks are triggered synchronously with the call (there's no
//     differentiation between "initial data" and "later changes"; everything
//     that matches the query gets sent asynchronously).
//   - De-duplication is not implemented.
//   - Does not yet interact with the write fence. Probably, this should work by
//     ignoring removes (which don't work on capped collections) and updates
//     (which don't affect tailable cursors), and just keeping track of the ID
//     of the inserted object, and closing the write fence once you get to that
//     ID (or timestamp?).  This doesn't work well if the document doesn't match
//     the query, though.  On the other hand, the write fence can close
//     immediately if it does not match the query. So if we trust minimongo
//     enough to accurately evaluate the query against the write fence, we
//     should be able to do this...  Of course, minimongo doesn't even support
//     Mongo Timestamps yet.
MongoConnection.prototype._observeChangesTailable = function (
    cursorDescription, ordered, callbacks) {
  var self = this;

  // Tailable cursors only ever call added/addedBefore callbacks, so it's an
  // error if you didn't provide them.
  if ((ordered && !callbacks.addedBefore) ||
      (!ordered && !callbacks.added)) {
    throw new Error("Can't observe an " + (ordered ? "ordered" : "unordered")
                    + " tailable cursor without a "
                    + (ordered ? "addedBefore" : "added") + " callback");
  }

  return self.tail(cursorDescription, function (doc) {
    var id = doc._id;
    delete doc._id;
    // The ts is an implementation detail. Hide it.
    delete doc.ts;
    if (ordered) {
      callbacks.addedBefore(id, doc, null);
    } else {
      callbacks.added(id, doc);
    }
  });
};

// XXX We probably need to find a better way to expose this. Right now
// it's only used by tests, but in fact you need it in normal
// operation to interact with capped collections.
MongoInternals.MongoTimestamp = MongoDB.Timestamp;

MongoInternals.Connection = MongoConnection;<|MERGE_RESOLUTION|>--- conflicted
+++ resolved
@@ -1,8 +1,4 @@
-<<<<<<< HEAD
-
-=======
 import { normalizeProjection } from "./mongo_utils";
->>>>>>> 53f3c444
 
 /**
  * Provide a synchronous Collection API using fibers, backed by
@@ -186,69 +182,29 @@
   self._oplogHandle = null;
   self._docFetcher = null;
 
-<<<<<<< HEAD
-  const connect = util.promisify(MongoDB.connect);
+  const connect = util.promisify(MongoDB.MongoClient.connect);
   const client = await connect(
     url,
     mongoOptions);
 
   var db = client.db();
 
-  // First, figure out what the current primary is, if any.
-  if (db.serverConfig.isMasterDoc) {
-    self._primary = db.serverConfig.isMasterDoc.primary;
-  }
-=======
-
-  var connectFuture = new Future;
-  new MongoDB.MongoClient(
-    url,
-    mongoOptions
-  ).connect(
-    Meteor.bindEnvironment(
-      function (err, client) {
-        if (err) {
-          throw err;
-        }
-
-        var db = client.db();
-        try {
-          const helloDocument = db.admin().command({hello: 1}).await();
-          // First, figure out what the current primary is, if any.
-          if (helloDocument.primary) {
-            self._primary = helloDocument.primary;
-          }
-        }catch(_){
-          // ismaster command is supported on older mongodb versions
-          const isMasterDocument = db.admin().command({ismaster:1}).await();
-          // First, figure out what the current primary is, if any.
-          if (isMasterDocument.primary) {
-            self._primary = isMasterDocument.primary;
-          }
-        }
-
-        client.topology.on(
-          'joined', Meteor.bindEnvironment(function (kind, doc) {
-            if (kind === 'primary') {
-              if (doc.primary !== self._primary) {
-                self._primary = doc.primary;
-                self._onFailoverHook.each(function (callback) {
-                  callback();
-                  return true;
-                });
-              }
-            } else if (doc.me === self._primary) {
-              // The thing we thought was primary is now something other than
-              // primary.  Forget that we thought it was primary.  (This means
-              // that if a server stops being primary and then starts being
-              // primary again without another server becoming primary in the
-              // middle, we'll correctly count it as a failover.)
-              self._primary = null;
-            }
-          }));
->>>>>>> 53f3c444
-
-  db.serverConfig.on(
+  try {
+    const helloDocument = await db.admin().command({hello: 1});
+    // First, figure out what the current primary is, if any.
+    if (helloDocument.primary) {
+      self._primary = helloDocument.primary;
+    }
+  }catch(_){
+    // ismaster command is supported on older mongodb versions
+    const isMasterDocument = await db.admin().command({ismaster:1});
+    // First, figure out what the current primary is, if any.
+    if (isMasterDocument.primary) {
+      self._primary = isMasterDocument.primary;
+    }
+  }
+
+  client.topology.on(
     'joined', Meteor.bindEnvironment(function (kind, doc) {
       if (kind === 'primary') {
         if (doc.primary !== self._primary) {
