--- conflicted
+++ resolved
@@ -109,10 +109,6 @@
       return "meteorbuild";
     }
 
-<<<<<<< HEAD
-    if (hash === "whatismeteor" || hash === "sevenprinciples") {
-      window.location.replace("http://guide.meteor.com/#what-is-meteor");
-=======
     if (hash.indexOf("reactivity") !== -1) {
       return "/full/tracker";
     }
@@ -134,7 +130,6 @@
       if (guideLink) {
         window.location.replace('http://guide.meteor.com/' + guideLink);
       } 
->>>>>>> 38c725f2
     }
 
     // don't redirect
