[
  "Accounts",
  "Accounts",
  "Accounts.addEmail",
  "Accounts.changePassword",
  "Accounts.createUser",
  "Accounts.emailTemplates",
  "Accounts.findUserByEmail",
  "Accounts.findUserByUsername",
  "Accounts.forgotPassword",
<<<<<<< HEAD
  "Accounts.removeEmail",
=======
  "Accounts.onEmailVerificationLink",
  "Accounts.onEnrollmentLink",
  "Accounts.onResetPasswordLink",
>>>>>>> 45f3133b
  "Accounts.resetPassword",
  "Accounts.sendEnrollmentEmail",
  "Accounts.sendResetPasswordEmail",
  "Accounts.sendVerificationEmail",
  "Accounts.setPassword",
  "Accounts.setUsername",
  "Accounts.ui",
  "Accounts.ui.config",
  "Accounts.verifyEmail",
  "AccountsClient",
  "AccountsClient#config",
  "AccountsClient#loggingIn",
  "AccountsClient#logout",
  "AccountsClient#logoutOtherClients",
  "AccountsClient#onLogin",
  "AccountsClient#onLoginFailure",
  "AccountsClient#user",
  "AccountsClient#userId",
  "AccountsCommon",
  "AccountsCommon#config",
  "AccountsCommon#onLogin",
  "AccountsCommon#onLoginFailure",
  "AccountsCommon#user",
  "AccountsCommon#userId",
  "AccountsServer",
  "AccountsServer#config",
  "AccountsServer#onCreateUser",
  "AccountsServer#onLogin",
  "AccountsServer#onLoginFailure",
  "AccountsServer#user",
  "AccountsServer#userId",
  "AccountsServer#validateLoginAttempt",
  "AccountsServer#validateNewUser",
  "App",
  "App.accessRule",
  "App.configurePlugin",
  "App.icons",
  "App.info",
  "App.launchScreens",
  "App.setPreference",
  "Assets",
  "Assets.getBinary",
  "Assets.getText",
  "Blaze",
  "Blaze.Each",
  "Blaze.If",
  "Blaze.Let",
  "Blaze.Template",
  "Blaze.TemplateInstance",
  "Blaze.TemplateInstance#$",
  "Blaze.TemplateInstance#autorun",
  "Blaze.TemplateInstance#data",
  "Blaze.TemplateInstance#find",
  "Blaze.TemplateInstance#findAll",
  "Blaze.TemplateInstance#firstNode",
  "Blaze.TemplateInstance#lastNode",
  "Blaze.TemplateInstance#subscribe",
  "Blaze.TemplateInstance#subscriptionsReady",
  "Blaze.TemplateInstance#view",
  "Blaze.Unless",
  "Blaze.View",
  "Blaze.With",
  "Blaze.currentView",
  "Blaze.getData",
  "Blaze.getView",
  "Blaze.isTemplate",
  "Blaze.remove",
  "Blaze.render",
  "Blaze.renderWithData",
  "Blaze.toHTML",
  "Blaze.toHTMLWithData",
  "CompileStep",
  "CompileStep#addAsset",
  "CompileStep#addHtml",
  "CompileStep#addJavaScript",
  "CompileStep#addStylesheet",
  "CompileStep#arch",
  "CompileStep#declaredExports",
  "CompileStep#error",
  "CompileStep#fileOptions",
  "CompileStep#fullInputPath",
  "CompileStep#inputPath",
  "CompileStep#inputSize",
  "CompileStep#packageName",
  "CompileStep#pathForSourceMap",
  "CompileStep#read",
  "CompileStep#rootOutputPath",
  "Cordova",
  "Cordova.depends",
  "DDP",
  "DDP.connect",
  "DDPCommon",
  "DDPCommon.MethodInvocation",
  "DDPCommon.MethodInvocation#connection",
  "DDPCommon.MethodInvocation#isSimulation",
  "DDPCommon.MethodInvocation#setUserId",
  "DDPCommon.MethodInvocation#unblock",
  "DDPCommon.MethodInvocation#userId",
  "DDPRateLimiter.addRule",
  "DDPRateLimiter.removeRule",
  "DDPRateLimiter.setErrorMessage",
  "EJSON",
  "EJSON.CustomType",
  "EJSON.CustomType#clone",
  "EJSON.CustomType#equals",
  "EJSON.CustomType#toJSONValue",
  "EJSON.CustomType#typeName",
  "EJSON.addType",
  "EJSON.clone",
  "EJSON.equals",
  "EJSON.fromJSONValue",
  "EJSON.isBinary",
  "EJSON.newBinary",
  "EJSON.parse",
  "EJSON.stringify",
  "EJSON.toJSONValue",
  "Email.send",
  "HTTP.call",
  "HTTP.del",
  "HTTP.get",
  "HTTP.post",
  "HTTP.put",
  "InputFile#addAsset",
  "InputFile#addHtml",
  "InputFile#addJavaScript",
  "InputFile#addStylesheet",
  "InputFile#getPathInBundle",
  "InputFile#getSourceMap",
  "InputFile.error",
  "InputFile.getArch",
  "InputFile.getBasename",
  "InputFile.getContentsAsBuffer",
  "InputFile.getContentsAsString",
  "InputFile.getDeclaredExports",
  "InputFile.getDirname",
  "InputFile.getDisplayPath",
  "InputFile.getPackageName",
  "InputFile.getPathInPackage",
  "InputFile.getSourceHash",
  "IterationCallback",
  "Match",
  "Match.test",
  "Meteor",
  "Meteor.Error",
  "Meteor.absoluteUrl",
  "Meteor.apply",
  "Meteor.call",
  "Meteor.clearInterval",
  "Meteor.clearTimeout",
  "Meteor.disconnect",
  "Meteor.isClient",
  "Meteor.isCordova",
  "Meteor.isServer",
  "Meteor.loggingIn",
  "Meteor.loginWith<ExternalService>",
  "Meteor.loginWithPassword",
  "Meteor.logout",
  "Meteor.logoutOtherClients",
  "Meteor.methods",
  "Meteor.onConnection",
  "Meteor.publish",
  "Meteor.reconnect",
  "Meteor.release",
  "Meteor.setInterval",
  "Meteor.setTimeout",
  "Meteor.settings",
  "Meteor.startup",
  "Meteor.status",
  "Meteor.subscribe",
  "Meteor.user",
  "Meteor.userId",
  "Meteor.users",
  "Meteor.users",
  "Meteor.wrapAsync",
  "Mongo",
  "Mongo.Collection",
  "Mongo.Collection#allow",
  "Mongo.Collection#deny",
  "Mongo.Collection#find",
  "Mongo.Collection#findOne",
  "Mongo.Collection#insert",
  "Mongo.Collection#rawCollection",
  "Mongo.Collection#rawDatabase",
  "Mongo.Collection#remove",
  "Mongo.Collection#update",
  "Mongo.Collection#upsert",
  "Mongo.Cursor",
  "Mongo.Cursor#count",
  "Mongo.Cursor#fetch",
  "Mongo.Cursor#forEach",
  "Mongo.Cursor#map",
  "Mongo.Cursor#observe",
  "Mongo.Cursor#observeChanges",
  "Mongo.ObjectID",
  "Npm",
  "Npm.depends",
  "Npm.require",
  "Package",
  "Package.describe",
  "Package.onTest",
  "Package.onUse",
  "Package.registerBuildPlugin",
  "PackageAPI",
  "PackageAPI#addFiles",
  "PackageAPI#export",
  "PackageAPI#imply",
  "PackageAPI#use",
  "PackageAPI#versionsFrom",
  "Plugin",
  "Plugin.registerCompiler",
  "Plugin.registerLinter",
  "Plugin.registerMinifier",
  "Plugin.registerSourceHandler",
  "ReactiveVar",
  "ReactiveVar#get",
  "ReactiveVar#set",
  "Session.equals",
  "Session.get",
  "Session.set",
  "Session.setDefault",
  "Subscription",
  "Subscription#added",
  "Subscription#changed",
  "Subscription#connection",
  "Subscription#error",
  "Subscription#onStop",
  "Subscription#ready",
  "Subscription#removed",
  "Subscription#stop",
  "Subscription#userId",
  "Template",
  "Template#created",
  "Template#destroyed",
  "Template#events",
  "Template#helpers",
  "Template#onCreated",
  "Template#onDestroyed",
  "Template#onRendered",
  "Template#rendered",
  "Template.body",
  "Template.currentData",
  "Template.dynamic",
  "Template.instance",
  "Template.parentData",
  "Template.registerHelper",
  "Tracker",
  "Tracker.Computation",
  "Tracker.Computation#firstRun",
  "Tracker.Computation#invalidate",
  "Tracker.Computation#invalidated",
  "Tracker.Computation#onInvalidate",
  "Tracker.Computation#onStop",
  "Tracker.Computation#stop",
  "Tracker.Computation#stopped",
  "Tracker.ComputationFunction",
  "Tracker.Dependency",
  "Tracker.Dependency#changed",
  "Tracker.Dependency#depend",
  "Tracker.Dependency#hasDependents",
  "Tracker.active",
  "Tracker.afterFlush",
  "Tracker.autorun",
  "Tracker.currentComputation",
  "Tracker.flush",
  "Tracker.nonreactive",
  "Tracker.onInvalidate",
  "check",
  "currentUser",
  "getExtension",
  "loggingIn"
]<|MERGE_RESOLUTION|>--- conflicted
+++ resolved
@@ -8,13 +8,10 @@
   "Accounts.findUserByEmail",
   "Accounts.findUserByUsername",
   "Accounts.forgotPassword",
-<<<<<<< HEAD
-  "Accounts.removeEmail",
-=======
   "Accounts.onEmailVerificationLink",
   "Accounts.onEnrollmentLink",
   "Accounts.onResetPasswordLink",
->>>>>>> 45f3133b
+  "Accounts.removeEmail",
   "Accounts.resetPassword",
   "Accounts.sendEnrollmentEmail",
   "Accounts.sendResetPasswordEmail",
@@ -283,6 +280,8 @@
   "Tracker.onInvalidate",
   "check",
   "currentUser",
+  "execFileAsync",
+  "execFileSync",
   "getExtension",
   "loggingIn"
 ]