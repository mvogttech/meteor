--- conflicted
+++ resolved
@@ -1,9 +1,5 @@
 Template.headline.release = function () {
-<<<<<<< HEAD
-  return Meteor.release ? "0.9.3" : "(checkout)";
-=======
   return Meteor.release ? "0.9.3.1" : "(checkout)";
->>>>>>> 93402878
 };
 
 Meteor.startup(function () {
