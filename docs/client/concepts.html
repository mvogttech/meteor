<template name="concepts">

<h1 id="concepts">Concepts</h1>

We've written our fair share of single-page JavaScript applications by hand.
Writing an entire application in one language (JavaScript) with one
data format (JSON) is a real joy.  Meteor is everything we wanted
when writing those apps.

{{> whatismeteor }}
{{> structure }}
{{> data }}
{{> reactivity }}
{{> livehtml }}
{{> templates }}
{{> packages_concept }}
{{> namespacing }}
{{> deploying }}
{{> packages_writing }}
</template>

<template name="whatismeteor">

{{#better_markdown}}

<h2 id="whatismeteor">What is Meteor?</h2>

Meteor is two things:

* A _library of packages_: pre-written, self-contained modules that
you might need in your app.<br>
There are about a dozen core Meteor
packages that most any app will use (for example `webapp`, which
handles incoming HTTP connections, and `templating`, which lets you
make HTML templates that automatically update live as data changes).
Then there are optional packages like `email`, which lets your app
send emails, or the Meteor Accounts series (`account-password`,
`accounts-facebook`, `accounts-ui`, and others) which provide a
full-featured user account system that you can drop right into your
app. And beyond these "official" packages, there are hundreds of
community-written packages in [Atmosphere](https://atmosphere.meteor.com/),
one of which might do just what you need.

* A _command-line tool_ called `meteor`.<br>
`meteor` is a build tool analogous to `make`, `rake`, or the non-visual parts of
Visual Studio. It gathers up all of the source files and assets in your
application, carries out any necessary build steps (such as compiling
[CoffeeScript](http://coffeescript.org), minifying CSS, building
[npm](https://npmjs.org/) modules, or generating source maps), fetches the
packages used by your app, and outputs a standalone, ready-to-run application
bundle. In development mode it can do all of this interactively, so that
whenever you change a file you immediately see the changes in your browser. It's
super easy to use out of the box, but it's also extensible: you can add support
for new languages and compilers by adding build plugin packages to your app.

The key idea in the Meteor package system is that _everything should
work identically in the browser and on the server_ (wherever it makes
sense, of course: browsers can't send email and servers can't capture
mouse events). Our whole ecosystem has been built from the ground up
to support this.

{{#note}}
`meteor` cannot yet fetch packages from Atmosphere. If you are using
Atmosphere packages you should take a look at
[Meteorite](http://oortcloud.github.io/meteorite/), a tool that will
help you download and manage your Atmosphere packages.

In Meteor 1.0, the `meteor` build tool will have full support for
Atmosphere.
{{/note}}

{{/better_markdown}}
</template>

<template name="structure">
{{#better_markdown}}

<h2 id="structuringyourapp">Structuring your application</h2>

A Meteor application is a mix of JavaScript that runs inside a client web
browser, JavaScript that runs on the Meteor server inside a
[Node.js](http://nodejs.org/) container, and all the supporting HTML fragments,
CSS rules, and static assets.  Meteor automates the packaging and transmission
of these different components.  And, it is quite flexible about how you choose
to structure those components in your file tree.

The only server assets are JavaScript and files in the `private` subdirectory.
Meteor gathers all your JavaScript
files, excluding anything under the `client`, `public`, and `private`
subdirectories, and loads them into a Node.js
server instance inside a fiber.  In Meteor, your server code runs in
a single thread per request, not in the asynchronous callback style
typical of Node.  We find the linear execution model a better fit for
the typical server code in a Meteor application.

Meteor gathers any files under the `private` subdirectory and makes the contents
of these files available to server code via the [`Assets`](#assets) API. The
`private` subdirectory is the place for any files that should be accessible to
server code but not served to the client, like private data files.

There are more assets to consider on the client side.  Meteor
gathers all JavaScript files in your tree, with the exception of
the `server`, `public`, and `private` subdirectories, for the
client.  It minifies this bundle and serves it to each new client.
You're free to use a single JavaScript file for your entire application, or
create a nested tree of separate files, or anything in between.

Some JavaScript libraries only work when placed in the
`client/compatibility` subdirectory.  Files in this directory are
executed without being wrapped in a new variable scope.  This means
that each top-level `var` defines a global variable. In addition,
these files are executed before other client-side JavaScript files.

Files outside the `client`, `server` and `tests` subdirectories are loaded on
both the client and the server!  That's the place for model definitions and
other functions.  Meteor provides the variables [`isClient`](#meteor_isclient) and
[`isServer`](#meteor_isserver) so that your code can alter its behavior depending
on whether it's running on the client or the server. (Files in directories named
`tests` are not loaded anywhere.)

Any sensitive code that you don't want served to the client, such as code
containing passwords or authentication mechanisms, should be
kept in the `server` directory.

CSS files are gathered together as well: the client will get a bundle with all
the CSS in your tree (excluding the `server`,
`public`, and `private` subdirectories).

In development mode, JavaScript and CSS files are sent individually to make
debugging easier.

HTML files in a Meteor application are treated quite a bit differently
from a server-side framework.  Meteor scans all the HTML files in your
directory for three top-level elements: `<head>`, `<body>`, and
`<template>`.  The head and body sections are separately concatenated
into a single head and body, which are transmitted to the client on
initial page load.

Template sections, on the other hand, are converted into JavaScript
functions, available under the `Template` namespace.  It's
a really convenient way to ship HTML templates to the client.
See the [templates](#templates) section for more.

Lastly, the Meteor server will serve any files under the `public`
directory, just like in a Rails or Django project.  This is the place
for images, `favicon.ico`, `robots.txt`, and anything else.

It is best to write your application in such a way that it is
insensitive to the order in which files are loaded, for example by
using [Meteor.startup](#meteor_startup), or by moving load order
sensitive code into [packages](#usingpackages), which can explicitly control both
the load order of their contents and their load order with respect to
other packages. However sometimes load order dependencies in your
application are unavoidable. The JavaScript and CSS files in an
application are loaded according to these rules:

* Files in the `lib` directory at the root of your application are
  loaded first.

* Files that match `main.*` are loaded after everything else.

* Files in subdirectories are loaded before files in parent
  directories, so that files in the deepest subdirectory are loaded
  first (after `lib`), and files in the root directory are loaded last
  (other than `main.*`).

* Within a directory, files are loaded in alphabetical order by
  filename.

These rules stack, so that within `lib`, for example, files are still
loaded in alphabetical order; and if there are multiple files named
`main.js`, the ones in subdirectories are loaded earlier.

{{/better_markdown}}
</template>

<template name="data">
{{#better_markdown}}

<h2 id="dataandsecurity">Data and security</h2>

Meteor makes writing distributed client code as simple as talking to a
local database.  It's a clean, simple, and secure approach that obviates
the need to implement individual RPC endpoints, manually cache data on
the client to avoid slow roundtrips to the server, and carefully
orchestrate invalidation messages to every client as data changes.

In Meteor, the client and server share the same database API.  The same
exact application code &mdash; like validators and computed properties &mdash; can
often run in both places.  But while code running on the server has
direct access to the database, code running on the client does *not*.
This distinction is the basis for Meteor's data security model.

{{#note}}
By default, a new Meteor app includes the `autopublish` and `insecure`
packages, which together mimic the effect of each client having full
read/write access to the server's database.  These are useful
prototyping tools, but typically not appropriate for production
applications.  When you're ready, just remove the packages.
{{/note}}

Every Meteor client includes an in-memory database cache.  To manage the
client cache, the server *publishes* sets of JSON documents, and the
client *subscribes* to those sets.  As documents in a set change, the
server patches each client's cache.

Today most Meteor apps use MongoDB as their database because it is the
best supported, though support for other databases is coming in the
future. The
[`Meteor.Collection`](http://docs.meteor.com/#meteor_collection) class
is used to declare Mongo collections and to manipulate them. Thanks to
`minimongo`, Meteor's client-side Mongo emulator, `Meteor.Collection`
can be used from both client and server code.

    // declare collections
    // this code should be included in both the client and the server
    Rooms = new Meteor.Collection("rooms");
    Messages = new Meteor.Collection("messages");
    Parties = new Meteor.Collection("parties");

    // server: populate collections with some initial documents
    Rooms.insert({name: "Conference Room A"});
    var myRooms = Rooms.find({}).fetch();
    Messages.insert({text: "Hello world", room: myRooms[0]._id});
    Parties.insert({name: "Super Bowl Party"});

Each document set is defined by a publish function on the server.  The
publish function runs each time a new client subscribes to a document
set.  The data in a document set can come from anywhere, but the common
case is to publish a database query.

    // server: publish all room documents
    Meteor.publish("all-rooms", function () {
      return Rooms.find(); // everything
    });

    // server: publish all messages for a given room
    Meteor.publish("messages", function (roomId) {
      check(roomId, String);
      return Messages.find({room: roomId});
    });

    // server: publish the set of parties the logged-in user can see.
    Meteor.publish("parties", function () {
      return Parties.find({$or: [{"public": true},
                                 {invited: this.userId},
                                 {owner: this.userId}]});
    });

Publish functions can provide different results to each client.  In the
last example, a logged in user can only see `Party` documents that
are public, that the user owns, or that the user has been invited to.

Once subscribed, the client uses its cache as a fast local database,
dramatically simplifying client code.  Reads never require a costly
round trip to the server.  And they're limited to the contents of the
cache: a query for every document in a collection on a client will only
return documents the server is publishing to that client.

    // client: start a parties subscription
    Meteor.subscribe("parties");

    // client: return array of Parties this client can read
    return Parties.find().fetch(); // synchronous!

Sophisticated clients can turn subscriptions on and off to control how
much data is kept in the cache and manage network traffic.  When a
subscription is turned off, all its documents are removed from the cache
unless the same document is also provided by another active
subscription.

When the client *changes* one or more documents, it sends a message to
the server requesting the change.  The server checks the proposed change
against a set of allow/deny rules you write as JavaScript functions.
The server only accepts the change if all the rules pass.

    // server: don't allow client to insert a party
    Parties.allow({
      insert: function (userId, party) {
        return false;
      }
    });

    // client: this will fail
    var party = { ... };
    Parties.insert(party);

If the server accepts the change, it applies the change to the database
and automatically propagates the change to other clients subscribed to
the affected documents.  If not, the update fails, the server's database
remains untouched, and no other client sees the update.

Meteor has a cute trick, though.  When a client issues a write to the
server, it also updates its local cache immediately, without waiting for
the server's response.  This means the screen will redraw right away.
If the server accepted the update &mdash; what ought to happen most of the
time in a properly behaving client &mdash; then the client got a jump on the
change and didn't have to wait for the round trip to update its own
screen.  If the server rejects the change, Meteor patches up the
client's cache with the server's result.

Putting it all together, these techniques accomplish latency
compensation.  Clients hold a fresh copy of the data they need, and
never need to wait for a roundtrip to the server. And when clients
modify data, those modifications can run locally without waiting for the
confirmation from the server, while still giving the server final say
over the requested change.

{{#note}}
The current release of Meteor supports MongoDB, the popular document
database, and the examples in this section use the
        [MongoDB API](http://www.mongodb.org/display/DOCS/Manual).  Future
releases will include support for other databases.
{{/note}}

<h3 id="dataandsecurity-authentication">Authentication and user accounts</h3>

Meteor includes [Meteor Accounts](#accounts_api), a state-of-the-art
authentication system. It features secure password login using the
[Secure Remote Password
protocol](http://en.wikipedia.org/wiki/Secure_Remote_Password_protocol),
and integration with external services including Facebook, GitHub,
Google, Meetup, Twitter, and Weibo. Meteor Accounts defines a
[`Meteor.users`](#meteor_users) collection where developers can store
application-specific user data.

Meteor also includes pre-built forms for common tasks like login, signup,
password change, and password reset emails. You can add [Accounts
UI](#accountsui) to your app with just one line of code. The `accounts-ui` package even provides a configuration wizard that walks you through the steps to
set up the external login services you're using in your app.

<h3 id="dataandsecurity-validation">Input validation</h3>

Meteor allows your methods and publish functions to take arguments of any
[JSON](http://json.org/) type. (In fact, Meteor's wire protocol supports
[EJSON](#ejson), an extension of JSON which also supports other common types
like dates and binary buffers.) JavaScript's dynamic typing means you don't need
to declare precise types of every variable in your app, but it's usually helpful
to ensure that the arguments that clients are passing to your methods and
publish functions are of the type that you expect.

Meteor provides a [lightweight library](#match) for checking that arguments and
other values are the type you expect them to be. Simply start your functions
with statements like `check(username, String)` or
`check(office, {building: String, room: Number})`. The `check` call will
throw an error if its argument is of an unexpected type.

Meteor also provides an easy way to make sure that all of your methods
and publish functions validate all of their arguments. Just run
<code>meteor add [audit-argument-checks](#auditargumentchecks)</code> and any
method or publish function which skips `check`ing any of its arguments will fail
with an exception.

{{/better_markdown}}
</template>

<template name="reactivity">
{{#better_markdown}}

<h2 id="reactivity">Reactivity</h2>

Meteor embraces the concept of [reactive
programming](http://en.wikipedia.org/wiki/Reactive_programming). This means that
you can write your code in a simple imperative style, and the result will be
automatically recalculated whenever data changes that your code depends on.

    Deps.autorun(function () {
      Meteor.subscribe("messages", Session.get("currentRoomId"));
    });

This example (taken from a chat room client) sets up a data
subscription based on the session variable `currentRoomId`.
If the value of `Session.get("currentRoomId")` changes for any reason, the
function will be automatically re-run, setting up a new subscription that
replaces the old one.

This automatic recomputation is achieved by a cooperation between
`Session` and `Deps.autorun`.  `Deps.autorun` performs an arbitrary "reactive
computation" inside of which data dependencies are tracked, and it
will re-run its function argument as necessary.  Data providers like
`Session`, on the other hand, make note of the computation they are
called from and what data was requested, and they are prepared to send
an invalidation signal to the computation when the data changes.

This simple pattern (reactive computation + reactive data source) has wide
applicability.  Above, the programmer is saved from writing
unsubscribe/resubscribe calls and making sure they are called at the
right time.  In general, Meteor can eliminate whole classes of data
propagation code which would otherwise clog up your application with
error-prone logic.

These Meteor functions run your code as a reactive computation:

* [Templates](#templates)
* [`Meteor.render`](#meteor_render) and [`Meteor.renderList`](#meteor_renderlist)
* [`Deps.autorun`](#deps_autorun)

And the reactive data sources that can trigger changes are:

* [`Session`](#session) variables
* Database queries on [Collections](#find)
* [`Meteor.status`](#meteor_status)
* The `ready()` method on a [subscription handle](#meteor_subscribe)
* [`Meteor.user`](#meteor_user)
* [`Meteor.userId`](#meteor_userid)
* [`Meteor.loggingIn`](#meteor_loggingin)

In addition, the following functions which return an object with a
`stop` method, if called from a reactive computation, are stopped when
the computation is rerun or stopped:

* [`Deps.autorun`](#deps_autorun) (nested)
* [`Meteor.subscribe`](#meteor_subscribe)
* [`observe()`](#observe) and [`observeChanges()`](#observe_changes) on cursors

Meteor's
[implementation](https://github.com/meteor/meteor/blob/master/packages/deps/deps.js)
is a package called [`Deps`](#deps) that is fairly short and straightforward.
You can use it yourself to implement new reactive data sources.

{{/better_markdown}}
</template>

<template name="livehtml">
{{#better_markdown}}

<h2 id="livehtml">Live HTML</h2>

HTML templating is central to web applications. With Meteor's live
page update technology, you can render your HTML _reactively_, meaning
that it will update automatically to track changes in the data used to
generate it.

This optional feature works with any HTML templating library, or even
with HTML you generate manually from JavaScript. Here's an example:

    var fragment = Meteor.render(
      function () {
        var name = Session.get("name") || "Anonymous";
        return "<div>Hello, " + name + "</div>";
      });
    document.body.appendChild(fragment);

    Session.set("name", "Bob"); // page updates automatically!

[`Meteor.render`](#meteor_render) takes a rendering function, that is, a
function that returns some HTML as a string. It returns an auto-updating
`DocumentFragment`. When there is a change to data used by the rendering
function, it is re-run. The DOM nodes in the `DocumentFragment` then
update themselves in-place, no matter where they were inserted on the
page. It's completely automatic. [`Meteor.render`](#meteor_render) uses
a [reactive computation](#reactivity) to discover what data is used by the
rendering function.

Most of the time, though, you won't call these functions directly
&mdash; you'll just use your favorite templating package, such as
Handlebars or Jade. The `render` and `renderList` functions are intended
for people that are implementing new templating systems.

Meteor normally batches up any needed updates and executes them only
when your code isn't running. That way, you can be sure that the DOM
won't change out from underneath you. Sometimes you want the opposite
behavior. For example, if you've just inserted a record in the
database, you might want to force the DOM to update so you can find
the new elements using a library like jQuery. In that case, call
[`Deps.flush`](#deps_flush) to bring the DOM up to date
immediately.

When live-updating DOM elements are taken off the screen, they are automatically
cleaned up &mdash; their callbacks are torn down, any associated database
queries are stopped, and they stop updating. For this reason, you never have to
worry about the [zombie
templates](http://lostechies.com/derickbailey/2011/09/15/zombies-run-managing-page-transitions-in-backbone-apps/)
that plague hand-written update logic. To protect your elements from cleanup,
just make sure that they are on-screen before your code returns to the event loop,
or before any call you make to [`Deps.flush`](#deps_flush).

Another thorny problem in hand-written applications is element
preservation. Suppose the user is typing text into an `<input>`
element, and then the area of the page that includes that element is
redrawn. The user could be in for a bumpy ride, as the focus, the
cursor position, the partially entered text, and the accented
character input state will be lost when the `<input>` is recreated.

This is another problem that Meteor solves for you. You can specify
elements to preserve when templates are re-rendered with the
[`preserve`](#template_preserve) directive on the template. Meteor will
preserve these elements even when their enclosing template is
rerendered, but will still update their children and copy over any
attribute changes.

{{/better_markdown}}
</template>

<template name="templates">
{{#better_markdown}}

<h2 id="templates">Templates</h2>

Meteor makes it easy to use your favorite HTML templating language,
such as Handlebars or Jade, along with Meteor's live page update
technology. Just write your template as you normally would, and Meteor
will take care of making it update in realtime.

To use this feature, create a file in your project with the `.html`
extension. In the file, make a `<template>` tag and give it a
`name` attribute. Put the template contents inside the tag. Meteor
will precompile the template, ship it down to the client, and make it
available as a function on the global `Template` object.

{{#note}}
Today, the only templating system that has been packaged for Meteor is
Handlebars. Let us know what templating systems you'd like to use with
Meteor. Meanwhile, see the [Handlebars
documentation](http://www.handlebarsjs.com/) and [Meteor Handlebars
extensions](https://github.com/meteor/meteor/wiki/Handlebars).
{{/note}}

A template with a `name` of `hello` is rendered by calling the
function `Template.hello`, passing any data for the template:

    <!-- in myapp.html -->
    <template name="hello">
      <div class="greeting">Hello there, {{dstache}}first}} {{dstache}}last}}!</div>
    </{{! }}template>

    // in the JavaScript console
    > Template.hello({first: "Alyssa", last: "Hacker"});
     => "<div class="greeting">Hello there, Alyssa Hacker!</div>"

This returns a string. To use the template along with the [`Live
HTML`](#livehtml) system, and get DOM elements that update
automatically in place, use [`Meteor.render`](#meteor_render):

    Meteor.render(function () {
      return Template.hello({first: "Alyssa", last: "Hacker"});
    })
      => automatically updating DOM elements

The easiest way to get data into templates is by defining helper
functions in JavaScript. Just add the helper functions directly on the
`Template.[template name]` object. For example, in this template:

    <template name="players">
      {{dstache}}#each topScorers}}
        <div>{{dstache}}name}}</div>
      {{dstache}}/each}}
    </{{! }}template>

instead of passing in `topScorers` as data when we call the
template function, we could define a function on `Template.players`:

    Template.players.topScorers = function () {
      return Users.find({score: {$gt: 100}}, {sort: {score: -1}});
    };

In this case, the data is coming from a database query. When the
database cursor is passed to `#each`, it will wire up all of the
machinery to efficiently add and move DOM nodes as new results enter
the query.

Helpers can take arguments, and they receive the current template data
in `this`:

    // in a JavaScript file
    Template.players.leagueIs = function (league) {
      return this.league === league;
    };

    <!-- in a HTML file -->
    <template name="players">
      {{dstache}}#each topScorers}}
        {{dstache}}#if leagueIs "junior"}}
          <div>Junior: {{dstache}}name}}</div>
        {{dstache}}/if}}
        {{dstache}}#if leagueIs "senior"}}
          <div>Senior: {{dstache}}name}}</div>
        {{dstache}}/if}}
      {{dstache}}/each}}
    </{{! }}template>

{{#note}}
Handlebars note: `{{dstache}}#if leagueIs "junior"}}` is
allowed because of a Meteor extension that allows nesting a helper
in a block helper. (Both `if` and `leagueIs` are
technically helpers, and stock Handlebars would not invoke
`leagueIs` here.)
{{/note}}

Helpers can also be used to pass in constant data.

    // Works fine with {{dstache}}#each sections}}
    Template.report.sections = ["Situation", "Complication", "Resolution"];

Finally, you can use an `events` declaration on a template function to set up a
table of event handlers. The format is documented at [Event
Maps](#eventmaps). The `this` argument to the event handler will be
the data context of the element that triggered the event.

    <!-- myapp.html -->
    <template name="scores">
      {{dstache}}#each player}}
        {{dstache}}> playerScore}}
      {{dstache}}/each}}
    </{{! }}template>

    <template name="playerScore">
      <div>{{dstache}}name}}: {{dstache}}score}}
        <span class="givePoints">Give points</span>
      </div>
    </{{! }}template>

    <!-- myapp.js -->
    Template.playerScore.events({
      'click .givePoints': function () {
        Users.update(this._id, {$inc: {score: 2}});
      }
    });

Putting it all together, here's an example of how you can inject
arbitrary data into your templates, and have them update automatically
whenever that data changes. See [Live HTML](#livehtml) for further
discussion.

    <!-- in myapp.html -->
    <template name="forecast">
      <div>It'll be {{dstache}}prediction}} tonight</div>
    </{{! }}template>

    <!-- in myapp.js -->
    // JavaScript: reactive helper function
    Template.forecast.prediction = function () {
      return Session.get("weather");
    };

    <!-- in the console -->
    > Session.set("weather", "cloudy");
    > document.body.appendChild(Meteor.render(Template.forecast));
    In DOM:  <div>It'll be cloudy tonight</div>

    > Session.set("weather", "cool and dry");
    In DOM:  <div>It'll be cool and dry tonight</div>

{{/better_markdown}}
</template>

<template name="packages_concept">
{{#better_markdown}}

  <h2 id="usingpackages">Using packages</h2>

All of the functionality you've read about so far is implemented as
standard Meteor packages. This is possible thanks to Meteor's
unusually powerful package and build system. The same packages work in
the browser and on the server, and packages can contain plugins that
extend the build process, such as `coffeescript` ([CoffeeScript](http://coffeescript.org)
compilation) or `templating` (compiling HTML templates).

You can see a list of available packages
with [`meteor list`](#meteorlist), add packages to your project
with [`meteor add`](#meteoradd), and remove them
with [`meteor remove`](#meteorremove).

By default all apps include the `standard-app-packages` package. This
automatically pulls in the packages that make up the core Meteor
stack. To keep things simple, these core packages are also hidden in
the output for `meteor list`, but you can read the
[source code of `standard-app-packages`](https://github.com/meteor/meteor/blob/master/packages/standard-app-packages/package.js)
to see what they are (as Meteor is pre-1.0, they may change from release to
release). If you want to build your own custom stack, just remove
`standard-app-packages` from your app and add back in whichever of the standard
packages you want to keep.

In addition to the packages in the official Meteor release being used
by your app, `meteor list` and `meteor add` also search the `packages`
directory at the top of your app. If you've downloaded an unofficial
package from Atmosphere you should unpack it into that directory (the
unofficial [Meteorite](http://oortcloud.github.io/meteorite/) tool
streamlines this process). You can also use the `packages` directory
to break your app into subpackages for your convenience &mdash; if you
are willing to brave the fact that the Meteor package format is not
documented yet and will change significantly before Meteor 1.0. See
[Writing Packages](#writingpackages).

{{/better_markdown}}
</template>


<template name="namespacing">
{{#better_markdown}}

  <h2 id="namespacing">Namespacing</h2>

Meteor's namespacing support makes it easy to write large applications
in JavaScript. Each package that you use in your app exists in its own
separate namespace, meaning that it sees only its own global variables
and any variables provided by the packages that it specifically
uses. Here's how it works.

When you declare a top-level variable, you have a choice. You can make
the variable File Scope or Package Scope.

    // File Scope. This variable will be visible only inside this
    // one file. Other files in this app or package won't see it.
    var alicePerson = {name: "alice"};

    // Package Scope. This variable is visible to every file inside
    // of this package or app. The difference is that 'var' is
    // omitted.
    bobPerson = {name: "bob"};

Notice that this is just the normal JavaScript syntax for declaring a
variable that is local or global. Meteor scans your source code for
global variable assignments and generates a wrapper that makes sure
that your globals don't escape their appropriate namespace.

In addition to File Scope and Package Scope, there are also
Exports. An export is a variable that a package makes available to you
when you use it. For example, the `email` package exports the `Email`
variable. If your app uses the `email` package (and _only_ if it uses
the `email` package!) then your app can see `Email` and you can call
`Email.send`. Most packages have only one export, but some packages
might have two or three (for example, a package that provides several
classes that work together).

You see only the exports of the packages that you use directly. If you
use package A, and package A uses package B, then you only see package
A's exports. Package B's exports don't "leak" into your namespace just
because you used package A. This keeps each namespace nice and
tidy. Each app or package only sees their own globals plus the APIs of
the packages that they specifically asked for.

When debugging your app, your browser's JavaScript console behaves as
if it were attached to your app's namespace. You see your app's
globals and the exports of the packages that your app uses
directly. You don't see the variables from inside those packages, and
you don't see the exports of your transitive dependencies (packages
that aren't used directly by your app, but that are used by packages
that are used by your app).

If you want to look inside packages from inside your in-browser
debugger, you've got two options:

* Set a breakpoint inside package code. While stopped on that
  breakpoint, the console will be in the package's namespace. You'll
  see the package's package-scope variables, imports, and also any
  file-scope variables for the file you're stopped in.

* If a package `foo` is included in your app, regardless of whether
  your app uses it directly, its exports are available in
  `Package.foo`. For example, if the `email` package is loaded, then
  you can access `Package.email.Email.send` even from namespaces that
  don't use the `email` package directly.

When declaring functions, keep in mind that `function x () {}` is just
shorthard for `var x = function () {}` in JavaScript. Consider these
examples:

    // This is the same as 'var x = function () ...'. So x() is
    // file-scope and can be called only from within this one file.
    function x () { ... }

    // No 'var', so x() is package-scope and can be called from
    // any file inside this app or package.
    x = function () { ... }

{{#note}}
Technically speaking, globals in an app (as opposed to in a package)
are actually true globals. They can't be captured in a scope that is
private to the app code, because that would mean that they wouldn't be
visible in the console during debugging! This means that app globals
actually end up being visible in packages. That should never be a
problem for properly written package code (since the app globals will
still be properly shadowed by declarations in the packages). You
certainly shouldn't depend on this quirk, and in the future Meteor may
check for it and throw an error if you do.
{{/note}}

{{/better_markdown}}
</template>


<template name="deploying">
{{#better_markdown}}

<h2 id="deploying">Deploying</h2>

Meteor is a full application server.  We include everything you need
to deploy your application on the internet: you just provide the JavaScript,
HTML, and CSS.

<h3 class="nosection">Running on Meteor's infrastructure</h3>

The easiest way to deploy your application is to use `meteor
deploy`.  We provide it because it's what, personally, we've always
wanted: an easy way to take an app idea, flesh it out over a weekend,
and put it out there for the world to use, with nothing getting in the
way of creativity.

    $ meteor deploy myapp.meteor.com

Your application is now available at myapp.meteor.com.  If
this is the first time deploying to this hostname, Meteor creates a
fresh empty database for your application.  If you want to deploy an
update, Meteor will preserve the existing data and just refresh the
code.

You can also deploy to your own domain.  Just set up the hostname you
want to use as a CNAME to `origin.meteor.com`,
then deploy to that name.

    $ meteor deploy www.myapp.com

We provide this as a free service so you can try Meteor.  It is also
helpful for quickly putting up internal betas, demos, and so on.

<h3 class="nosection">Running on your own infrastructure</h3>

You can also run your application on your own infrastructure, or any
other hosting provider like Heroku.

To get started, run

    $ meteor bundle myapp.tgz

This command will generate a fully-contained Node.js application in the form of
a tarball.  To run this application, you need to provide Node.js 0.10 and a
MongoDB server.  (The current release of Meteor has been tested with Node
<<<<<<< HEAD
0.8.26.) You can then run the application by invoking node, specifying the HTTP
=======
0.10.21.) You can then run the application by invoking node, specifying the HTTP
>>>>>>> 43fddf98
port for the application to listen on, and the MongoDB endpoint.  If you don't
already have a MongoDB server, we can recommend our friends at
[MongoHQ](http://mongohq.com).

    $ PORT=3000 MONGO_URL=mongodb://localhost:27017/myapp node bundle/main.js

Other packages may require other environment variables (for example, the `email`
package requires a `MAIL_URL` environment variable).

{{#warning}}
For now, bundles will only run on the platform that the bundle was
created on.  To run on a different platform, you'll need to rebuild
the native packages included in the bundle.  To do that, make sure you
have `npm` available, and run the following:

    $ cd bundle/programs/server/node_modules
    $ rm -r fibers
    $ npm install fibers@1.0.1
{{/warning}}

{{/better_markdown}}
</template>


<template name="packages_writing">
{{#better_markdown}}

  <h2 id="writingpackages">Writing packages</h2>

The Meteor package format isn't officially documented and will change
before Meteor 1.0. But that hasn't stopped people like you from
creating hundreds of packages by reading the source code of existing
packages and following the model. If you do decide to create your own
packages, you will have to do some detective work, but here are some
quick tips:

* A package is simply a directory with a `package.js` file in it. Look in the
  [`packages` directory of the Meteor source
  tree](https://github.com/meteor/meteor/tree/master/packages/) for example
  `package.js` files. The format and name of the `package.js` file will change
  significantly before Meteor 1.0, but the functionality will be basically the
  same even though the syntax is different, so it will be easy to port your
  code.

* Packages explicitly list all of their source files using `api.add_files`, and
  the files are loaded exactly in the order specified. (This is different from
  apps, where Meteor scans a directory tree to find the source files.)  Don't
  forget to include any build plugin packages (such as `coffeescript` or, if
  using HTML templates, `templating`) that you require.

* Exporting a symbol from your package (see
  [Namespacing](#namespacing)) is accomplished with an `api.export` call
  from inside your `on_use` handler.

* An esoteric point about exports: they are not lvalues. You can't set
  an exported variable to a new value after exporting it. If you
  export `a = {name: 'alice'}` then you can change `a.name` anytime
  you want, but if after startup you set `a` to a whole new object
  then the packages that import `a` won't see the change. Since your
  exports are most always objects or functions, this is hardly ever an
  issue.

* Packages can use [npm modules](https://npmjs.org/). Use `Npm.depends` in your
  `package.js` to list the npm modules that you need and the specific
  versions that you want to use. Then use `Npm.require` inside your
  package to pull in the modules when you need them. Meteor strives to
  have 100% repeatable builds so that everyone on your team is always
  running the same code, and that's why you must explicitly lock your
  npm dependencies to specific versions. Behind the scenes, Meteor
  will use `npm shrinkwrap` to also lock down the versions of the
  transitive dependencies of all of the npm modules that you use.

* Whenever your package changes, Meteor will rebuild it (compiling
  non-JavaScript source files, fetching npm dependencies, constructing
  namespace wrappers, and so on). The built package will be cached and
  rebuilt only when a source file changes (tracked by SHA1) or when
  other dependencies such as build plugins change. To force a rebuild
  you can use the undocumented command `meteor rebuild-all`, but this
  should never be necessary (if it is, please send a
  [bug report](https://github.com/meteor/meteor/blob/devel/Contributing.md#filing-bug-reports)!).

* Build plugins are created with `_transitional_registerBuildPlugin`,
  an API that is very much in flux. See the `coffeescript` package for
  an example. Build plugins are fully-fledged Meteor programs in their
  own right and have their own namespace, package dependencies, source
  files and npm requirements. The old `register_extension` API is
  removed.

* It is possible to create weak dependencies between packages. If
  package A has a weak dependency on package B, it means that
  including A in an app does not force B to be included too &mdash;
  but, if B _is_ included, say by the app developer or by another
  package, then B will load before A. You can use this to make
  packages that optionally integrate with or enhance other packages if
  those packages are present. To create a weak dependency, pass
  `{weak: true}` as the third argument to `api.use`. When you weakly
  depend on a package you don't see its exports. You can detect if
  the possibly-present weakly-depended-on package is there by seeing
  if `Package.foo` exists, and get its exports from the same place.

* It is also possible to create unordered dependencies by passing
  `{unordered: true}`. An unordered dependency is the exact opposite
  of a weak dependency. If A has an unordered dependency on B, then
  including A forces B to be included as well, but doesn't require B
  to load before A. This is occasionally useful for resolving circular
  dependencies.

* The build system also supports package implication. If package A
  implies package B, then it means that when someone depends on
  package A, it's as if they also depended on package B as well. In
  particular, they get B's exports. This is done with `api.imply` and
  can be used to create umbrella packages such as
  `standard-app-packages` that are a shortcut for pulling in a set of
  packages, or it can be helpful in factoring common code out of a set
  of packages as with `accounts-base`.

* The build system understands the idea of native code and has a
  system of architecture names to ensure that packages that are
  specific to one architecture aren't run on the wrong
  architecture. For example, if you include an npm module that has a
  native extension, your built Meteor package will be specific to your
  machine architecture, but if not your built Meteor package will be
  portable.

{{/better_markdown}}
</template><|MERGE_RESOLUTION|>--- conflicted
+++ resolved
@@ -826,11 +826,7 @@
 This command will generate a fully-contained Node.js application in the form of
 a tarball.  To run this application, you need to provide Node.js 0.10 and a
 MongoDB server.  (The current release of Meteor has been tested with Node
-<<<<<<< HEAD
-0.8.26.) You can then run the application by invoking node, specifying the HTTP
-=======
 0.10.21.) You can then run the application by invoking node, specifying the HTTP
->>>>>>> 43fddf98
 port for the application to listen on, and the MongoDB endpoint.  If you don't
 already have a MongoDB server, we can recommend our friends at
 [MongoHQ](http://mongohq.com).
