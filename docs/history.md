<<<<<<< HEAD
## 2.X.X, Unreleased

#### Highlights

#### Breaking Changes

#### Migration Steps

#### Meteor Version Release
* `facebook-oauth@1.12.0`
  - Updated default version of Facebook GraphAPI to v15

## 2.7.3, 2022-05-31
=======
## v2.8, 2022-10-19

#### Highlights
* New MongoDB Package Async API. [PR](https://github.com/meteor/meteor/pull/12028)
* Node update to [v14.20.1](https://nodejs.org/en/blog/release/v14.20.1/) as part of the [September 22nd security release](https://nodejs.org/en/blog/vulnerability/september-2022-security-releases/)
* Update MongoDB driver to 4.9. [PR](https://github.com/meteor/meteor/pull/12097)
* Meteor.callAsync method. [PR](https://github.com/meteor/meteor/pull/12196)
* Added new Chakra-ui Skeleton. [PR](https://github.com/meteor/meteor/pull/12181)
* Added new Solid Skeleton. [PR](https://github.com/meteor/meteor/pull/12186)

#### Breaking Changes
N/A

#### Migration Steps
Read our [Migration Guide](https://guide.meteor.com/2.8-migration.html) for this version.

#### Meteor Version Release
* `modules@0.19.0`:
  - Updating reify version. [PR](https://github.com/meteor/meteor/pull/12055).
* `minimongo@1.9.0`:
  - New methods to work with the Async API. [PR](https://github.com/meteor/meteor/pull/12028).
  - Solved invalid dates in Minimongo Matcher [PR](https://github.com/meteor/meteor/pull/12165).
* `mongo@1.16.0`:
  - Adding async counterparts that allows gradual migration from Fibers. [PR](https://github.com/meteor/meteor/pull/12028).
  - Improved oplogV2V1Converter implementation. [PR](https://github.com/meteor/meteor/pull/12116).
  - Exit on MongoDB connection error. [PR](https://github.com/meteor/meteor/pull/12115).
  - Fixed MongoConnection._onFailover hook. [PR](https://github.com/meteor/meteor/pull/12125).
  - Fixed handling objects in oplogV2V1Converter. [PR](https://github.com/meteor/meteor/pull/12107).
* `meteor@1.10.1`:
  - Create method to check if Fibers is enabled by flag DISABLE_FIBERS. [PR](https://github.com/meteor/meteor/pull/12100).
  - Fix bugs for linter build plugins. [PR](https://github.com/meteor/meteor/pull/12120).
  - Document meteor show METEOR. [PR](https://github.com/meteor/meteor/pull/12124).
  - Update Cordova Android to 10.1.2. [PR](https://github.com/meteor/meteor/pull/12131).
  - Fixed flaky test. [PR](https://github.com/meteor/meteor/pull/12129).
  - Refactoring/Remove unused imports from tools folder. [PR](https://github.com/meteor/meteor/pull/12084).
  - Fix problem when publishing async methods. [PR](https://github.com/meteor/meteor/pull/12152).
  - Update skeletons Apollo[PR](https://github.com/meteor/meteor/pull/12091) and other skeletons [PR](https://github.com/meteor/meteor/pull/12099)
  - Added callAsync method for calling async methods [PR](https://github.com/meteor/meteor/pull/12196).
* `meteor-installer@2.7.5`:
  - Validates required Node.js version. [PR](https://github.com/meteor/meteor/pull/12066).
* `npm-mongo@4.9.0`:
  - Updated MongoDB driver to 4.9. [PR](https://github.com/meteor/meteor/pull/12163).


#### Independent Releases
* `accounts-passwordless@2.1.3`:
  - Fixing bug where tokens where never expiring. [PR](https://github.com/meteor/meteor/pull/12088).
* `accounts-base@2.2.4`:
  - Adding new options to the `Accounts.config()` method: `loginTokenExpirationHours` and `tokenSequenceLength`. [PR](https://github.com/meteor/meteor/pull/12088).
* `Meteor Repo`:
  - Included githubactions in the dependabot config. [PR](https://github.com/meteor/meteor/pull/12061).
  - Visual rework in meteor readme. [PR](https://github.com/meteor/meteor/pull/12133).
  - Remove useraccounts from Guide. [PR](https://github.com/meteor/meteor/pull/12090).
* `minifier-css@1.6.1`:
  - Update postcss package to avoid issues with `Browserslist` and `caniuse-lite`. [PR](https://github.com/meteor/meteor/pull/12136).
* `minifier-js@2.7.5`:
  - Update terser package due to security fixes and to take advantage of terser improvements. [PR](https://github.com/meteor/meteor/pull/12137).
* `standard-minifier-css@1.8.2`:
  - Update dependencies to avoid issues with `Browserslist` and `caniuse-lite`. [PR](https://github.com/meteor/meteor/pull/12141).
* `standard-minifier-js@2.8.1`:
  - Update dependencies to avoid issues with `Browserslist` and `caniuse-lite`. [PR](https://github.com/meteor/meteor/pull/12142).
* `ddp-server@2.5.1`:
  - Rename setPublicationStrategy and getPublicationStrategy arguments. [PR](https://github.com/meteor/meteor/pull/12166).

#### Special thanks to
- [@fredmaiaarantes](https://github.com/fredmaiaarantes)
- [@radekmie](https://github.com/radekmie)
- [@naveensrinivasan](https://github.com/naveensrinivasan)
- [@zodern](https://github.com/zodern)
- [@brucejo75](https://github.com/brucejo75)
- [@matheusccastroo](https://github.com/matheusccastroo)
- [@victoriaquasar](https://github.com/victoriaquasar)
- [@StorytellerCZ](https://github.com/StorytellerCZ)
- [@Grubba27](https://github.com/Grubba27)
- [@denihs](https://github.com/denihs)
- [@edimarlnx](https://github.com/edimarlnx)

For making this great framework even better!

## v2.7.3, 2022-05-31
>>>>>>> 7c56fa45

#### Highlights
* `accounts-passwordless@2.1.2`:
  - Throwing an error when the login tokens are not generated well calling requestLoginTokenForUser. [PR](https://github.com/meteor/meteor/pull/12047/files).
* Node updated to v14.19.3
* npm update to v6.14.17
* Fix recompiling npm packages for web arch. [PR](https://github.com/meteor/meteor/pull/12023).

#### Breaking Changes
N/A

#### Migration Steps

#### Meteor Version Release
* `accounts-passwordless@2.1.2`:
  - Throwing an error when the login tokens are not generated well calling requestLoginTokenForUser. [PR](https://github.com/meteor/meteor/pull/12047/files).
* `babel-runtime@1.5.1`:
  - Make client 25kb smaller. [PR](https://github.com/meteor/meteor/pull/12051).
* Node updated to v14.19.3
* npm update to v6.14.17
* Fix win style paths being added to watch sets.
* Fix recompiling npm packages for web arch. [PR](https://github.com/meteor/meteor/pull/12023).

## v2.7.2, 2022-05-10

#### Highlights

#### Breaking Changes
N/A
#### Migration Steps

#### Meteor Version Release

* `mongo@1.15.0`
  - New option `Meteor.settings.packages.mongo.reCreateIndexOnOptionMismatch` for case when an index with the same name, but different options exists it will be re-created. 
  - If there is an error on index creation Meteor will output a better message naming the collection and index where the error occured. [PR](https://github.com/meteor/meteor/pull/11995).
* `modern-browsers@0.1.8`
  - New api `getMinimumBrowserVersions` to access the `minimumBrowserVersions`. [PR](https://github.com/meteor/meteor/pull/11998).
* `socket-stream-client@0.5.0`
  - Ability to disable sockjs on client side. [PR](https://github.com/meteor/meteor/pull/12007/).
* `meteor-node-stubs@1.2.3`:
  - Fix using meteor-node-stubs in IE. [PR](https://github.com/meteor/meteor/pull/12014).
* New ARCH environment variable that permit users to set uname info. [PR](https://github.com/meteor/meteor/pull/12020).
* Skeleton dependencies updated.
* New Tailwind skeleton. [PR](https://github.com/meteor/meteor/pull/12000).

#### Independent Releases

## v2.7.1, 2022-03-31

#### Highlights

#### Breaking Changes

* `accounts-2fa@2.0.0`
  - The method `has2faEnabled` no longer takes a selector as an argument, just the callback.
  - `generate2faActivationQrCode` now throws an error if it's being called when the user already has 2FA enabled.

#### Migration Steps

#### Meteor Version Release

* `accounts-2fa@2.0.0`
  - Reduce one DB call on 2FA login. [PR](https://github.com/meteor/meteor/pull/11985)
  - Throw error when user is not found on `Accounts._is2faEnabledForUser`
  - Remove vulnerability from the method `has2faEnabled`
  - Now the package auto-publish the field `services.twoFactorAuthentication.type` for logged in users.
* `accounts-password@2.3.1`
  - Use method `Accounts._check2faEnabled` when validating 2FA
* `accounts-passwordless@2.1.1`
  - Use method `Accounts._check2faEnabled` when validating 2FA
* `oauth@2.1.2`
  - Check effectively if popup was blocked by browser. [PR](https://github.com/meteor/meteor/pull/11984)
* `standard-minifier-css@1.8.1`
  - PostCSS bug fixes. [PR](https://github.com/meteor/meteor/pull/11987/files)

#### Independent Releases

## v2.7, 2022-03-24

#### Highlights
* Bump node version to 14.19.1
* TailwindCSS 3.x support
* Typescript `4.5.4` upgrade
* New core package: `accounts-2fa`
* Support for 2FA in `accounts-password` and `accounts-passwordless`
* PostCSS's plugins are run by `standard-minifier-css` if the app has PostCSS configured
* App skeletons and test packages were updated to `meteor-node-stubs@1.2.1`

#### Breaking Changes

N/A

#### Migration Steps

Read our [Migration Guide](https://guide.meteor.com/2.7-migration.html) for this version.

#### Meteor Version Release

* `standard-minifier-css@1.8.0`
  - Runs PostCSS plugins if the app has a PostCSS config and the `postcss-load-config` npm package installed. Supports TailwindCSS 3.x [PR 1](https://github.com/Meteor-Community-Packages/meteor-postcss/pull/56) [PR 2](https://github.com/meteor/meteor/pull/11903)

* `react-fast-refresh@0.2.3`
  - Fix tracking states with circular dependencies. [PR](https://github.com/meteor/meteor/pull/11923)
  
* `accounts-2fa@1.0.0`
  - New package to provide 2FA support
  
* `accounts-password@2.3.0`
  - 2FA support
  
* `accounts-passwordless@2.1.0`
  - 2FA support

* `@meteorjs/babel@7.16.0`
  - Upgrade TypeScript to `4.5.4`

* `babel-compiler@7.9.0`
  - Upgrade TypeScript to `4.5.4`

* `ecmascript@0.16.2`
  - Upgrade TypeScript to `4.5.4`

* `typescript@4.5.4`
  - Upgrade TypeScript to `4.5.4` [PR](https://github.com/meteor/meteor/pull/11846)

* `accounts-ui-unstyled@1.6.0`
  - `Accounts.ui.config` can now be set via `Meteor.settings.public.packages.accounts-ui-unstyled`.

* `meteor-tool@2.7`
  - CSS minifiers must now handle any caching themselves [PR](https://github.com/meteor/meteor/pull/11882)
  - CSS minifiers are always given lazy css resources instead of only during production builds [PR](https://github.com/meteor/meteor/pull/11897)
  - Files passed to CSS minifiers now have `file.readAndWatchFileWithHash`, same as for compilers [PR](https://github.com/meteor/meteor/pull/11882)
  - If a minifier has a `beforeMinify` function, it will be called once during each build before the minifier is run the first time [PR](https://github.com/meteor/meteor/pull/11882)
  - Add `Plugin.fs.readdirWithTypesSync` [PR](https://github.com/meteor/meteor/pull/11882)

* `ejson@1.1.2`
  - Fixing error were EJSON.equals fail to compare object and array if first param is object and second is array. [PR](https://github.com/meteor/meteor/pull/11866), [Issue](https://github.com/meteor/meteor/issues/11864).
  
* `oauth@1.4.1`
  - If OAuth._retrieveCredentialSecret() fails trying to get credentials inside Accounts.oauth.tryLoginAfterPopupClosed(), we call it again once more.

* `accounts-base@2.2.2`
  - Fix an issue where an extra field defined in `defaultFieldSelector` would not get published to the client
  - Proving the login results to the `_onLoginHook` when finishing login inside `callLoginMethod`. [PR](https://github.com/meteor/meteor/pull/11913).

* `github-oauth@1.4.0`
  - More data will be retrieved and saved under `services.github` on the user account.
  - Add option to disallow sign-up on GitHub using `allow_signup` [parameter](https://docs.github.com/en/developers/apps/building-oauth-apps/authorizing-oauth-apps#parameters), this will be activated based on your Accounts settings, specifically if the option `forbidClientAccountCreation` is set to `true`.

* `email@2.2.1`
  - Throwing error when trying to send email in a production environment but without a mail URL set. [PR](https://github.com/meteor/meteor/pull/11891), [Issue](https://github.com/meteor/meteor/issues/11709).

* `facebook-oauth@1.11.0`
  - Updated Facebook API to version 12.0

* `google-oauth@1.4.2`
  - Migrate from `http` to `fetch`

* `modules-runtime@0.13.0`
  - Fix some npm modules being imported as an empty object. [PR](https://github.com/meteor/meteor/pull/11954), [Issue 1](https://github.com/meteor/meteor/issues/11900), [Issue 2](https://github.com/meteor/meteor/issues/11853).

* `meteor-node-stubs@1.2.1`
  - Adds support for [node:](https://nodejs.org/api/esm.html#node-imports) imports.

* `minifier-jss@2.8.0`
  - Updating terser. It will fix this [issue](https://github.com/meteor/meteor/issues/11721) and [this](https://github.com/meteor/meteor/issues/11930) one. [PR](https://github.com/meteor/meteor/pull/11983).

#### Independent Releases

## v2.6.1, 2022-02-18

#### Highlights

* Fix regression on build speed by updating babel dependencies to 7.17.x
* We have removed IE 9 from our browser test list
* We are changing the device used for testing, Samsung Galaxy S7, as browserstack is having issues provisioning it. We will be using now Samsung Galaxy Note 10.
* Fix issue when generating tarballs from Windows systems related to execute permissions
* Fix issues with HMR and meteor build --debug [PR](https://github.com/meteor/meteor/pull/11922)


#### Breaking Changes

- IE 9 might not be compatible from now on, although, we will still consider PR's fixing it.

#### Migration Steps

#### Meteor Version Release

* `meteor-tool@2.6.1`
  - Use latest @meteor/babel dependency with @babel@7.17.x
  
* `@meteorjs/babel@7.15.1`
  - Use babel@7.17.x
  
* `babel-compiler@7.8.1`
  - Use latest @meteor/babel dependency with @babel@7.17.x
  
* `hot-module-replacement@0.5.1`
  - Fix issues with HMR and meteor build --debug [PR](https://github.com/meteor/meteor/pull/11922)
  
* `webapp@1.13.1`
  - Fix issues with HMR and meteor build --debug [PR](https://github.com/meteor/meteor/pull/11922)

#### Independent Releases

* `mongo@1.14.6` at 2022-02-18
  - Remove false-positive warning for supported operation a.0.b:{}
* `mongo@1.14.5` at 2022-02-16
  - Fix multiple array operators bug and add support for debug messages
  - Fix isArrayOperator function regexp false-positive
* `mongo@1.14.4` at 2022-02-11
  - Fix sync return for insert methods inside _collection private method [PR](https://github.com/meteor/meteor/pull/11907)
  - Support the new "projection" field inside the decision of using oplog for a published cursor or not [PR](https://github.com/meteor/meteor/pull/11908)
* `mongo@1.14.3` at 2022-02-08
  - Remove throw on _id exclusion inside mongo collection finds. [PR](https://github.com/meteor/meteor/pull/11894).
* `mongo@1.14.2` at 2022-02-06
  - Fix flatten object issue when internal object value is an array on oplog converter. [PR](https://github.com/meteor/meteor/pull/11888).
* `mongo@1.14.1` at 2022-02-04
  - Fix flatten object issue when the object is empty on oplog converter. [PR](https://github.com/meteor/meteor/pull/11885), [Issue](https://github.com/meteor/meteor/issues/11884).

## v2.6, 2022-02-01

#### Highlights

* MongoDB Node.js driver Upgrade from 3.6.10 to 4.3.1
* MongoDB Server 5.x Support
* Embedded Mongo now uses MongoDB 5.0.5
* You are now able to use dark theme specific splash screens for both iOS and Android by passing an object `{src: 'light-image-src-here.png', srcDarkMode: 'dark-mode-src-here.png'}` to the corresponding key in `App.launchScreens`

#### Breaking Changes

* `mongo@1.14.0`
    - This is not a breaking change in Meteor itself but as this is a major upgrade in the MongoDB Node.js driver you should read the [Migration Guide](https://guide.meteor.com/2.6-migration.html), especially if you are using rawCollection.

* `meteor-tool@2.6`
    - Legacy launch screens keys for iOS on `App.launchScreens` are now deprecated in favor of new storyboard compliant keys [PR #11797](https://github.com/meteor/meteor/pull/11797). This will drop the following keys we have: `['iphone5','iphone6','iphone6p_portrait','iphone6p_landscape','iphoneX_portrait','iphoneX_landscape','ipad_portrait_2x','ipad_landscape_2x','iphone','iphone_2x','ipad_portrait','ipad_landscape']`. Read the [Migration Guide](https://guide.meteor.com/2.6-migration.html) for more details.

#### Migration Steps

Read our [Migration Guide](https://guide.meteor.com/2.6-migration.html) for this version.

#### Meteor Version Release

* `mongo@1.14.0`
    - `applySkipLimit` option for count() on find cursors is no longer supported. Read more about it [here](https://guide.meteor.com/2.6-migration.html), in the `Cursor.count()` section.
    - internal result of operations inside Node.js MongoDB driver have changed. If you are depending on rawCollection results (not only the effect inside the DB), please review the expected format as we have done [here](https://github.com/meteor/meteor/blob/155ae639ee590bae66237fc1c29295072ec92aef/packages/mongo/mongo_driver.js#L658)
    - useUnifiedTopology is not an option anymore, it defaults to true.
    - native parser is not an option anymore, it defaults to false in the mongo connection.
    - poolSize not an option anymore, we are using max/minPoolSize for the same behavior on mongo connection.
    - fields option is deprecated, we are maintaining a translation layer to "projection" field (now prefered) until the next minor version, where we will start showing alerts.
    - _ensureIndex is now showing a deprecation message
    - we are maintaining a translation layer for the new oplog format, so if you read or rely on any behavior of it please read our oplog_v2_converter.js code
    - update/insert/remove behavior is maintained in the Meteor way, documented in our docs, but we are now using replaceOne/updateOne/updateMany internally. This is subject to changes in the API rewrite of MongoDB without Fibers AND if you are using rawCollection directly you have to review your methods otherwise you will see deprecation messages if you are still using the old mongodb style directly.
    - waitForStepDownOnNonCommandShutdown=false is not needed anymore when spawning the mongodb process
    - _synchronousCursor._dbCursor.operation is not an option anymore in the raw cursor from nodejs mongodb driver. If you want to access the options, use _synchronousCursor._dbCursor.(GETTERS) - for example, _synchronousCursor._dbCursor.readPreference.
    - the default write preference for replica sets on mongo v5 is w:majority
    - If you are using MongoDB inside a Docker container in your dev environment, you might need to append directConnection=true in your mongouri to avoid the new mongo driver Service Discovery feature

* `allow-deny@1.1.1`
    - Handle `MongoBulkWriteError` as `BulkWriteError` was already handled.

* `meteor-tool@2.6.0`
    - Cordova changes to support new Launch Screens.
    - Mongo changes to support new embedded version, 5.0.5.
    - Fix resolving npm deps of local packages when on different drive. [PR](https://github.com/meteor/meteor/pull/11868)

* `minimongo@1.8.0`
    - Changes to keep everything compatible with MongoDB Server 5.x and MongoDB Node.js driver 4.x.

* `npm-mongo@4.3.1`
    - Upgraded MongoDB Node.js driver to 4.3.1

* `tinytest@1.2.1`
    - Custom message support for `throws`

#### Independent Releases

## v2.5.8, 2022-05-31

#### Highlights

* Fixed 2.5.7 MongoDB error
* Patch release to update Node to version 14.19.3 and npm version to 6.14.17.

#### Breaking Changes

- N/A

#### Migration Steps

- N/A

## v2.5.7, 2022-05-31

#### Highlights

* Patch release to update Node and npm versions.

#### Breaking Changes

- N/A

#### Migration Steps

- N/A

#### Meteor Version Release

* `meteor-tool@2.5.7`
  - Patch release to update Node and npm versions.

## v2.5.6, 2022-01-25

#### Highlights

* Go back to using node-fibers mainline dependency instead of a fork. Also ships fibers binaries.

#### Breaking Changes

- N/A

#### Migration Steps

- N/A

#### Meteor Version Release

* `meteor-tool@2.5.6`
    - Go back to using node-fibers mainline dependency instead of a fork. Also ships fibers binaries.

## v2.5.5, 2022-01-18

#### Highlights

* Bump node version to 14.18.3 - security patch
* Change the tar implementation for streams, used on deploying and unpacking packages. Reduced "upload bundle" time when deploying is expected.

#### Breaking Changes

- N/A

#### Migration Steps

- N/A

#### Meteor Version Release

* `meteor-tool@2.5.5`
    - Bump node version to 14.18.3 - security patch
    - Change the tar implementation for streams, used on deploying and unpacking packages. Reduced "upload bundle" time when deploying is expected.

* `accounts-base@2.2.1`
    - Fixes onLogin firing twice. [PR](https://github.com/meteor/meteor/pull/11785) and [Issue](https://github.com/meteor/meteor/issues/10853)

#### Independent Releases

* `oauth@2.1.1`
    - Fixes end of redirect response for oauth inside iframes. [PR](https://github.com/meteor/meteor/pull/11825) and [Issue](https://github.com/meteor/meteor/issues/11817)

## v2.5.4, 2022-01-14

This version should be ignored. Proceed to 2.5.5 above.

## v2.5.3, 2022-01-04

#### Highlights

* Fixes invalid package.json error with `resolve`

#### Breaking Changes

- N/A

#### Migration Steps

- N/A

#### Meteor Version Release

* `meteor-tool@2.5.3`
    - Fixes invalid package.json files breaking Meteor run. [PR](https://github.com/meteor/meteor/pull/11832) and [Issue](https://github.com/meteor/meteor/issues/11830)

#### Independent Releases

## v2.5.2, 2021-12-21

#### Highlights

* Reify performance improvements
* Node.js update to 14.18.2
* HMR Fixes

#### Breaking Changes

* If a module calls `module.hot.decline()`, calling `module.hot.accept()` later now does nothing instead of overriding `module.hot.decline()`.

#### Migration Steps

- N/A

#### Meteor Version Release

* `meteor-tool@2.5.2`
    - Changes @meteorjs/babel and @meteorjs/reify to improve Reify performance.
    - Upgrades Node.js to 14.18.2
    - Fixes isopacket [load failure](https://github.com/meteor/meteor/issues/10930) on Windows. [PR](https://github.com/meteor/meteor/pull/11740)

* `hot-module-replacement@0.5.0`
    - Prevents hot.accept from overriding hot.decline. [PR](https://github.com/meteor/meteor/pull/11801)
    - Fixes falling back to hot code push on web archs. [PR](https://github.com/meteor/meteor/pull/11795)

* `@meteorjs/babel@7.15.0`
    - Updates @meteorjs/reify to improve Reify performance.

* `@meteorjs/reify@0.23.0`
    - Uses `@meteorjs/reify` instead of `reify`
    - Check scope when wrapping to fix slowness in MUI v5. [PR](https://github.com/meteor/reify/pull/1) and [Issue](https://github.com/benjamn/reify/issues/277).

* `standard-minifier-js@2.8.0`
    - Bump to apply improvements from Reify

* `typescript@4.4.1`
    - Bump to apply improvements from Reify

* `babel-compiler@7.8.0`
    - Bump to apply improvements from Reify

* `ecmascript@0.16.1`
    - Bump to apply improvements from Reify

* `modules@0.18.0`
    - Bump to apply improvements from Reify

#### Independent Releases

* `react-fast-refresh@0.2.2`
    - [Fixes](https://github.com/meteor/meteor/issues/11744) bugs. [PR](https://github.com/meteor/meteor/pull/11794/)

* `accounts-ui@1.4.2`
    - Update usage of `accounts-passwordless` to be compatible with 2.0.0.

* `minifier-js@2.7.3`
    - Revert `evaluate` option that was set to false in 2.7.2.

* `standard-minifier-js@2.7.3`
    - Using `minifier-js@2.7.3`


* `npm-mongo@4.2.1`
    - Update MongoDB driver version to 4.2.1

## v2.5.1, 2021-11-17

#### Highlights
- Mac M1 Support - darwin arm64. [Read more](https://blog.meteor.com/).

#### Breaking Changes
- `Meteor.loginWithToken` from the new package `accounts-passwordless` was conflicting with another method with the same name on `accounts-base` so we had to rename the method of `accounts-passwordless` package to `Meteor.passwordlessLoginWithToken`.

#### Meteor Version Release

* `meteor-tool@2.5.1`
    - Meteor supports now Mac M1 chips (darwin arm64)

* `accounts-passwordless@2.0.0`
    - `Meteor.loginWithToken` from the new package `accounts-passwordless` was conflicting with another method with the same name on `accounts-base` so we had to rename the method of `accounts-passwordless` package to `Meteor.passwordlessLoginWithToken`.

#### Independent Releases
* `minifier-js@2.7.2`
    - Stopped using `evaluate` option in the compression to fix a [bug](https://github.com/meteor/meteor/issues/11756).
    - Updated `terser` to [v5.9.0](https://github.com/terser/terser/blob/master/CHANGELOG.md#v590) to fix various bugs

* `standard-minifier-js@2.7.2`
    - Using `minifier-js@2.7.2`

* `github-oauth@1.3.2`
    - Migrate from `http` to `fetch`
    - Fix GitHub login params to adhere to changes in GitHub API

## v2.5, 2021-10-21

#### Highlights

* New package: `accounts-passwordless`
* Cordova Android v10
* HMR now works on all architectures and legacy browsers
* `Accounts.config()` and third-party login services can now be configured from Meteor settings

#### Breaking Changes

* Cordova Android v10 now enables AndroidX. If you use any cordova-plugin that depends or uses any old support library, you need to include the cordova-plugin-androidx-adapter cordova-plugin, otherwise you will get build errors.

#### Meteor Version Release

* CircleCI testing image was updated to include Android 30 and Node 14

* `meteor-tool@2.5`
    - Cordova Android upgraded to v10
    - HMR improvements related to `hot-module-replacement@0.4.0`
    - Fix finding local packages on Windows located on drives other than C
    - Fix infinite loop in import scanner when file is on a different drive than source root
    - Fix Meteor sometimes not detecting changes to a file after the first time it is modified
    - Fixes Meteor sometimes hanging on Windows. Reverts the temporary fix in Meteor 2.4 of disabling native file watchers for some commands
    - Uses recursive file watchers on Windows and macOS. In most situations removes the up to 5 seconds delay before detecting the first change to a file, and is more efficient.
    - Node updated to [v14.18.1](https://nodejs.org/en/blog/release/v14.18.1/), following [October 12th 2021 security release](https://nodejs.org/en/blog/vulnerability/oct-2021-security-releases/)
    - Skeletons had their dependencies updated

* `accounts-passwordless@1.0.0`
    - New accounts package to provide passwordless authentication.

* `accounts-password@2.2.0`
    - Changes to reuse code between passwordless and password packages.

* `accounts-base@2.2.0`
    - You can now apply all the settings for `Accounts.config` in `Meteor.settings.packages.accounts-base`. They will be applied automatically at the start of your app. Given the limitations of `json` format you can only apply configuration that can be applied via types supported by `json` (ie. booleans, strings, numbers, arrays). If you need a function in any of the config options the current approach will still work. The options should have the same name as in `Accounts.config`, [check them out in docs.](https://docs.meteor.com/api/accounts-multi.html#AccountsCommon-config).
    - Changes to reuse code between passwordless and password packages.

* `accounts-ui-unstyled@1.6.0`
    - Add support for `accounts-passwordless`.

* `service-configuration@1.3.0`
    - You can now define services configuration via `Meteor.settings.packages.service-configuration` by adding keys as service names and their objects being the service settings. You will need to refer to the specific service for the settings that are expected, most commonly those will be `secret` and `appId`.

* `autoupdate@1.8.0`
    - Enable HMR for all web arch's

* `ecmascript@0.16.0`
    - Enable HMR for all web arch's

* `hot-module-replacement@0.4.0`
    - Provides polyfills needed by Meteor.absoluteUrl in legacy browsers
    - Improvements for HMR to work in all architectures and legacy browsers

* `module-runtime@0.14.0`
    - Improvements for legacy browsers

* `react-fast-refrest@0.2.0`
    - Enable HMR for all web arch's

* `typescript@4.4.0`
    - Enable HMR for all web arch's

* `webapp@1.13.0`
    - Update `cordova-plugin-meteor-webapp` to v2
    - Removed dependency on `cordova-plugin-whitelist` as it is now included in core
    - Cordova Meteor plugin is now using AndroidX
    - Added new settings option `Meteor.settings.packages.webapp.alwaysReturnContent` that will always return content on requests like `POST`, essentially enabling behavior prior to Meteor 2.3.1.

#### Independent Releases

* `modern-browsers@0.1.6`
    - Added `mobileSafariUI` as an alias for Mobile Safari

* `minifier-js@2.7.1`
    - Updated `terser` to [v5.8.0](https://github.com/terser/terser/blob/master/CHANGELOG.md#v580) to fix various bugs

* `standard-minifier-js@2.7.1`
    - Updated `@babel/runtime` to [v7.15.4](https://github.com/babel/babel/releases/tag/v7.15.4)

* `accounts-ui@1.4.1`
    - Update compatibility range with `less` from 3.0.2 to 4.0.0

* `accounts-ui-unstyled@1.5.1`
    - Update compatibility range with `less` from 3.0.2 to 4.0.0

* `google-config-ui@1.0.3`
    - Deliver siteUrl in the same way as other config-ui packages

* `ecmascript-runtime-client@0.12.1`
    - Revert `core-js` to v3.15.2 due to issues in legacy build with arrays, [see issue for more details](https://github.com/meteor/meteor/issues/11662)

* `modern-browsers@0.1.7`
    - Added `firefoxMobile` as an alias for `firefox`

* `dynamic-import@0.7.2`
    - Fixes 404 in dynamic-import/fetch when ROOT_URL is set with a custom path. [see issue](https://github.com/meteor/meteor/issues/11701)

## v2.4.1, 2021-10-12

#### Meteor Version Release

* `meteor-tool@2.4.1`
    - Patch to make 2.4.1 compatible with Push to Deploy feature in Galaxy (Meteor Cloud)

## v2.4, 2021-09-15

#### Highlights

* Typescript updated to [v4.3.5](https://github.com/Microsoft/TypeScript/releases/tag/v4.3.5)
* Email package now allows setting `Email.customTransport` to override sending method.
* Use `createIndex` instead of `_ensureIndex` to align with new MongoDB naming.
* Apollo skeleton has been upgraded for [Apollo server v3](https://github.com/apollographql/apollo-server/blob/main/CHANGELOG.md#v300)
* `reify` has been updated to v0.22.2 which reduces the overhead of `import` statements and some uses of `export ... from`, especially when a module is imported a large number of times or re-exports a large number of exports from other modules. PRs [1](https://github.com/benjamn/reify/pull/246), [2](https://github.com/benjamn/reify/pull/291)
* Meteor NPM installer is [now available for all platforms](https://github.com/meteor/meteor/pull/11590).
* DDP server now allows you to set publication strategies for your publications to control mergebox behavior
* On Windows Meteor should no longer be hanging on commands

#### Migration steps

1. Replace all usage of `collection._ensureIndex` with `collection.createIndex`. You only need to rename the method as the functionality is the same.
2. If you are using a [well known service](https://nodemailer.com/smtp/well-known/) for the email package switch to using `Meteor.settings.packages.email` settings instead of `MAIL_URL` env variable. Alternatively you can utilize the new `Email.customTransport` function to override the default package behavior and use your own. [Read the email docs](https://docs.meteor.com/api/email.html) for implementation details.

#### Meteor Version Release

* Skeletons dependencies updated

* `meteor-tool@2.4`
    - `meteor show` now reports if a package is deprecated
    - `reify` update to v0.22.2 which bring optimizations for imports. PRs [1](https://github.com/benjamn/reify/pull/246), [2](https://github.com/benjamn/reify/pull/291)
    - Apollo skeleton now uses [Apollo server v3](https://github.com/apollographql/apollo-server/blob/main/CHANGELOG.md#v300) - [migration guide](https://www.apollographql.com/docs/apollo-server/migration/)
    - Upgraded `chalk` to v4.1.1
    - Typescript updated to [v4.3.5](https://github.com/Microsoft/TypeScript/releases/tag/v4.3.5)
    - `METEOR_SETTINGS` is now accepted an all modes
    - Native file watchers are now disabled on Windows for many file-intensive actions (like, `create`, `update`, `build` etc.), this solves an issue with hanging Meteor commands on Windows

* `webapp@1.12`
    - npm dependencies have been updated
    - Added hook to change runtime config delivered to the client app, [read more](https://github.com/meteor/meteor/pull/11506)
    - Added hook to get notified when the app is updated, [read more](https://github.com/meteor/meteor/pull/11607)
    - `@vlasky/whomst@0.1.7`
    - Added `addUpdateNotifyHook` that gets called when runtime configuration is updated

* `logging@1.3.0`
    - Switch from `cli-color` to `chalk` to have the same dependency as meteor-tool
    - Fix detecting eval
    - Copy over code from `Meteor._debug` to `Log.debug` which will be deprecated in the future

* `email@2.2`
    - Modernized package code
    - Add alternative API function that you can hook into to utilize your own sending method: `Email.customTransport`. [Read the docs](https://docs.meteor.com/api/email.html#Email-customTransport)
    - Use `Meteor.settings` for easy setup to sending email via [known providers](https://nodemailer.com/smtp/well-known/). [Read the docs](https://docs.meteor.com/api/email.html)

* `ddp-server@2.5.0`
    - One of three different publication strategies can be selected for any Meteor publication - SERVER_MERGE, NO_MERGE and NO_MERGE_NO_HISTORY. These control the behaviour of the Meteor mergebox, providing a compromise between client-server bandwidth usage and server side memory usage. [See PR](https://github.com/meteor/meteor/pull/11368) or [the documentation](https://docs.meteor.com/api/pubsub.html#Publication-strategies) for more details.

* `mongo@1.13.0`
    - Add `createIndex` as a collection function (in MongoDB since MongoDB v3). This is a new name for `_ensureIndex` which MongoDB has deprecated and removed in MongoDB 5.0. Use of `_ensureIndex` will show a deprecation warning on development.

* `accounts-base@2.1.0`
    - Migrated usage of `_ensureIndex` to `createIndex`

* `accounts-oauth@1.4.0`
    - Migrated usage of `_ensureIndex` to `createIndex`

* `accounts-password@2.1.0`
    - Migrated usage of `_ensureIndex` to `createIndex`

* `oauth@2.1.0`
    - Migrated usage of `_ensureIndex` to `createIndex`

* `oauth1@1.5.0`
    - Migrated usage of `_ensureIndex` to `createIndex`

* `facebook-oauth@1.10.0`
    - Added login handler hook, like in the Google package for easier management in React Native and similar apps. [PR](https://github.com/meteor/meteor/pull/11603)

* `service-configuration@1.5.0`
    - Migrated usage of `_ensureIndex` to `createIndex`

* `ecmascript-runtime-client@0.12.0`
    - `core-js@3.16.0`

* `ecmascript-runtime-server@0.11.0`
    - `core-js@3.16.0`

* `ecmascript-runtime@0.8.0`
    - Version bump to ensure changes from server & client runtime get propagated.

* `tinytest@1.2.0`
    - Add option to temporarily replace `Tinytest.add` or `Tinytest.addAsync` by `Tinytest.only` or `Tinytest.onlyAsync` so only the tests added using `only*` are going to be executed.

* `test-helpers@1.3.0`
    - Support for `Tinytest.only` and `Tinytest.onlyAsync`

* `modules@0.17.0`
    - Update `reify` to `0.22.2`

* `standard-minifier-js@2.7.0`
    - `@babel/runtime@7.15.3`
    - Code modernization
    - Improved error handling

* `minifier-js@2.7.0`
    - Added tests
    - Code modernization

* `standard-minifier-css@1.7.4`
    - `@babel/runtime@7.15.3`

* `minifier-css@1.6.0`
    - Updated dependencies
        - `postcss@8.3.5`
        - `cssnano@4.1.11`

* `callback-hook@1.4.0`
    - Added `forEach` iterator to be more in-line with the ES use for iterations. `each` is now deprecated, but will remain supported.

## v2.3.7, 2021-10-12

#### Meteor Version Release

* `meteor-tool@2.3.7`
    - Patch to make 2.3.7 compatible with Push to Deploy feature in Galaxy (Meteor Cloud)

## v2.3.6, 2021-09-02

#### Highlights

* Updated Node.js per [August 31st security release](https://nodejs.org/en/blog/vulnerability/aug-2021-security-releases2/)

#### Meteor Version Release

* `meteor-tool@2.3.6`
    - Node.js updated to [v14.17.6](https://nodejs.org/en/blog/release/v14.17.6/)

#### Independent Releases

* `minifier-js@2.6.1`
    - Terser updated to [4.8.0](https://github.com/terser/terser/blob/master/CHANGELOG.md#v480)

* `routepolicy@1.1.1`
    - Removed `underscore` dependency since it was not used in the package

* `email@2.1.1`
    - Updated `nodemailer` to v6.6.3

* `callback-hook@1.3.1`
    - Modernized the code
    - Fixed a variable assignment bug in `dontBindEnvironment` function

* `less@4.0.0`
    - Updated `less` to v4.1.1
    - Fixed tests

* `npm-mongo@3.9.1`
    - `mongodb@3.6.10`

* `accounts-base@2.0.1`
    - Create index on `services.password.enroll.when`
    - Blaze weak dependency updated to v2.5.0

* `facebook-oauth@1.9.1`
    - Allow usage of `http` package both v1 and v2 for backward compatibility

* `github-oauth@1.3.1`
    - Allow usage of `http` package both v1 and v2 for backward compatibility

* `google-oauth@1.3.1`
    - Allow usage of `http` package both v1 and v2 for backward compatibility

* `meetup-oauth@1.1.1`
    - Allow usage of `http` package both v1 and v2 for backward compatibility

* `meteor-developer-oauth@1.3.1`
    - Allow usage of `http` package both v1 and v2 for backward compatibility

* `weibo-oauth@1.3.1`
    - Allow usage of `http` package both v1 and v2 for backward compatibility

* `oauth1@1.4.1`
    - Allow usage of `http` package both v1 and v2 for backward compatibility
    - Blaze weak dependency updated to v2.5.0

* `ddp-server@2.4.1`
    - Fix a bug where `testMessageOnConnect` has always been sent

* `accounts-password@2.0.1`
    - Fix use of `isEnroll` in reset password

* `mdg:geolocation@1.3.1`
    - Fixed API to work with Meteor 2.3+

* `mdg:reload-on-resume@1.0.5`
    - Fixed API to work with Meteor 2.3+

## v2.3.5, 2021-08-12

#### Highlights

* Updated Node.js per the [August security release](https://nodejs.org/en/blog/vulnerability/aug-2021-security-releases/)
* Includes same improvements as in Meteor v2.2.3
    - Typescript updated to [v4.3.5](https://github.com/Microsoft/TypeScript/releases/tag/v4.3.5)
    - `@meteorjs/babel@7.12.0`

#### Meteor Version Release

* `meteor-tool@2.3.5`
    - Node.js updated to [v14.17.5](https://nodejs.org/en/blog/release/v14.17.5/)
    - Typescript updated to [v4.3.5](https://github.com/Microsoft/TypeScript/releases/tag/v4.3.5)
    - `@meteorjs/babel@7.12.0`
    - Fix broken source maps in VSCode - [PR](https://github.com/meteor/meteor/pull/11584)

## v2.3.4, 2021-08-03

* Fix an issue in `bare` and `vue` skeletons

## v2.3.3, 2021-08-02

* Security patch of Node.js to [14.17.4](https://nodejs.org/en/blog/release/v14.17.4/)
* App skeletons had the following dependencies updated:
    - `meteor-node-stubs@1.1.0`
    - `@babel/runtime@7.14.8`
* `babel/parser@7.14.9` for server dev bundle

## v2.3.2, 2021-07-13

#### Meteor Version Release

* `meteor-tool@2.3.2`
    - fixes a bug that makes `meteor run android` run with the new aab package flag

## v2.3.1, 2021-07-08

#### Highlights

* Fix windows issue when running webapp package.
* Node.js updated to 14.17.3, following [security release](https://nodejs.org/en/blog/vulnerability/july-2021-security-releases/)

#### Breaking Changes

* Meteor will now generate ".aab" (bundle files) by default when building for Android. This is the [new default format](https://android-developers.googleblog.com/2021/06/the-future-of-android-app-bundles-is.html) for Android apps. Use the new build flag `--packageType=apk` if you still need to generate APK.

#### Meteor Version Release

* Updated travis CI environment to use Node.js 14.17.3

* `meteor-tool@2.3.1`
    - Node.js updated to [14.17.2](https://nodejs.org/en/blog/release/v14.17.2/) and [14.17.3](https://nodejs.org/en/blog/release/v14.17.3/)
    - `@babel/runtime` dependency updated to v7.14.6 across the tool and testing apps
    - Skeletons dependencies updated
    - Apollo skeleton removed `apollo-boost` dependency which is no longer needed
    - New build flag `--packageType` to choose between apk/bundle for android builds (defaults to bundle).

#### Independent Releases

* `webapp@1.11.1`
    - Remove `posix` from npm shrinkwrap, to fix a bug it causes on Windows.

* `less@3.0.2`
    - Updated `@babel/runtime` to v7.14.6
    - Updated `less` to v3.11.3

* `standard-minifiers-css@1.7.3`
    - Updated `@babel/runtime` to v7.14.6

* `standard-minifiers-js@2.6.1`
    - Updated `@babel/runtime` to v7.14.6

* `dynamic-import@0.7.1`
    - Fix [Safari 14 bug](https://bugs.webkit.org/show_bug.cgi?id=226547) with indexedDB

## v2.3, 2021-06-24

#### Highlights

* Node.js update to 14.17.1 from 12.22.1 🎉

* Typescript update to [4.3.2](https://devblogs.microsoft.com/typescript/announcing-typescript-4-3/)

* Packages had their backward compatibility to before Meteor 1.0 removed. See below for more details.

* Improved tracking of which files are used by build plugins to know when it should do a full rebuild, a faster client-only rebuild, or can completely skip rebuilding after a file is modified. This should work with any type of file in any directory, and for both files in the app and files in packages. The most noticeable improvement is when modifying a file only used on the client Meteor will only rebuild the client, even if the file is not inside `imports` or a `client` folder.

### Summary of breaking changes

- As Node.js version was upgraded to a new major version we recommend that you review if your npm dependencies are compatible with Node.js 14.
    - If we receive reports from breaking changes we are going to list them here but so far we are not aware of any.
    - We recommend that you read Node.js [release notes](https://nodejs.org/en/blog/release/v14.0.0/) though.

- Accounts have undergone some major changes including major version bump. See below for more details.

- All official packages that have been deprecated have now the deprecated flag and will inform you about that if you install or update them.

- If you are working with enrollments in user accounts, do note that the enrollment token handling is now separate from reset password token. The token is now under `services.password.enroll`, so adjust your code accordingly if you use it.

### Migration steps

- As Node.js version was upgraded we recommend that you remove your `node_modules` folder (`rm -rf node_modules`) and run `meteor npm i` to be sure you compile all the binary dependencies again using the new Node.js version.
    - Maybe you also want to recreate your lock file.
    - If you get an error try `meteor reset` which will clear caches, beware that this will also remove your local DB for your app.

- If you are maintaining a package that depends on one of the accounts packages which had a major version bump you will either need to set the new version manually or set `api.versionsFrom('2.3')`.
  You can also have it reference its current version and 2.3 like this: `api.versionsFrom(['1.12', '2.3'])`, for specific package it can be like this: `api.use('accounts-base@1.0.1 || 2.0.0')`.

- Old API for packages definitions has been removed. The old underscore method names (e.g. `api.add_files()`) will no longer work, please use the camel case method names (e.g. `api.addFiles()`).

### Breaking changes
* Removed deprecated `mobile-port` flag

* Removed deprecated `raw` name from `isobuild`

* Removed deprecated package API method names `Package.on_use`, `Package.on_test`, `Package._transitional_registerBuildPlugin` and `api.add_files`, if you haven't till now, please use the current camel case versions.

* `accounts-base@2.0.0`
    - Deprecated backward compatibility function `logoutOtherClients` has been removed.

* `accounts-password@2.0.0`
    - Deprecated backward compatibility functionality for `SRP` passwords from pre-Meteor 1.0 days has been removed.
    - Enroll account workflow has been separated from reset password workflow (the enrollment token records are now stored in a separate db field `services.password.enroll`).

* `ddp-client@2.5.0`
    - Removed deprecated backward compatibility method names for Meteor before 1.0

* `ddp-server@2.4.0`
    - Removed deprecated backward compatibility method names for Meteor before 1.0

* `meteor-base@1.5.0`
    - Removed `livedata` dependency which was there for packages build for 0.9.0

* `minimongo@1.7.0`
    - Removed the `rewind` method that was noop for compatibility with Meteor 0.8.1

* `mongo@1.12.0`
    - Removed the `rewind` method that was noop for compatibility with Meteor 0.8.1

* `oauth@2.0.0`
    - Removed deprecated `OAuth.initiateLogin` and other functionality like the addition of `?close` in return URI for deprecated OAuth flow pre Meteor 1.0

* `markdown@2.0.0`
    - Use lazy imports to prevent it from being added to the initial bundle
    - This package is now deprecated

* `http@2.0.0`
    - Internally http has been replaced by [fetch](https://developer.mozilla.org/en-US/docs/Web/API/Fetch_API), should still work as previous version, but edge cases might be different. This is to aid you in transition to fetch. Note that this means that the `npmRequestOptions` parameter to `HTTP.call` has been removed, as `request` is no longer used internally.

* `socket-stream-client@0.4.0`
    - Remove IE8 checks

#### Meteor Version Release

* `meteor-tool@2.3`
    - Node.js update to 14.17.1 from 12.22.1 🎉
        - This is a major upgrade in Node.js. See the [release notes](https://nodejs.org/en/blog/release/v14.0.0/) for more details.
    - `npm` update to 6.14.13.
    - `fibers` has been updated to v5.0.0.
    - `promise` has been updated to v8.1.0.
    - `node-gyp` has been updated to v8.0.0.
    - `node-pre-gyp` has been updated to v0.15.0.
    - `@babel/runtime` has been updated to v7.14.0.
    - `request` has been updated to v2.88.2.
    - `uuid` has been updated to v3.4.0.
    - `graceful-fs` has been updated to v4.2.6.
    - `tar` has been updated to v2.2.2.
    - `sqlite3` has been updated to v5.0.2.
    - `http-proxy` has been updated to v1.18.1.
    - `wordwrap` has been updated to v1.0.0.
    - `moment` has been updated to v2.29.1.
    - `glob` has been updated to v7.1.6.
    - `split2` has been updated to v3.2.2.
    - `lru-cache` has been updated to v4.1.5.
    - `anser` has been updated to v2.0.1.
    - `xmlbuilder2` has been updated to v1.8.1.
    - `ws` has been updated to v7.4.5.
    - `underscore` has been updated to v1.13.1
    - `optimism` has been updated to v0.16.1
    - `@wry/context` has been update to v0.6.0
    - Reduced time spent by server (re)start in development by adding a cache for Reify. This optimization is on by default in development. Set the new `METEOR_TOOL_ENABLE_REIFY_RUNTIME_CACHE` and `METEOR_REIFY_CACHE_DIR` environment variables to adjust it or turn it on for production [read more in the PR](https://github.com/meteor/meteor/pull/11400).
    - New flag `--platforms` has been added to the `build` command to specify the platform you want to build for. `meteor build . --platforms=android`. This is useful for example when you are not using a MacOS and you want to build your app only for Android. Also to save time on CI not building all the platforms all the time. See [PR](https://github.com/meteor/meteor/pull/11437) for details.
    - The undocumented environment variable `DDP_DEFAULT_CONNECTION_URL` behavior has changed. Setting `DDP_DEFAULT_CONNECTION_URL` when running the server (development: `meteor run` or production: `node main.js`) sets the default DDP server value for meteor.  But this did not work for `cordova` apps.  Now you can define the `cordova` app default DDP server value by setting `DDP_DEFAULT_CONNECTION_URL` when building (`meteor build`).
    - Skeletons dependencies updated to latest version
    - Svelte skeleton now has HMR
    - New deploy option: `--build-only`. Helpful if you want to build first and after some validations proceeding with the upload and deploy. [Read more](https://cloud-guide.meteor.com/deploy-guide.html#cache-only)
    - Improved watched system to properly rebuild `client` even when a file is outside of `client` or `imports` folders. See [PR](https://github.com/meteor/meteor/pull/11474) for details.
    - Fix an issue when `App.appendToConfig` crashed Cordova build.
    - Reify compiler now uses cache in runtime. [Read more](https://github.com/meteor/meteor/pull/11400)

* `launch-screen@1.3.0`
    - Removes LaunchScreen from web clients.

* `meteor-babel@7.11.0 (@meteorjs/babel)`
    - Fixes for Samsung Internet v6.2+ to be considered modern browser and addition of [logical assignment operators](https://github.com/tc39/proposal-logical-assignment) via `babel-presets-meteor`.
    - This package was renamed to `@meteorjs/babel`.

* `hot-module-replacement@0.3.0`
    - Fixes various HMR bugs and edge cases see [PR for more](https://github.com/meteor/meteor/pull/11405).

* `email@2.1.0`
    - Updates `nodemailer` to `6.6.0` and it now adds `charset=utf-8` to `text/plain` messages by default.

* `server-render@0.4.0`
    - Updated npm dependencies

* `accounts-base@2.0.0`
    - New hook `setAdditionalFindUserOnExternalLogin` has been added which allows you to customize user selection on external logins if you want to, for example, login a user who has the same e-mail as the external account.

* `ddp-server@2.4.0`
    - Added support for `this.unblock()` in `Meteor.publish()` context. See [PR](https://github.com/meteor/meteor/pull/11392) for more details.
    - Add support in `Meteor.publish()` for async functions

* `webapp@1.11.0`
    - Webapp will respond appropriately to unsupported requests instead of sending content, including handling for new HTTP verbs. See [PR](https://github.com/meteor/meteor/pull/11224) for more details.

#### Independent Releases

* `ddp-server@2.3.3`
    - Updates dependencies which removes Node's HTTP deprecation warning.

* `socket-stream-client@0.3.2`
    - Updates dependencies which removes Node's HTTP deprecation warning.

* `ddp-client@2.4.1`
    - Re-ordering fields in DDP message for better client readability.

* `mongo@1.11.1`
    - Fixes a `Timestamp.ONE is undefined` bug.

* `mongo-id@1.0.8`
    - Removes unused dependency `id-map`.

* `accounts-server@1.7.1`
    - To better test password format & limit password to 256 characters, you can change this limit by setting `Meteor.settings.packages.accounts.passwordMaxLength`.

* `static-html@1.3.1`
    - Removes `underscore` dependency.

* `dev-error-overlay@0.1.1`
    - Fixes sometimes page content being on top of error overlay.

* `id-map@1.1.1`
    - Removes unused dependencies and modernizing the code.

* `http@1.4.4`
    - Used the new deprecation package flag instead of loud console warning.

* `logic-solver@2.0.8`
    - Fixed `package.js` to use current `api` method calls.

* `socket-stream-client@0.3.3`
    - Update `faye-websocket` dependency to v0.11.4.

* `jshint@1.1.8`
    - The package has been deprecated.

* `npm-bcrypt@0.9.4`
    - The package has been deprecated.

* `ecmascript-runtime-client@0.11.1`
    - Updated `core-js` to v3.14.0

* `ecmascript-runtime-server@0.11.1`
    - Updated `core-js` to v3.14.0

* `url@1.3.2`
    - Updated `core-js` to v3.14.0

* `hot-module-replacement@0.2.1`
    - Add missing dependency.

* `observe-sequence@1.0.17`
    - Updated dependencies

* `observe-sequence@1.0.18`
    - When `#each` argument is unsupported it will be shown
    - Moving package under Blaze repository

* `react-fast-refresh@0.1.1`
    - Fixed the package to work in IE11

## v2.2.4, 2021-10-12

#### Meteor Version Release

* `meteor-tool@2.2.4`
    - Patch to make 2.2.4 compatible with Push to Deploy feature in Galaxy (Meteor Cloud)

## v2.2.3, 2021-08-12

#### Highlights

* Security update to Node.js [12.22.5](https://nodejs.org/en/blog/release/v12.22.5/)
* Typescript updated to [v4.3.5](https://github.com/Microsoft/TypeScript/releases/tag/v4.3.5)

#### Meteor Version Release

* `meteor-tool@2.3.3`
    - Updated Node.js to 12.22.5 per [Node security update](https://nodejs.org/en/blog/vulnerability/aug-2021-security-releases/)
    - Typescript updated to [v4.3.5](https://github.com/Microsoft/TypeScript/releases/tag/v4.3.5)
    - `@meteorjs/babel@7.12.0`

* `@meteorjs/babel@7.12.0` && `@meteorjs/babel@7.13.0`
    - Dependencies updated to their latest versions

* `babel-compile@7.7.0`
    - `@meteorjs/babel@7.12.0`

* `ecmascript@0.15.3`
    - Typescript and Babel version bump

* `typescript@4.3.5`
    - [`typescript@4.3.5`](https://github.com/Microsoft/TypeScript/releases/tag/v4.3.5)

## v2.2.2, 2021-08-02

#### Highlights

- Security update to Node.js [12.22.4](https://nodejs.org/en/blog/release/v12.22.4/)

## v2.2.1, 2021-06-02

#### Highlights

- Node.js updated to [12.22.2](https://nodejs.org/en/blog/release/v12.22.2/)
- npm updated to 6.14.13

#### Meteor Version Release

* `meteor-tool@2.2.1`
    - Updated Node.js to 12.22.2 per [Node security update](https://nodejs.org/en/blog/vulnerability/july-2021-security-releases/)

## v2.2, 2021-04-15

#### Highlights

- MongoDB Update to 4.4.4
- Cordova Update to 10
- Typescript Update to 4.2.2
- New skeleton: `meteor create myapp --svelte`

### Breaking changes

* N/A

### Migration steps

* `meteor-tool` maybe you need to install the new Visual C++ Redistributable for Visual Studio 2019 to run MongoDB 4.4.4 on Windows. [read more](https://docs.meteor.com/windows.html)

* `mongo` package is now using useUnifiedTopology as `true` by default otherwise the new driver was producing a warning (see details below). It's important to test your app with this change.

* `cordova` plugins and main libraries were updated from 9 to 10. It's important to test your app with these changes.

* `typescript` was updated to 4.2.2, make sure your read the [breaking changes](https://devblogs.microsoft.com/typescript/announcing-typescript-4-2/#breaking-changes).

#### Meteor Version Release

* `meteor-tool@2.2`
    - Update embedded MongoDB version to 4.4.4 [#11341](https://github.com/meteor/meteor/pull/11341)
        - Maybe you need to install the new Visual C++ Redistributable for Visual Studio 2019 to run on Windows. [read more](https://docs.meteor.com/windows.html)
    - Fix WindowsLikeFilesystem true when release string includes case insensitive word microsoft. [#11321](https://github.com/meteor/meteor/pull/11321)
    - Fix absoluteFilePath on Windows. [#11346](https://github.com/meteor/meteor/pull/11346)
    - New skeleton: `meteor create myapp --svelte`
    - Update Blaze skeleton to use HMR

* `npm-mongo@3.9.0`
    - Update MongoDB driver version to 3.6.6

* `mongo@1.11.0`
    - Using useUnifiedTopology as `true` by default to avoid the warning: `(node:59240) [MONGODB DRIVER] Warning: Current Server Discovery and Monitoring engine is deprecated, and will be removed in a future version. To use the new Server Discover and Monitoring engine, pass option { useUnifiedTopology: true } to the MongoClient constructor. You can still use it as false with `Mongo._connectionOptions` or `Meteor.settings?.packages?.mongo?.options`.

* `cordova@10`
    - Update Cordova to 10.0.0 [#11208](https://github.com/meteor/meteor/pull/11208)

* `typescript@4.2.2`
    - Update Typescript to 4.2.2, make sure your read the [breaking changes](https://devblogs.microsoft.com/typescript/announcing-typescript-4-2/#breaking-changes) [#11329](https://github.com/meteor/meteor/pull/11329)

* `accounts-base@1.9.0`
    - Allow to set token expiration to be set in milliseconds. [#11366](https://github.com/meteor/meteor/pull/11366)

* `facebook-oauth@1.9.0`
    - Upgrade default Facebook API to v10 & allow overriding this value. [#11362](https://github.com/meteor/meteor/pull/11362)

* `minimongo@1.6.2`
    - Add [$mul](https://docs.mongodb.com/manual/reference/operator/update/mul/#up._S_mul) to minimongo. [#11364](https://github.com/meteor/meteor/pull/11364)

* `webapp@1.10.1`
    - Fix for UNIX sockets with node cluster. [#11369](https://github.com/meteor/meteor/pull/11369)


## v2.1.2, 2021-10-12

#### Meteor Version Release

* `meteor-tool@2.1.2`
    - Patch to make 2.1.2 compatible with Push to Deploy feature in Galaxy (Meteor Cloud)

## v2.1.1, 2021-04-06

### Changes

#### Highlights

- Node.js security [update](https://nodejs.org/en/blog/vulnerability/april-2021-security-releases/) to 12.22.1

#### Meteor Version Release

* `meteor-tool@2.1.1`
    - Node.js security [update](https://nodejs.org/en/blog/vulnerability/april-2021-security-releases/) to 12.22.1
    - npm update to 6.14.12

### Breaking changes

* N/A

### Migration steps

* N/A

## v2.1, 2021-02-24

### Changes

#### Highlights

- Node.js security [update](https://nodejs.org/en/blog/vulnerability/february-2021-security-releases/) to 12.21.0

#### Meteor Version Release

* `meteor-tool@2.1`
    - Node.js security [update](https://nodejs.org/en/blog/vulnerability/february-2021-security-releases/) to 12.21.0
    - `meteor create my-app --plan professional` new flag `plan` to enable you to choose a plan from the deploy command.

### Breaking changes

* N/A

### Migration steps

* N/A

## v2.0.1, 2021-10-12

#### Meteor Version Release

* `meteor-tool@2.0.1`
    - Patch to make 2.0.1 compatible with Push to Deploy feature in Galaxy (Meteor Cloud)

## v2.0, 2021-01-20

### Changes

#### Highlights

- Free deploy on [Cloud](https://www.meteor.com/cloud): Deploy for free to Cloud with one command: `meteor deploy myapp.meteorapp.com --free`. ([docs](https://docs.meteor.com/commandline.html#meteordeploy))


- Deploy including MongoDB on [Cloud](https://www.meteor.com/cloud): Deploy including MongoDB in a shared instance for free to Cloud with one command: `meteor deploy myapp.meteorapp.com --free --mongo`. ([docs](https://docs.meteor.com/commandline.html#meteordeploy))


- Hot Module Replacement (HMR): Updates the javascript modules in a running app that were modified during a rebuild. Reduces the feedback cycle while developing so you can view and test changes quicker (it even updates the app before the build has finished). Enabled by adding the `hot-module-replacement` package to an app. React components are automatically updated by default using React Fast Refresh. Integrations with other libraries and view layers can be provided by third party packages. Support for Blaze is coming soon. This first version supports app code in the modern web architecture. ([docs](https://guide.meteor.com/build-tool.html#hot-module-replacement)) [#11117](https://github.com/meteor/meteor/pull/11117)

#### Meteor Version Release

* `meteor-tool@2.0`
    - `meteor create my-app` now creates by default a project using React. If you want to create a new project using Blaze you should use the new option `--blaze`.
        - `meteor create --react my-app` is still going to create a React project.
    - `meteor create --free` deploy for free to Cloud with one command: `meteor deploy myapp.meteorapp.com --free`. ([docs](https://docs.meteor.com/commandline.html#meteordeploy)).
    - `meteor create --free --mongo` deploy including MongoDB in a shared instance for free to Cloud with one command: `meteor deploy myapp.meteorapp.com --free --mongo`. ([docs](https://docs.meteor.com/commandline.html#meteordeploy))
    - `isobuild` fixes a regression on recompiling node modules in different architectures. [#11290](https://github.com/meteor/meteor/pull/11290)
    - `isobuild` converts npm-discards.js to TypeScript. [#10663](https://github.com/meteor/meteor/pull/10663)
    - `cordova` ensures the pathname of the rootUrl is used in the mobile URL. [#11053](hhttps://github.com/meteor/meteor/pull/11053)
    - Add `file.hmrAvailable()` for compiler plugins to check if a file meets the minimum requirements to be updated with HMR [#11117](https://github.com/meteor/meteor/pull/11117)


* `hot-module-replacement@1.0.0`
    - New package that enables Hot Module Replacement for the Meteor app and provides an API to configure how updates are applied. HMR reduces the feedback cycle while developing by updating modified javascript modules within the running application. ([docs](https://docs.meteor.com/packages/hot-module-replacement.html)) [#11117](https://github.com/meteor/meteor/pull/11117)
    - These packages have been updated to support HMR: `autoupdate@1.7.0`, `babel-compiler@7.6.0`, `ddp-client@2.4.0`, `dynamic-import@0.6.0`, `ecmascript@0.15.0`, `modules@0.16.0`, `modules-runtime-hot@0.13.0`, `standard-minifier-css@1.7.2`, `webapp@1.10.0`, `webapp-hashing@1.1.0`


* `react-fast-refresh@0.1.0`
    - New package that updates React components using HMR. This is enabled by default in apps that have HMR enabled and use a supported React version. ([docs](https://atmospherejs.com/meteor/react-fast-refresh)) [#11117](https://github.com/meteor/meteor/pull/11117)


* `dev-error-overlay@0.1.0`
    - New package that allows you to see build errors and server crashes in your browser during development. Requires the app to have HMR enabled. [#11117](https://github.com/meteor/meteor/pull/11117)


* `accounts-base@1.8.0` and `accounts-password@1.7.0`
    - Extra parameters can now be added to reset password, verify e-mail and enroll account links that are generated for account e-mails. By default, these are added as search parameters to the generated url. You can pass them as an object in the appropriate functions. E.g. `Accounts.sendEnrollmentEmail(userId, email, null, extraParams);`. [#11288](https://github.com/meteor/meteor/pull/11288)


* `logging@1.2.0`
    - Updates dependencies and make debug available for use in non production environments. [#11068](https://github.com/meteor/meteor/pull/11068)

#### Independent Releases
* `react-meteor-data@2.2.0`
    - Fix issue with useTracker and Subscriptions when using deps. [#306](https://github.com/meteor/react-packages/pull/306)
    - Remove version constraint on core TypeScript package [#308](https://github.com/meteor/react-packages/pull/308)


* `http`
    - It has been deprecated. [#11068](https://github.com/meteor/meteor/pull/11068)

### Breaking changes

* `http` package has been deprecated. Please start on migrating towards the [fetch](https://atmospherejs.com/meteor/fetch) package instead.

### Migration steps

Simple run `meteor update` in your app.

Great new features and no breaking changes (except one package deprecation). You can always check our [Roadmap](https://docs.meteor.com/roadmap.html) to understand what is next.

## v1.12.2, 2021-10-12

#### Meteor Version Release

* `meteor-tool@1.12.2`
    - Patch to make 1.12.2 compatible with Push to Deploy feature in Galaxy (Meteor Cloud)

## v1.12.1, 2021-01-06

### Breaking changes

N/A

### Migration steps

N/A

### Changes

#### Highlights

- Node.js 12.20.1 [release notes](https://nodejs.org/en/blog/vulnerability/january-2021-security-releases/)
- Fixes problem on IE because of modern syntax on `dynamic-import` package.

#### Meteor Version Release

* `dynamic-import@0.5.5`
    - Fixes problem on IE because of modern syntax (arrow function).

* `meteor-babel@7.10.6`
    - Allows to disable sourceMap generation [#36](https://github.com/meteor/babel/pull/36)

* `babel-compiler@7.5.5`
    - Allows to disable sourceMap generation [#36](https://github.com/meteor/babel/pull/36)

## v1.12, 2020-12-04

### Breaking changes

- When importing types, you might need to use the "type" qualifier, like so:
```js
import { Point } from 'react-easy-crop/types';
```
to
```ts
import type { Point } from 'react-easy-crop/types';
```
Because now emitDecoratorsMetadata is enabled.

- Refer to typescript breaking changes before migrating your existing project, from 3.7.6 to 4.1.2: https://github.com/Microsoft/TypeScript/wiki/Breaking-Changes

### Migration steps

N/A

### Changes

#### Highlights
- TypeScript update from 3.7.6 to 4.1.2.
    - enables decorators and metadata reflection. Important: these are stage 2 features so be aware that breaking changes could be introduced before they reach stage 3.

#### Meteor Version Release
* `meteor-tool@1.12`
    - updates TypeScript to 4.1.2. [#11225](https://github.com/meteor/meteor/pull/11225) and [#11255](https://github.com/meteor/meteor/pull/11255)
    - adds new options for `meteor list` command (TODO pending link to updated doc). [#11165](https://github.com/meteor/meteor/pull/11165)
    - supports Cordova add plugin command working again with plugin id or plugin name in the git URL as it was before Meteor 1.11. [#11202](https://github.com/meteor/meteor/pull/11202)
    - avoids MiTM by downloading through https. [#11188](https://github.com/meteor/meteor/pull/11188)

* `meteor-babel@7.10.5`
    - updates TypeScript to 4.1.2 and enables decorators and metadata reflection. [#11225](https://github.com/meteor/meteor/pull/11225) and [#11255](https://github.com/meteor/meteor/pull/11255)

* `minimongo@1.6.1`
    - fixes a null reference exception, if an array contains null values while compiling a fields projection. [#10499](https://github.com/meteor/meteor/pull/10499).

* `accounts-password@1.6.3`
    - adds a new function `createUserVerifyingEmail` (TODO pending link to updated doc). [#11080](https://github.com/meteor/meteor/pull/11080)
    - fixes a typo. [#11182](https://github.com/meteor/meteor/pull/11182)

* `browser-content-policy@1.1.1`
    - adds support to nonce
  ```js
    BrowserPolicy.content.allowScriptOrigin(`nonce-${nonce}`);
  ```

* `accounts-ui@1.3.2`
    - follow accounts-ui-unstyled release

* `accounts-ui-unstyled@1.4.3`
    - fixes the login form would send the server two login requests
    - fixes the "forgot password" form would not only send the email but also refresh the page

* `dynamic-import@0.5.4`
    - fixes prefetching errors. [#11209](https://github.com/meteor/meteor/pull/11209)
    - adds the option for dynamic-imports to fetch from the current origin instead of the absolute URL. [#11105](https://github.com/meteor/meteor/pull/11105)

* `mongo-decimal@0.1.2`
    - updates npm dependency `decimal.js` to v10.2.1

* `accounts-base@1.7.1`
    - adds the ability to define default user fields published on login. [#11118](https://github.com/meteor/meteor/pull/11118)

* `standard-minifier-css@1.7.0`
    - modernize and update dependencies. [#11196](https://github.com/meteor/meteor/pull/11196)


#### Independent Releases
* `facebook-oauth@1.7.3`
    - is now using Facebook GraphAPI v8. [#11160](https://github.com/meteor/meteor/pull/11160)

## v1.11.1, 2020-09-16

### Breaking changes

N/A

### Migration steps

N/A

### Changes

* `--apollo` skeleton was missing client cache setup [more](https://github.com/meteor/meteor/pull/11146)

* `--vue` skeleton was updated to use proper folder structure [more](https://github.com/meteor/meteor/pull/11174)

* All skeletons got their `npm` dependencies updated. [more](https://github.com/meteor/meteor/pull/11172)

* Node.js has been updated to version [12.18.4](https://nodejs.org/en/blog/release/v12.18.4/), this is a [security release](https://nodejs.org/en/blog/vulnerability/september-2020-security-releases/)

* Updated npm to version 6.14.8 [more](https://blog.npmjs.org/post/626732790304686080/release-6148)

* `npm-mongo` version 3.8.1 was published, updating `mongodb` to [3.6.2](https://github.com/mongodb/node-mongodb-native/releases/tag/v3.6.2) [more](https://github.com/advisories/GHSA-pp7h-53gx-mx7r)

* Updated PostCSS from 7.0.31 to 7.0.32 [more](https://github.com/meteor/meteor/issues/10682)

* Allow android-webview-video-poster [more](https://github.com/meteor/meteor/pull/11159)

## v1.11, 2020-08-18

### Breaking changes

* `email` package dependencies have been update and package version has been bumped to 2.0.0
  There is a potential breaking change as the underlying package started to use `dns.resolve()`
  instead of `dns.lookup()` which might be breaking on some environments.
  See [nodemailer changelog](https://github.com/nodemailer/nodemailer/blob/master/CHANGELOG.md) for more information.

* (Added later) Cordova add plugin is not working with plugin name in the git URL when the plugin id was different than the name in the config.xml. Fixed on [#11202](https://github.com/meteor/meteor/pull/11202)

### Migration steps

N/A

### Changes

* `meteor create --apollo` is now available thanks to [@StorytellerCZ](https://github.com/StorytellerCZ). PR [#11119](https://github.com/meteor/meteor/pull/11119)

* `meteor create --vue` is now available thanks to [@chris-visser](https://github.com/chris-visser). PR [#11086](https://github.com/meteor/meteor/pull/11086)

* `--cache-build` option is now available on `meteor deploy` command and you can use it safely all the time if you are using a Git repository to run your deploy. This is helpful if your upload is failing then you can retry just the upload and also if you deploy the same bundle to multiple environments. [Read more](https://cloud-guide.meteor.com/deploy-guide.html#cache-build).

* Multiple optimizations in build performance, many of them for Windows thanks to [@zodern](https://github.com/zodern). PRs [#10838](https://github.com/meteor/meteor/pull/10838), [#11114](https://github.com/meteor/meteor/pull/11114), [#11115](https://github.com/meteor/meteor/pull/11115), [#11102](https://github.com/meteor/meteor/pull/11102), [#10839](https://github.com/meteor/meteor/pull/10839)

* Fixes error when removing cordova plugin that depends on cli variables. PR [#10976](https://github.com/meteor/meteor/pull/11052)

* `email` package now exposes `hookSend` that runs before emails are send.

* Node.js has been updated to version
  [12.18.3](https://nodejs.org/en/blog/release/v12.18.3/)

* Updated npm to version 6.14.5

* `mongodb` driver npm dependency has been updated to 3.6.0

* The version of MongoDB used by Meteor in development has been updated
  from 4.2.5 to 4.2.8

## v1.10.2, 2020-04-21

### Breaking changes

* The `babel-compiler` package, used by both `ecmascript` and
  `typescript`, no longer supports stripping [Flow](https://flow.org/)
  type annotations by default, which may be a breaking change if your
  application (or Meteor package) relied on Flow syntax.

### Migration steps

* If you still need Babel's Flow plugins, you can install them with npm
  and then enable them with a custom `.babelrc` file in your application's
  (or package's) root directory:
  ```json
  {
    "plugins": [
      "@babel/plugin-syntax-flow",
      "@babel/plugin-transform-flow-strip-types"
    ]
  }
  ```

### Changes

* Adds support to override MongoDB options via Meteor settings. Code PR
  [#10976](https://github.com/meteor/meteor/pull/10976), Docs PR
  [#662](https://github.com/meteor/docs/pull/662)

* The `meteor-babel` npm package has been updated to version 7.9.0.

* The `typescript` npm package has been updated to version 3.8.3.

* To pass Node command line flags to the server node instance,
  now it is recommended to use `SERVER_NODE_OPTIONS` instead of `NODE_OPTIONS`.
  Since Meteor 0.5.3, Meteor allowed to pass node command line flags via the  `NODE_OPTIONS`
  environment variable.
  However, since Node version 8 / Meteor 1.6 this has become a default node
  envar with the same behavior. The side effect is that this now also affects
  Meteor tool. The command line parameters could already be set separately
  via the `TOOL_NODE_FLAGS` envar. This is now also possible (again) for the server.

* The version of MongoDB used by Meteor in development has been updated from
  4.2.1 to 4.2.5.
  [PR #11020](https://github.com/meteor/meteor/pull/11020)

* The `url` package now provides an isomorphic implementation of the [WHATWG `url()`
  API](https://url.spec.whatwg.org/).
  While remaining backwards compatible, you can now also import `URL` and `URLSearchParams` from `meteor/url`.
  These will work for both modern and legacy browsers as well as node.


## v1.10.1, 2020-03-12

### Breaking changes

* Cordova has been updated from version 7 to 9. We recommend that you test
  your features that are taking advantage of Cordova plugins to be sure
  they are still working as expected.

    * WKWebViewOnly is set by default now as true so if you are relying on
      UIWebView or plugins that are using UIWebView APIs you probably want to
      set it as false, you can do this by calling
      `App.setPreference('WKWebViewOnly', false);` in your mobile-config.js. But we
      don't recommend turning this into false because
      [Apple have said](https://developer.apple.com/news/?id=12232019b) they are
      going to reject apps using UIWebView.

* Because MongoDB since 3.4 no longer supports 32-bit Windows, Meteor 1.10 has
  also dropped support for 32-bit Windows. In other words, Meteor 1.10 supports
  64-bit Mac, Windows 64-bit, and Linux 64-bit.

### Migration Steps
* If you get `Unexpected mongo exit code 62. Restarting.` when starting your local
  MongoDB, you can either reset your project (`meteor reset`)
  (if you don't care about your local data)
  or you will need to update the feature compatibility version of your local MongoDB:

    1. Downgrade your app to earlier version of Meteor `meteor update --release 1.9.2`
    2. Start your application
    3. While your application is running open a new terminal window, navigate to the
       app directory and open `mongo` shell: `meteor mongo`
    4. Use: `db.adminCommand({ getParameter: 1, featureCompatibilityVersion: 1 })` to
       check the current feature compatibility.
    5. If the returned version is less than 4.0 update like this:
       `db.adminCommand({ setFeatureCompatibilityVersion: "4.2" })`
    6. You can now stop your app and update to Meteor 1.10.

  For more information about this, check out [MongoDB documentation](https://docs.mongodb.com/manual/release-notes/4.2-upgrade-standalone/).

### Changes

* The version of MongoDB used by Meteor in development has been updated
  from 4.0.6 to 4.2.1, and the `mongodb` driver package has been updated
  from 3.2.7 to 3.5.4, thanks to [@klaussner](https://github.com/klaussner).
  [Feature #361](https://github.com/meteor/meteor-feature-requests/issues/361)
  [PR #10723](https://github.com/meteor/meteor/pull/10723)

* The `npm` command-line tool used by the `meteor npm` command (and by
  Meteor internally) has been updated to version 6.14.0, and our
  [fork](https://github.com/meteor/pacote/tree/v9.5.12-meteor) of its
  `pacote` dependency has been updated to version 9.5.12.

* Cordova was updated from version 7 to 9
    * cordova-lib from 7.1.0 to 9.0.1 [release notes](https://github.com/apache/cordova-lib/blob/master/RELEASENOTES.md)
    * cordova-common from 2.1.1 to 3.2.1 [release notes](https://github.com/apache/cordova-common/blob/master/RELEASENOTES.md)
    * cordova-android from 7.1.4 to 8.1.0 [release notes](https://github.com/apache/cordova-android/blob/master/RELEASENOTES.md)
    * cordova-ios from 4.5.5 to 5.1.1 [release notes](https://github.com/apache/cordova-ios/blob/master/RELEASENOTES.md)
    * cordova-plugin-wkwebview-engine from 1.1.4 to 1.2.1 [release notes](https://github.com/apache/cordova-plugin-wkwebview-engine/blob/master/RELEASENOTES.md#121-jul-20-2019)
    * cordova-plugin-whitelist from 1.3.3 to 1.3.4 [release notes](https://github.com/apache/cordova-plugin-whitelist/blob/master/RELEASENOTES.md#134-jun-19-2019)
    * cordova-plugin-splashscreen (included by mobile-experience > launch-screen)
      from 4.1.0 to 5.0.3 [release notes](https://github.com/apache/cordova-plugin-splashscreen/blob/master/RELEASENOTES.md#503-may-09-2019)
    * cordova-plugin-statusbar (included by mobile-experience > mobile-status-bar)
      from 2.3.0 to 2.4.3 [release notes](https://github.com/apache/cordova-plugin-statusbar/blob/master/RELEASENOTES.md#243-jun-19-2019)
    * On iOS WKWebViewOnly is set by default now as true.
    * On iOS the Swift version is now set by default to `5` this change can make
      your app to produce some warnings if your plugins are using old Swift code.
      You can override the Swift version using
      `App.setPreference('SwiftVersion', 4.2);` but we don't recommend that.

* New command to ensure that Cordova dependencies are installed. Usage:
  `meteor ensure-cordova-dependencies`. Meteor handles this automatically but in
  some cases, like running in a CI, is useful to install them in advance.

* You can now pass an `--exclude-archs` option to the `meteor run` and
  `meteor test` commands to temporarily disable building certain web
  architectures. For example, `meteor run --exclude-archs web.browser.legacy`.
  Multiple architectures should be separated by commas. This option can be
  used to improve (re)build times if you're not actively testing the
  excluded architectures during development.
  [Feature #333](https://github.com/meteor/meteor-feature-requests/issues/333),
  [PR #10824](https://github.com/meteor/meteor/pull/10824)

* `meteor create --react app` and `--typescript` now use `useTracker` hook instead of
  `withTracker` HOC, it also uses `function` components instead of `classes`.

## v1.9.3, 2020-03-09

### Breaking changes
* The MongoDB `retryWrites` option now defaults to `true` (it previously defaulted to false). Users of database services that don't support retryWrites will experience a fatal error due to this.

### Migration Steps
* If you get the error `MongoError: This MongoDB deployment does not support retryable writes. Please add retryWrites=false to your connection string.`, append `retryWrites=false` to your MongoDB connection string.

### Changes
* `mongodb` driver package has been updated
  from 3.2.7 to 3.5.4 [#10961](https://github.com/meteor/meteor/pull/10961)

## v1.9.2, 2020-02-20

### Breaking changes
N/A

### Migration Steps
N/A

### Changes

* Node.js has been updated to version
  [12.16.1](https://nodejs.org/en/blog/release/v12.16.1/), fixing several unintended
  [regressions](https://github.com/nodejs/node/blob/master/doc/changelogs/CHANGELOG_V12.md#12.16.1)
  introduced in 12.16.0.

* The `meteor-babel` npm package has been updated to version 7.8.2.

* The `typescript` npm package has been updated to version 3.7.5.

## v1.9.1, 2020-02-18

### Breaking changes

N/A

### Migration Steps
N/A

### Changes

* Node.js has been updated to version
  12.16.0 from 12.14.0, which includes
  security updates and small changes:
    * [12.16.0](https://nodejs.org/en/blog/release/v12.16.0/)
        * Updated V8 to [release v7.8](https://v8.dev/blog/v8-release-78) which includes improvements in performance, for example, object destructuring now is as fast as the equivalent variable assignment.
    * [12.15.0](https://nodejs.org/en/blog/release/v12.15.0/)

* `cursor.observeChanges` now accepts a second options argument.
  If your observer functions do not mutate the passed arguments, you can specify
  `{ nonMutatingCallbacks: true }`, which improves performance by reducing
  the amount of data copies.

## v1.9, 2020-01-09

### Breaking changes

* Because Node.js 12 no longer supports 32-bit Linux, Meteor 1.9 has also
  dropped support for 32-bit Linux. In other words, Meteor 1.9 supports
  64-bit Mac, Windows, and Linux, as well as 32-bit Windows.

### Migration Steps
N/A

### Changes

* Node.js has been updated to version
  [12.14.0](https://nodejs.org/en/blog/release/v12.14.0/), which includes
  several major Node.js versions since 8.17.0 (used by Meteor 1.8.3):
    * [12.0.0](https://nodejs.org/en/blog/release/v12.0.0/)
    * [11.0.0](https://nodejs.org/en/blog/release/v10.0.0/)
    * [10.0.0](https://nodejs.org/en/blog/release/v10.0.0/)
    * [9.0.0](https://nodejs.org/en/blog/release/v9.0.0/)

* The `fibers` npm package has been updated to version 4.0.3, which
  includes [changes](https://github.com/laverdet/node-fibers/pull/429)
  that may drastically reduce garbage collection pressure resulting from
  heavy `Fiber` usage.

* The `pathwatcher` npm package has been updated to use a fork of version
  8.0.2, with [PR #128](https://github.com/atom/node-pathwatcher/pull/128)
  applied.

* The `sqlite3` npm package has been updated to version 4.1.0.

* The `node-gyp` npm package has been updated to version 6.0.1, and
  `node-pre-gyp` has been updated to version 0.14.0.

* The feature that restarts the application up to two times if it crashes
  on startup has been removed.
  [Feature #335](https://github.com/meteor/meteor-feature-requests/issues/335)
  [PR #10345](https://github.com/meteor/meteor/pull/10345)

* Facebook OAuth has been updated to call v5 API endpoints. [PR #10738](https://github.com/meteor/meteor/pull/10738)

* `Meteor.user()`, `Meteor.findUserByEmail()` and `Meteor.findUserByUserName()` can take a new
  `options` parameter which can be used to limit the returned fields. Useful for minimizing
  DB bandwidth on the server and avoiding unnecessary reactive UI updates on the client.
  [Issue #10469](https://github.com/meteor/meteor/issues/10469)

* `Accounts.config()` has a new option `defaultFieldSelector` which will apply to all
  `Meteor.user()` and `Meteor.findUserBy...()` functions without explicit field selectors, and
  also to all `onLogin`, `onLogout` and `onLoginFailure` callbacks.  This is useful if you store
  large data on the user document (e.g. a growing list of transactions) which do no need to be
  retrieved from the DB whenever you or a package author call `Meteor.user()` without limiting the
  fields. [Issue #10469](https://github.com/meteor/meteor/issues/10469)

* Lots of internal calls to `Meteor.user()` without field specifiers in `accounts-base` and
  `accounts-password` packages have been optimized with explicit field selectors to only
  the fields needed by the functions they are in.
  [Issue #10469](https://github.com/meteor/meteor/issues/10469)

## v1.8.3, 2019-12-19

### Migration Steps

* If your application uses `blaze-html-templates`, the Meteor `jquery`
  package will be automatically installed in your `.meteor/packages` file
  when you update to Meteor 1.8.3. However, this new version of the Meteor
  `jquery` package no longer bundles its own copy of the `jquery` npm
  implementation, so you may need to install `jquery` from npm by running
  ```sh
  meteor npm i jquery
  ```
  in your application directory. Symptoms of not installing jquery include
  a blank browser window, with helpful error messages in the console.

### Changes

* Node has been updated to version
  [8.17.0](https://nodejs.org/en/blog/release/v8.17.0/).

* The `npm` npm package has been updated to version 6.13.4, and our
  [fork](https://github.com/meteor/pacote/tree/v9.5.11-meteor) of its
  `pacote` dependency has been updated to version 9.5.11, an important
  [security release](https://nodejs.org/en/blog/vulnerability/december-2019-security-releases/).

* Prior to Meteor 1.8.3, installing the `jquery` package from npm along
  with the Meteor `jquery` package could result in bundling jQuery twice.
  Thanks to [PR #10498](https://github.com/meteor/meteor/pull/10498), the
  Meteor `jquery` package will no longer provide its own copy of jQuery,
  but will simply display a warning in the console if the `jquery` npm
  package cannot be found in your `node_modules` directory. If you are
  using `blaze` in your application, updating to Meteor 1.8.3 will
  automatically add this new version of the Meteor `jquery` package to
  your application if you were not already using it (thanks to
  [PR #10801](https://github.com/meteor/meteor/pull/10801)), but you might
  need to run `meteor npm i jquery` manually, so that `blaze` can import
  `jquery` from your `node_modules` directory.

* The `meteor-babel` npm package has been updated to version 7.7.5.

* The `typescript` npm package has been updated to version 3.7.3.

## v1.8.2, 2019-11-14

### Breaking changes

* Module-level variable declarations named `require` or `exports` are no
  longer automatically renamed, so they may collide with module function
  parameters of the same name, leading to errors like
  `Uncaught SyntaxError: Identifier 'exports' has already been declared`.
  See [this comment](https://github.com/meteor/meteor/pull/10522#issuecomment-535535056)
  by [@SimonSimCity](https://github.com/SimonSimCity).

* `Plugin.fs` methods are now always sync and no longer accept a callback.

### Migration Steps

* Be sure to update the `@babel/runtime` npm package to its latest version
  (currently 7.7.2):
  ```sh
  meteor npm install @babel/runtime@latest
  ```

* New Meteor applications now depend on `meteor-node-stubs@1.0.0`, so it
  may be a good idea to update to the same major version:
  ```sh
  meteor npm install meteor-node-stubs@next
  ```

* If you are the author of any Meteor packages, and you encounter errors
  when using those packages in a Meteor 1.8.2 application (for example,
  `module.watch` being undefined), we recommend that you bump the minor
  version of your package and republish it using Meteor 1.8.2, so
  Meteor 1.8.2 applications will automatically use the new version of the
  package, as compiled by Meteor 1.8.2:
  ```sh
  cd path/to/your/package
  # Add api.versionsFrom("1.8.2") to Package.onUse in package.js...
  meteor --release 1.8.2 publish
  ```
  This may not be necessary for all packages, especially those that have
  been recently republished using Meteor 1.8.1, or local packages in the
  `packages/` directory (which are always recompiled from source).
  However, republishing packages is a general solution to a wide variety
  of package versioning and compilation problems, and package authors can
  make their users' lives easier by handling these issues proactively.

### Changes

* Node has been updated to version
  [8.16.2](https://nodejs.org/en/blog/release/v8.16.2/).

* The `npm` npm package has been updated to version 6.13.0, and our
  [fork](https://github.com/meteor/pacote/tree/v9.5.9-meteor) of its
  `pacote` dependency has been updated to version 9.5.9.

* New Meteor applications now include an official `typescript` package,
  supporting TypeScript compilation of `.ts` and `.tsx` modules, which can
  be added to existing apps by running `meteor add typescript`.

* New TypeScript-based Meteor applications can be created by running
  ```sh
  meteor create --typescript new-typescript-app
  ```
  This app skeleton contains a recommended tsconfig.json file, and should
  serve as a reference for how to make TypeScript and Meteor work together
  (to the best of our current knowledge).
  [PR #10695](https://github.com/meteor/meteor/pull/10695)

* When bundling modern client code, the Meteor module system now prefers
  the `"module"` field in `package.json` (if defined) over the `"main"`
  field, which should unlock various `import`/`export`-based optimizations
  such as tree shaking in future versions of Meteor. As before, server
  code uses only the `"main"` field, like Node.js, and legacy client code
  prefers `"browser"`, `"main"`, and then `"module"`.
  [PR #10541](https://github.com/meteor/meteor/pull/10541),
  [PR #10765](https://github.com/meteor/meteor/pull/10765).

* ECMAScript module syntax (`import`, `export`, and dynamic `import()`) is
  now supported by default everywhere, including in modules imported from
  `node_modules`, thanks to the [Reify](https://github.com/benjamn/reify)
  compiler.

* If you need to import code from `node_modules` that uses modern syntax
  beyond module syntax, it is now possible to enable recompilation for
  specific npm packages using the `meteor.nodeModules.recompile` option in
  your application's `package.json` file.
  See [PR #10603](https://github.com/meteor/meteor/pull/10603) for further
  explanation.

* The Meteor build process is now able to detect whether files changed in
  development were actually used by the server bundle, so that a full
  server restart can be avoided when no files used by the server bundle
  have changed. Client-only refreshes are typically much faster than
  server restarts. Run `meteor add autoupdate` to enable client refreshes,
  if you are not already using the `autoupdate` package.
  [Issue #10449](https://github.com/meteor/meteor/issues/10449)
  [PR #10686](https://github.com/meteor/meteor/pull/10686)

* The `mongodb` npm package used by the `npm-mongo` Meteor package has
  been updated to version 3.2.7.

* The `meteor-babel` npm package has been updated to version 7.7.0,
  enabling compilation of the `meteor/tools` codebase with TypeScript
  (specifically, version 3.7.2 of the `typescript` npm package).

* The `reify` npm package has been updated to version 0.20.12.

* The `core-js` npm package used by `ecmascript-runtime-client` and
  `ecmascript-runtime-server` has been updated to version 3.2.1.

* The `terser` npm package used by `minifier-js` (and indirectly by
  `standard-minifier-js`) has been updated to version 4.3.1.

* The `node-gyp` npm package has been updated to version 5.0.1, and
  `node-pre-gyp` has been updated to 0.13.0.

* The `optimism` npm package has been updated to version 0.11.3, which
  enables caching of thrown exceptions as well as ordinary results, in
  addition to performance improvements.

* The `pathwatcher` npm package has been updated to version 8.1.0.

* The `underscore` npm package installed in the Meteor dev bundle (for use
  by the `meteor/tools` codebase) has been updated from version 1.5.2 to
  version 1.9.1, and `@types/underscore` has been installed for better
  TypeScript support.

* In addition to the `.js` and `.jsx` file extensions, the `ecmascript`
  compiler plugin now automatically handles JavaScript modules with the
  `.mjs` file extension.

* Add `--cordova-server-port` option to override local port where Cordova will
  serve static resources, which is useful when multiple Cordova apps are built
  from the same application source code, since by default the port is generated
  using the ID from the application's `.meteor/.id` file.

* The `--test-app-path <directory>` option for `meteor test-packages` and
  `meteor test` now accepts relative paths as well as absolute paths.

## v1.8.1, 2019-04-03

### Breaking changes

* Although we are not aware of any specific backwards incompatibilities,
  the major upgrade of `cordova-android` from 6.4.0 to 7.1.4 likely
  deserves extra attention, if you use Cordova to build Android apps.

### Migration Steps
N/A

### Changes

* Node has been updated from version 8.11.4 to version
  [8.15.1](https://nodejs.org/en/blog/release/v8.15.1/), an important
  [security release](https://nodejs.org/en/blog/vulnerability/february-2019-security-releases/),
  which includes the changes from four other minor releases:
    * [8.15.0](https://nodejs.org/en/blog/release/v8.15.0/)
    * [8.14.0](https://nodejs.org/en/blog/release/v8.14.0/), an important
      [security release](https://nodejs.org/en/blog/vulnerability/november-2018-security-releases/)
    * [8.12.0](https://nodejs.org/en/blog/release/v8.12.0/)
    * [8.13.0](https://nodejs.org/en/blog/release/v8.13.0/)

  > Note: While Node 8.12.0 included changes that may improve the
  performance of Meteor apps, there have been reports of CPU usage spikes
  in production due to excessive garbage collection, so this version of
  Meteor should be considered experimental until those problems have been
  fixed. [Issue #10216](https://github.com/meteor/meteor/issues/10216)

* The `npm` tool has been upgraded to version
  [6.9.0](https://github.com/npm/cli/releases/tag/v6.9.0), and our
  [fork](https://github.com/meteor/pacote/tree/v9.5.0-meteor) of its
  `pacote` dependency has been updated to version 9.5.0.

* Mongo has been upgraded to version 4.0.6 for 64-bit systems (was 4.0.2),
  and 3.2.22 for 32-bit systems (was 3.2.19). The `mongodb` npm package
  used by `npm-mongo` has been updated to version 3.1.13 (was 3.1.6).

* The `fibers` npm package has been updated to version 3.1.1, a major
  update from version 2.0.0. Building this version of `fibers` requires a
  C++11 compiler, unlike previous versions. If you deploy your Meteor app
  manually (without using Galaxy), you may need to update the version of
  `g++` used when running `npm install` in the `bundle/programs/server`
  directory.

* The `meteor-babel` npm package has been updated to version 7.3.4.

* Cordova Hot Code Push mechanism is now switching versions explicitly with
  call to `WebAppLocalServer.switchToPendingVersion` instead of trying to
  switch every time a browser reload is detected. If you use any third
  party package or have your own HCP routines implemented be sure to call
  it before forcing a browser reload. If you use the automatic reload from
  the `Reload` meteor package you do not need to do anything.
  [cordova-plugin-meteor-webapp PR #62](https://github.com/meteor/cordova-plugin-meteor-webapp/pull/62)

* Multiple Cordova-related bugs have been fixed, including Xcode 10 build
  incompatibilities and hot code push errors due to duplicated
  images/assets. [PR #10339](https://github.com/meteor/meteor/pull/10339)

* The `cordova-android` and `cordova-ios` npm dependencies have been
  updated to 7.1.4 (from 6.4.0) and 4.5.5 (from 4.5.4), respectively.

* Build performance has improved (especially on Windows) thanks to
  additional caching implemented by [@zodern](https://github.com/zodern)
  in PRs [#10399](https://github.com/meteor/meteor/pull/10399),
  [#10452](https://github.com/meteor/meteor/pull/10452),
  [#10453](https://github.com/meteor/meteor/pull/10453), and
  [#10454](https://github.com/meteor/meteor/pull/10454).

* The `meteor mongo` command no longer uses the `--quiet` option, so the
  normal startup text will be displayed, albeit without the banner about
  Mongo's free monitoring service. See this
  [MongoDB Jira issue](https://jira.mongodb.org/browse/SERVER-38862)
  for more details.

* In Meteor packages, `client/` and `server/` directories no longer have
  any special meaning. In application code, `client/` directories are
  ignored during the server build, and `server/` directories are ignored
  during the client build, as before. This special behavior previously
  applied to packages as well, but has now been removed.
  [Issue #10393](https://github.com/meteor/meteor/issues/10393)
  [PR #10414](https://github.com/meteor/meteor/pull/10414)

* If your application is using Git for version control, the current Git
  commit hash will now be exposed via the `Meteor.gitCommitHash` property
  while the app is running (in both server and client code), and also via
  the `"gitCommitHash"` property in the `star.json` file located in the
  root directory of builds produced by `meteor build`, for consumption by
  deployment tools. If you are not using Git, neither property will be
  defined. [PR #10442](https://github.com/meteor/meteor/pull/10442)

* The Meteor Tool now uses a more reliable method (the MongoDB
  [`isMaster` command](https://docs.mongodb.com/manual/reference/command/isMaster/))
  to detect when the local development database has started and is ready to
  accept read and write operations.
  [PR #10500](https://github.com/meteor/meteor/pull/10500)

* Setting the `x-no-compression` request header will prevent the `webapp`
  package from compressing responses with `gzip`, which may be useful if
  your Meteor app is behind a proxy that compresses resources with another
  compression algorithm, such as [brotli](https://github.com/google/brotli).
  [PR #10378](https://github.com/meteor/meteor/pull/10378)

## v1.8.0.2, 2019-01-07

### Breaking changes
N/A

### Migration steps
N/A

### Changes

* The [React tutorial](https://www.meteor.com/tutorials/react/creating-an-app)
  has been updated to address a number of inaccuracies due to changes in
  recent Meteor releases that were not fully incorporated back into the
  tutorial. As a reminder, Meteor now supports a `meteor create --react`
  command that can be used to create a new React-based app quickly.

* Fixed a bug where modules named with `*.app-tests.js` (or `*.tests.js`)
  file extensions sometimes could not be imported by the
  `meteor.testModule` entry point when running the `meteor test` command
  (or `meteor test --full-app`).
  [PR #10402](https://github.com/meteor/meteor/pull/10402)

* The `meteor-promise` package has been updated to version 0.8.7, which
  includes a [commit](https://github.com/meteor/promise/commit/bbe4f0d20b70417950381aea112993c4cc8c1168)
  that should prevent memory leaks when excess fibers are discarded from
  the `Fiber` pool.

* The `meteor-babel` npm package has been updated to version 7.2.0,
  improving source maps for applications with custom `.babelrc` files.

## v1.8.0.1, 2018-11-23

### Breaking changes
N/A

### Migration steps
N/A

### Changes

* The `useragent` npm package used by `webapp` and (indirectly) by the
  `modern-browsers` package has been updated from 2.2.1 to 2.3.0. The
  `chromium` browser name has been aliased to use the same minimum modern
  version as `chrome`, and browser names are now processed
  case-insensitively by the `modern-browsers` package.
  [PR #10334](https://github.com/meteor/meteor/pull/10334)

* Fixed a module caching bug that allowed `findImportedModuleIdentifiers`
  to return the same identifiers for the modern and legacy versions of a
  given module, even if the set of imported modules is different (for
  example, because Babel injects fewer `@babel/runtime/...` imports into
  modern code). Now the caching is always based on the SHA-1 hash of the
  _generated_ code, rather than trusting the hash provided by compiler
  plugins. [PR #10330](https://github.com/meteor/meteor/pull/10330)

## v1.8, 2018-10-08

### Breaking changes
N/A

### Migration Steps

* Update the `@babel/runtime` npm package to version 7.0.0 or later:
  ```sh
  meteor npm install @babel/runtime@latest
  ```

### Changes

* Although Node 8.12.0 has been released, Meteor 1.8 still uses Node
  8.11.4, due to concerns about excessive garbage collection and CPU usage
  in production. To enable Galaxy customers to use Node 8.12.0, we are
  planning a quick follow-up Meteor 1.8.1 release, which can be obtained
  by running the command
  ```bash
  meteor update --release 1.8.1-beta.n
  ```
  where `-beta.n` is the latest beta release according to the
  [releases](https://github.com/meteor/meteor/releases) page (currently
  `-beta.6`).
  [Issue #10216](https://github.com/meteor/meteor/issues/10216)
  [PR #10248](https://github.com/meteor/meteor/pull/10248)

* Meteor 1.7 introduced a new client bundle called `web.browser.legacy` in
  addition to the `web.browser` (modern) and `web.cordova` bundles.
  Naturally, this extra bundle increased client (re)build times. Since
  developers spend most of their time testing the modern bundle in
  development, and the legacy bundle mostly provides a safe fallback in
  production, Meteor 1.8 cleverly postpones building the legacy bundle
  until just after the development server restarts, so that development
  can continue as soon as the modern bundle has finished building. Since
  the legacy build happens during a time when the build process would
  otherwise be completely idle, the impact of the legacy build on server
  performance is minimal. Nevertheless, the legacy bundle still gets
  rebuilt regularly, so any legacy build errors will be surfaced in a
  timely fashion, and legacy clients can test the new legacy bundle by
  waiting a bit longer than modern clients. Applications using the
  `autoupdate` or `hot-code-push` packages will reload modern and legacy
  clients independently, once each new bundle becomes available.
  [Issue #9948](https://github.com/meteor/meteor/issues/9948)
  [PR #10055](https://github.com/meteor/meteor/pull/10055)

* Compiler plugins that call `inputFile.addJavaScript` or
  `inputFile.addStylesheet` may now delay expensive compilation work by
  passing partial options (`{ path, hash }`) as the first argument,
  followed by a callback function as the second argument, which will be
  called by the build system once it knows the module will actually be
  included in the bundle. For example, here's the old implementation of
  `BabelCompiler#processFilesForTarget`:
  ```js
  processFilesForTarget(inputFiles) {
    inputFiles.forEach(inputFile => {
      var toBeAdded = this.processOneFileForTarget(inputFile);
      if (toBeAdded) {
        inputFile.addJavaScript(toBeAdded);
      }
    });
  }
  ```
  and here's the new version:
  ```js
  processFilesForTarget(inputFiles) {
    inputFiles.forEach(inputFile => {
      if (inputFile.supportsLazyCompilation) {
        inputFile.addJavaScript({
          path: inputFile.getPathInPackage(),
          hash: inputFile.getSourceHash(),
        }, function () {
          return this.processOneFileForTarget(inputFile);
        });
      } else {
        var toBeAdded = this.processOneFileForTarget(inputFile);
        if (toBeAdded) {
          inputFile.addJavaScript(toBeAdded);
        }
      }
    });
  }
  ```
  If you are an author of a compiler plugin, we strongly recommend using
  this new API, since unnecessary compilation of files that are not
  included in the bundle can be a major source of performance problems for
  compiler plugins. Although this new API is only available in Meteor 1.8,
  you can use `inputFile.supportsLazyCompilation` to determine dynamically
  whether the new API is available, so you can support older versions of
  Meteor without having to publish multiple versions of your package. [PR
  #9983](https://github.com/meteor/meteor/pull/9983)

* New [React](https://reactjs.org/)-based Meteor applications can now be
  created using the command
  ```bash
  meteor create --react new-react-app
  ```
  Though relatively simple, this application template reflects the ideas
  of many contributors, especially [@dmihal](https://github.com/dmihal)
  and [@alexsicart](https://github.com/alexsicart), and it will no doubt
  continue to evolve in future Meteor releases.
  [Feature #182](https://github.com/meteor/meteor-feature-requests/issues/182)
  [PR #10149](https://github.com/meteor/meteor/pull/10149)

* The `.meteor/packages` file supports a new syntax for overriding
  problematic version constraints from packages you do not control.

  If a package version constraint in `.meteor/packages` ends with a `!`
  character, any other (non-`!`) constraints on that package elsewhere in
  the application will be _weakened_ to allow any version greater than or
  equal to the constraint, even if the major/minor versions do not match.

  For example, using both CoffeeScript 2 and `practicalmeteor:mocha` used
  to be impossible (or at least very difficult) because of this
  [`api.versionsFrom("1.3")`](https://github.com/practicalmeteor/meteor-mocha/blob/3a2658070a920f8846df48bb8d8c7b678b8c6870/package.js#L28)
  statement, which unfortunately constrained the `coffeescript` package to
  version 1.x. In Meteor 1.8, if you want to update `coffeescript` to
  2.x, you can relax the `practicalmeteor:mocha` constraint by putting
  ```
  coffeescript@2.2.1_1! # note the !
  ```
  in your `.meteor/packages` file. The `coffeescript` version still needs
  to be at least 1.x, so that `practicalmeteor:mocha` can count on that
  minimum. However, `practicalmeteor:mocha` will no longer constrain the
  major version of `coffeescript`, so `coffeescript@2.2.1_1` will work.

  [Feature #208](https://github.com/meteor/meteor-feature-requests/issues/208)
  [Commit 4a70b12e](https://github.com/meteor/meteor/commit/4a70b12eddef00b6700f129e90018a6076cb1681)
  [Commit 9872a3a7](https://github.com/meteor/meteor/commit/9872a3a71df033e4cf6290b75fea28f44427c0c2)

* The `npm` package has been upgraded to version 6.4.1, and our
  [fork](https://github.com/meteor/pacote/tree/v8.1.6-meteor) of its
  `pacote` dependency has been rebased against version 8.1.6.

* The `node-gyp` npm package has been updated to version 3.7.0, and the
  `node-pre-gyp` npm package has been updated to version 0.10.3.

* Scripts run via `meteor npm ...` can now use the `meteor` command more
  safely, since the `PATH` environment variable will now be set so that
  `meteor` always refers to the same `meteor` used to run `meteor npm`.
  [PR #9941](https://github.com/meteor/meteor/pull/9941)

* Minimongo's behavior for sorting fields containing an array
  is now compatible with the behavior of [Mongo 3.6+](https://docs.mongodb.com/manual/release-notes/3.6-compatibility/#array-sort-behavior).
  Note that this means it is now incompatible with the behavior of earlier MongoDB versions.
  [PR #10214](https://github.com/meteor/meteor/pull/10214)

* Meteor's `self-test` has been updated to use "headless" Chrome rather
  than PhantomJS for browser tests. PhantomJS can still be forced by
  passing the `--phantom` flag to the `meteor self-test` command.
  [PR #9814](https://github.com/meteor/meteor/pull/9814)

* Importing a directory containing an `index.*` file now works for
  non-`.js` file extensions. As before, the list of possible extensions is
  defined by which compiler plugins you have enabled.
  [PR #10027](https://github.com/meteor/meteor/pull/10027)

* Any client (modern or legacy) may now request any static JS or CSS
  `web.browser` or `web.browser.legacy` resource, even if it was built for
  a different architecture, which greatly simplifies CDN setup if your CDN
  does not forward the `User-Agent` header to the origin.
  [Issue #9953](https://github.com/meteor/meteor/issues/9953)
  [PR #9965](https://github.com/meteor/meteor/pull/9965)

* Cross-origin dynamic `import()` requests will now succeed in more cases.
  [PR #9954](https://github.com/meteor/meteor/pull/9954)

* Dynamic CSS modules (which are compiled to JS and handled like any other
  JS module) will now be properly minified in production and source mapped
  in development. [PR #9998](https://github.com/meteor/meteor/pull/9998)

* While CSS is only minified in production, CSS files must be merged
  together into a single stylesheet in both development and production.
  This merging is [cached by `standard-minifier-css`](https://github.com/meteor/meteor/blob/183d5ff9500d908d537f58d35ce6cd6d780ab270/packages/standard-minifier-css/plugin/minify-css.js#L58-L62)
  so that it does not happen on every rebuild in development, but not all
  CSS minifier packages use the same caching techniques. Thanks to
  [1ed095c36d](https://github.com/meteor/meteor/pull/9942/commits/1ed095c36d7b2915872eb0c943dae0c4f870d7e4),
  this caching is now performed within the Meteor build tool, so it works
  the same way for all CSS minifier packages, which may eliminate a few
  seconds of rebuild time for projects with lots of CSS.

* The `meteor-babel` npm package used by `babel-compiler` has been updated
  to version 7.1.0. **Note:** This change _requires_ also updating the
  `@babel/runtime` npm package to version 7.0.0-beta.56 or later:
  ```sh
  meteor npm install @babel/runtime@latest
  ```
  [`meteor-babel` issue #22](https://github.com/meteor/babel/issues/22)

* The `@babel/preset-env` and `@babel/preset-react` presets will be
  ignored by Meteor if included in a `.babelrc` file, since Meteor already
  provides equivalent/superior functionality without them. However, you
  should feel free to leave these plugins in your `.babelrc` file if they
  are needed by external tools.

* The `install` npm package used by `modules-runtime` has been updated to
  version 0.12.0.

* The `reify` npm package has been updated to version 0.17.3, which
  introduces the `module.link(id, {...})` runtime method as a replacement
  for `module.watch(require(id), {...})`. Note: in future versions of
  `reify` and Meteor, the `module.watch` runtime API will be removed, but
  for now it still exists (and is used to implement `module.link`), so
  that existing code will continue to work without recompilation.

* The `uglify-es` npm package used by `minifier-js` has been replaced with
  [`terser@3.9.2`](https://www.npmjs.com/package/terser), a fork of
  `uglify-es` that appears to be (more actively) maintained.
  [Issue #10042](https://github.com/meteor/meteor/issues/10042)

* Mongo has been updated to version 4.0.2 and the `mongodb` npm package
  used by `npm-mongo` has been updated to version 3.1.6.
  [PR #10058](https://github.com/meteor/meteor/pull/10058)
  [Feature Request #269](https://github.com/meteor/meteor-feature-requests/issues/269)

* When a Meteor application uses a compiler plugin to process files with a
  particular file extension (other than `.js` or `.json`), those file
  extensions should be automatically appended to imports that do not
  resolve as written. However, this behavior was not previously enabled
  for modules inside `node_modules`. Thanks to
  [8b04c25390](https://github.com/meteor/meteor/pull/9942/commits/8b04c253900e4ca2a194d2fcaf6fc2ce9a9085e7),
  the same file extensions that are applied to modules outside the
  `node_modules` directory will now be applied to those within it, though
  `.js` and `.json` will always be tried first.

* As foreshadowed in this [talk](https://youtu.be/vpCotlPieIY?t=29m18s)
  about Meteor 1.7's modern/legacy bundling system
  ([slides](https://slides.com/benjamn/meteor-night-may-2018#/46)), Meteor
  now provides an isomorphic implementation of the [WHATWG `fetch()`
  API](https://fetch.spec.whatwg.org/), which can be installed by running
  ```sh
  meteor add fetch
  ```
  This package is a great demonstration of the modern/legacy bundling
  system, since it has very different implementations in modern
  browsers, legacy browsers, and Node.
  [PR #10029](https://github.com/meteor/meteor/pull/10029)

* The [`bundle-visualizer`
  package](https://github.com/meteor/meteor/tree/release-1.7.1/packages/non-core/bundle-visualizer)
  has received a number of UI improvements thanks to work by
  [@jamesmillerburgess](https://github.com/jamesmillerburgess) in
  [PR #10025](https://github.com/meteor/meteor/pull/10025).
  [Feature #310](https://github.com/meteor/meteor-feature-requests/issues/310)

* Sub-resource integrity hashes (sha512) can now be enabled for static CSS
  and JS assets by calling `WebAppInternals.enableSubresourceIntegrity()`.
  [PR #9933](https://github.com/meteor/meteor/pull/9933)
  [PR #10050](https://github.com/meteor/meteor/pull/10050)

* The environment variable `METEOR_PROFILE=milliseconds` now works for the
  build portion of the `meteor build` and `meteor deploy` commands.
  [Feature #239](https://github.com/meteor/meteor-feature-requests/issues/239)

* Babel compiler plugins will now receive a `caller` option of the
  following form:
  ```js
  { name: "meteor", arch }
  ```
  where `arch` is the target architecture, e.g. `os.*`, `web.browser`,
  `web.cordova`, or `web.browser.legacy`.
  [PR #10211](https://github.com/meteor/meteor/pull/10211)

## v1.7.0.5, 2018-08-16

### Breaking changes
N/A

### Migration Steps
N/A

### Changes

* Node has been updated to version
  [8.11.4](https://nodejs.org/en/blog/release/v8.11.4/), an important
  [security release](https://nodejs.org/en/blog/vulnerability/august-2018-security-releases/).

## v1.7.0.4, 2018-08-07

### Breaking changes
N/A

### Migration Steps
N/A

### Changes

* The npm package `@babel/runtime`, which is depended on by most Meteor
  apps, introduced a breaking change in version `7.0.0-beta.56` with the
  removal of the `@babel/runtime/helpers/builtin` directory. While this
  change has clear benefits in the long term, in the short term it has
  been disruptive for Meteor 1.7.0.x applications that accidentally
  updated to the latest version of `@babel/runtime`. Meteor 1.7.0.4 is a
  patch release that provides better warnings about this problem, and
  ensures newly created Meteor applications do not use `7.0.0-beta.56`.
  [PR #10134](https://github.com/meteor/meteor/pull/10134)

* The `npm` package has been upgraded to version 6.3.0, and our
  [fork](https://github.com/meteor/pacote/tree/v8.1.6-meteor) of its
  `pacote` dependency has been rebased against version 8.1.6.
  [Issue #9940](https://github.com/meteor/meteor/issues/9940)

* The `reify` npm package has been updated to version 0.16.4.

## v1.7.0.3, 2018-06-13

### Breaking changes
N/A

### Migration Steps
N/A

### Changes

* Fixed [Issue #9991](https://github.com/meteor/meteor/issues/9991),
  introduced in
  [Meteor 1.7.0.2](https://github.com/meteor/meteor/pull/9990)
  by [PR #9977](https://github.com/meteor/meteor/pull/9977).

## v1.7.0.2, 2018-06-13

### Breaking changes
N/A

### Migration Steps
N/A

### Changes

* Node has been updated to version
  [8.11.3](https://nodejs.org/en/blog/release/v8.11.3/), an important
  [security release](https://nodejs.org/en/blog/vulnerability/june-2018-security-releases/).

* The `meteor-babel` npm package has been updated to version
  [7.0.0-beta.51](https://github.com/babel/babel/releases/tag/v7.0.0-beta.51).

* Meteor apps created with `meteor create` or `meteor create --minimal`
  will now have a directory called `tests/` rather than `test/`, so that
  test code will not be eagerly loaded if you decide to remove the
  `meteor.mainModule` configuration from `package.json`, thanks to
  [PR #9977](https://github.com/meteor/meteor/pull/9977) by
  [@robfallows](https://github.com/robfallows).
  [Issue #9961](https://github.com/meteor/meteor/issues/9961)

## v1.7.0.1, 2018-05-29

### Breaking changes

* The `aggregate` method of raw Mongo collections now returns an
  `AggregationCursor` rather than returning the aggregation result
  directly. To obtain an array of aggregation results, you will need to
  call the `.toArray()` method of the cursor:
  ```js
  // With MongoDB 2.x, callback style:
  rawCollection.aggregate(
    pipeline,
    (error, results) => {...}
  );

  // With MongoDB 2.x, wrapAsync style:
  const results = Meteor.wrapAsync(
    rawCollection.aggregate,
    rawCollection
  )(pipeline);

  // With MongoDB 3.x, callback style:
  rawCollection.aggregate(
    pipeline,
    (error, aggregationCursor) => {
      ...
      const results = aggregationCursor.toArray();
      ...
    }
  );

  // With MongoDB 3.x, wrapAsync style:
  const results = Meteor.wrapAsync(
    rawCollection.aggregate,
    rawCollection
  )(pipeline).toArray();
  ```
  [Issue #9936](https://github.com/meteor/meteor/issues/9936)

### Migration Steps

* Update `@babel/runtime` (as well as other Babel-related packages) and
  `meteor-node-stubs` to their latest versions:
  ```sh
  meteor npm install @babel/runtime@latest meteor-node-stubs@latest
  ```

### Changes

* Reverted an [optimization](https://github.com/meteor/meteor/pull/9825)
  introduced in Meteor 1.7 to stop scanning `node_modules` for files that
  might be of interest to compiler plugins, since the intended workarounds
  (creating symlinks) did not satisfy all existing use cases. We will
  revisit this optimization in Meteor 1.8.
  [mozfet/meteor-autoform-materialize#43](https://github.com/mozfet/meteor-autoform-materialize/issues/43)

* After updating to Meteor 1.7 or 1.7.0.1, you should update the
  `@babel/runtime` npm package (as well as other Babel-related packages)
  to their latest versions, along with the `meteor-node-stubs` package,
  by running the following command:
  ```sh
  meteor npm install @babel/runtime@latest meteor-node-stubs@latest
  ```

## v1.7, 2018-05-28

### Breaking changes
N/A

### Migration Steps
N/A

### Changes

* More than 80% of internet users worldwide have access to a web browser
  that natively supports the latest ECMAScript features and keeps itself
  updated automatically, which means new features become available almost
  as soon as they ship. In other words, the future we envisioned when we
  first began [compiling code with
  Babel](https://blog.meteor.com/how-much-does-ecmascript-2015-cost-2ded41d70914)
  is finally here, yet most web frameworks and applications still compile
  a single client-side JavaScript bundle that must function simultaneously
  in the oldest and the newest browsers the application developer wishes
  to support.

  That choice is understandable, because the alternative is daunting: not
  only must you build multiple JavaScript and CSS bundles for different
  browsers, with different dependency graphs and compilation rules and
  webpack configurations, but your server must also be able to detect the
  capabilities of each visiting client, so that it can deliver the
  appropriate assets at runtime. Testing a matrix of different browsers
  and application versions gets cumbersome quickly, so it's no surprise
  that responsible web developers would rather ship a single, well-tested
  bundle, and forget about taking advantage of modern features until
  legacy browsers have disappeared completely.

  With Meteor 1.7, this awkward balancing act is no longer necessary,
  because Meteor now automatically builds two sets of client-side assets,
  one tailored to the capabilities of modern browsers, and the other
  designed to work in all supported browsers, thus keeping legacy browsers
  working exactly as they did before. Best of all, the entire Meteor
  community relies on the same system, so any bugs or differences in
  behavior can be identified and fixed quickly.

  In this system, a "modern" browser can be loosely defined as one with
  full native support for `async` functions and `await` expressions, which
  includes more than 80% of the world market, and 85% of the US market
  ([source](https://caniuse.com/#feat=async-functions)). This standard may
  seem extremely strict, since `async`/`await` was [just finalized in
  ECMAScript 2017](http://2ality.com/2016/10/async-function-tips.html),
  but the statistics clearly justify it. As another example, any modern
  browser can handle native `class` syntax, though newer syntax like class
  fields may still need to be compiled for now, whereas a legacy browser
  will need compilation for both advanced and basic `class` syntax. And of
  course you can safely assume that any modern browser has a native
  `Promise` implementation, because `async` functions must return
  `Promise`s. The list goes on and on.

  This boundary between modern and legacy browsers is designed to be tuned
  over time, not only by the Meteor framework itself but also by each
  individual Meteor application. For example, here's how the minimum
  versions for native ECMAScript `class` support might be expressed:

  ```js
  import { setMinimumBrowserVersions } from "meteor/modern-browsers";

  setMinimumBrowserVersions({
    chrome: 49,
    firefox: 45,
    edge: 12,
    ie: Infinity, // Sorry, IE11.
    mobile_safari: [9, 2], // 9.2.0+
    opera: 36,
    safari: 9,
    electron: 1,
  }, "classes");
  ```

  The minimum modern version for each browser is simply the maximum of all
  versions passed to `setMinimumBrowserVersions` for that browser. The
  Meteor development server decides which assets to deliver to each client
  based on the `User-Agent` string of the HTTP request. In production,
  different bundles are named with unique hashes, which prevents cache
  collisions, though Meteor also sets the `Vary: User-Agent` HTTP response
  header to let well-behaved clients know they should cache modern and
  legacy resources separately.

  For the most part, the modern/legacy system will transparently determine
  how your code is compiled, bundled, and delivered&mdash;and yes, it
  works with every existing part of Meteor, including dynamic `import()`
  and even [the old `appcache`
  package](https://github.com/meteor/meteor/pull/9776). However, if you're
  writing dynamic code that depends on modern features, you can use the
  boolean `Meteor.isModern` flag to detect the status of the current
  environment (Node 8 is modern, too, of course). If you're writing a
  Meteor package, you can call `api.addFiles(files, "legacy")` in your
  `package.js` configuration file to add extra files to the legacy bundle,
  or `api.addFiles(files, "client")` to add files to all client bundles,
  or `api.addFiles(files, "web.browser")` to add files only to the modern
  bundle, and the same rules apply to `api.mainModule`. Just be sure to
  call `setMinimumBrowserVersions` (in server startup code) to enforce
  your assumptions about ECMAScript feature support.

  We think this modern/legacy system is one of the most powerful features
  we've added since we first introduced the `ecmascript` package in Meteor
  1.2, and we look forward to other frameworks attempting to catch up.

  [PR #9439](https://github.com/meteor/meteor/pull/9439)

* Although Meteor does not recompile packages installed in `node_modules`
  by default, compilation of specific npm packages (for example, to
  support older browsers that the package author neglected) can now be
  enabled in one of two ways:

    * Clone the package repository into your application's `imports`
      directory, make any modifications necessary, then use `npm install` to
      link `the-package` into `node_modules`:
      ```sh
      meteor npm install imports/the-package
      ```
      Meteor will compile the contents of the package exposed via
      `imports/the-package`, and this compiled code will be used when you
      import `the-package` in any of the usual ways:
      ```js
      import stuff from "the-package"
      require("the-package") === require("/imports/the-package")
      import("the-package").then(...)
      ```
      This reuse of compiled code is the critical new feature that was added
      in Meteor 1.7.

    * Install the package normally with `meteor npm install the-package`,
      then create a symbolic link *to* the installed package elsewhere in
      your application, outside of `node_modules`:
      ```sh
      meteor npm install the-package
      cd imports
      ln -s ../node_modules/the-package .
      ```
      Again, Meteor will compile the contents of the package because they
      are exposed outside of `node_modules`, and the compiled code will be
      used whenever `the-package` is imported from `node_modules`.

      > Note: this technique also works if you create symbolic links to
      individual files, rather than linking the entire package directory.

  In both cases, Meteor will compile the exposed code as if it was part of
  your application, using whatever compiler plugins you have installed.
  You can influence this compilation using `.babelrc` files or any other
  techniques you would normally use to configure compilation of
  application code. [PR #9771](https://github.com/meteor/meteor/pull/9771)
  [Feature #6](https://github.com/meteor/meteor-feature-requests/issues/6)

  > ~Note: since compilation of npm packages can now be enabled using the
  techniques described above, Meteor will no longer automatically scan
  `node_modules` directories for modules that can be compiled by
  compiler plugins. If you have been using that functionality to import
  compiled-to-JS modules from `node_modules`, you should start using the
  symlinking strategy instead.~ **Follow-up note: this optimization was
  reverted in Meteor 1.7.0.1 (see [above](#v1701-2018-05-29)).**

* Node has been updated to version
  [8.11.2](https://nodejs.org/en/blog/release/v8.11.2/), officially fixing
  a [cause](https://github.com/nodejs/node/issues/19274) of frequent
  segmentation faults in Meteor applications that was introduced in Node
  8.10.0. Meteor 1.6.1.1 shipped with a custom build of Node that patched
  this problem, but that approach was never intended to be permanent.

* The `npm` package has been upgraded to version 5.10.0, and our
  [fork](https://github.com/meteor/pacote/tree/v7.6.1-meteor) of its
  `pacote` dependency has been rebased against version 7.6.1.

* Applications may now specify client and server entry point modules in a
  newly-supported `"meteor"` section of `package.json`:
  ```js
  "meteor": {
    "mainModule": {
      "client": "client/main.js",
      "server": "server/main.js"
    }
  }
  ```
  When specified, these entry points override Meteor's default module
  loading semantics, rendering `imports` directories unnecessary. If
  `mainModule` is left unspecified for either client or server, the
  default rules will apply for that architecture, as before. To disable
  eager loading of modules on a given architecture, simply provide a
  `mainModule` value of `false`:
  ```js
  "meteor": {
    "mainModule": {
      "client": false,
      "server": "server/main.js"
    }
  }
  ```
  [Feature #135](https://github.com/meteor/meteor-feature-requests/issues/135)
  [PR #9690](https://github.com/meteor/meteor/pull/9690)

* In addition to `meteor.mainModule`, the `"meteor"` section of
  `package.json` may also specify `meteor.testModule` to control which
  test modules are loaded by `meteor test` or `meteor test --full-app`:
  ```js
  "meteor": {
    "mainModule": {...},
    "testModule": "tests.js"
  }
  ```
  If your client and server test files are different, you can expand the
  `testModule` configuration using the same syntax as `mainModule`:
  ```js
  "meteor": {
    "testModule": {
      "client": "client/tests.js",
      "server": "server/tests.js"
    }
  }
  ```
  The same test module will be loaded whether or not you use the
  `--full-app` option. Any tests that need to detect `--full-app` should
  check `Meteor.isAppTest`. The module(s) specified by `meteor.testModule`
  can import other test modules at runtime, so you can still distribute
  test files across your codebase; just make sure you import the ones you
  want to run. [PR #9714](https://github.com/meteor/meteor/pull/9714)

* The `meteor create` command now supports a `--minimal` option, which
  creates an app with as few Meteor packages as possible, in order to
  minimize client bundle size while still demonstrating advanced features
  such as server-side rendering. This starter application is a solid
  foundation for any application that doesn't need Mongo or DDP.

* The `meteor-babel` npm package has been updated to version
  7.0.0-beta.49-1. Note: while Babel has recently implemented support for
  a new kind of `babel.config.js` configuration file (see [this
  PR](https://github.com/babel/babel/pull/7358)), and future versions of
  Meteor will no doubt embrace this functionality, Meteor 1.7 supports
  only `.babelrc` files as a means of customizing the default Babel
  configuration provided by Meteor. In other words, if your project
  contains a `babel.config.js` file, it will be ignored by Meteor 1.7.

* The `reify` npm package has been updated to version 0.16.2.

* The `meteor-node-stubs` package, which provides stub implementations for
  any Node built-in modules used by the client (such as `path` and
  `http`), has a new minor version (0.4.1) that may help with Windows
  installation problems. To install the new version, run
  ```sh
  meteor npm install meteor-node-stubs@latest
  ```

* The `optimism` npm package has been updated to version 0.6.3.

* The `minifier-js` package has been updated to use `uglify-es` 3.3.9.

* Individual Meteor `self-test`'s can now be skipped by adjusting their
  `define` call to be prefixed by `skip`. For example,
  `selftest.skip.define('some test', ...` will skip running "some test".
  [PR #9579](https://github.com/meteor/meteor/pull/9579)

* Mongo has been upgraded to version 3.6.4 for 64-bit systems, and 3.2.19
  for 32-bit systems. [PR #9632](https://github.com/meteor/meteor/pull/9632)

  **NOTE:** After upgrading an application to use Mongo 3.6.4, it has been
  observed ([#9591](https://github.com/meteor/meteor/issues/9591))
  that attempting to run that application with an older version of
  Meteor (via `meteor --release X`), that uses an older version of Mongo, can
  prevent the application from starting. This can be fixed by either
  running `meteor reset`, or by repairing the Mongo database. To repair the
  database, find the `mongod` binary on your system that lines up with the
  Meteor release you're jumping back to, and run
  `mongodb --dbpath your-apps-db --repair`. For example:
  ```sh
  ~/.meteor/packages/meteor-tool/1.6.0_1/mt-os.osx.x86_64/dev_bundle/mongodb/bin/mongod --dbpath /my-app/.meteor/local/db --repair
  ```
  [PR #9632](https://github.com/meteor/meteor/pull/9632)

* The `mongodb` driver package has been updated from version 2.2.34 to
  version 3.0.7. [PR #9790](https://github.com/meteor/meteor/pull/9790)
  [PR #9831](https://github.com/meteor/meteor/pull/9831)
  [Feature #268](https://github.com/meteor/meteor-feature-requests/issues/268)

* The `cordova-plugin-meteor-webapp` package depended on by the Meteor
  `webapp` package has been updated to version 1.6.0.
  [PR #9761](https://github.com/meteor/meteor/pull/9761)

* Any settings read from a JSON file passed with the `--settings` option
  during Cordova run/build/deploy will be exposed in `mobile-config.js`
  via the `App.settings` property, similar to `Meteor.settings`.
  [PR #9873](https://github.com/meteor/meteor/pull/9873)

* The `@babel/plugin-proposal-class-properties` plugin provided by
  `meteor-babel` now runs with the `loose:true` option, as required by
  other (optional) plugins like `@babel/plugin-proposal-decorators`.
  [Issue #9628](https://github.com/meteor/meteor/issues/9628)

* The `underscore` package has been removed as a dependency from `meteor-base`.
  This opens up the possibility of removing 14.4 kb from production bundles.
  Since this would be a breaking change for any apps that may have been
  using `_` without having any packages that depend on `underscore`
  besides `meteor-base`, we have added an upgrader that will automatically
  add `underscore` to the `.meteor/packages` file of any project which
  lists `meteor-base`, but not `underscore`. Apps which do not require this
  package can safely remove it using `meteor remove underscore`.
  [PR #9596](https://github.com/meteor/meteor/pull/9596)

* Meteor's `promise` package has been updated to support
  [`Promise.prototype.finally`](https://github.com/tc39/proposal-promise-finally).
  [Issue 9639](https://github.com/meteor/meteor/issues/9639)
  [PR #9663](https://github.com/meteor/meteor/pull/9663)

* Assets made available via symlinks in the `public` and `private` directories
  of an application are now copied into Meteor application bundles when
  using `meteor build`. This means npm package assets that need to be made
  available publicly can now be symlinked from their `node_modules` location,
  in the `public` directory, and remain available in production bundles.
  [Issue #7013](https://github.com/meteor/meteor/issues/7013)
  [PR #9666](https://github.com/meteor/meteor/pull/9666)

* The `facts` package has been split into `facts-base` and `facts-ui`. The
  original `facts` package has been deprecated.
  [PR #9629](https://github.com/meteor/meteor/pull/9629)

* If the new pseudo tag `<meteor-bundled-css />` is used anywhere in the
  `<head />` of an app, it will be replaced by the `link` to Meteor's bundled
  CSS. If the new tag isn't used, the bundle will be placed at the top of
  the `<head />` section as before (for backwards compatibility).
  [Feature #24](https://github.com/meteor/meteor-feature-requests/issues/24)
  [PR #9657](https://github.com/meteor/meteor/pull/9657)

## v1.6.1.4, 2018-08-16

### Breaking changes
N/A

### Migration Steps
N/A

### Changes

* Node has been updated to version
  [8.11.4](https://nodejs.org/en/blog/release/v8.11.4/), an important
  [security release](https://nodejs.org/en/blog/vulnerability/august-2018-security-releases/).

## v1.6.1.3, 2018-06-16

### Breaking changes
N/A

### Migration Steps
N/A

### Changes

* Node has been updated to version
  [8.11.3](https://nodejs.org/en/blog/release/v8.11.3/), an important
  [security release](https://nodejs.org/en/blog/vulnerability/june-2018-security-releases/).

## v1.6.1.2, 2018-05-28

### Breaking changes
N/A

### Migration Steps
N/A

### Changes

* Meteor 1.6.1.2 is a very small release intended to fix
  [#9863](https://github.com/meteor/meteor/issues/9863) by making
  [#9887](https://github.com/meteor/meteor/pull/9887) available to Windows
  users without forcing them to update to Meteor 1.7 (yet). Thanks very
  much to [@zodern](https://github.com/zodern) for identifying a solution
  to this problem. [PR #9910](https://github.com/meteor/meteor/pull/9910)

## v1.6.1.1, 2018-04-02

### Breaking changes
N/A

### Migration Steps
* Update `@babel/runtime` npm package and any custom Babel plugin enabled in
  `.babelrc`
  ```sh
  meteor npm install @babel/runtime@latest
  ```

### Changes

* Node has been updated to version
  [8.11.1](https://nodejs.org/en/blog/release/v8.11.1/), an important
  [security release](https://nodejs.org/en/blog/vulnerability/march-2018-security-releases/),
  with a critical [patch](https://github.com/nodejs/node/pull/19477)
  [applied](https://github.com/meteor/node/commits/v8.11.1-meteor) to
  solve a segmentation fault
  [problem](https://github.com/nodejs/node/issues/19274) that was
  introduced in Node 8.10.0.

* The `meteor-babel` npm package has been updated to version
  7.0.0-beta.42, which may require updating any custom Babel plugins
  you've enabled in a `.babelrc` file, and/or running the following
  command to update `@babel/runtime`:
  ```sh
  meteor npm install @babel/runtime@latest
  ```

## v1.6.1, 2018-01-19

### Breaking changes

* Meteor's Node Mongo driver is now configured with the
  [`ignoreUndefined`](http://mongodb.github.io/node-mongodb-native/2.2/api/MongoClient.html#connect)
  connection option set to `true`, to make sure fields with `undefined`
  values are not first converted to `null`, when inserted/updated. `undefined`
  values are now removed from all Mongo queries and insert/update documents.

  This is a potentially breaking change if you are upgrading an existing app
  from an earlier version of Meteor.

  For example:
  ```js
  // return data pertaining to the current user
  db.privateUserData.find({
      userId: currentUser._id // undefined
  });
  ```
  Assuming there are no documents in the `privateUserData` collection with
  `userId: null`, in Meteor versions prior to 1.6.1 this query will return
  zero documents. From Meteor 1.6.1 onwards, this query will now return
  _every_ document in the collection. It is highly recommend you review all
  your existing queries to ensure that any potential usage of `undefined` in
  query objects won't lead to problems.

### Migration Steps
N/A

### Changes

* Node has been updated to version
  [8.9.4](https://nodejs.org/en/blog/release/v8.9.4/).

* The `meteor-babel` npm package (along with its Babel-related
  dependencies) has been updated to version 7.0.0-beta.38, a major
  update from Babel 6. Thanks to the strong abstraction of the
  `meteor-babel` package, the most noticeable consequence of the Babel 7
  upgrade is that the `babel-runtime` npm package has been replaced by
  `@babel/runtime`, which can be installed by running
  ```js
  meteor npm install @babel/runtime
  ```
  in your application directory. There's a good chance that the old
  `babel-runtime` package can be removed from your `package.json`
  dependencies, though there's no harm in leaving it there. Please see
  [this blog post](https://babeljs.io/blog/2017/09/12/planning-for-7.0)
  for general information about updating to Babel 7 (note especially any
  changes to plugins you've been using in any `.babelrc` files).
  [PR #9440](https://github.com/meteor/meteor/pull/9440)

* Because `babel-compiler@7.0.0` is a major version bump for a core
  package, any package that explicitly depends on `babel-compiler` with
  `api.use` or `api.imply` will need to be updated and republished in
  order to remain compatible with Meteor 1.6.1. One notable example is the
  `practicalmeteor:mocha` package. If you have been using this test-driver
  package, we strongly recommend switching to `meteortesting:mocha`
  instead. If you are the author of a package that depends on
  `babel-compiler`, we recommend publishing your updated version using a
  new major or minor version, so that you can continue releasing patch
  updates compatible with older versions of Meteor, if necessary.

* Meteor's Node Mongo driver is now configured with the
  [`ignoreUndefined`](http://mongodb.github.io/node-mongodb-native/2.2/api/MongoClient.html#connect)
  connection option set to `true`, to make sure fields with `undefined`
  values are not first converted to `null`, when inserted/updated. `undefined`
  values are now removed from all Mongo queries and insert/update documents.
  [Issue #6051](https://github.com/meteor/meteor/issues/6051)
  [PR #9444](https://github.com/meteor/meteor/pull/9444)

* The `server-render` package now supports passing a `Stream` object to
  `ServerSink` methods that previously expected a string, which enables
  [streaming server-side rendering with React
  16](https://hackernoon.com/whats-new-with-server-side-rendering-in-react-16-9b0d78585d67):
  ```js
  import React from "react";
  import { renderToNodeStream } from "react-dom/server";
  import { onPageLoad } from "meteor/server-render";
  import App from "/imports/Server.js";

  onPageLoad(sink => {
    sink.renderIntoElementById("app", renderToNodeStream(
      <App location={sink.request.url} />
    ));
  });
  ```
  [PR #9343](https://github.com/meteor/meteor/pull/9343)

* The [`cordova-lib`](https://github.com/apache/cordova-cli) package has
  been updated to version 7.1.0,
  [`cordova-android`](https://github.com/apache/cordova-android/) has been
  updated to version 6.4.0 (plus one additional
  [commit](https://github.com/meteor/cordova-android/commit/317db7df0f7a054444197bc6d28453cf4ab23280)),
  and [`cordova-ios`](https://github.com/apache/cordova-ios/) has been
  updated to version 4.5.4. The cordova plugins `cordova-plugin-console`,
  `cordova-plugin-device-motion`, and `cordova-plugin-device-orientation`
  have been [deprecated](https://cordova.apache.org/news/2017/09/22/plugins-release.html)
  and will likely be removed in a future Meteor release.
  [Feature Request #196](https://github.com/meteor/meteor-feature-requests/issues/196)
  [PR #9213](https://github.com/meteor/meteor/pull/9213)
  [Issue #9447](https://github.com/meteor/meteor/issues/9447)
  [PR #9448](https://github.com/meteor/meteor/pull/9448)

* The previously-served `/manifest.json` application metadata file is now
  served from `/__browser/manifest.json` for web browsers, to avoid
  confusion with other kinds of `manifest.json` files. Cordova clients
  will continue to load the manifest file from `/__cordova/manifest.json`,
  as before. [Issue #6674](https://github.com/meteor/meteor/issues/6674)
  [PR #9424](https://github.com/meteor/meteor/pull/9424)

* The bundled version of MongoDB used by `meteor run` in development
  on 64-bit architectures has been updated to 3.4.10. 32-bit architectures
  will continue to use MongoDB 3.2.x versions since MongoDB is no longer
  producing 32-bit versions of MongoDB for newer release tracks.
  [PR #9396](https://github.com/meteor/meteor/pull/9396)

* Meteor's internal `minifier-css` package has been updated to use `postcss`
  for CSS parsing and minifying, instead of the abandoned `css-parse` and
  `css-stringify` packages. Changes made to the `CssTools` API exposed by the
  `minifier-css` package are mostly backwards compatible (the
  `standard-minifier-css` package that uses it didn't have to change for
  example), but now that we're using `postcss` the AST accepted and returned
  from certain functions is different. This could impact developers who are
  tying into Meteor's internal `minifier-css` package directly. The AST based
  function changes are:

    * `CssTools.parseCss` now returns a PostCSS
      [`Root`](http://api.postcss.org/Root.html) object.
    * `CssTools.stringifyCss` expects a PostCSS `Root` object as its first
      parameter.
    * `CssTools.mergeCssAsts` expects an array of PostCSS `Root` objects as its
      first parameter.
    * `CssTools.rewriteCssUrls` expects a PostCSS `Root` object as its first
      parameter.

  [PR #9263](https://github.com/meteor/meteor/pull/9263)

* The `_` variable will once again remain bound to `underscore` (if
  installed) in `meteor shell`, fixing a regression introduced by Node 8.
  [PR #9406](https://github.com/meteor/meteor/pull/9406)

* Dynamically `import()`ed modules will now be fetched from the
  application server using an HTTP POST request, rather than a WebSocket
  message. This strategy has all the benefits of the previous strategy,
  except that it does not require establishing a WebSocket connection
  before fetching dynamic modules, in exchange for slightly higher latency
  per request. [PR #9384](https://github.com/meteor/meteor/pull/9384)

* To reduce the total number of HTTP requests for dynamic modules, rapid
  sequences of `import()` calls within the same tick of the event loop
  will now be automatically batched into a single HTTP request. In other
  words, the following code will result in only one HTTP request:
  ```js
  const [
    React,
    ReactDOM
  ] = await Promise.all([
    import("react"),
    import("react-dom")
  ]);
  ```

* Thanks to a feature request and pull request from
  [@CaptainN](https://github.com/CaptainN), all available dynamic modules
  will be automatically prefetched after page load and permanently cached
  in IndexedDB when the `appcache` package is in use, ensuring that
  dynamic `import()` will work for offline apps. Although the HTML5
  Application Cache was deliberately *not* used for this prefetching, the
  new behavior matches the spirit/intention of the `appcache` package.
  [Feature Request #236](https://github.com/meteor/meteor-feature-requests/issues/236)
  [PR #9482](https://github.com/meteor/meteor/pull/9482)
  [PR #9434](https://github.com/meteor/meteor/pull/9434)

* The `es5-shim` library is no longer included in the initial JavaScript
  bundle, but is instead injected using a `<script>` tag in older browsers
  that may be missing full support for ECMAScript 5. For the vast majority
  of modern browsers that do not need `es5-shim`, this change will reduce
  the bundle size by about 10KB (minified, pre-gzip). For testing
  purposes, the `<script>` tag injection can be triggered in any browser
  by appending `?force_es5_shim=1` to the application URL.
  [PR #9360](https://github.com/meteor/meteor/pull/9360)

* The `Tinytest.addAsync` API now accepts test functions that return
  `Promise` objects, making the `onComplete` callback unnecessary:
  ```js
  Tinytest.addAsync("some async stuff", async function (test) {
    test.equal(shouldReturnFoo(), "foo");
    const bar = await shouldReturnBarAsync();
    test.equal(bar, "bar");
  });
  ```
  [PR #9409](https://github.com/meteor/meteor/pull/9409)

* Line number comments are no longer added to bundled JavaScript files on
  the client or the server. Several years ago, before all major browsers
  supported source maps, we felt it was important to provide line number
  information in generated files using end-of-line comments like
  ```js
  some.code(1234); // 123
  more.code(5, 6); // 124
  ```
  Adding all these comments was always slower than leaving the code
  unmodified, but recently the comments have begun interacting badly with
  certain newer ECMAScript syntax, such as multi-line template strings.
  Since source maps are well supported in most browsers that developers
  are likely to be using for development, and the line number comments are
  now causing substantive problems beyond the performance cost, we
  concluded it was time to stop using them.
  [PR #9323](https://github.com/meteor/meteor/pull/9323)
  [Issue #9160](https://github.com/meteor/meteor/issues/9160)

* Since Meteor 1.3, Meteor has supported string-valued `"browser"` fields
  in `package.json` files, to enable alternate entry points for packages
  in client JavaScript bundles. In Meteor 1.6.1, we are expanding support
  to include object-valued `"browser"` fields, according to this
  unofficial and woefully incomplete (but widely-implemented) "[spec
  document](https://github.com/defunctzombie/package-browser-field-spec)."
  We are only supporting the "relative style" of browser replacements,
  however, and not the "package style" (as detailed in this
  [comment](https://github.com/meteor/meteor/issues/6890#issuecomment-339817703)),
  because supporting the package style would have imposed an unacceptable
  runtime cost on all imports (not just those overridden by a `"browser"`
  field).
  [PR #9311](https://github.com/meteor/meteor/pull/9311)
  [Issue #6890](https://github.com/meteor/meteor/issues/6890)

* The `Boilerplate#toHTML` method from the `boilerplate-generator` package
  has been deprecated in favor of `toHTMLAsync` (which returns a `Promise`
  that resolves to a string of HTML) or `toHTMLStream` (which returns a
  `Stream` of HTML). Although direct usage of `toHTML` is unlikely, please
  update any code that calls this method if you see deprecation warnings
  in development. [Issue #9521](https://github.com/meteor/meteor/issues/9521).

* The `npm` package has been upgraded to version 5.6.0, and our fork of
  its `pacote` dependency has been rebased against version 7.0.2.

* The `reify` npm package has been updated to version 0.13.7.

* The `minifier-js` package has been updated to use `uglify-es` 3.2.2.

* The `request` npm package used by both the `http` package and the
  `meteor` command-line tool has been upgraded to version 2.83.0.

* The `kexec` npm package has been updated to version 3.0.0.

* The `moment` npm package has been updated to version 2.20.1.

* The `rimraf` npm package has been updated to version 2.6.2.

* The `glob` npm package has been updated to version 7.1.2.

* The `ignore` npm package has been updated to version 3.3.7.

* The `escope` npm package has been updated to version 3.6.0.

* The `split2` npm package has been updated to version 2.2.0.

* The `multipipe` npm package has been updated to version 2.0.1.

* The `pathwatcher` npm package has been updated to version 7.1.1.

* The `lru-cache` npm package has been updated to version 4.1.1.

* The deprecated `Meteor.http` object has been removed. If your
  application is still using `Meteor.http`, you should now use `HTTP`
  instead:
  ```js
  import { HTTP } from "meteor/http";
  HTTP.call("GET", url, ...);
  ```

* The deprecated `Meteor.uuid` function has been removed. If your
  application is still using `Meteor.uuid`, you should run
  ```sh
  meteor npm install uuid
  ```
  to install the widely used [`uuid`](https://www.npmjs.com/package/uuid)
  package from npm. Example usage:
  ```js
  import uuid from "uuid";
  console.log(uuid());
  ```

* The log-suppressing flags on errors in `ddp-client` and `ddp-server` have been
  changed from `expected` to `_expectedByTest` in order to avoid inadvertently
  silencing errors in production.
  [Issue #6912](https://github.com/meteor/meteor/issues/6912)
  [PR #9515](https://github.com/meteor/meteor/pull/9515)

* Provide basic support for [iPhone X](https://developer.apple.com/ios/update-apps-for-iphone-x/)
  status bar and launch screens, which includes updates to
  [`cordova-plugin-statusbar@2.3.0`](https://github.com/apache/cordova-plugin-statusbar/blob/master/RELEASENOTES.md#230-nov-06-2017)
  and [`cordova-plugin-splashscreen@4.1.0`](https://github.com/apache/cordova-plugin-splashscreen/blob/master/RELEASENOTES.md#410-nov-06-2017).
  [Issue #9041](https://github.com/meteor/meteor/issues/9041)
  [PR #9375](https://github.com/meteor/meteor/pull/9375)

* Fixed an issue preventing the installation of scoped Cordova packages.
  For example,
  ```sh
  meteor add cordova:@somescope/some-cordova-plugin@1.0.0
  ```
  will now work properly.
  [Issue #7336](https://github.com/meteor/meteor/issues/7336)
  [PR #9334](https://github.com/meteor/meteor/pull/9334)

* iOS icons and launch screens have been updated to support iOS 11
  [Issue #9196](https://github.com/meteor/meteor/issues/9196)
  [PR #9198](https://github.com/meteor/meteor/pull/9198)

* Enables passing `false` to `cursor.count()` on the client to prevent skip
  and limit from having an effect on the result.
  [Issue #1201](https://github.com/meteor/meteor/issues/1201)
  [PR #9205](https://github.com/meteor/meteor/pull/9205)

* An `onExternalLogin` hook has been added to the accounts system, to allow
  the customization of OAuth user profile updates.
  [PR #9042](https://github.com/meteor/meteor/pull/9042)

* `Accounts.config` now supports a `bcryptRounds` option that
  overrides the default 10 rounds currently used to secure passwords.
  [PR #9044](https://github.com/meteor/meteor/pull/9044)

* Developers running Meteor from an interactive shell within Emacs should
  notice a substantial performance improvement thanks to automatic
  disabling of the progress spinner, which otherwise reacts slowly.
  [PR #9341](https://github.com/meteor/meteor/pull/9341)

* `Npm.depends` can now specify any `http` or `https` URL.
  [Issue #9236](https://github.com/meteor/meteor/issues/9236)
  [PR #9237](https://github.com/meteor/meteor/pull/9237)

* Byte order marks included in `--settings` files will no longer crash the
  Meteor Tool.
  [Issue #5180](https://github.com/meteor/meteor/issues/5180)
  [PR #9459](https://github.com/meteor/meteor/pull/9459)

* The `accounts-ui-unstyled` package has been updated to use `<form />` and
  `<button />` tags with its login/signup form, instead of `<div />`'s. This
  change helps browser's notice login/signup requests, allowing them to
  trigger their "remember your login/password" functionality.

  > **Note:** If your application is styling the login/signup form using a CSS
  path that includes the replaced `div` elements (e.g.
  `div.login-form { ...` or `div.login-button { ...`), your styles will
  break. You can either update your CSS to use `form.` / `button.` or
  adjust your CSS specificity by styling on `class` / `id` attributes
  only.

  [Issue #1746](https://github.com/meteor/meteor/issues/1746)
  [PR #9442](https://github.com/meteor/meteor/pull/9442)

* The `stylus` package has been deprecated and will no longer be
  supported/maintained.
  [PR #9445](https://github.com/meteor/meteor/pull/9445)

* Support for the `meteor admin get-machine` command has been removed, and
  the build farm has been discontinued. Ever since Meteor 1.4, packages
  with binary dependencies have been automatically (re)compiled when they
  are installed in an application, assuming the target machine has a basic
  compiler toolchain. To see the requirements for this compilation step,
  consult the [platform requirements for
  `node-gyp`](https://github.com/nodejs/node-gyp#installation).

* Client side `Accounts.onLogin` callbacks now receive a login details
  object, with the attempted login type (e.g. `{ type: password }` after a
  successful password based login, `{ type: resume }` after a DDP reconnect,
  etc.).
  [Issue #5127](https://github.com/meteor/meteor/issues/5127)
  [PR #9512](https://github.com/meteor/meteor/pull/9512)

## v1.6.0.1, 2017-12-08

* Node has been upgraded to version
  [8.9.3](https://nodejs.org/en/blog/release/v8.9.3/), an important
  [security release](https://nodejs.org/en/blog/vulnerability/december-2017-security-releases/).

* The `npm` package has been upgraded to version 5.5.1, which supports
  several new features, including two-factor authentication, as described
  in the [release notes](https://github.com/npm/npm/blob/latest/CHANGELOG.md#v551-2017-10-04).

## v1.6, 2017-10-30

* **Important note for package maintainers:**

  With the jump to Node 8, some packages published using Meteor 1.6 may no
  longer be compatible with older Meteor versions. In order to maintain
  compatibility with Meteor 1.5 apps when publishing your package, you can
  specify a release version with the meteor publish command:

  ```
  meteor --release 1.5.3 publish
  ```

  If you're interested in taking advantage of Meteor 1.6 while still
  supporting older Meteor versions, you can consider publishing for Meteor
  1.6 from a new branch, with your package's minor or major version bumped.
  You can then continue to publish for Meteor 1.5 from the original branch.
  Note that the 1.6 branch version bump is important so that you can continue
  publishing patch updates for Meteor 1.5 from the original branch.

  [Issue #9308](https://github.com/meteor/meteor/issues/9308)

* Node.js has been upgraded to version 8.8.1, which will be entering
  long-term support (LTS) coverage on 31 October 2017, lasting through
  December 2019 ([full schedule](https://github.com/nodejs/Release#nodejs-release-working-group)).
  This is a *major* upgrade from the previous version of Node.js used by
  Meteor, 4.8.4.

* The `npm` npm package has been upgraded to version 5.4.2, a major
  upgrade from 4.6.1. While this update should be backwards-compatible for
  existing Meteor apps and packages, if you are the maintainer of any
  Meteor packages, pay close attention to your `npm-shrinkwrap.json` files
  when first using this version of `npm`. For normal Meteor application
  development, this upgrade primarily affects the version of `npm` used by
  `meteor npm ...` commands. A functional installation of `git` may be
  required to support GitHub repository and/or tarball URLs.
  [Troubleshooting](https://docs.npmjs.com/troubleshooting/common-errors).
  [PR #8835](https://github.com/meteor/meteor/pull/8835)

* In addition to `meteor node` and `meteor npm`, which are convenient
  shorthands for `node` and `npm`, `meteor npx <command>` can be used to
  execute commands from a local `node_modules/.bin` directory or from the
  `npm` cache. Any packages necessary to run the command will be
  automatically downloaded. [Read](https://www.npmjs.com/package/npx)
  about it, or just try some commands:
  ```sh
  meteor npx cowsay mooooo
  meteor npx uuid
  meteor npx nyancat
  meteor npx yarn
  ```

* The `meteor debug` command has been superseded by the more flexible
  `--inspect` and `--inspect-brk` command-line flags, which work for any
  `run`, `test`, or `test-packages` command.

  The syntax of these flags is the same as the equivalent Node.js
  [flags](https://nodejs.org/en/docs/inspector/#command-line-options),
  with two notable differences:

    * The flags affect the server process spawned by the build process,
      rather than affecting the build process itself.

    * The `--inspect-brk` flag causes the server process to pause just after
      server code has loaded but before it begins to execute, giving the
      developer a chance to set breakpoints in server code.

  [Feature Request #194](https://github.com/meteor/meteor-feature-requests/issues/194)

* On Windows, Meteor can now be installed or reinstalled from scratch
  using the command `choco install meteor`, using the
  [Chocolatey](https://chocolatey.org/) package manager. This method of
  installation replaces the old `InstallMeteor.exe` installer, which had a
  number of shortcomings, and will no longer be supported.

* Fresh installs of Meteor 1.6 on 64-bit Windows machines will now use
  native 64-bit Node.js binaries, rather than a 32-bit version of Node.js.
  In addition to being faster, native 64-bit support will enable Windows
  developers to debug asynchronous stack traces more easily in the new
  Node.js inspector, which is only fully supported by native 64-bit
  architectures. Note that merely running `meteor update` from a 32-bit
  version of Meteor will still install a 32-bit version of Meteor 1.6, so
  you should use `choco install meteor` to get a fresh 64-bit version.
  [PR #9218](https://github.com/meteor/meteor/pull/9218)

* To support developers running on a 32-bit OS, Meteor now supports both 32-
  and 64-bit versions of Mongo. Mongo 3.2 is the last 32-bit version available
  from Mongo. Meteor running on a 32-bit OS will use a 32-bit version of Mongo
  3.2 and 64-bit platforms will receive newer Mongo versions in future releases.
  [PR #9173](https://github.com/meteor/meteor/pull/9173)

* After several reliability improvements, native file watching has been
  un-disabled on Windows. Though native file change notifications will
  probably never work with network or shared virtual file systems (e.g.,
  NTFS or Vagrant-mounted disks), Meteor uses an efficient prioritized
  polling system as a fallback for those file systems.

* Various optimizations have reduced the on-disk size of the `meteor-tool`
  package from 545MB (1.5.2.2) to 219MB.

* The `meteor-babel` package has been upgraded to version 0.24.6, to take
  better advantage of native language features in Node 8.

* The `reify` npm package has been upgraded to version 0.12.3.

* The `meteor-promise` package has been upgraded to version 0.8.6, to
  enable better handling of `UnhandledPromiseRejectionWarning`s.

* The `node-gyp` npm package has been upgraded to version 3.6.2.

* The `node-pre-gyp` npm package has been updated to version 0.6.36.

* The `fibers` npm package has been upgraded to version 2.0.0.

* The `pathwatcher` npm package has been upgraded to version 7.1.0.

* The `http-proxy` npm package has been upgraded to version 1.16.2.

* The `semver` npm package has been upgraded to version 5.4.1.

* When running Meteor tool tests (i.e. `./meteor self-test`) during the
  course of developing Meteor itself, it is no longer necessary to
  `./meteor npm install -g phantomjs-prebuilt browserstack-webdriver`.
  These will now be installed automatically upon their use.

* You can now run `meteor test --driver-package user:package` without
  first running `meteor add user:package`.

* iOS icons and launch screens have been updated to support iOS 11
  [Issue #9196](https://github.com/meteor/meteor/issues/9196)
  [PR #9198](https://github.com/meteor/meteor/pull/9198)

## v1.5.4.2, 2018-04-02

* Node has been upgraded to version
  [4.9.0](https://nodejs.org/en/blog/release/v4.9.0/), an important
  [security release](https://nodejs.org/en/blog/vulnerability/march-2018-security-releases/).

## v1.5.4.1, 2017-12-08

* Node has been upgraded to version
  [4.8.7](https://nodejs.org/en/blog/release/v4.8.7/), an important
  [security release](https://nodejs.org/en/blog/vulnerability/december-2017-security-releases/).

## v1.5.4, 2017-11-08

* Node has been updated to version 4.8.6. This release officially
  includes our fix of a faulty backport of garbage collection-related
  logic in V8 and ends Meteor's use of a custom Node with that patch.
  In addition, it includes small OpenSSL updates as announced on the
  Node blog: https://nodejs.org/en/blog/release/v4.8.6/.
  [Issue #8648](https://github.com/meteor/meteor/issues/8648)

## v1.5.3, 2017-11-04

* Node has been upgraded to version 4.8.5, a recommended security
  release: https://nodejs.org/en/blog/release/v4.8.5/. While it was
  expected that Node 4.8.5 would also include our fix of a faulty
  backport of garbage collection-related logic in V8, the timing
  of this security release has caused that to be delayed until 4.8.6.
  Therefore, this Node still includes our patch for this issue.
  [Issue #8648](https://github.com/meteor/meteor/issues/8648)

* Various backports from Meteor 1.6, as detailed in the
  [PR for Meteor 1.5.3](https://github.com/meteor/meteor/pull/9266).
  Briefly, these involve fixes for:
    * Child imports of dynamically imported modules within packages.
      [#9182](https://github.com/meteor/meteor/issues/9182)
    * Unresolved circular dependencies.
      [#9176](https://github.com/meteor/meteor/issues/9176)
    * Windows temporary directory handling.

## v1.5.2.2, 2017-10-02

* Fixes a regression in 1.5.2.1 which resulted in the macOS firewall
  repeatedly asking to "accept incoming network connections". While the
  `node` binary in 1.5.2.1 was functionally the same as 1.5.2, it had
  been recompiled on our build farm (which re-compiles all architectures
  at the same time) to ensure compatibility with older (but still
  supported) Linux distributions. Unfortunately, macOS took issue with
  the binary having a different 'signature' (but same 'identifier') as
  one it had already seen, and refused to permanently "allow" it in the
  firewall. Our macOS `node` binaries are now signed with a certificate,
  hopefully preventing this from occurring again.
  [Issue #9139](https://github.com/meteor/meteor/issues/9139)

* Fixes a regression in `accounts-base` caused by changes to the (now
  deprecated) `connection.onReconnect` function which caused users to be
  logged out shortly after logging in.
  [Issue #9140](https://github.com/meteor/meteor/issues/9140)
  [PR #](https://github.com/meteor/meteor/pull/9148)

* [`cordova-ios`](https://github.com/apache/cordova-ios) has been updated to
  version 4.5.1, to add in iOS 11 / Xcode 9 compatibility.
  [Issue #9098](https://github.com/meteor/meteor/issues/9098)
  [Issue #9126](https://github.com/meteor/meteor/issues/9126)
  [PR #9137](https://github.com/meteor/meteor/pull/9137)

* Includes a follow-up change to the (not commonly necessary)
  `Npm.require` which ensures built-in modules are loaded first, which
  was necessary after a change in 1.5.2.1 which reduced its scope.
  This resolves "Cannot find module crypto" and similar errors.
  [Issue #9136](https://github.com/meteor/meteor/issues/9136)

* A bug that prevented building some binary npm packages on Windows has
  been fixed. [Issue #9153](https://github.com/meteor/meteor/issues/9153)

## v1.5.2.1, 2017-09-26

* Updating to Meteor 1.5.2.1 will automatically patch a security
  vulnerability in the `allow-deny` package, since `meteor-tool@1.5.2_1`
  requires `allow-deny@1.0.9` or later. If for any reason you are not
  ready or able to update to Meteor 1.5.2.1 by running `meteor update`,
  please at least run
  ```sh
  meteor update allow-deny
  ```
  instead. More details about the security vulnerability can be found on
  the Meteor forums.

* The command-line `meteor` tool no longer invokes `node` with the
  `--expose-gc` flag. Although this flag allowed the build process to be
  more aggressive about collecting garbage, it was also a source of
  problems in Meteor 1.5.2 and Node 4.8.4, from increased segmentation
  faults during (the more frequent) garbage collections to occasional
  slowness in rebuilding local packages. The flag is likely to return in
  Meteor 1.6, where it has not exhibited any of the same problems.

* Meteor now supports `.meteorignore` files, which cause the build system
  to ignore certain files and directories using the same pattern syntax as
  [`.gitignore` files](https://git-scm.com/docs/gitignore). These files
  may appear in any directory of your app or package, specifying rules for
  the directory tree below them. Of course, `.meteorignore` files are also
  fully integrated with Meteor's file watching system, so they can be
  added, removed, or modified during development.
  [Feature request #5](https://github.com/meteor/meteor-feature-requests/issues/5)

* DDP's `connection.onReconnect = func` feature has been deprecated. This
  functionality was previously supported as a way to set a function to be
  called as the first step of reconnecting. This approach has proven to be
  inflexible as only one function can be defined to be called when
  reconnecting. Meteor's accounts system was already setting an
  `onReconnect` callback to be used internally, which means anyone setting
  their own `onReconnect` callback was inadvertently overwriting code used
  internally. Moving forward the `DDP.onReconnect(callback)` method should be
  used to register callbacks to call when a connection reconnects. The
  connection that is reconnecting is passed as the only argument to
  `callback`. This is used by the accounts system to re-login on reconnects
  without interfering with other code that uses `connection.onReconnect`.
  [Issue #5665](https://github.com/meteor/meteor/issues/5665)
  [PR #9092](https://github.com/meteor/meteor/pull/9092)

* `reactive-dict` now supports `destroy`. `destroy` will clear the `ReactiveDict`s
  data and unregister the `ReactiveDict` from data migration.
  i.e. When a `ReactiveDict` is instantiated with a name on the client and the
  `reload` package is present in the project.
  [Feature Request #76](https://github.com/meteor/meteor-feature-requests/issues/76)
  [PR #9063](https://github.com/meteor/meteor/pull/9063)

* The `webapp` package has been updated to support UNIX domain sockets. If a
  `UNIX_SOCKET_PATH` environment variable is set with a valid
  UNIX socket file path (e.g. `UNIX_SOCKET_PATH=/tmp/socktest.sock`), Meteor's
  HTTP server will use that socket file for inter-process communication,
  instead of TCP. This can be useful in cases like using Nginx to proxy
  requests back to an internal Meteor application. Leveraging UNIX domain
  sockets for inter-process communication reduces the sometimes unnecessary
  overhead required by TCP based communication.
  [Issue #7392](https://github.com/meteor/meteor/issues/7392)
  [PR #8702](https://github.com/meteor/meteor/pull/8702)

* The `fastclick` package (previously included by default in Cordova
  applications through the `mobile-experience` package) has been deprecated.
  This package is no longer maintained and has years of outstanding
  unresolved issues, some of which are impacting Meteor users. Most modern
  mobile web browsers have removed the 300ms tap delay that `fastclick` worked
  around, as long as the following `<head />` `meta` element is set (which
  is generally considered a mobile best practice regardless, and which the
  Meteor boilerplate generator already sets by default for Cordova apps):
  `<meta name="viewport" content="width=device-width">`
  If anyone is still interested in using `fastclick` with their application,
  it can be installed from npm directly (`meteor npm install --save fastclick`).
  Reference:
  [Mobile Chrome](https://developers.google.com/web/updates/2013/12/300ms-tap-delay-gone-away)
  [Mobile Safari](https://bugs.webkit.org/show_bug.cgi?id=150604)
  [PR #9039](https://github.com/meteor/meteor/pull/9039)

* Minimongo cursors are now JavaScript iterable objects and can now be iterated over
  using `for...of` loops, spread operator, `yield*`, and destructuring assignments.
  [PR #8888](https://github.com/meteor/meteor/pull/8888)

## v1.5.2, 2017-09-05

* Node 4.8.4 has been patched to include
  https://github.com/nodejs/node/pull/14829, an important PR implemented
  by our own @abernix (:tada:), which fixes a faulty backport of garbage
  collection-related logic in V8 that was causing occasional segmentation
  faults during Meteor development and testing, ever since Node 4.6.2
  (Meteor 1.4.2.3). When Node 4.8.5 is officially released with these
  changes, we will immediately publish a small follow-up release.
  [Issue #8648](https://github.com/meteor/meteor/issues/8648)

* When Meteor writes to watched files during the build process, it no
  longer relies on file watchers to detect the change and invalidate the
  optimistic file system cache, which should fix a number of problems
  related by the symptom of endless rebuilding.
  [Issue #8988](https://github.com/meteor/meteor/issues/8988)
  [Issue #8942](https://github.com/meteor/meteor/issues/8942)
  [PR #9007](https://github.com/meteor/meteor/pull/9007)

* The `cordova-lib` npm package has been updated to 7.0.1, along with
  cordova-android (6.2.3) and cordova-ios (4.4.0), and various plugins.
  [PR #8919](https://github.com/meteor/meteor/pull/8919) resolves the
  umbrella [issue #8686](https://github.com/meteor/meteor/issues/8686), as
  well as several Android build issues:
  [#8408](https://github.com/meteor/meteor/issues/8408),
  [#8424](https://github.com/meteor/meteor/issues/8424), and
  [#8464](https://github.com/meteor/meteor/issues/8464).

* The [`boilerplate-generator`](https://github.com/meteor/meteor/tree/release-1.5.2/packages/boilerplate-generator)
  package responsible for generating initial HTML documents for Meteor
  apps has been refactored by @stevenhao to avoid using the
  `spacebars`-related packages, which means it is now possible to remove
  Blaze as a dependency from the server as well as the client.
  [PR #8820](https://github.com/meteor/meteor/pull/8820)

* The `meteor-babel` package has been upgraded to version 0.23.1.

* The `reify` npm package has been upgraded to version 0.12.0, which
  includes a minor breaking
  [change](https://github.com/benjamn/reify/commit/8defc645e556429283e0b522fd3afababf6525ea)
  that correctly skips exports named `default` in `export * from "module"`
  declarations. If you have any wrapper modules that re-export another
  module's exports using `export * from "./wrapped/module"`, and the
  wrapped module has a `default` export that you want to be included, you
  should now explicitly re-export `default` using a second declaration:
  ```js
  export * from "./wrapped/module";
  export { default } "./wrapped/module";
  ```

* The `meteor-promise` package has been upgraded to version 0.8.5,
  and the `promise` polyfill package has been upgraded to 8.0.1.

* The `semver` npm package has been upgraded to version 5.3.0.
  [PR #8859](https://github.com/meteor/meteor/pull/8859)

* The `faye-websocket` npm package has been upgraded to version 0.11.1,
  and its dependency `websocket-driver` has been upgraded to a version
  containing [this fix](https://github.com/faye/websocket-driver-node/issues/21),
  thanks to [@sdarnell](https://github.com/sdarnell).
  [meteor-feature-requests#160](https://github.com/meteor/meteor-feature-requests/issues/160)

* The `uglify-js` npm package has been upgraded to version 3.0.28.

* Thanks to PRs [#8960](https://github.com/meteor/meteor/pull/8960) and
  [#9018](https://github.com/meteor/meteor/pull/9018) by @GeoffreyBooth, a
  [`coffeescript-compiler`](https://github.com/meteor/meteor/tree/release-1.5.2/packages/non-core/coffeescript-compiler)
  package has been extracted from the `coffeescript` package, similar to
  how the `babel-compiler` package is separate from the `ecmascript`
  package, so that other packages (such as
  [`vue-coffee`](https://github.com/meteor-vue/vue-meteor/tree/master/packages/vue-coffee))
  can make use of `coffeescript-compiler`. All `coffeescript`-related
  packages have been moved to
  [`packages/non-core`](https://github.com/meteor/meteor/tree/release-1.5.2/packages/non-core),
  so that they can be published independently from Meteor releases.

* `meteor list --tree` can now be used to list all transitive package
  dependencies (and versions) in an application. Weakly referenced dependencies
  can also be listed by using the `--weak` option. For more information, run
  `meteor help list`.
  [PR #8936](https://github.com/meteor/meteor/pull/8936)

* The `star.json` manifest created within the root of a `meteor build` bundle
  will now contain `nodeVersion` and `npmVersion` which will specify the exact
  versions of Node.js and npm (respectively) which the Meteor release was
  bundled with.  The `.node_version.txt` file will still be written into the
  root of the bundle, but it may be deprecated in a future version of Meteor.
  [PR #8956](https://github.com/meteor/meteor/pull/8956)

* A new package called `mongo-dev-server` has been created and wired into
  `mongo` as a dependency. As long as this package is included in a Meteor
  application (which it is by default since all new Meteor apps have `mongo`
  as a dependency), a local development MongoDB server is started alongside
  the application. This package was created to provide a way to disable the
  local development Mongo server, when `mongo` isn't needed (e.g. when using
  Meteor as a build system only). If an application has no dependency on
  `mongo`, the `mongo-dev-server` package is not added, which means no local
  development Mongo server is started.
  [Feature Request #31](https://github.com/meteor/meteor-feature-requests/issues/31)
  [PR #8853](https://github.com/meteor/meteor/pull/8853)

* `Accounts.config` no longer mistakenly allows tokens to expire when
  the `loginExpirationInDays` option is set to `null`.
  [Issue #5121](https://github.com/meteor/meteor/issues/5121)
  [PR #8917](https://github.com/meteor/meteor/pull/8917)

* The `"env"` field is now supported in `.babelrc` files.
  [PR #8963](https://github.com/meteor/meteor/pull/8963)

* Files contained by `client/compatibility/` directories or added with
  `api.addFiles(files, ..., { bare: true })` are now evaluated before
  importing modules with `require`, which may be a breaking change if you
  depend on the interleaving of `bare` files with eager module evaluation.
  [PR #8972](https://github.com/meteor/meteor/pull/8972)

* When `meteor test-packages` runs in a browser, uncaught exceptions will
  now be displayed above the test results, along with the usual summary of
  test failures, in case those uncaught errors have something to do with
  later test failures.
  [Issue #4979](https://github.com/meteor/meteor/issues/4979)
  [PR #9034](https://github.com/meteor/meteor/pull/9034)

## v1.5.1, 2017-07-12

* Node has been upgraded to version 4.8.4.

* A new core Meteor package called `server-render` provides generic
  support for server-side rendering of HTML, as described in the package's
  [`README.md`](https://github.com/meteor/meteor/blob/release-1.5.1/packages/server-render/README.md).
  [PR #8841](https://github.com/meteor/meteor/pull/8841)

* To reduce the total number of file descriptors held open by the Meteor
  build system, native file watchers will now be started only for files
  that have changed at least once. This new policy means you may have to
  [wait up to 5000ms](https://github.com/meteor/meteor/blob/6bde360b9c075f1c78c3850eadbdfa7fe271f396/tools/fs/safe-watcher.js#L20-L21)
  for changes to be detected when you first edit a file, but thereafter
  changes will be detected instantaneously. In return for that small
  initial waiting time, the number of open file descriptors will now be
  bounded roughly by the number of files you are actively editing, rather
  than the number of files involved in the build (often thousands), which
  should help with issues like
  [#8648](https://github.com/meteor/meteor/issues/8648). If you need to
  disable the new behavior for any reason, simply set the
  `METEOR_WATCH_PRIORITIZE_CHANGED` environment variable to `"false"`, as
  explained in [PR #8866](https://github.com/meteor/meteor/pull/8866).

* All `observe` and `observeChanges` callbacks are now bound using
  `Meteor.bindEnvironment`.  The same `EnvironmentVariable`s that were
  present when `observe` or `observeChanges` was called are now available
  inside the callbacks. [PR #8734](https://github.com/meteor/meteor/pull/8734)

* A subscription's `onReady` is now fired again during a re-subscription, even
  if the subscription has the same arguments.  Previously, when subscribing
  to a publication the `onReady` would have only been called if the arguments
  were different, creating a confusing difference in functionality.  This may be
  breaking behavior if an app uses the firing of `onReady` as an assumption
  that the data was just received from the server.  If such functionality is
  still necessary, consider using
  [`observe`](https://docs.meteor.com/api/collections.html#Mongo-Cursor-observe)
  or
  [`observeChanges`](https://docs.meteor.com/api/collections.html#Mongo-Cursor-observeChanges)
  [PR #8754](https://github.com/meteor/meteor/pull/8754)
  [Issue #1173](https://github.com/meteor/meteor/issues/1173)

* The `minimongo` and `mongo` packages are now compliant with the upsert behavior
  of MongoDB 2.6 and higher. **As a result support for MongoDB 2.4 has been dropped.**
  This mainly changes the effect of the selector on newly inserted documents.
  [PR #8815](https://github.com/meteor/meteor/pull/8815)

* `reactive-dict` now supports setting initial data when defining a named
  `ReactiveDict`. No longer run migration logic when used on the server,
  this is to prevent duplicate name error on reloads. Initial data is now
  properly serialized.

* `accounts-password` now uses `example.com` as a default "from" address instead
  of `meteor.com`. This change could break account-related e-mail notifications
  (forgot password, activation, etc.) for applications which do not properly
  configure a "from" domain since e-mail providers will often reject mail sent
  from `example.com`. Ensure that `Accounts.emailTemplates.from` is set to a
  proper domain in all applications.
  [PR #8760](https://github.com/meteor/meteor/issues/8760)

* The `accounts-facebook` and `facebook-oauth` packages have been updated to
  use the v2.9 of the Facebook Graph API for the Login Dialog since the v2.2
  version will be deprecated by Facebook in July.  There shouldn't be a problem
  regardless since Facebook simply rolls over to the next active version
  (v2.3, in this case) however this should assist in avoiding deprecation
  warnings and should enable any new functionality which has become available.
  [PR #8858](https://github.com/meteor/meteor/pull/8858)

* Add `DDP._CurrentPublicationInvocation` and `DDP._CurrentMethodInvocation`.
  `DDP._CurrentInvocation` remains for backwards-compatibility. This change
  allows method calls from publications to inherit the `connection` from the
  the publication which called the method.
  [PR #8629](https://github.com/meteor/meteor/pull/8629)

  > Note: If you're calling methods from publications that are using `this.connection`
  > to see if the method was called from server code or not. These checks will now
  > be more restrictive because `this.connection` will now be available when a
  > method is called from a publication.

* Fix issue with publications temporarily having `DDP._CurrentInvocation` set on
  re-run after a user logged in.  This is now provided through
  `DDP._CurrentPublicationInvocation` at all times inside a publication,
  as described above.
  [PR #8031](https://github.com/meteor/meteor/pull/8031)
  [PR #8629](https://github.com/meteor/meteor/pull/8629)

* `Meteor.userId()` and `Meteor.user()` can now be used in both method calls and
  publications.
  [PR #8629](https://github.com/meteor/meteor/pull/8629)

* `this.onStop` callbacks in publications are now run with the publication's
  context and with its `EnvironmentVariable`s bound.
  [PR #8629](https://github.com/meteor/meteor/pull/8629)

* The `minifier-js` package will now replace `process.env.NODE_ENV` with
  its string value (or `"development"` if unspecified).

* The `meteor-babel` npm package has been upgraded to version 0.22.0.

* The `reify` npm package has been upgraded to version 0.11.24.

* The `uglify-js` npm package has been upgraded to version 3.0.18.

* Illegal characters in paths written in build output directories will now
  be replaced with `_`s rather than removed, so that file and directory
  names consisting of only illegal characters do not become empty
  strings. [PR #8765](https://github.com/meteor/meteor/pull/8765).

* Additional "extra" packages (packages that aren't saved in `.meteor/packages`)
  can be included temporarily using the `--extra-packages`
  option.  For example: `meteor run --extra-packages bundle-visualizer`.
  Both `meteor test` and `meteor test-packages` also support the
  `--extra-packages` option and commas separate multiple package names.
  [PR #8769](https://github.com/meteor/meteor/pull/8769)

  > Note: Packages specified using the `--extra-packages` option override
  > version constraints from `.meteor/packages`.

* The `coffeescript` package has been updated to use CoffeeScript version
  1.12.6. [PR #8777](https://github.com/meteor/meteor/pull/8777)

* It's now possible to pipe a series of statements to `meteor shell`,
  whereas previously the input had to be an expression; for example:
  ```sh
  > echo 'import pkg from "babel-runtime/package.json";
  quote> pkg.version' |
  pipe> meteor shell
  "6.23.0"
  ```
  [Issue #8823](https://github.com/meteor/meteor/issues/8823)
  [PR #8833](https://github.com/meteor/meteor/pull/8833)

* Any `Error` thrown by a DDP method with the `error.isClientSafe`
  property set to `true` will now be serialized and displayed to the
  client, whereas previously only `Meteor.Error` objects were considered
  client-safe. [PR #8756](https://github.com/meteor/meteor/pull/8756)

## v1.5, 2017-05-30

* The `meteor-base` package implies a new `dynamic-import` package, which
  provides runtime support for [the proposed ECMAScript dynamic
  `import(...)` syntax](https://github.com/tc39/proposal-dynamic-import),
  enabling asynchronous module fetching or "code splitting." If your app
  does not use the `meteor-base` package, you can use the package by
  simply running `meteor add dynamic-import`. See this [blog
  post](https://blog.meteor.com/meteor-1-5-react-loadable-f029a320e59c)
  and [PR #8327](https://github.com/meteor/meteor/pull/8327) for more
  information about how dynamic `import(...)` works in Meteor, and how to
  use it in your applications.

* The `ecmascript-runtime` package, which provides polyfills for various
  new ECMAScript runtime APIs and language features, has been split into
  `ecmascript-runtime-client` and `ecmascript-runtime-server`, to reflect
  the different needs of browsers versus Node 4. The client runtime now
  relies on the `core-js` library found in the `node_modules` directory of
  the application, rather than a private duplicate installed via
  `Npm.depends`. This is unlikely to be a disruptive change for most
  developers, since the `babel-runtime` npm package is expected to be
  installed, and `core-js` is a dependency of `babel-runtime`, so
  `node_modules/core-js` should already be present. If that's not the
  case, just run `meteor npm install --save core-js` to install it.

* The `npm` npm package has been upgraded to version 4.6.1.

* The `meteor-babel` npm package has been upgraded to version 0.21.4,
  enabling the latest Reify compiler and the transform-class-properties
  plugin, among other improvements.

* The `reify` npm package has been upgraded to version 0.11.21, fixing
  [issue #8595](https://github.com/meteor/meteor/issues/8595) and
  improving compilation and runtime performance.

> Note: With this version of Reify, `import` declarations are compiled to
`module.watch(require(id), ...)` instead of `module.importSync(id, ...)`
or the older `module.import(id, ...)`. The behavior of the compiled code
should be the same as before, but the details seemed different enough to
warrant a note.

* The `install` npm package has been upgraded to version 0.10.1.

* The `meteor-promise` npm package has been upgraded to version 0.8.4.

* The `uglify-js` npm package has been upgraded to version 3.0.13, fixing
  [#8704](https://github.com/meteor/meteor/issues/8704).

* If you're using the `standard-minifier-js` Meteor package, as most
  Meteor developers do, it will now produce a detailed analysis of package
  and module sizes within your production `.js` bundle whenever you run
  `meteor build` or `meteor run --production`. These data are served by
  the application web server at the same URL as the minified `.js` bundle,
  except with a `.stats.json` file extension instead of `.js`. If you're
  using a different minifier plugin, and would like to support similar
  functionality, refer to
  [these](https://github.com/meteor/meteor/pull/8327/commits/084801237a8c288d99ec82b0fbc1c76bdf1aab16)
  [commits](https://github.com/meteor/meteor/pull/8327/commits/1c8bc7353e9a8d526880634a58c506b423c4a55e)
  for inspiration.

* To visualize the bundle size data produced by `standard-minifier-js`,
  run `meteor add bundle-visualizer` and then start your development
  server in production mode with `meteor run --production`. Be sure to
  remove the `bundle-visualizer` package before actually deploying your
  app, or the visualization will be displayed to your users.

* If you've been developing an app with multiple versions of Meteor, or
  testing with beta versions, and you haven't recently run `meteor reset`,
  your `.meteor/local/bundler-cache` directory may have become quite
  large. This is just a friendly reminder that this directory is perfectly
  safe to delete, and Meteor will repopulate it with only the most recent
  cached bundles.

* Apps created with `meteor create --bare` now use the `static-html`
  package for processing `.html` files instead of `blaze-html-templates`,
  to avoid large unnecessary dependencies like the `jquery` package.

* Babel plugins now receive file paths without leading `/` characters,
  which should prevent confusion about whether the path should be treated
  as absolute. [PR #8610](https://github.com/meteor/meteor/pull/8610)

* It is now possible to override the Cordova iOS and/or Android
  compatibility version by setting the `METEOR_CORDOVA_COMPAT_VERSION_IOS`
  and/or `METEOR_CORDOVA_COMPAT_VERSION_ANDROID` environment variables.
  [PR #8581](https://github.com/meteor/meteor/pull/8581)

* Modules in `node_modules` directories will no longer automatically have
  access to the `Buffer` polyfill on the client, since that polyfill
  contributed more than 22KB of minified JavaScript to the client bundle,
  and was rarely used. If you really need the Buffer API on the client,
  you should now obtain it explicitly with `require("buffer").Buffer`.
  [Issue #8645](https://github.com/meteor/meteor/issues/8645).

* Packages in `node_modules` directories are now considered non-portable
  (and thus may be automatically rebuilt for the current architecture), if
  their `package.json` files contain any of the following install hooks:
  `install`, `preinstall`, or `postinstall`. Previously, a package was
  considered non-portable only if it contained any `.node` binary modules.
  [Issue #8225](https://github.com/meteor/meteor/issues/8225)

## v1.4.4.6, 2018-04-02

* Node has been upgraded to version
  [4.9.0](https://nodejs.org/en/blog/release/v4.9.0/), an important
  [security release](https://nodejs.org/en/blog/vulnerability/march-2018-security-releases/).
  The Node v4.x release line will exit the Node.js Foundation's
  [long-term support (LTS) status](https://github.com/nodejs/LTS) on April 30,
    2018. We strongly advise updating to a version of Meteor using a newer
          version of Node which is still under LTS status, such as Meteor 1.6.x
          which uses Node 8.x.

* The `npm` package has been upgraded to version
  [4.6.1](https://github.com/npm/npm/releases/tag/v4.6.1).

## v1.4.4.5, 2017-12-08

* Node has been upgraded to version
  [4.8.7](https://nodejs.org/en/blog/release/v4.8.7/), an important
  [security release](https://nodejs.org/en/blog/vulnerability/december-2017-security-releases/).

## v1.4.4.4, 2017-09-26

* Updating to Meteor 1.4.4.4 will automatically patch a security
  vulnerability in the `allow-deny` package, since `meteor-tool@1.4.4_4`
  requires `allow-deny@1.0.9` or later. If for any reason you are not
  ready or able to update to Meteor 1.4.4.4 by running `meteor update`,
  please at least run
  ```sh
  meteor update allow-deny
  ```
  instead. More details about the security vulnerability can be found on
  the Meteor forums.

## v1.4.4.3, 2017-05-22

* Node has been upgraded to version 4.8.3.

* A bug in checking body lengths of HTTP responses that was affecting
  Galaxy deploys has been fixed.
  [PR #8709](https://github.com/meteor/meteor/pull/8709).

## v1.4.4.2, 2017-05-02

* Node has been upgraded to version 4.8.2.

* The `npm` npm package has been upgraded to version 4.5.0.
  Note that when using npm `scripts` there has been a change regarding
  what happens when `SIGINT` (Ctrl-C) is received.  Read more
  [here](https://github.com/npm/npm/releases/tag/v4.5.0).

* Fix a regression which prevented us from displaying a helpful banner when
  running `meteor debug` because of a change in Node.js.

* Update `node-inspector` npm to 1.1.1, fixing a problem encountered when trying
  to press "Enter" in the inspector console.
  [Issue #8469](https://github.com/meteor/meteor/issues/8469)

* The `email` package has had its `mailcomposer` npm package swapped with
  a Node 4 fork of `nodemailer` due to its ability to support connection pooling
  in a similar fashion as the original `mailcomposer`.
  [Issue #8591](https://github.com/meteor/meteor/issues/8591)
  [PR #8605](https://github.com/meteor/meteor/pull/8605)

  > Note: The `MAIL_URL` should be configured with a scheme which matches the
  > protocol desired by your e-mail vendor/mail-transport agent.  For
  > encrypted connections (typically listening on port 465), this means
  > using `smtps://`.  Unencrypted connections or those secured through
  > a `STARTTLS` connection upgrade (typically using port 587 and sometimes
  > port 25) should continue to use `smtp://`.  TLS/SSL will be automatically
  > enabled if the mail provider supports it.

* A new `Tracker.inFlush()` has been added to provide a global Tracker
  "flushing" state.
  [PR #8565](https://github.com/meteor/meteor/pull/8565).

* The `meteor-babel` npm package has been upgraded to version 0.20.1, and
  the `reify` npm package has been upgraded to version 0.7.4, fixing
  [issue #8595](https://github.com/meteor/meteor/issues/8595).
  (This was fixed between full Meteor releases, but is being mentioned here.)

## v1.4.4.1, 2017-04-07

* A change in Meteor 1.4.4 to remove "garbage" directories asynchronously
  in `files.renameDirAlmostAtomically` had unintended consequences for
  rebuilding some npm packages, so that change was reverted, and those
  directories are now removed before `files.renameDirAlmostAtomically`
  returns. [PR #8574](https://github.com/meteor/meteor/pull/8574)

## v1.4.4, 2017-04-07

* Node has been upgraded to version 4.8.1.

* The `npm` npm package has been upgraded to version 4.4.4.
  It should be noted that this version reduces extra noise
  previously included in some npm errors.

* The `node-gyp` npm package has been upgraded to 3.6.0 which
  adds support for VS2017 on Windows.

* The `node-pre-gyp` npm package has been updated to 0.6.34.

* Thanks to the outstanding efforts of @sethmurphy18, the `minifier-js`
  package now uses [Babili](https://github.com/babel/babili) instead of
  [UglifyJS](https://github.com/mishoo/UglifyJS2), resolving numerous
  long-standing bugs due to UglifyJS's poor support for ES2015+ syntax.
  [Issue #8378](https://github.com/meteor/meteor/issues/8378)
  [PR #8397](https://github.com/meteor/meteor/pull/8397)

* The `meteor-babel` npm package has been upgraded to version 0.19.1, and
  `reify` has been upgraded to version 0.6.6, fixing several subtle bugs
  introduced by Meteor 1.4.3 (see below), including
  [issue #8461](https://github.com/meteor/meteor/issues/8461).

* The Reify module compiler is now a Babel plugin, making it possible for
  other custom Babel plugins configured in `.babelrc` or `package.json`
  files to run before Reify, fixing bugs that resulted from running Reify
  before other plugins in Meteor 1.4.3.
  [Issue #8399](https://github.com/meteor/meteor/issues/8399)
  [Issue #8422](https://github.com/meteor/meteor/issues/8422)
  [`meteor-babel` issue #13](https://github.com/meteor/babel/issues/13)

* Two new `export ... from ...` syntax extensions are now supported:
  ```js
  export * as namespace from "./module"
  export def from "./module"
  ```
  Read the ECMA262 proposals here:
    * https://github.com/leebyron/ecmascript-export-ns-from
    * https://github.com/leebyron/ecmascript-export-default-from

* When `Meteor.call` is used on the server to invoke a method that
  returns a `Promise` object, the result will no longer be the `Promise`
  object, but the resolved value of the `Promise`.
  [Issue #8367](https://github.com/meteor/meteor/issues/8367)

> Note: if you actually want a `Promise` when calling `Meteor.call` or
`Meteor.apply` on the server, use `Meteor.callAsync` and/or
`Meteor.applyAsync` instead.
[Issue #8367](https://github.com/meteor/meteor/issues/8367),
https://github.com/meteor/meteor/commit/0cbd25111d1249a61ca7adce23fad5215408c821

* The `mailcomposer` and `smtp-connection` npms have been updated to resolve an
  issue with the encoding of long header lines.
  [Issue #8425](https://github.com/meteor/meteor/issues/8425)
  [PR #8495](https://github.com/meteor/meteor/pull/8495)

* `Accounts.config` now supports an `ambiguousErrorMessages` option which
  enabled generalization of messages produced by the `accounts-*` packages.
  [PR #8520](https://github.com/meteor/meteor/pull/8520)

* A bug which caused account enrollment tokens to be deleted too soon was fixed.
  [Issue #8218](https://github.com/meteor/meteor/issues/8218)
  [PR #8474](https://github.com/meteor/meteor/pull/8474)

* On Windows, bundles built during `meteor build` or `meteor deploy` will
  maintain the executable bit for commands installed in the
  `node_modules\.bin` directory.
  [PR #8503](https://github.com/meteor/meteor/pull/8503)

* On Windows, the upgrades to Node.js, `npm` and `mongodb` are now in-sync with
  other archs again after being mistakenly overlooked in 1.4.3.2.  An admin
  script enhancement has been applied to prevent this from happening again.
  [PR #8505](https://github.com/meteor/meteor/pull/8505)

## v1.4.3.2, 2017-03-14

* Node has been upgraded to version 4.8.0.

* The `npm` npm package has been upgraded to version 4.3.0.

* The `node-gyp` npm package has been upgraded to 3.5.0.

* The `node-pre-gyp` npm package has been updated to 0.6.33.

* The bundled version of MongoDB used by `meteor run` in development
  has been upgraded to 3.2.12.

* The `mongodb` npm package used by the `npm-mongo` Meteor package has
  been updated to version 2.2.24.
  [PR #8453](https://github.com/meteor/meteor/pull/8453)
  [Issue #8449](https://github.com/meteor/meteor/issues/8449)

* The `check` package has had its copy of `jQuery.isPlainObject`
  updated to a newer implementation to resolve an issue where the
  `nodeType` property of an object couldn't be checked, fixing
  [#7354](https://github.com/meteor/meteor/issues/7354).

* The `standard-minifier-js` and `minifier-js` packages now have improved
  error capturing to provide more information on otherwise unhelpful errors
  thrown when UglifyJS encounters ECMAScript grammar it is not familiar with.
  [#8414](https://github.com/meteor/meteor/pull/8414)

* Similar in behavior to `Meteor.loggingIn()`, `accounts-base` now offers a
  reactive `Meteor.loggingOut()` method (and related Blaze helpers,
  `loggingOut` and `loggingInOrOut`).
  [PR #8271](https://github.com/meteor/meteor/pull/8271)
  [Issue #1331](https://github.com/meteor/meteor/issues/1331)
  [Issue #769](https://github.com/meteor/meteor/issues/769)

* Using `length` as a selector field name and with a `Number` as a value
  in a `Mongo.Collection` transformation will no longer cause odd results.
  [#8329](https://github.com/meteor/meteor/issues/8329).

* `observe-sequence` (and thus Blaze) now properly supports `Array`s which were
  created in a vm or across frame boundaries, even if they were sub-classed.
  [Issue #8160](https://github.com/meteor/meteor/issues/8160)
  [PR #8401](https://github.com/meteor/meteor/pull/8401)

* Minimongo now supports `$bitsAllClear`, `$bitsAllSet`, `$bitsAnySet` and
  `$bitsAnyClear`.
  [#8350](https://github.com/meteor/meteor/pull/8350)

* A new [Development.md](DEVELOPMENT.md) document has been created to provide
  an easier path for developers looking to make contributions to Meteor Core
  (that is, the `meteor` tool itself) along with plenty of helpful reminders
  for those that have already done so!
  [#8267](https://github.com/meteor/meteor/pull/8267)

* The suggestion to add a `{oauth-service}-config-ui` package will no longer be
  made on the console if `service-configuration` package is already installed.
  [Issue #8366](https://github.com/meteor/meteor/issues/8366)
  [PR #8429](https://github.com/meteor/meteor/pull/8429)

* `Meteor.apply`'s `throwStubExceptions` option is now properly documented in
  the documentation whereas it was previously only mentioned in the Guide.
  [Issue #8435](https://github.com/meteor/meteor/issues/8435)
  [PR #8443](https://github.com/meteor/meteor/pull/8443)

* `DDPRateLimiter.addRule` now accepts a callback which will be executed after
  a rule is executed, allowing additional actions to be taken if necessary.
  [Issue #5541](https://github.com/meteor/meteor/issues/5541)
  [PR #8237](https://github.com/meteor/meteor/pull/8237)

* `jquery` is no longer a dependency of the `http` package.
  [#8389](https://github.com/meteor/meteor/pull/8389)

* `jquery` is no longer in the default package list after running
  `meteor create`, however is still available thanks to `blaze-html-templates`.
  If you still require jQuery, the recommended approach is to install it from
  npm with `meteor npm install --save jquery` and then `import`-ing it into your
  application.
  [#8388](https://github.com/meteor/meteor/pull/8388)

* The `shell-server` package (i.e. `meteor shell`) has been updated to more
  gracefully handle recoverable errors (such as `SyntaxError`s) in the same
  fashion as the Node REPL.
  [Issue #8290](https://github.com/meteor/meteor/issues/8290)
  [PR #8446](https://github.com/meteor/meteor/pull/8446)

* The `webapp` package now reveals a `WebApp.connectApp` to make it easier to
  provide custom error middleware.
  [#8403](https://github.com/meteor/meteor/pull/8403)

* The `meteor update --all-packages` command has been properly documented in
  command-line help (i.e. `meteor update --help`).
  [PR #8431](https://github.com/meteor/meteor/pull/8431)
  [Issue #8154](https://github.com/meteor/meteor/issues/8154)

* Syntax errors encountered while scanning `package.json` files for binary
  dependencies are now safely and silently ignored.
  [Issue #8427](https://github.com/meteor/meteor/issues/8427)
  [PR #8468](https://github.com/meteor/meteor/pull/8468)

## v1.4.3.1, 2017-02-14

* The `meteor-babel` npm package has been upgraded to version 0.14.4,
  fixing [#8349](https://github.com/meteor/meteor/issues/8349).

* The `reify` npm package has been upgraded to version 0.4.9.

* Partial `npm-shrinkwrap.json` files are now disregarded when
  (re)installing npm dependencies of Meteor packages, fixing
  [#8349](https://github.com/meteor/meteor/issues/8349). Further
  discussion of the new `npm` behavior can be found
  [here](https://github.com/npm/npm/blob/latest/CHANGELOG.md#no-more-partial-shrinkwraps-breaking).

## v1.4.3, 2017-02-13

* Versions of Meteor [core
  packages](https://github.com/meteor/meteor/tree/release-1.4.3/packages)
  are once again constrained by the current Meteor release.

> Before Meteor 1.4, the current release dictated the exact version of
every installed core package, which meant newer core packages could not
be installed without publishing a new Meteor release. In order to
support incremental development of core packages, Meteor 1.4 removed all
release-based constraints on core package versions
([#7084](https://github.com/meteor/meteor/pull/7084)). Now, in Meteor
1.4.3, core package versions must remain patch-compatible with the
versions they had when the Meteor release was published. This middle
ground restores meaning to Meteor releases, yet still permits patch
updates to core packages.

* The `cordova-lib` npm package has been updated to 6.4.0, along with
  cordova-android (6.1.1) and cordova-ios (4.3.0), and various plugins.
  [#8239](https://github.com/meteor/meteor/pull/8239)

* The `coffeescript` Meteor package has been moved from
  `packages/coffeescript` to `packages/non-core/coffeescript`, so that it
  will not be subject to the constraints described above.

* CoffeeScript source maps should be now be working properly in development.
  [#8298](https://github.com/meteor/meteor/pull/8298)

* The individual account "service" packages (`facebook`, `google`, `twitter`,
  `github`, `meteor-developer`, `meetup` and `weibo`) have been split into:
    - `<service>-oauth` (which interfaces with the `<service>` directly) and
    - `<service>-config-ui` (the Blaze configuration templates for `accounts-ui`)

  This means you can now use `accounts-<service>` without needing Blaze.

  If you are using `accounts-ui` and `accounts-<service>`, you will probably
  need to install the `<service>-config-ui` package if you want to configure it
  using the Accounts UI.

    - [Issue #7715](https://github.com/meteor/meteor/issues/7715)
    - [PR(`facebook`) #7728](https://github.com/meteor/meteor/pull/7728)
    - [PR(`google`) #8275](https://github.com/meteor/meteor/pull/8275)
    - [PR(`twitter`) #8283](https://github.com/meteor/meteor/pull/8283)
    - [PR(`github`) #8303](https://github.com/meteor/meteor/pull/8303)
    - [PR(`meteor-developer`) #8305](https://github.com/meteor/meteor/pull/8305)
    - [PR(`meetup`) #8321](https://github.com/meteor/meteor/pull/8321)
    - [PR(`weibo`) #8302](https://github.com/meteor/meteor/pull/8302)

* The `url` and `http` packages now encode to a less error-prone
  format which more closely resembles that used by PHP, Ruby, `jQuery.param`
  and others. `Object`s and `Array`s can now be encoded, however, if you have
  previously relied on `Array`s passed as `params` being simply `join`-ed with
  commas, you may need to adjust your `HTTP.call` implementations.
  [#8261](https://github.com/meteor/meteor/pull/8261) and
  [#8342](https://github.com/meteor/meteor/pull/8342).

* The `npm` npm package is still at version 4.1.2 (as it was when Meteor
  1.4.3 was originally published), even though `npm` was downgraded to
  3.10.9 in Meteor 1.4.2.7.

* The `meteor-babel` npm package has been upgraded to version 0.14.3,
  fixing [#8021](https://github.com/meteor/meteor/issues/8021) and
  [#7662](https://github.com/meteor/meteor/issues/7662).

* The `reify` npm package has been upgraded to 0.4.7.

* Added support for frame-ancestors CSP option in browser-policy.
  [#7970](https://github.com/meteor/meteor/pull/7970)

* You can now use autoprefixer with stylus files added via packages.
  [#7727](https://github.com/meteor/meteor/pull/7727)

* Restored [#8213](https://github.com/meteor/meteor/pull/8213)
  after those changes were reverted in
  [v1.4.2.5](https://github.com/meteor/meteor/blob/devel/History.md#v1425).

* npm dependencies of Meteor packages will now be automatically rebuilt if
  the npm package's `package.json` file has "scripts" section containing a
  `preinstall`, `install`, or `postinstall` command, as well as when the
  npm package contains any `.node` files. Discussion
  [here](https://github.com/meteor/meteor/issues/8225#issuecomment-275044900).

* The `meteor create` command now runs `meteor npm install` automatically
  to install dependencies specified in the default `package.json` file.
  [#8108](https://github.com/meteor/meteor/pull/8108)

## v1.4.2.7, 2017-02-13

* The `npm` npm package has been *downgraded* from version 4.1.2 back to
  version 3.10.9, reverting the upgrade in Meteor 1.4.2.4.

## v1.4.2.6, 2017-02-08

* Fixed a critical [bug](https://github.com/meteor/meteor/issues/8325)
  that was introduced by the fix for
  [Issue #8136](https://github.com/meteor/meteor/issues/8136), which
  caused some npm packages in nested `node_modules` directories to be
  omitted from bundles produced by `meteor build` and `meteor deploy`.

## v1.4.2.5, 2017-02-03

* Reverted [#8213](https://github.com/meteor/meteor/pull/8213) as the
  change was deemed too significant for this release.

> Note: The decision to revert the above change was made late in the
Meteor 1.4.2.4 release process, before it was ever recommended but too
late in the process to avoid the additional increment of the version number.
See [#8311](https://github.com/meteor/meteor/pull/8311) for additional
information. This change will still be released in an upcoming version
of Meteor with a more seamless upgrade.

## v1.4.2.4, 2017-02-02

* Node has been upgraded to version 4.7.3.

* The `npm` npm package has been upgraded from version 3.10.9 to 4.1.2.

> Note: This change was later deemed too substantial for a point release
and was reverted in Meteor 1.4.2.7.

* Fix for [Issue #8136](https://github.com/meteor/meteor/issues/8136).

* Fix for [Issue #8222](https://github.com/meteor/meteor/issues/8222).

* Fix for [Issue #7849](https://github.com/meteor/meteor/issues/7849).

* The version of 7-zip included in the Windows dev bundle has been
  upgraded from 1602 to 1604 in an attempt to mitigate
  [Issue #7688](https://github.com/meteor/meteor/issues/7688).

* The `"main"` field of `package.json` modules will no longer be
  overwritten with the value of the optional `"browser"` field, now that
  the `install` npm package can make sense of the `"browser"` field at
  runtime. If you experience module resolution failures on the client
  after updating Meteor, make sure you've updated the `modules-runtime`
  Meteor package to at least version 0.7.8.
  [#8213](https://github.com/meteor/meteor/pull/8213)

## v1.4.2.3, 2016-11-17

* Style improvements for `meteor create --full`.
  [#8045](https://github.com/meteor/meteor/pull/8045)

> Note: Meteor 1.4.2.2 was finalized before
[#8045](https://github.com/meteor/meteor/pull/8045) was merged, but
those changes were [deemed important
enough](https://github.com/meteor/meteor/pull/8044#issuecomment-260913739)
to skip recommending 1.4.2.2 and instead immediately release 1.4.2.3.

## v1.4.2.2, 2016-11-15

* Node has been upgraded to version 4.6.2.

* `meteor create` now has a new `--full` option, which generates an larger app,
  demonstrating development techniques highlighted in the
  [Meteor Guide](http://guide.meteor.com)

  [Issue #6974](https://github.com/meteor/meteor/issues/6974)
  [PR #7807](https://github.com/meteor/meteor/pull/7807)

* Minimongo now supports `$min`, `$max` and partially supports `$currentDate`.

  [Issue #7857](https://github.com/meteor/meteor/issues/7857)
  [PR #7858](https://github.com/meteor/meteor/pull/7858)

* Fix for [Issue #5676](https://github.com/meteor/meteor/issues/5676)
  [PR #7968](https://github.com/meteor/meteor/pull/7968)

* It is now possible for packages to specify a *lazy* main module:
  ```js
  Package.onUse(function (api) {
    api.mainModule("client.js", "client", { lazy: true });
  });
  ```
  This means the `client.js` module will not be evaluated during app
  startup unless/until another module imports it, and will not even be
  included in the client bundle if no importing code is found. **Note 1:**
  packages with lazy main modules cannot use `api.export` to export global
  symbols to other packages/apps. **Note 2:** packages with lazy main
  modules should be restricted to Meteor 1.4.2.2 or later via
  `api.versionsFrom("1.4.2.2")`, since older versions of Meteor cannot
  import lazy main modules using `import "meteor/<package name>"` but must
  explicitly name the module: `import "meteor/<package name>/client.js"`.

## v1.4.2.1, 2016-11-08

* Installing the `babel-runtime` npm package in your application
  `node_modules` directory is now required for most Babel-transformed code
  to work, as the Meteor `babel-runtime` package no longer attempts to
  provide custom implementations of Babel helper functions. To install
  the `babel-runtime` package, simply run the command
  ```sh
  meteor npm install --save babel-runtime
  ```
  in any Meteor application directory. The Meteor `babel-runtime` package
  version has been bumped to 1.0.0 to reflect this major change.
  [#7995](https://github.com/meteor/meteor/pull/7995)

* File system operations performed by the command-line tool no longer use
  fibers unless the `METEOR_DISABLE_FS_FIBERS` environment variable is
  explicitly set to a falsy value. For larger apps, this change results in
  significant build performance improvements due to the creation of fewer
  fibers and the avoidance of unnecessary asynchronous delays.
  https://github.com/meteor/meteor/pull/7975/commits/ca4baed90ae0675e55c93976411d4ed91f12dd63

* Running Meteor as `root` is still discouraged, and results in a fatal
  error by default, but the `--allow-superuser` flag now works as claimed.
  [#7959](https://github.com/meteor/meteor/issues/7959)

* The `dev_bundle\python\python.exe` executable has been restored to the
  Windows dev bundle, which may help with `meteor npm rebuild` commands.
  [#7960](https://github.com/meteor/meteor/issues/7960)

* Changes within linked npm packages now trigger a partial rebuild,
  whereas previously (in 1.4.2) they were ignored.
  [#7978](https://github.com/meteor/meteor/issues/7978)

* Miscellaneous fixed bugs:
  [#2876](https://github.com/meteor/meteor/issues/2876)
  [#7154](https://github.com/meteor/meteor/issues/7154)
  [#7956](https://github.com/meteor/meteor/issues/7956)
  [#7974](https://github.com/meteor/meteor/issues/7974)
  [#7999](https://github.com/meteor/meteor/issues/7999)
  [#8005](https://github.com/meteor/meteor/issues/8005)
  [#8007](https://github.com/meteor/meteor/issues/8007)

## v1.4.2, 2016-10-25

* This release implements a number of rebuild performance optimizations.
  As you edit files in development, the server should restart and rebuild
  much more quickly, especially if you have many `node_modules` files.
  See https://github.com/meteor/meteor/pull/7668 for more details.

> Note: the `METEOR_PROFILE` environment variable now provides data for
server startup time as well as build time, which should make it easier
to tell which of your packages are responsible for slow startup times.
Please include the output of `METEOR_PROFILE=10 meteor run` with any
GitHub issue about rebuild performance.

* `npm` has been upgraded to version 3.10.9.

* The `cordova-lib` npm package has been updated to 6.3.1, along with
  cordova-android (5.2.2) and cordova-ios (4.2.1), and various plugins.

* The `node-pre-gyp` npm package has been updated to 0.6.30.

* The `lru-cache` npm package has been updated to 4.0.1.

* The `meteor-promise` npm package has been updated to 0.8.0 for better
  asynchronous stack traces.

* The `meteor` tool is now prevented from running as `root` as this is
  not recommended and can cause issues with permissions.  In some environments,
  (e.g. Docker), it may still be desired to run as `root` and this can be
  permitted by passing `--unsafe-perm` to the `meteor` command.
  [#7821](https://github.com/meteor/meteor/pull/7821)

* Blaze-related packages have been extracted to
  [`meteor/blaze`](https://github.com/meteor/blaze), and the main
  [`meteor/meteor`](https://github.com/meteor/meteor) repository now
  refers to them via git submodules (see
  [#7633](https://github.com/meteor/meteor/pull/7633)).
  When running `meteor` from a checkout, you must now update these
  submodules by running
  ```sh
  git submodule update --init --recursive
  ```
  in the root directory of your `meteor` checkout.

* Accounts.forgotPassword and .verifyEmail no longer throw errors if callback is provided. [Issue #5664](https://github.com/meteor/meteor/issues/5664) [Origin PR #5681](https://github.com/meteor/meteor/pull/5681) [Merged PR](https://github.com/meteor/meteor/pull/7117)

* The default content security policy (CSP) for Cordova now includes `ws:`
  and `wss:` WebSocket protocols.
  [#7774](https://github.com/meteor/meteor/pull/7774)

* `meteor npm` commands are now configured to use `dev_bundle/.npm` as the
  npm cache directory by default, which should make npm commands less
  sensitive to non-reproducible factors in the external environment.
  https://github.com/meteor/meteor/pull/7668/commits/3313180a6ff33ee63602f7592a9506012029e919

* The `meteor test` command now supports the `--no-release-check` flag.
  https://github.com/meteor/meteor/pull/7668/commits/7097f78926f331fb9e70a06300ce1711adae2850

* JavaScript module bundles on the server no longer include transitive
  `node_modules` dependencies, since those dependencies can be evaluated
  directly by Node. This optimization should improve server rebuild times
  for apps and packages with large `node_modules` directories.
  https://github.com/meteor/meteor/pull/7668/commits/03c5346873849151cecc3e00606c6e5aa13b3bbc

* The `standard-minifier-css` package now does basic caching for the
  expensive `mergeCss` function.
  https://github.com/meteor/meteor/pull/7668/commits/bfa67337dda1e90610830611fd99dcb1bd44846a

* The `coffeescript` package now natively supports `import` and `export`
  declarations. [#7818](https://github.com/meteor/meteor/pull/7818)

* Due to changes in how Cordova generates version numbers for iOS and Android
  apps, you may experience issues with apps updating on user devices.  To avoid
  this, consider managing the `buildNumber` manually using
  `App.info('buildNumber', 'XXX');` in `mobile-config.js`. There are additional
  considerations if you have been setting `android:versionCode` or
  `ios-CFBundleVersion`.  See
  [#7205](https://github.com/meteor/meteor/issues/7205) and
  [#6978](https://github.com/meteor/meteor/issues/6978) for more information.

## v1.4.1.3, 2016-10-21

* Node has been updated to version 4.6.1:
  https://nodejs.org/en/blog/release/v4.6.1/

* The `mongodb` npm package used by the `npm-mongo` Meteor package has
  been updated to version 2.2.11.
  [#7780](https://github.com/meteor/meteor/pull/7780)

* The `fibers` npm package has been upgraded to version 1.0.15.

* Running Meteor with a different `--port` will now automatically
  reconfigure the Mongo replica set when using the WiredTiger storage
  engine, instead of failing to start Mongo.
  [#7840](https://github.com/meteor/meteor/pull/7840).

* When the Meteor development server shuts down, it now attempts to kill
  the `mongod` process it spawned, in addition to killing any running
  `mongod` processes when the server first starts up.
  https://github.com/meteor/meteor/pull/7668/commits/295d3d5678228f06ee0ab6c0d60139849a0ea192

* The `meteor <command> ...` syntax will now work for any command
  installed in `dev_bundle/bin`, except for Meteor's own commands.

* Incomplete package downloads will now fail (and be retried several
  times) instead of silently succeeding, which was the cause of the
  dreaded `Error: ENOENT: no such file or directory, open... os.json`
  error. [#7806](https://github.com/meteor/meteor/issues/7806)

## v1.4.1.2, 2016-10-04

* Node has been upgraded to version 4.6.0, a recommended security release:
  https://nodejs.org/en/blog/release/v4.6.0/

* `npm` has been upgraded to version 3.10.8.

## v1.4.1.1, 2016-08-24

* Update the version of our Node MongoDB driver to 2.2.8 to fix a bug in
  reconnection logic, leading to some `update` and `remove` commands being
  treated as `insert`s. [#7594](https://github.com/meteor/meteor/issues/7594)

## v1.4.1, 2016-08-18

* Node has been upgraded to 4.5.0.

* `npm` has been upgraded to 3.10.6.

* The `meteor publish-for-arch` command is no longer necessary when
  publishing Meteor packages with binary npm dependencies. Instead, binary
  dependencies will be rebuilt automatically on the installation side.
  Meteor package authors are not responsible for failures due to compiler
  toolchain misconfiguration, and any compilation problems with the
  underlying npm packages should be taken up with the authors of those
  packages. That said, if a Meteor package author really needs or wants to
  continue using `meteor publish-for-arch`, she should publish her package
  using an older release: e.g. `meteor --release 1.4 publish`.
  [#7608](https://github.com/meteor/meteor/pull/7608)

* The `.meteor-last-rebuild-version.json` files that determine if a binary
  npm package needs to be rebuilt now include more information from the
  `process` object, namely `process.{platform,arch,versions}` instead of
  just `process.versions`. Note also that the comparison of versions now
  ignores differences in patch versions, to avoid needless rebuilds.

* The `npm-bcrypt` package now uses a pure-JavaScript implementation by
  default, but will prefer the native `bcrypt` implementation if it is
  installed in the application's `node_modules` directory. In other words,
  run `meteor install --save bcrypt` in your application if you need or
  want to use the native implementation of `bcrypt`.
  [#7595](https://github.com/meteor/meteor/pull/7595)

* After Meteor packages are downloaded from Atmosphere, they will now be
  extracted using native `tar` or `7z.exe` on Windows, instead of the
  https://www.npmjs.com/package/tar library, for a significant performance
  improvement. [#7457](https://github.com/meteor/meteor/pull/7457)

* The npm `tar` package has been upgraded to 2.2.1, though it is now only
  used as a fallback after native `tar` and/or `7z.exe`.

* The progress indicator now distinguishes between downloading,
  extracting, and loading newly-installed Meteor packages, instead of
  lumping all of that work into a "downloading" status message.

* Background Meteor updates will no longer modify the `~/.meteor/meteor`
  symbolic link (or `AppData\Local\.meteor\meteor.bat` on Windows).
  Instead, developers must explicitly type `meteor update` to begin using
  a new version of the `meteor` script.

* Password Reset tokens now expire (after 3 days by default -- can be modified via `Accounts.config({ passwordResetTokenExpirationInDays: ...}`). [PR #7534](https://github.com/meteor/meteor/pull/7534)

* The `google` package now uses the `email` scope as a mandatory field instead
  of the `profile` scope. The `profile` scope is still added by default if the
  `requestPermissions` option is not specified to maintain backward
  compatibility, but it is now possible to pass an empty array to
  `requestPermissions` in order to only request the `email` scope, which
  reduces the amount of permissions requested from the user in the Google
  popup. [PR #6975](https://github.com/meteor/meteor/pull/6975)

* Added `Facebook.handleAuthFromAccessToken` in the case where you get the FB
  accessToken in some out-of-band way. [PR #7550](https://github.com/meteor/meteor/pull/7550)

* `Accounts.onLogout` gets `{ user, connection }` context in a similar fashion
  to `Accounts.onLogin`. [Issue #7397](https://github.com/meteor/meteor/issues/7397) [PR #7433](https://github.com/meteor/meteor/pull/7433)

* The `node-gyp` and `node-pre-gyp` tools will now be installed in
  `bundle/programs/server/node_modules`, to assist with rebuilding binary
  npm packages when deploying an app to Galaxy or elsewhere.
  [#7571](https://github.com/meteor/meteor/pull/7571)

* The `standard-minifier-{js,css}` packages no longer minify .js or .css
  files on the server. [#7572](https://github.com/meteor/meteor/pull/7572)

* Multi-line input to `meteor shell`, which was broken by changes to the
  `repl` module in Node 4, works again.
  [#7562](https://github.com/meteor/meteor/pull/7562)

* The implementation of the command-line `meteor` tool now forbids
  misbehaving polyfill libraries from overwriting `global.Promise`.
  [#7569](https://github.com/meteor/meteor/pull/7569)

* The `oauth-encryption` package no longer depends on the
  `npm-node-aes-gcm` package (or any special npm packages), because the
  Node 4 `crypto` library natively supports the `aes-128-gcm` algorithm.
  [#7548](https://github.com/meteor/meteor/pull/7548)

* The server-side component of the `meteor shell` command has been moved
  into a Meteor package, so that it can be developed independently from
  the Meteor release process, thanks to version unpinning.
  [#7624](https://github.com/meteor/meteor/pull/7624)

* The `meteor shell` command now works when running `meteor test`.

* The `meteor debug` command no longer pauses at the first statement
  in the Node process, yet still reliably stops at custom breakpoints
  it encounters later.

* The `meteor-babel` package has been upgraded to 0.12.0.

* The `meteor-ecmascript-runtime` package has been upgraded to 0.2.9, to
  support several additional [stage 4
  proposals](https://github.com/meteor/ecmascript-runtime/pull/4).

* A bug that prevented @-scoped npm packages from getting bundled for
  deployed apps has been fixed.
  [#7609](https://github.com/meteor/meteor/pull/7609).

* The `meteor update` command now supports an `--all-packages` flag to
  update all packages (including indirect dependencies) to their latest
  compatible versions, similar to passing the names of all your packages
  to the `meteor update` command.
  [#7653](https://github.com/meteor/meteor/pull/7653)

* Background release updates can now be disabled by invoking either
  `meteor --no-release-check` or `METEOR_NO_RELEASE_CHECK=1 meteor`.
  [#7445](https://github.com/meteor/meteor/pull/7445)

## v1.4.0.1, 2016-07-29

* Fix issue with the 1.4 tool springboarding to older releases (see [Issue #7491](https://github.com/meteor/meteor/issues/7491))

* Fix issue with running in development on Linux 32bit [Issue #7511](https://github.com/meteor/meteor/issues/7511)

## v1.4, 2016-07-25

* Node has been upgraded to 4.4.7.

* The `meteor-babel` npm package has been upgraded to 0.11.7.

* The `reify` npm package has been upgraded to 0.3.6.

* The `bcrypt` npm package has been upgraded to 0.8.7.

* Nested `import` declarations are now enabled for package code as well as
  application code. 699cf1f38e9b2a074169515d23983f74148c7223

* Meteor has been upgraded to support Mongo 3.2 by default (the bundled version
  used by `meteor run` has been upgraded). Internally it now uses the 2.2.4
  version of the `mongodb` npm driver, and has been tested against at Mongo 3.2
  server. [Issue #6957](https://github.com/meteor/meteor/issues/6957)

  Mongo 3.2 defaults to the new WiredTiger storage engine. You can update your
  database following the instructions here:
  https://docs.mongodb.com/v3.0/release-notes/3.0-upgrade/.
  In development, you can also just use `meteor reset` to remove your old
  database, and Meteor will create a new WiredTiger database for you. The Mongo
  driver will continue to work with the old MMAPv1 storage engine however.

  The new version of the Mongo driver has been tested with MongoDB versions from
  2.6 up. Mongo 2.4 has now reached end-of-life
  (https://www.mongodb.com/support-policy), and is no longer supported.

  If you are setting `MONGO_OPLOG_URL`, especially in production, ensure you are
  passing in the `replicaSet` argument (see [#7450]
  (https://github.com/meteor/meteor/issues/7450))

* Custom Mongo options can now be specified using the
  `Mongo.setConnectionOptions(options)` API.
  [#7277](https://github.com/meteor/meteor/pull/7277)

* On the server, cursor.count() now takes a single argument `applySkipLimit`
  (see the corresponding [Mongo documentation]
  (http://mongodb.github.io/node-mongodb-native/2.1/api/Cursor.html#count))

* Fix for regression caused by #5837 which incorrectly rewrote
  network-path references (e.g. `//domain.com/image.gif`) in CSS URLs.
  [#7416](https://github.com/meteor/meteor/issues/7416)
* Added Angular2 boilerplate example [#7364](https://github.com/meteor/meteor/pull/7363)

## v1.3.5.1, 2016-07-18

* This release fixed a small bug in 1.3.5 that prevented updating apps
  whose `.meteor/release` files refer to releases no longer installed in
  `~/.meteor/packages/meteor-tool`. [576468eae8d8dd7c1fe2fa381ac51dee5cb792cd](https://github.com/meteor/meteor/commit/576468eae8d8dd7c1fe2fa381ac51dee5cb792cd)

## v1.3.5, 2016-07-16

* Failed Meteor package downloads are now automatically resumed from the
  point of failure, up to ten times, with a five-second delay between
  attempts. [#7399](https://github.com/meteor/meteor/pull/7399)

* If an app has no `package.json` file, all packages in `node_modules`
  will be built into the production bundle. In other words, make sure you
  have a `package.json` file if you want to benefit from `devDependencies`
  pruning. [7b2193188fc9e297eefc841ce6035825164f0684](https://github.com/meteor/meteor/commit/7b2193188fc9e297eefc841ce6035825164f0684)

* Binary npm dependencies of compiler plugins are now automatically
  rebuilt when Node/V8 versions change.
  [#7297](https://github.com/meteor/meteor/issues/7297)

* Because `.meteor/local` is where purely local information should be
  stored, the `.meteor/dev_bundle` link has been renamed to
  `.meteor/local/dev_bundle`.

* The `.meteor/local/dev_bundle` link now corresponds exactly to
  `.meteor/release` even when an app is using an older version of
  Meteor. d732c2e649794f350238d515153f7fb71969c526

* When recompiling binary npm packages, the `npm rebuild` command now
  receives the flags `--update-binary` and `--no-bin-links`, in addition
  to respecting the `$METEOR_NPM_REBUILD_FLAGS` environment variable.
  [#7401](https://github.com/meteor/meteor/issues/7401)

* The last solution found by the package version constraint solver is now
  stored in `.meteor/local/resolver-result-cache.json` so that it need not
  be recomputed every time Meteor starts up.

* If the `$GYP_MSVS_VERSION` environment variable is not explicitly
  provided to `meteor {node,npm}`, the `node-gyp` tool will infer the
  appropriate version (though it still defaults to "2015").

## v1.3.4.4, 2016-07-10

* Fixed [#7374](https://github.com/meteor/meteor/issues/7374).

* The default loglevel for internal `npm` commands (e.g., those related to
  `Npm.depends`) has been set to "error" instead of "warn". Note that this
  change does not affect `meteor npm ...` commands, which can be easily
  configured using `.npmrc` files or command-line flags.
  [0689cae25a3e0da3615a402cdd0bec94ce8455c8](https://github.com/meteor/meteor/commit/0689cae25a3e0da3615a402cdd0bec94ce8455c8)

## v1.3.4.3, 2016-07-08

* Node has been upgraded to 0.10.46.

* `npm` has been upgraded to 3.10.5.

* The `node-gyp` npm package has been upgraded to 3.4.0.

* The `node-pre-gyp` npm package has been upgraded to 0.6.29.

* The `~/.meteor/meteor` symlink (or `AppData\Local\.meteor\meteor.bat` on
  Windows) will now be updated properly after `meteor update` succeeds. This was
  promised in [v1.3.4.2](https://github.com/meteor/meteor/blob/devel/History.md#v1342)
  but [not fully delivered](https://github.com/meteor/meteor/pull/7369#issue-164569763).

* The `.meteor/dev_bundle` symbolic link introduced in
  [v1.3.4.2](https://github.com/meteor/meteor/blob/devel/History.md#v1342)
  is now updated whenever `.meteor/release` is read.

* The `.meteor/dev_bundle` symbolic link is now ignored by
  `.meteor/.gitignore`.

## v1.3.4.2, 2016-07-07

* The `meteor node` and `meteor npm` commands now respect
  `.meteor/release` when resolving which versions of `node` and `npm` to
  invoke. Note that you must `meteor update` to 1.3.4.2 before this logic
  will take effect, but it will work in all app directories after
  updating, even those pinned to older versions.
  [#7338](https://github.com/meteor/meteor/issues/7338)

* The Meteor installer now has the ability to resume downloads, so
  installing Meteor on a spotty internet connection should be more
  reliable. [#7348](https://github.com/meteor/meteor/pull/7348)

* When running `meteor test`, shared directories are symlinked (or
  junction-linked on Windows) into the temporary test directory, not
  copied, leading to much faster test start times after the initial build.
  The directories: `.meteor/local/{bundler-cache,isopacks,plugin-cache}`

* `App.appendToConfig` allows adding custom tags to config.xml.
  [#7307](https://github.com/meteor/meteor/pull/7307)

* When using `ROOT_URL` with a path, relative CSS URLs are rewritten
  accordingly. [#5837](https://github.com/meteor/meteor/issues/5837)

* Fixed bugs:
  [#7149](https://github.com/meteor/meteor/issues/7149)
  [#7296](https://github.com/meteor/meteor/issues/7296)
  [#7309](https://github.com/meteor/meteor/issues/7309)
  [#7312](https://github.com/meteor/meteor/issues/7312)

## v1.3.4.1, 2016-06-23

* Increased the default HTTP timeout for requests made by the `meteor`
  command-line tool to 60 seconds (previously 30), and [disabled the
  timeout completely for Galaxy
  deploys](https://forums.meteor.com/t/1-3-4-breaks-galaxy-deployment-etimedout/25383/).

* Minor bug fixes: [#7281](https://github.com/meteor/meteor/pull/7281)
  [#7276](https://github.com/meteor/meteor/pull/7276)

## v1.3.4, 2016-06-22

* The version of `npm` used by `meteor npm` and when installing
  `Npm.depends` dependencies of Meteor packages has been upgraded from
  2.15.1 to **3.9.6**, which should lead to much flatter node_modules
  dependency trees.

* The `meteor-babel` npm package has been upgraded to 0.11.6, and is now
  installed using `npm@3.9.6`, fixing bugs arising from Windows path
  limits, such as [#7247](https://github.com/meteor/meteor/issues/7247).

* The `reify` npm package has been upgraded to 0.3.4, fixing
  [#7250](https://github.com/meteor/meteor/issues/7250).

* Thanks to caching improvements for the
  `files.{stat,lstat,readdir,realpath}` methods and
  `PackageSource#_findSources`, development server restart times are no
  longer proportional to the number of files in `node_modules`
  directories. [#7253](https://github.com/meteor/meteor/issues/7253)
  [#7008](https://github.com/meteor/meteor/issues/7008)

* When installed via `InstallMeteor.exe` on Windows, Meteor can now be
  easily uninstalled through the "Programs and Features" control panel.

* HTTP requests made by the `meteor` command-line tool now have a timeout
  of 30 seconds, which can be adjusted by the `$TIMEOUT_SCALE_FACTOR`
  environment variable. [#7143](https://github.com/meteor/meteor/pull/7143)

* The `request` npm dependency of the `http` package has been upgraded
  from 2.53.0 to 2.72.0.

* The `--headless` option is now supported by `meteor test` and
  `meteor test-packages`, in addition to `meteor self-test`.
  [#7245](https://github.com/meteor/meteor/pull/7245)

* Miscellaneous fixed bugs:
  [#7255](https://github.com/meteor/meteor/pull/7255)
  [#7239](https://github.com/meteor/meteor/pull/7239)

## v1.3.3.1, 2016-06-17

* Fixed bugs:
  [#7226](https://github.com/meteor/meteor/pull/7226)
  [#7181](https://github.com/meteor/meteor/pull/7181)
  [#7221](https://github.com/meteor/meteor/pull/7221)
  [#7215](https://github.com/meteor/meteor/pull/7215)
  [#7217](https://github.com/meteor/meteor/pull/7217)

* The `node-aes-gcm` npm package used by `oauth-encryption` has been
  upgraded to 0.1.5. [#7217](https://github.com/meteor/meteor/issues/7217)

* The `reify` module compiler has been upgraded to 0.3.3.

* The `meteor-babel` package has been upgraded to 0.11.4.

* The `pathwatcher` npm package has been upgraded to 6.7.0.

* In CoffeeScript files with raw JavaScript enclosed by backticks, the
  compiled JS will no longer contain `require` calls inserted by Babel.
  [#7226](https://github.com/meteor/meteor/issues/7226)

* Code related to the Velocity testing system has been removed.
  [#7235](https://github.com/meteor/meteor/pull/7235)

* Allow smtps:// in MAIL_URL [#7043](https://github.com/meteor/meteor/pull/7043)

* Adds `Accounts.onLogout()` a hook directly analogous to `Accounts.onLogin()`. [PR #6889](https://github.com/meteor/meteor/pull/6889)

## v1.3.3, 2016-06-10

* Node has been upgraded from 0.10.43 to 0.10.45.

* `npm` has been upgraded from 2.14.22 to 2.15.1.

* The `fibers` package has been upgraded to 1.0.13.

* The `meteor-babel` package has been upgraded to 0.10.9.

* The `meteor-promise` package has been upgraded to 0.7.1, a breaking
  change for code that uses `Promise.denodeify`, `Promise.nodeify`,
  `Function.prototype.async`, or `Function.prototype.asyncApply`, since
  those APIs have been removed.

* Meteor packages with binary npm dependencies are now automatically
  rebuilt using `npm rebuild` whenever the version of Node or V8 changes,
  making it much simpler to use Meteor with different versions of Node.
  5dc51d39ecc9e8e342884f3b4f8a489f734b4352

* `*.min.js` files are no longer minified during the build process.
  [PR #6986](https://github.com/meteor/meteor/pull/6986) [Issue #5363](https://github.com/meteor/meteor/issues/5363)

* You can now pick where the `.meteor/local` directory is created by setting the `METEOR_LOCAL_DIR` environment variable. This lets you run multiple instances of the same Meteor app.
  [PR #6760](https://github.com/meteor/meteor/pull/6760) [Issue #6532](https://github.com/meteor/meteor/issues/6532)

* Allow using authType in Facebook login [PR #5694](https://github.com/meteor/meteor/pull/5694)

* Adds flush() method to Tracker to force recomputation [PR #4710](https://github.com/meteor/meteor/pull/4710)

* Adds `defineMutationMethods` option (default: true) to `new Mongo.Collection` to override default behavior that sets up mutation methods (/collection/[insert|update...]) [PR #5778](https://github.com/meteor/meteor/pull/5778)

* Allow overriding the default warehouse url by specifying `METEOR_WAREHOUSE_URLBASE` [PR #7054](https://github.com/meteor/meteor/pull/7054)

* Allow `_id` in `$setOnInsert` in Minimongo: https://github.com/meteor/meteor/pull/7066

* Added support for `$eq` to Minimongo: https://github.com/meteor/meteor/pull/4235

* Insert a `Date` header into emails by default: https://github.com/meteor/meteor/pull/6916/files

* `meteor test` now supports setting the bind address using `--port IP:PORT` the same as `meteor run` [PR #6964](https://github.com/meteor/meteor/pull/6964) [Issue #6961](https://github.com/meteor/meteor/issues/6961)

* `Meteor.apply` now takes a `noRetry` option to opt-out of automatically retrying non-idempotent methods on connection blips: [PR #6180](https://github.com/meteor/meteor/pull/6180)

* DDP callbacks are now batched on the client side. This means that after a DDP message arrives, the local DDP client will batch changes for a minimum of 5ms (configurable via `bufferedWritesInterval`) and a maximum of 500ms (configurable via `bufferedWritesMaxAge`) before calling any callbacks (such as cursor observe callbacks).

* PhantomJS is no longer included in the Meteor dev bundle (#6905). If you
  previously relied on PhantomJS for local testing, the `spiderable`
  package, Velocity tests, or testing Meteor from a checkout, you should
  now install PhantomJS yourself, by running the following command:
  `meteor npm install -g phantomjs-prebuilt`

* The `babel-compiler` package now looks for `.babelrc` files and
  `package.json` files with a "babel" section. If found, these files may
  contribute additional Babel transforms that run before the usual
  `babel-preset-meteor` set of transforms. In other words, if you don't
  like the way `babel-preset-meteor` handles a particular kind of syntax,
  you can add your preferred transform plugins to the "presets" or
  "plugins" section of your `.babelrc` or `package.json` file. #6351

* When `BabelCompiler` cannot resolve a Babel plugin or preset package in
  `.babelrc` or `package.json`, it now merely warns instead of
  crashing. #7179

* Compiler plugins can now import npm packages that are visible to their
  input files using `inputFile.require(id)`. b16e8d50194b37d3511889b316345f31d689b020

* `import` statements in application modules now declare normal variables
  for the symbols that are imported, making it significantly easier to
  inspect imported variables when debugging in the browser console or in
  `meteor shell`.

* `import` statements in application modules are no longer restricted to
  the top level, and may now appear inside conditional statements
  (e.g. `if (Meteor.isServer) { import ... }`) or in nested scopes.

* `import` statements now work as expected in `meteor shell`. #6271

* Commands installed in `dev_bundle/lib/node_modules/.bin` (such as
  `node-gyp` and `node-pre-gyp`) are now available to scripts run by
  `meteor npm`. e95dfe410e1b43e8131bc2df9d2c29decdd1eaf6

* When building an application using `meteor build`, "devDependencies"
  listed in `package.json` are no longer copied into the bundle. #6750

* Packages tested with `meteor test-packages` now have access to local
  `node_modules` directories installed in the parent application or in the
  package directory itself. #6827

* You no longer need to specify `DEPLOY_HOSTNAME=galaxy.meteor.com` to run
  `meteor deploy` (and similar commands) against Galaxy. The AWS us-east-1
  Galaxy is now the default for `DEPLOY_HOSTNAME`. If your app's DNS points to
  another Galaxy region, `meteor deploy` will detect that automatically as
  well. #7055

* The `coffeescript` plugin now passes raw JavaScript code enclosed by
  back-ticks to `BabelCompiler`, enabling all ECMAScript features
  (including `import` and `export`) within CoffeeScript. #6000 #6691

* The `coffeescript` package now implies the same runtime environment as
  `ecmascript` (`ecmascript-runtime`, `babel-runtime`, and `promise`, but
  not `modules`). #7184

* When Meteor packages install `npm` dependencies, the
  `process.env.NPM_CONFIG_REGISTRY` environment variable is now
  respected. #7162

* `files.rename` now always executes synchronously. 9856d1d418a4d19c0adf22ec9a92f7ce81a23b05

* "Bare" files contained by `client/compatibility/` directories or added
  with `api.addFiles(path, ..., { bare: true })` are no longer compiled by
  Babel. https://github.com/meteor/meteor/pull/7033#issuecomment-225126778

* Miscellaneous fixed bugs: #6877 #6843 #6881

## v1.3.2.4, 2016-04-20

> Meteor 1.3.2.4 was published because publishing 1.3.2.3 failed in an
unrecoverable way. Meteor 1.3.2.4 contains no additional changes beyond
the changes in 1.3.2.3.

## v1.3.2.3, 2016-04-20

* Reverted accidental changes included in 1.3.2.1 and 1.3.2.2 that
  improved DDP performance by batching updates, but broke some packages
  that relied on private methods of the DDP client Connection class. See
  https://github.com/meteor/meteor/pull/5680 for more details. These
  changes will be reinstated in 1.3.3.

## v1.3.2.2, 2016-04-18

* Fixed bugs #6819 and #6831.

## v1.3.2.1, 2016-04-15

* Fixed faulty comparison of `.sourcePath` and `.targetPath` properties of
  files scanned by the `ImportScanner`, which caused problems for apps
  using the `tap:i18n` package. 6e792a7cf25847b8cd5d5664a0ff45c9fffd9e57

## v1.3.2, 2016-04-15

* The `meteor/meteor` repository now includes a `Roadmap.md` file:
  https://github.com/meteor/meteor/blob/devel/Roadmap.md

* Running `npm install` in `bundle/programs/server` when deploying an app
  also rebuilds any binary npm dependencies, fixing #6537. Set
  METEOR_SKIP_NPM_REBUILD=1 to disable this behavior if necessary.

* Non-.js(on) files in `node_modules` (such as `.less` and `.scss`) are
  now processed by compiler plugins and may be imported by JS. #6037

* The `jquery` package can now be completely removed from any app (#6563),
  and uses `<app>/node_modules/jquery` if available (#6626).

* Source maps are once again generated for all bundled JS files, even if
  they are merely identity mappings, so that the files appear distinct in
  the browser, and stack traces make more sense. #6639

* All application files in `imports` directories are now considered lazy,
  regardless of whether the app is using the `modules` package. This could
  be a breaking change for 1.3.2 apps that do not use `modules` or
  `ecmascript` but contain `imports` directories. Workaround: move files
  out of `imports`, or rename `imports` to something else.

* The `npm-bcrypt` package has been upgraded to use the latest version
  (0.8.5) of the `bcrypt` npm package.

* Compiler plugins can call `addJavaScript({ path })` multiple times with
  different paths for the same source file, and `module.id` will reflect
  this `path` instead of the source path, if they are different. #6806

* Fixed bugs: https://github.com/meteor/meteor/milestones/Release%201.3.2

* Fixed unintended change to `Match.Optional` which caused it to behave the same as the new `Match.Maybe` and incorrectly matching `null` where it previously would not have allowed it. #6735

## v1.3.1, 2016-04-03

* Long isopacket node_modules paths have been shortened, fixing upgrade
  problems on Windows. #6609

* Version 1.3.1 of Meteor can now publish packages for earlier versions of
  Meteor, provided those packages do not rely on modules. #6484 #6618

* The meteor-babel npm package used by babel-compiler has been upgraded to
  version 0.8.4. c8d12aed4e725217efbe86fa35de5d5e56d73c83

* The `meteor node` and `meteor npm` commands now return the same exit
  codes as their child processes. #6673 #6675

* Missing module warnings are no longer printed for Meteor packages, or
  for `require` calls when `require` is not a free variable, fixing
  https://github.com/practicalmeteor/meteor-mocha/issues/19.

* Cordova iOS builds are no longer built by Meteor, but merely prepared
  for building. 88d43a0f16a484a5716050cb7de8066b126c7b28

* Compiler plugin errors were formerly silenced for files not explicitly
  added in package.js. Now those errors are reported when/if the files are
  imported by the ImportScanner. be986fd70926c9dd8eff6d8866205f236c8562c4

## v1.3, 2016-03-27

### ES2015/Modules

* Enable ES2015 and CommonJS modules in Meteor apps and packages, on
  both client and server. Also let you install modules in apps and
  package by running `npm install`. See: https://github.com/meteor/meteor/blob/master/packages/modules/README.md

* Enable ES2015 generators and ES2016 async/await in the `ecmascript`
  package.

* Inherit static getters and setters in subclasses, when using the
  `ecmascript` package. #5624

* Report full file paths on compiler errors when using the
  `ecmascript` package. #5551

* Now possible to `import` or `require` files with a `.json` file
  extension. #5810

* `process.env.NODE_ENV` is now defined on both client and server as
  either `development` or `production`, which also determines the boolean
  flags `Meteor.isDevelopment` and `Meteor.isProduction`.

* Absolute identifiers for app modules no longer have the `/app/` prefix,
  and absolute identifiers for Meteor packages now have the prefix
  `/node_modules/meteor/` instead of just `/node_modules/`, meaning you
  should `import {Blaze} from "meteor/blaze"` instead of `from "blaze"`.

* Package variables imported by application code are once again exposed
  globally, allowing them to be accessed from the browser console or from
  `meteor shell`. #5868

* Fixed global variable assignment analysis during linking. #5870 #5819

* Changes to files in node_modules will now trigger a restart of the
  development server, just like any other file changes. #5815

* The meteor package now exports a `global` variable (a la Node) that
  provides a reliable reference to the global object for all Meteor code.

* Packages in local node_modules directories now take precedence over
  Meteor packages of the same name. #5933

* Upgraded `babel-compiler` to Babel 6, with the following set of plugins:
  https://github.com/meteor/babel-preset-meteor/blob/master/index.js

* Lazy CSS modules may now be imported by JS: 12c946ee651a93725f243f790c7919de3d445a19

* Packages in the top-level node_modules directory of an app can now be
  imported by Meteor packages: c631d3ac35f5ca418b93c454f521989855b8ec72

* Added support for wildcard import and export statements. #5872 #5897

* Client-side stubs for built-in Node modules are now provided
  automatically if the `meteor-node-stubs` npm package is installed. #6056

* Imported file extensions are now optional for file types handled by
  compiler plugins. #6151

* Upgraded Babel packages to ~6.5.0: 292824da3f8449afd1cd39fcd71acd415c809c0f
  Note: .babelrc files are now ignored (#6016), but may be reenabled (#6351).

* Polyfills now provided for `process.nextTick` and `process.platform`. #6167 #6198 #6055 efe53de492da6df785f1cbef2799d1d2b492a939

* The `meteor test-app` command is now `meteor test [--full-app]`:
  ab5ab15768136d55c76d51072e746d80b45ec181

* New apps now include a `package.json` file.
  c51b8cf7ffd8e7c9ca93768a2df93e4b552c199c

* `require.resolve` is now supported.
  https://github.com/benjamn/install/commit/ff6b25d6b5511d8a92930da41db73b93eb1d6cf8

* JSX now enabled in `.js` files processed by the `ecmascript` compiler
  plugin. #6151

* On the server, modules contained within `node_modules` directories are
  now loaded using the native Node `require` function. #6398

* All `<script>` tag(s) for application and package code now appear at the
  end of the `<body>` rather than in the `<head>`. #6375

* The client-side version of `process.env.NODE_ENV` (and other environment
  variables) now matches the corresponding server-side values. #6399

### Performance

* Don't reload package catalog from disk on rebuilds unless package
  dependencies changed. #5747

* Improve minimongo performance on updating documents when there are
  many active observes. #5627

### Platform

* Upgrade to Node v0.10.41.

* Allow all types of URLs that npm supports in `Npm.depends`
  declarations.

* Split up `standard-minifiers` in separate CSS
  (`standard-minifiers-css`) and JS minifiers
  (`standard-minifiers-js`). `standard-minifiers` now acts as an
  umbrella package for these 2 minifiers.

* Allow piping commands to `meteor shell` via STDIN. #5575

* Let users set the CAFILE environment variable to override the SSL
  root certificate list. #4757 #5523

* `force-ssl` is now marked production only.

### Cordova

* Cordova dependencies have been upgraded to the latest versions
  (`cordova-lib` 6.0.0, `cordova-ios` 4.0.1, and `cordova-android` 5.1.0).

* iOS apps now require iOS 8 or higher, and building for iOS requires Xcode 7.2
  to be installed.

* Building for Android now requires Android SDK 23 to be installed. You may also
  need to create a new AVD for the emulator.

* Building Cordova Android apps on Windows is now supported. #4155

* The Crosswalk plugin has been updated to 1.4.0.

* Cordova core plugins are now pinned to minimal versions known to be compatible
  with the included platforms. A warning is printed asking people to upgrade
  their dependencies if they specify an older version, but we'll always use
  the pinned version regardless.

* The plugin used for file serving and hot code push has been completely
  rewritten. Among many other improvements, it downloads updates incrementally,
  can recover from downloading faulty JavaScript code, and is much more
  reliable and performant.
  See [`cordova-plugin-meteor-webapp`](https://github.com/meteor/cordova-plugin-meteor-webapp)
  for more a more detailed description of the new design.

* If the callbacks added with `Meteor.startup()` do not complete within a set
  time, we consider a downloaded version faulty and will fallback to the last
  known good version. The default timeout is 20 seconds, but this can be
  configured by setting `App.setPreference("WebAppStartupTimeout", "10000");`
  (in milliseconds) in `mobile-config.js`.

* We now use `WKWebView` on iOS by default, even on iOS 8 (which works because
  we do not use `file://` URLs).

* We now use `localhost` instead of `meteor.local` to serve files from. Since
  `localhost` is considered a secure origin, this means the web view won't
  disable web platform features that it otherwise would.

* The local server port now lies between 12000-13000 and is chosen based on
  the `appId`, to both be consistent and lessen the chance of collisions between
  multiple Meteor Cordova apps installed on the same device.

* The plugin now allows for local file access on both iOS and Android, using a
  special URL prefix (`http://localhost:<port>/local-filesystem/<path>`).

* App icon and launch image sizes have been updated. Low resolution sizes for
  now unsupported devices have been deprecated, and higher resolution versions
  have been added.

* We now support the modern Cordova whitelist mechanism. `App.accessRule` has
  been updated with new options.

* `meteor build` now supports a `--server-only` option to avoid building
  the mobile apps when `ios` or `android` platforms have been added. It still
  builds the `web.cordova` architecture in the server bundle however, so it can
  be served for hot code pushes.

* `meteor run` now always tries to use an autodetected IP address as the
  mobile `ROOT_URL`, even if we're not running on a device. This avoids a situation
  where an app already installed on a device connects to a restarted development
  server and receives a `localhost` `ROOT_URL`. #5973

* Fixed a discrepancy between the way we calculated client hashes during a mobile
  build and on the server, which meant a Cordova app would always download a
  new version the first time it started up.

* In Cordova apps, `Meteor.startup()` now correctly waits for the
  device to be ready before firing the callback.

### Accounts

* Make `Accounts.forgotPassword` treat emails as case insensitive, as
  the rest of the accounts system does.

### Blaze

* Don't throw in certain cases when calling a template helper with an
  empty data context. #5411 #5736

* Improve automatic blocking of URLs in attribute values to also
  include `vbscript:` URLs.

### Check

* Introduced new matcher `Match.Maybe(type)` which will also match (permit) `null` in addition to `undefined`.  This is a suggested replacement (where appropriate) for `Match.Optional` which did not permit `null`.  This prevents the need to use `Match.OneOf(null, undefined, type)`. #6220

### Testing

* Packages can now be marked as `testOnly` to only run as part of app
  testing with `meteor test`. This is achieved by setting
  `testOnly: true` to `Package.describe`.


### Uncategorized

* Remove warning in the `simple-todos-react` example app. #5716

* Fix interaction between `browser-policy` and `oauth` packages. #5628

* Add README.md to the `tinytest` package. #5750

* Don't crash when calling `ReactiveDict.prototype.clear` if a
  property with a value wasn't previously accessed. #5530 #5602

* Move `DDPRateLimiter` to the server only, since it won't work if it
  is called from the client. It will now error if referenced from the
  client at all.

* Don't call function more than once when passing a `Match.Where`
  argument to `check`. #5630 #5651

* Fix empty object argument check in `this.subscribe` in
  templates. #5620

* Make `HTTP.call` not crash on undefined content. #5565 #5601

* Return observe handle from
  `Mongo.Collection.prototype._publishCursor`. #4983 #5615

* Add 'Did you mean?' reminders for some CLI commands to help Rails
  developers. #5593

* Make internal shell scripts compatible with other Unix-like
  systems. #5585

* Add a `_pollingInterval` option to `coll.find()` that can be used in
  conjunction with `_disableOplog: true`. #5586

* Expose Tinytest internals which can be used to extend it. #3541

* Improve error message from `check` when passing in null. #5545

* Split up `standard-minifiers` in separate CSS (`standard-minifier-css`) and JS
  minifiers(`standard-minifier-js`). `standard-minifiers` now acts as an umbrella package for these
  2 minifiers.

* Detect new Facebook user-agent in the `spiderable` package. #5516

* `Match.ObjectIncluding` now really requires plain objects. #6140

* Allow `git+` URL schemes for npm dependencies. #844

* Expose options `disableOplog`, `pollingIntervalMs`, and
  `pollingThrottleMs` to `Cursor.find` for tuning observe parameters
  on the server.

* Expose `dynamicHead` and `dynamicBody` hooks in boilerplate generation allowing code to inject content into the body and head tags from the server. #3860

* Add methods of the form `BrowserPolicy.content.allow<ContentType>BlobUrl()` to BrowserPolicy #5141

* Move `<script>` tags to end of `<body>` to enable 'loading' UI to be inserted into the boilerplate #6375

* Adds WebAppInternals.setBundledJsCssUrlRewriteHook allowing apps to supply a hook function that can create a dynamic bundledJsCssPrefix at runtime. This is useful if you're using a CDN by giving you a way to ensure the CDN won't cache broken js/css resources during an app upgrade.

Patches contributed by GitHub users vereed, mitar, nathan-muir,
robfallows, skishore, okland, Primigenus, zimme, welelay, rgoomar,
bySabi, mbrookes, TomFreudenberg, TechPlexEngineer, zacharydenton,
AlexeyMK, gwendall, dandv, devgrok, brianlukoff.


## v.1.2.1, 2015-10-26

* `coll.insert()` now uses a faster (but cryptographically insecure)
  algorithm to generate document IDs when called outside of a method
  and an `_id` field is not explicitly passed. With this change, there
  are no longer two algorithms used to generate document
  IDs. `Random.id()` can still be used to generate cryptographically
  secure document IDs. [#5161](https://github.com/meteor/meteor/issues/5161)

* The `ecmascript-collections` package has been renamed to
  `ecmascript-runtime` and now includes a more complete selection of
  ES2015 polyfills and shims from [`core-js`](https://www.npmjs.com/package/core-js).
  The complete list can be found
  [here](https://github.com/meteor/ecmascript-runtime/blob/master/server.js).

* Check type of `onException` argument to `bindEnvironment`. [#5271](https://github.com/meteor/meteor/issues/5271)

* WebApp's `PORT` environment variable can now be a named pipe to better support
  deployment on IIS on Windows. [4413](https://github.com/meteor/meteor/issues/4413)

* `Template.dynamic` can be now used as a block helper:
  `{{#Template.dynamic}} ... {{/Template.dynamic}}` [#4756](https://github.com/meteor/meteor/issues/4756)

* `Collection#allow/deny` now throw errors when passed falsy values. [#5442](https://github.com/meteor/meteor/pull/5442)

* `source-map` has been updated to a newer patch version, which fixes major bugs
  in particular around loading bundles generated by Webpack. [#5411](https://github.com/meteor/meteor/pull/5411)

* `check` now returns instead of throwing errors internally, which should make
  it much faster. `check` is used in many core Meteor packages, so this should
  result in small performance improvements across the framework. [#4584](https://github.com/meteor/meteor/pull/4584)

* The `userEmail` option to `Meteor.loginWithMeteorDeveloperAccount` has been
  renamed to `loginHint`, and now supports Google accounts as well. The old
  option still works for backwards compatibility. [#2422](https://github.com/meteor/meteor/issues/2422) [#5313](https://github.com/meteor/meteor/pull/5313)

* The old `addFiles` API for adding package assets no longer throws an error,
  making it easier to share packages between pre- and post-1.2 versions of
  Meteor. [#5458](https://github.com/meteor/meteor/issues/5458)

* Normally, you can't deploy to free meteor.com hosting or Galaxy from a
  non-Linux machine if you have *local* non-published packages with binary
  dependencies, nor can you run `meteor build --architecture SomeOtherArch`. As
  a temporary workaround, if you set the `METEOR_BINARY_DEP_WORKAROUND`
  variable, you will be able to deploy to Galaxy (but not free meteor.com
  hosting), and tarballs built with `meteor build` will contain a
  `programs/server/setup.sh` shell script which should be run on the server to
  install those packages.

## v1.2.0.2, 2015-09-28

* Update Crosswalk plugin for Cordova to 1.3.1. [#5267](https://github.com/meteor/meteor/issues/5267)

* Fix `meteor add` for a Cordova plugin using a Git URL with SHA.

* Upgraded the `promise` package to use `meteor-promise@0.5.0`, which uses
  the global `Promise` constructor in browsers that define it natively.

* Fix error in assigning attributes to `<body>` tag when using Blaze templates
  or `static-html`. [#5232](https://github.com/meteor/meteor/issues/5232)

## v1.2.0.1, 2015-09-22

* Fix incorrect publishing of packages with exports but no source. [#5228](https://github.com/meteor/meteor/issues/5228)

## v1.2, 2015-09-21

There are quite a lot of changes in Meteor 1.2. See the
[Wiki](https://github.com/meteor/meteor/wiki/Breaking-changes-in-Meteor-1.2) for
a shorter list of breaking changes you should be aware of when upgrading.

### Core Packages

* `meteor-platform` has been deprecated in favor of the smaller `meteor-base`,
  with apps listing their other dependencies explicitly.  The v1.2 upgrader
  will rewrite `meteor-platform` in existing apps.  `meteor-base` puts fewer
  symbols in the global namespace, so it's no longer true that all apps
  have symbols like `Random` and `EJSON` in the global namespace.

* New packages: `ecmascript`, `es5-shim`, `ecmascript-collections`, `promise`,
  `static-html`, `jshint`, `babel-compiler`

* No longer include the `json` package by default, which contains code for
  `JSON.parse` and `JSON.stringify`.  (The last browser to not support JSON
  natively was Internet Explorer 7.)

* `autoupdate` has been renamed `hot-code-push`

### Meteor Accounts

* Login attempts are now rate-limited by default.  This can be turned off
  using `Accounts.removeDefaultRateLimit()`.

* `loginWithPassword` now matches username or email in a case insensitive
  manner. If there are multiple users with a username or email only differing
  in case, a case sensitive match is required. [#550](https://github.com/meteor/meteor/issues/550)

* `loginWithGithub` now requests `user:email` scope by default, and attempts
  to fetch the user's emails. If no public email has been set, we use the
  primary email instead. We also store the complete list of emails. [#4545](https://github.com/meteor/meteor/issues/4545)

* When an account's email address is verified, deactivate other verification
  tokens.  [#4626](https://github.com/meteor/meteor/issues/4626)

* Fix bug where blank page is shown when an expired login token is
  present. [#4825](https://github.com/meteor/meteor/issues/4825)

* Fix `OAuth1Binding.prototype.call` when making requests to Twitter
  with a large parameter set.

* Directions for setting up Google OAuth in accounts-ui have been updated to
  match Google's new requirements.

* Add `Accounts.oauth.unregisterService` method, and ensure that users can only
  log in with currently registered services.  [#4014](https://github.com/meteor/meteor/issues/4014)

* The `accounts-base` now defines reusable `AccountsClient` and
  `AccountsServer` constructors, so that users can create multiple
  independent instances of the `Accounts` namespace.  [#4233](https://github.com/meteor/meteor/issues/4233)

* Create an index for `Meteor.users` on
  `services.email.verificationTokens.token` (instead of
  `emails.validationTokens.token`, which never was used for anything).  [#4482](https://github.com/meteor/meteor/issues/4482)

* Remove an IE7-specific workaround from accounts-ui.  [#4485](https://github.com/meteor/meteor/issues/4485)

### Livequery

* Improved server performance by reducing overhead of processing oplog after
  database writes. Improvements are most noticeable in case when a method is
  doing a lot of writes on collections with plenty of active observers.  [#4694](https://github.com/meteor/meteor/issues/4694)

### Mobile

* The included Cordova tools have been updated to the latest version 5.2.0.
  This includes Cordova Android 4.1 and Cordova iOS 3.9. These updates may
  require you to make changes to your app. For details, see the [Cordova release
  notes] (https://cordova.apache.org/#news) for for the different versions.

* Thanks to Cordova Android's support for pluggable web views, it is now
  possible to install the [Crosswalk plugin]
  (https://crosswalk-project.org/documentation/cordova/cordova_4.html), which
  offers a hugely improved web view on older Android versions.
  You can add the plugin to your app with `meteor add crosswalk`.

* The bundled Android tools have been removed and a system-wide install of the
  Android SDK is now required. This should make it easier to keep the
  development toolchain up to date and helps avoid some difficult to diagnose
  failures. If you don't have your own Android tools installed already, you can
  find more information about installing the Android SDK for [Mac] (https://github.com/meteor/meteor/wiki/Mobile-Dev-Install:-Android-on-Mac)
  or [Linux]
  (https://github.com/meteor/meteor/wiki/Mobile-Dev-Install:-Android-on-Linux).

* As part of moving to npm, many Cordova plugins have been renamed. Meteor
  should perform conversions automatically, but you may want to be aware of this
  to avoid surprises. See [here]
  (https://cordova.apache.org/announcements/2015/04/21/plugins-release-and-move-to-npm.html)
  for more information.

* Installing plugins from the local filesystem is now supported using `file://`
  URLs, which should make developing your own plugins more convenient. It is
  also needed as a temporary workaround for using the Facebook plugin.
  Relative references are interpreted relative to the Meteor project directory.
  (As an example,
  `meteor add cordova:phonegap-facebook-plugin@file://../phonegap-facebook-plugin`
  would attempt to install the plugin from the same directory you Meteor project
  directory is located in.)

* Meteor no longer supports installing Cordova plugins from tarball URLs, but
  does support Git URLs with a SHA reference (like
  `https://github.com/apache/cordova-plugin-file#c452f1a67f41cb1165c92555f0e721fbb07329cc`).
  Existing GitHub tarball URLs are converted automatically.

* Allow specifying a `buildNumber` in `App.info`, which is used to set the
  `android-versionCode` and `ios-CFBundleVersion` in the `config.xml` of the
  Cordova project. The build number is used to differentiate between
  different versions of the app, and should be incremented before distributing
  a built app to stores or testing services. [#4048](https://github.com/meteor/meteor/issues/4048)

* Other changes include performance enhancements when building and running,
  and improved requirements checking and error reporting.

* Known issue: we do not currently show logging output when running on the
  iOS Simulator. As a workaround, you can `meteor run ios-device` to open the
  project in Xcode and watch the output there.

### Templates/Blaze

* New syntax: Handlebars sub-expressions are now supported -- as in,
  `{{helper (anotherHelper arg1 arg2)}}` -- as well as new block helper forms
  `#each .. in ..` and `#let x=y`.  See
  https://github.com/meteor/meteor/tree/devel/packages/spacebars

* Add a special case for the new `react-template-helper` package -- don't let
  templates use {{> React}} with siblings since `React.render` assumes it's
  being rendered into an empty container element. (This lets us throw the error
  when compiling templates rather than when the app runs.)

* Improve parsing of `<script>` and `<style>` tags.  [#3797](https://github.com/meteor/meteor/issues/3797)

* Fix a bug in `observe-sequence`. The bug was causing unnecessary rerenderings
  in an instance of `#each` block helper followed by false "duplicate ids"
  warnings. [#4049](https://github.com/meteor/meteor/issues/4049)

* `TemplateInstance#subscribe` now has a new `connection` option, which
  specifies which connection should be used when making the subscription. The
  default is `Meteor.connection`, which is the connection used when calling
  `Meteor.subscribe`.

* Fix external `<script>` tags in body or templates.  [#4415](https://github.com/meteor/meteor/issues/4415)

* Fix memory leak.  [#4289](https://github.com/meteor/meteor/issues/4289)

* Avoid recursion when materializing DOM elements, to avoid stack overflow
  errors in certain browsers. [#3028](https://github.com/meteor/meteor/issues/3028)

* Blaze and Meteor's built-in templating are now removable using
  `meteor remove blaze-html-templates`. You can add back support for static
  `head` and `body` tags in `.html` files by using the `static-html` package.

### DDP

* Websockets now support the
  [`permessage-deflate`](https://tools.ietf.org/id/draft-ietf-hybi-permessage-compression-19.txt)
  extension, which compresses data on the wire. It is enabled by default on the
  server. To disable it, set `$SERVER_WEBSOCKET_COMPRESSION` to `0`. To configure
  compression options, set `$SERVER_WEBSOCKET_COMPRESSION` to a JSON object that
  will be used as an argument to
  [`deflate.configure`](https://github.com/faye/permessage-deflate-node/blob/master/README.md).
  Compression is supported on the client side by Meteor's Node DDP client and by
  browsers including Chrome, Safari, and Firefox 37.

* The `ddp` package has been split into `ddp-client` and `ddp-server` packages;
  using `ddp` is equivalent to using both. This allows you to use the Node DDP
  client without adding the DDP server to your app.  [#4191](https://github.com/meteor/meteor/issues/4191) [#3452](https://github.com/meteor/meteor/issues/3452)

* On the client, `Meteor.call` now takes a `throwStubExceptions` option; if set,
  exceptions thrown by method stubs will be thrown instead of logged, and the
  method will not be invoked on the server.  [#4202](https://github.com/meteor/meteor/issues/4202)

* `sub.ready()` should return true inside that subscription's `onReady`
  callback.  [#4614](https://github.com/meteor/meteor/issues/4614)

* Fix method calls causing broken state when socket is reconnecting.  [#5104](https://github.com/meteor/meteor/issues/5104)

### Isobuild

* Build plugins will no longer process files whose names match the extension
  exactly (with no extra dot). If your build plugin needs to match filenames
  exactly, you should use the new build plugin API in this release which
  supplies a special `filenames` option. [#3985](https://github.com/meteor/meteor/issues/3985)

* Adding the same file twice in the same package is now an error. Previously,
  this could either lead to the file being included multiple times, or to a
  build time crash.

* You may now specify the `bare` option for JavaScript files on the server.
  Previous versions only allowed this on the client. [#3681](https://github.com/meteor/meteor/issues/3681)

* Ignore `node_modules` directories in apps instead of processing them as Meteor
  source code.  [#4457](https://github.com/meteor/meteor/issues/4457) [#4452](https://github.com/meteor/meteor/issues/4452)

* Backwards-incompatible change for package authors: Static assets in package.js files must now be
  explicitly declared by using `addAssets` instead of `addFiles`. Previously,
  any file that didn't have a source handler was automatically registered as a
  server-side asset. The `isAsset` option to `addFiles` is also deprecated in
  favor of `addAssets`.

* Built files are now always annotated with line number comments, to improve the
  debugging experience in browsers that don't support source maps.

* There is a completely new API for defining build plugins that cache their
  output. There are now special APIs for defining linters and minifiers in
  addition to compilers. The core Meteor packages for `less`, `coffee`, `stylus`
  and `html` files have been updated to use this new API. Read more on the
  [Wiki page](https://github.com/meteor/meteor/wiki/Build-Plugins-API).

### CSS

* LESS and Stylus now support cross-package imports.

* CSS concatenation and minification is delegated to the `standard-minifiers`
  package, which is present by default (and added to existing apps by the v1.2
  upgrader).

* CSS output is now split into multiple stylesheets to avoid hitting limits on
  rules per stylesheet in certain versions of Internet Explorer. [#1876](https://github.com/meteor/meteor/issues/1876)

### Mongo

* The oplog observe driver now properly updates queries when you drop a
  database.  [#3847](https://github.com/meteor/meteor/issues/3847)

* MongoID logic has been moved out of `minimongo` into a new package called
  `mongo-id`.

* Fix Mongo upserts with dotted keys in selector.  [#4522](https://github.com/meteor/meteor/issues/4522)


### `meteor` command-line tool

* You can now create three new example apps with the command line tool. These
  are the apps from the official tutorials at http://meteor.com/tutorials, which
  demonstrate building the same app with Blaze, Angular, and React. Try these
  apps with:

  ```sh
  meteor create --example simple-todos
  meteor create --example simple-todos-react
  meteor create --example simple-todos-angular
  ```

* `meteor shell` no longer crashes when piped from another command.

* Avoid a race condition in `meteor --test` and work with newer versions of the
  Velocity package.  [#3957](https://github.com/meteor/meteor/issues/3957)

* Improve error handling when publishing packages.  [#3977](https://github.com/meteor/meteor/issues/3977)

* Improve messaging around publishing binary packages.  [#3961](https://github.com/meteor/meteor/issues/3961)

* Preserve the value of `_` in `meteor shell`.  [#4010](https://github.com/meteor/meteor/issues/4010)

* `meteor mongo` now works on OS X when certain non-ASCII characters are in the
  pathname, as long as the `pgrep` utility is installed (it ships standard with
  OS X 10.8 and newer).  [#3999](https://github.com/meteor/meteor/issues/3999)

* `meteor run` no longer ignores (and often reverts) external changes to
  `.meteor/versions` which occur while the process is running.  [#3582](https://github.com/meteor/meteor/issues/3582)

* Fix crash when downloading two builds of the same package version
  simultaneously.  [#4163](https://github.com/meteor/meteor/issues/4163)

* Improve messages printed by `meteor update`, displaying list of packages
  that are not at the latest version available.

* When determining file load order, split file paths on path separator
  before comparing path components alphabetically.  [#4300](https://github.com/meteor/meteor/issues/4300)

* Fix inability to run `mongod` due to lack of locale configuration on some
  platforms, and improve error message if the failure still occurs.  [#4019](https://github.com/meteor/meteor/issues/4019)

* New `meteor lint` command.

### Minimongo

* The `$push` query modifier now supports a `$position` argument.  [#4312](https://github.com/meteor/meteor/issues/4312)

* `c.update(selector, replacementDoc)` no longer shares mutable state between
  replacementDoc and Minimongo internals. [#4377](https://github.com/meteor/meteor/issues/4377)

### Email

* `Email.send` now has a new option, `attachments`, in the same style as
  `mailcomposer`.
  [Details here.](https://github.com/andris9/mailcomposer#add-attachments)

### Tracker

* New `Tracker.Computation#onStop` method.  [#3915](https://github.com/meteor/meteor/issues/3915)

* `ReactiveDict` has two new methods, `clear` and `all`. `clear` resets
  the dictionary as if no items had been added, meaning all calls to `get` will
  return `undefined`. `all` converts the dictionary into a regular JavaScript
  object with a snapshot of the keys and values. Inside an autorun, `all`
  registers a dependency on any changes to the dictionary. [#3135](https://github.com/meteor/meteor/issues/3135)

### Utilities

* New `beforeSend` option to `HTTP.call` on the client allows you to directly
  access the `XMLHttpRequest` object and abort the call.  [#4419](https://github.com/meteor/meteor/issues/4419) [#3243](https://github.com/meteor/meteor/issues/3243) [#3266](https://github.com/meteor/meteor/issues/3266)

* Parse `application/javascript` and `application/x-javascript` HTTP replies as
  JSON too.  [#4595](https://github.com/meteor/meteor/issues/4595)

* `Match.test` from the `check` package now properly compares boolean literals,
  just like it does with Numbers and Strings. This applies to the `check`
  function as well.

* Provide direct access to the `mailcomposer` npm module used by the `email`
  package on `EmailInternals.NpmModules`. Allow specifying a `MailComposer`
  object to `Email.send` instead of individual options.  [#4209](https://github.com/meteor/meteor/issues/4209)

* Expose `Spiderable.requestTimeoutMs` from `spiderable` package to
  allow apps to set the timeout for running phantomjs.

* The `spiderable` package now reports the URL it's trying to fetch on failure.


### Other bug fixes and improvements

* Upgraded dependencies:

    - Node: 0.10.40 (from 0.10.36)
    - uglify-js: 2.4.20 (from 2.4.17)
    - http-proxy: 1.11.1 (from 1.6.0)

* `Meteor.loginWithGoogle` now supports `prompt`. Choose a prompt to always be
  displayed on Google login.

* Upgraded `coffeescript` package to depend on NPM packages
  coffeescript@1.9.2 and source-map@0.4.2. [#4302](https://github.com/meteor/meteor/issues/4302)

* Upgraded `fastclick` to 1.0.6 to fix an issue in iOS Safari. [#4393](https://github.com/meteor/meteor/issues/4393)

* Fix `Error: Can't render headers after they are sent to the client`.  [#4253](https://github.com/meteor/meteor/issues/4253) [#4750](https://github.com/meteor/meteor/issues/4750)

* `Meteor.settings.public` is always available on client and server,
  and modifications made on the server (for example, during app initialization)
  affect the value seen by connecting clients. [#4704](https://github.com/meteor/meteor/issues/4704)

### Windows

* Increase the buffer size for `netstat` when looking for running Mongo servers. [#4125](https://github.com/meteor/meteor/issues/4125)

* The Windows installer now always fetches the latest available version of
  Meteor at runtime, so that it doesn't need to be recompiled for every release.

* Fix crash in `meteor mongo` on Windows.  [#4711](https://github.com/meteor/meteor/issues/4711)


## v1.1.0.3, 2015-08-03

### Accounts

* When using Facebook API version 2.4, properly fetch `email` and other fields.
  Facebook recently forced all new apps to use version 2.4 of their API.  [#4743](https://github.com/meteor/meteor/issues/4743)


## v1.1.0.2, 2015-04-06

### `meteor` command-line tool

* Revert a change in 1.1.0.1 that caused `meteor mongo` to fail on some Linux
  systems. [#4115](https://github.com/meteor/meteor/issues/4115), [#4124](https://github.com/meteor/meteor/issues/4124), [#4134](https://github.com/meteor/meteor/issues/4134)


## v1.1.0.1, 2015-04-02

### Blaze

* Fix a regression in 1.1 in Blaze Templates: an error happening when View is
  invalidated immediately, causing a client-side crash (accessing
  `destroyMembers` of `undefined`). [#4097](https://github.com/meteor/meteor/issues/4097)

## v1.1, 2015-03-31

### Windows Support

* The Meteor command line tool now officially supports Windows 7, Windows 8.1,
  Windows Server 2008, and Windows Server 2012. It can run from PowerShell or
  Command Prompt.

* There is a native Windows installer that will be available for download from
  <https://www.meteor.com/install> starting with this release.

* In this release, Meteor on Windows supports all features available on Linux
  and Mac except building mobile apps with PhoneGap/Cordova.

* The `meteor admin get-machine` command now supports an additional
  architecture, `os.windows.x86_32`, which can be used to build binary packages
  for Windows.

### Version Solver

* The code that selects compatible package versions for `meteor update`
  and resolves conflicts on `meteor add` has been rewritten from the ground up.
  The core solver algorithm is now based on MiniSat, an open-source SAT solver,
  improving performance and maintainability.

* Refresh the catalog instead of downgrading packages when the versions in
  `.meteor/versions` aren't in the cache.  [#3653](https://github.com/meteor/meteor/issues/3653)

* Don't downgrade packages listed in `.meteor/packages`, or upgrade to a new
  major version, unless the new flag `--allow-incompatible-update` is passed
  as an override.

* Error messages are more detailed when constraints are unsatisfiable.

* Prefer "patched" versions of new indirect dependencies, and take patches
  to them on `meteor update` (for example, `1.0.1` or `1.0.0_1` over `1.0.0`).

* Version Solver is instrumented for profiling (`METEOR_PROFILE=1` in the
  environment).

* Setting the `METEOR_PRINT_CONSTRAINT_SOLVER_INPUT` environment variable
  prints information useful for diagnosing constraint solver bugs.

### Tracker

* Schedule the flush cycle using a better technique than `setTimeout` when
  available.  [#3889](https://github.com/meteor/meteor/issues/3889)

* Yield to the event loop during the flush cycle, unless we're executing a
  synchronous `Tracker.flush()`.  [#3901](https://github.com/meteor/meteor/issues/3901)

* Fix error reporting not being source-mapped properly. [#3655](https://github.com/meteor/meteor/issues/3655)

* Introduce a new option for `Tracker.autorun` - `onError`. This callback can be
  used to handle errors caught in the reactive computations. [#3822](https://github.com/meteor/meteor/issues/3822)

### Blaze

* Fix stack overflow from nested templates and helpers by avoiding recursion
  during rendering.  [#3028](https://github.com/meteor/meteor/issues/3028)

### `meteor` command-line tool

* Don't fail if `npm` prints more than 200K.  [#3887](https://github.com/meteor/meteor/issues/3887)


### Other bug fixes and improvements

* Upgraded dependencies:

    - uglify-js: 2.4.17 (from 2.4.13)

Patches contributed by GitHub users hwillson, mitar, murillo128, Primigenus,
rjakobsson, and tmeasday.


## v1.0.5, 2015-03-25

* This version of Meteor now uses version 2.2 of the Facebook API for
  authentication, instead of 1.0. If you use additional Facebook API methods
  beyond login, you may need to request new permissions.

  Facebook will automatically switch all apps to API version 2.0 on April
  30th, 2015. Please make sure to update your application's permissions and API
  calls by that date.

  For more details, see
  https://github.com/meteor/meteor/wiki/Facebook-Graph-API-Upgrade


## v1.0.4.2, 2015-03-20

* Fix regression in 1.0.4 where using Cordova for the first time in a project
  with hyphens in its directory name would fail.  [#3950](https://github.com/meteor/meteor/issues/3950)


## v1.0.4.1, 2015-03-18

* Fix regression in 1.0.4 where `meteor publish-for-arch` only worked for
  packages without colons in their name.  [#3951](https://github.com/meteor/meteor/issues/3951)

## v1.0.4, 2015-03-17

### Mongo Driver

* Meteor is now tested against MongoDB 2.6 by default (and the bundled version
  used by `meteor run` has been upgraded). It should still work fine with
  MongoDB 2.4.  Previous versions of Meteor mostly worked with MongoDB 2.6, with
  a few caveats:

    - Some upsert invocations did not work with MongoDB in previous versions of
      Meteor.
    - Previous versions of Meteor required setting up a special "user-defined
      role" with access to the `system.replset` table to use the oplog observe
      driver with MongoDB 2.6.  These extra permissions are not required with
      this version of Meteor.

  The MongoDB command needed to set up user permissions for the oplog observe
  driver is slightly different in MongoDB 2.6; see
  https://github.com/meteor/meteor/wiki/Oplog-Observe-Driver for details.

  We have also tested Meteor against the recently-released MongoDB 3.0.0.
  While we are not shipping MongoDB 3.0 with Meteor in this release (preferring
  to wait until its deployment is more widespread), we believe that Meteor
  1.0.4 apps will work fine when used with MongoDB 3.0.0 servers.

* Fix 0.8.1 regression where failure to connect to Mongo at startup would log a
  message but otherwise be ignored. Now it crashes the process, as it did before
  0.8.1.  [#3038](https://github.com/meteor/meteor/issues/3038)

* Use correct transform for allow/deny rules in `update` when different rules
  have different transforms.  [#3108](https://github.com/meteor/meteor/issues/3108)

* Provide direct access to the collection and database objects from the npm
  Mongo driver via new `rawCollection` and `rawDatabase` methods on
  `Mongo.Collection`.  [#3640](https://github.com/meteor/meteor/issues/3640)

* Observing or publishing an invalid query now throws an error instead of
  effectively hanging the server.  [#2534](https://github.com/meteor/meteor/issues/2534)


### Livequery

* If the oplog observe driver gets too far behind in processing the oplog, skip
  entries and re-poll queries instead of trying to keep up.  [#2668](https://github.com/meteor/meteor/issues/2668)

* Optimize common cases faced by the "crossbar" data structure (used by oplog
  tailing and DDP method write tracking).  [#3697](https://github.com/meteor/meteor/issues/3697)

* The oplog observe driver recovers from failed attempts to apply the modifier
  from the oplog (eg, because of empty field names).


### Minimongo

* When acting as an insert, `c.upsert({_id: 'x'}, {foo: 1})` now uses the `_id`
  of `'x'` rather than a random `_id` in the Minimongo implementation of
  `upsert`, just like it does for `c.upsert({_id: 'x'}, {$set: {foo: 1}})`.
  (The previous behavior matched a bug in the MongoDB 2.4 implementation of
  upsert that is fixed in MongoDB 2.6.)  [#2278](https://github.com/meteor/meteor/issues/2278)

* Avoid unnecessary work while paused in minimongo.

* Fix bugs related to observing queries with field filters: `changed` callbacks
  should not trigger unless a field in the filter has changed, and `changed`
  callbacks need to trigger when a parent of an included field is
  unset.  [#2254](https://github.com/meteor/meteor/issues/2254) [#3571](https://github.com/meteor/meteor/issues/3571)

* Disallow setting fields with empty names in minimongo, to match MongoDB 2.6
  semantics.


### DDP

* Subscription handles returned from `Meteor.subscribe` and
  `TemplateInstance#subscribe` now have a `subscriptionId` property to identify
  which subscription the handle is for.

* The `onError` callback to `Meteor.subscribe` has been replaced with a more
  general `onStop` callback that has an error as an optional first argument.
  The `onStop` callback is called when the subscription is terminated for
  any reason.  `onError` is still supported for backwards compatibility. [#1461](https://github.com/meteor/meteor/issues/1461)

* The return value from a server-side `Meteor.call` or `Meteor.apply` is now a
  clone of what the function returned rather than sharing mutable state.  [#3201](https://github.com/meteor/meteor/issues/3201)

* Make it easier to use the Node DDP client implementation without running a web
  server too.  [#3452](https://github.com/meteor/meteor/issues/3452)


### Blaze

* Template instances now have a `subscribe` method that functions exactly like
  `Meteor.subscribe`, but stops the subscription when the template is destroyed.
  There is a new method on Template instances called `subscriptionsReady()`
  which is a reactive function that returns true when all of the subscriptions
  made with `TemplateInstance#subscribe` are ready. There is also a built-in
  helper that returns the same thing and can be accessed with
  `Template.subscriptionsReady` inside any template.

* Add `onRendered`, `onCreated`, and `onDestroyed` methods to
  `Template`. Assignments to `Template.foo.rendered` and so forth are deprecated
  but are still supported for backwards compatibility.

* Fix bug where, when a helper or event handler was called from inside a custom
  block helper,  `Template.instance()` returned the `Template.contentBlock`
  template instead of the actual user-defined template, making it difficult to
  use `Template.instance()` for local template state.

* `Template.instance()` now works inside `Template.body`.  [#3631](https://github.com/meteor/meteor/issues/3631)

* Allow specifying attributes on `<body>` tags in templates.

* Improve performance of rendering large arrays.  [#3596](https://github.com/meteor/meteor/issues/3596)


### Isobuild

* Support `Npm.require('foo/bar')`.  [#3505](https://github.com/meteor/meteor/issues/3505) [#3526](https://github.com/meteor/meteor/issues/3526)

* In `package.js` files, `Npm.require` can only require built-in Node modules
  (and dev bundle modules, though you shouldn't depend on that), not the modules
  from its own `Npm.depends`. Previously, such code would work but only on the
  second time a `package.js` was executed.

* Ignore vim swap files in the `public` and `private` directories.  [#3322](https://github.com/meteor/meteor/issues/3322)

* Fix regression in 1.0.2 where packages might not be rebuilt when the compiler
  version changes.


### Meteor Accounts

* The `accounts-password` `Accounts.emailTemplates` can now specify arbitrary
  email `headers`.  The `from` address can now be set separately on the
  individual templates, and is a function there rather than a static
  string. [#2858](https://github.com/meteor/meteor/issues/2858) [#2854](https://github.com/meteor/meteor/issues/2854)

* Add login hooks on the client: `Accounts.onLogin` and
  `Accounts.onLoginFailure`. [#3572](https://github.com/meteor/meteor/issues/3572)

* Add a unique index to the collection that stores OAuth login configuration to
  ensure that only one configuration exists per service.  [#3514](https://github.com/meteor/meteor/issues/3514)

* On the server, a new option
  `Accounts.setPassword(user, password, { logout: false })` overrides the
  default behavior of logging out all logged-in connections for the user.  [#3846](https://github.com/meteor/meteor/issues/3846)


### Webapp

* `spiderable` now supports escaped `#!` fragments.  [#2938](https://github.com/meteor/meteor/issues/2938)

* Disable `appcache` on Firefox by default.  [#3248](https://github.com/meteor/meteor/issues/3248)

* Don't overly escape `Meteor.settings.public` and other parts of
  `__meteor_runtime_config__`.  [#3730](https://github.com/meteor/meteor/issues/3730)

* Reload the client program on `SIGHUP` or Node-specific IPC messages, not
  `SIGUSR2`.


### `meteor` command-line tool

* Enable tab-completion of global variables in `meteor shell`.  [#3227](https://github.com/meteor/meteor/issues/3227)

* Improve the stability of `meteor shell`.  [#3437](https://github.com/meteor/meteor/issues/3437) [#3595](https://github.com/meteor/meteor/issues/3595) [#3591](https://github.com/meteor/meteor/issues/3591)

* `meteor login --email` no longer takes an ignored argument.  [#3532](https://github.com/meteor/meteor/issues/3532)

* Fix regression in 1.0.2 where `meteor run --settings s` would ignore errors
  reading or parsing the settings file.  [#3757](https://github.com/meteor/meteor/issues/3757)

* Fix crash in `meteor publish` in some cases when the package is inside an
  app. [#3676](https://github.com/meteor/meteor/issues/3676)

* Fix crashes in `meteor search --show-all` and `meteor search --maintainer`.
  \#3636

* Kill PhantomJS processes after `meteor --test`, and only run the app
  once. [#3205](https://github.com/meteor/meteor/issues/3205) [#3793](https://github.com/meteor/meteor/issues/3793)

* Give a better error when Mongo fails to start up due to a full disk.  [#2378](https://github.com/meteor/meteor/issues/2378)

* After killing existing `mongod` servers, also clear the `mongod.lock` file.

* Stricter validation for package names: they cannot begin with a hyphen, end
  with a dot, contain two consecutive dots, or start or end with a colon.  (No
  packages on Atmosphere fail this validation.)  Additionally, `meteor create
  --package` applies the same validation as `meteor publish` and disallows
  packages with multiple colons.  (Packages with multiple colons like
  `local-test:iron:router` are used internally by `meteor test-packages` so that
  is not a strict validation rule.)

* `meteor create --package` now no longer creates a directory with the full
  name of the package, since Windows file systems cannot have colon characters
  in file paths. Instead, the command now creates a directory named the same
  as the second part of the package name after the colon (without the username
  prefix).


### Meteor Mobile

* Upgrade the Cordova CLI dependency from 3.5.1 to 4.2.0. See the release notes
  for the 4.x series of the Cordova CLI [on Apache
  Cordova](http://cordova.apache.org/announcements/2014/10/16/cordova-4.html).

* Related to the recently discovered [attack
  vectors](http://cordova.apache.org/announcements/2014/08/04/android-351.html)
  in Android Cordova apps, Meteor Cordova apps no longer allow access to all
  domains by default. If your app access external resources over XHR, you need
  to add them to the whitelist of allowed domains with the newly added
  [`App.accessRule`
  method](https://docs.meteor.com/#/full/App-accessRule) in your
  `mobile-config.js` file.

* Upgrade Cordova Plugins dependencies in Meteor Core packages:
    - `org.apache.cordova.file`: from 1.3.0 to 1.3.3
    - `org.apache.cordova.file-transfer`: from 0.4.4 to 0.5.0
    - `org.apache.cordova.splashscreen`: from 0.3.3 to 1.0.0
    - `org.apache.cordova.console`: from 0.2.10 to 0.2.13
    - `org.apache.cordova.device`: from 0.2.11 to 0.3.0
    - `org.apache.cordova.statusbar`: from 0.1.7 to 0.1.10
    - `org.apache.cordova.inappbrowser`: from 0.5.1 to 0.6.0
    - `org.apache.cordova.inappbrowser`: from 0.5.1 to 0.6.0

* Use the newer `ios-sim` binary, compiled with Xcode 6 on OS X Mavericks.


### Tracker

* Use `Session.set({k1: v1, k2: v2})` to set multiple values at once.


### Utilities

* Provide direct access to all options supported by the `request` npm module via
  the new server-only `npmRequestOptions` option to `HTTP.call`.  [#1703](https://github.com/meteor/meteor/issues/1703)


### Other bug fixes and improvements

* Many internal refactorings towards supporting Meteor on Windows are in this
  release.

* Remove some packages used internally to support legacy MDG systems
  (`application-configuration`, `ctl`, `ctl-helper`, `follower-livedata`,
  `dev-bundle-fetcher`, and `star-translate`).

* Provide direct access to some npm modules used by core packages on the
  `NpmModules` field of `WebAppInternals`, `MongoInternals`, and
  `HTTPInternals`.

* Upgraded dependencies:

    - node: 0.10.36 (from 0.10.33)
    - Fibers: 1.0.5 (from 1.0.1)
    - MongoDB: 2.6.7 (from 2.4.12)
    - openssl in mongo: 1.0.2 (from 1.0.1j)
    - MongoDB driver: 1.4.32 (from 1.4.1)
    - bson: 0.2.18 (from 0.2.7)
    - request: 2.53.0 (from 2.47.0)


Patches contributed by GitHub users 0a-, awatson1978, awwx, bwhitty,
christianbundy, d4nyll, dandv, DanielDent, DenisGorbachev, fay-jai, gsuess,
hwillson, jakozaur, meonkeys, mitar, netanelgilad, queso, rbabayoff, RobertLowe,
romanzolotarev, Siilwyn, and tmeasday.


## v.1.0.3.2, 2015-02-25

* Fix regression in 1.0.3 where the `meteor` tool could crash when downloading
  the second build of a given package version; for example, when running `meteor
  deploy` on an OSX or 32-bit Linux system for an app containing a binary
  package.  [#3761](https://github.com/meteor/meteor/issues/3761)


## v.1.0.3.1, 2015-01-20

* Rewrite `meteor show` and `meteor search` to show package information for
  local packages and to show if the package is installed for non-local
  packages. Introduce the `--show-all` flag, and deprecate the
  `--show-unmigrated` and `--show-old flags`.  Introduce the `--ejson` flag to
  output an EJSON object.

* Support README.md files in`meteor publish`. Take in the documentation file in
  `package.js` (set to `README.md` by default) and upload it to the server at
  publication time. Excerpt the first non-header Markdown section for use in
  `meteor show`.

* Support updates of package version metadata after that version has been
  published by running `meteor publish --update` from the package directory.

* Add `meteor test-packages --velocity` (similar to `meteor run --test`).  [#3330](https://github.com/meteor/meteor/issues/3330)

* Fix `meteor update <packageName>` to update `<packageName>` even if it's an
  indirect dependency of your app.  [#3282](https://github.com/meteor/meteor/issues/3282)

* Fix stack trace when a browser tries to use the server like a proxy.  [#1212](https://github.com/meteor/meteor/issues/1212)

* Fix inaccurate session statistics and possible multiple invocation of
  Connection.onClose callbacks.

* Switch CLI tool filesystem calls from synchronous to yielding (pro: more
  concurrency, more responsive to signals; con: could introduce concurrency
  bugs)

* Don't apply CDN prefix on Cordova. [#3278](https://github.com/meteor/meteor/issues/3278) [#3311](https://github.com/meteor/meteor/issues/3311)

* Don't try to refresh client app in the runner unless the app actually has the
  autoupdate package. [#3365](https://github.com/meteor/meteor/issues/3365)

* Fix custom release banner logic. [#3353](https://github.com/meteor/meteor/issues/3353)

* Apply HTTP followRedirects option to non-GET requests.  [#2808](https://github.com/meteor/meteor/issues/2808)

* Clean up temporary directories used by package downloads sooner.  [#3324](https://github.com/meteor/meteor/issues/3324)

* If the tool knows about the requested release but doesn't know about the build
  of its tool for the platform, refresh the catalog rather than failing
  immediately.  [#3317](https://github.com/meteor/meteor/issues/3317)

* Fix `meteor --get-ready` to not add packages to your app.

* Fix some corner cases in cleaning up app processes in the runner. Drop
  undocumented `--keepalive` support. [#3315](https://github.com/meteor/meteor/issues/3315)

* Fix CSS autoupdate when `$ROOT_URL` has a non-trivial path.  [#3111](https://github.com/meteor/meteor/issues/3111)

* Save Google OAuth idToken to the User service info object.

* Add git info to `meteor --version`.

* Correctly catch a case of illegal `Tracker.flush` during `Tracker.autorun`.  [#3037](https://github.com/meteor/meteor/issues/3037)

* Upgraded dependencies:

    - jquery: 1.11.2 (from 1.11.0)

Patches by GitHub users DanielDent, DanielDornhardt, PooMaster, Primigenus,
Tarang, TomFreudenberg, adnissen, dandv, fay-jai, knownasilya, mquandalle,
ogourment, restebanez, rissem, smallhelm and tmeasday.

## v1.0.2.1, 2014-12-22

* Fix crash in file change watcher.  [#3336](https://github.com/meteor/meteor/issues/3336)

* Allow `meteor test-packages packages/*` even if not all package directories
  have tests.  [#3334](https://github.com/meteor/meteor/issues/3334)

* Fix typo in `meteor shell` output. [#3326](https://github.com/meteor/meteor/issues/3326)


## v1.0.2, 2014-12-19

### Improvements to the `meteor` command-line tool

* A new command called `meteor shell` attaches an interactive terminal to
  an already-running server process, enabling inspection and execution of
  server-side data and code, with dynamic tab completion of variable names
  and properties. To see `meteor shell` in action, type `meteor run` in an
  app directory, then (in another terminal) type `meteor shell` in the
  same app directory. You do not have to wait for the app to start before
  typing `meteor shell`, as it will automatically connect when the server
  is ready. Note that `meteor shell` currently works for local development
  only, and is not yet supported for apps running on remote hosts.

* We've done a major internal overhaul of the `meteor` command-line tool with an
  eye to correctness, maintainability, and performance.  Some details include:
    * Refresh the package catalog for build commands only when an error
      occurs that could be fixed by a refresh, not for every build command.
    * Never run the constraint solver to select package versions more than once
      per build.
    * Built packages ("isopacks") are now cached inside individual app directories
      instead of inside their source directories.
    * `meteor run` starts Mongo in parallel with building the application.
    * The constraint solver no longer leaves a `versions.json` file in your
      packages source directories; when publishing a package that is not inside an
      app, it will leave a `.versions` file (with the same format as
      `.meteor/versions`) which you should check into source control.
    * The constraint solver's model has been simplified so that plugins must use
      the same version of packages as their surrounding package when built from
      local source.

* Using `meteor debug` no longer requires manually continuing the debugger when
  your app restarts, and it no longer overwrites the symbol `_` inside your app.

* Output from the command-line tool is now word-wrapped to the width of your
  terminal.

* Remove support for the undocumented earliestCompatibleVersion feature of the
  package system.

* Reduce CPU usage and disk I/O bandwidth by using kernel file-system change
  notification events where possible. On file systems that do not support these
  events (NFS, Vagrant Virtualbox shared folders, etc), file changes will only
  be detected every 5 seconds; to detect changes more often in these cases (but
  use more CPU), set the `METEOR_WATCH_FORCE_POLLING` environment
  variable. [#2135](https://github.com/meteor/meteor/issues/2135)

* Reduce CPU usage by fixing a check for a parent process in `meteor
  run` that was happening constantly instead of every few seconds. [#3252](https://github.com/meteor/meteor/issues/3252)

* Fix crash when two plugins defined source handlers for the same
  extension. [#3015](https://github.com/meteor/meteor/issues/3015) [#3180](https://github.com/meteor/meteor/issues/3180)

* Fix bug (introduced in 0.9.3) where the warning about using experimental
  versions of packages was printed too often.

* Fix bug (introduced in 1.0) where `meteor update --patch` crashed.

* Fix bug (introduced in 0.9.4) where banners about new releases could be
  printed too many times.

* Fix crash when a package version contained a dot-separated pre-release part
  with both digits and non-digits. [#3147](https://github.com/meteor/meteor/issues/3147)

* Corporate HTTP proxy support is now implemented using our websocket library's
  new built-in implementation instead of a custom implementation. [#2515](https://github.com/meteor/meteor/issues/2515)

### Blaze

* Add default behavior for `Template.parentData` with no arguments. This
  selects the first parent. [#2861](https://github.com/meteor/meteor/issues/2861)

* Fix `Blaze.remove` on a template's view to correctly remove the DOM
  elements when the template was inserted using
  `Blaze.renderWithData`. [#3130](https://github.com/meteor/meteor/issues/3130)

* Allow curly braces to be escaped in Spacebars. Use the special
  sequences `{{|` and `{{{|` to insert a literal `{{` or `{{{`.

### Meteor Accounts

* Allow integration with OAuth1 servers that require additional query
  parameters to be passed with the access token. [#2894](https://github.com/meteor/meteor/issues/2894)

* Expire a user's password reset and login tokens in all circumstances when
  their password is changed.

### Other bug fixes and improvements

* Some packages are no longer released as part of the core release process:
  amplify, backbone, bootstrap, d3, jquery-history, and jquery-layout. This
  means that new versions of these packages can be published outside of the full
  Meteor release cycle.

* Require plain objects as the update parameter when doing replacements
  in server-side collections.

* Fix audit-argument-checks spurious failure when an argument is NaN. [#2914](https://github.com/meteor/meteor/issues/2914)

### Upgraded dependencies

- node: 0.10.33 (from 0.10.29)
- source-map-support: 0.2.8 (from 0.2.5)
- semver: 4.1.0 (from 2.2.1)
- request: 2.47.0 (from 2.33.0)
- tar: 1.0.2 (from 1.0.1)
- source-map: 0.1.40 (from 0.1.32)
- sqlite3: 3.0.2 (from 3.0.0)
- phantomjs npm module: 1.9.12 (from 1.8.1-1)
- http-proxy: 1.6.0 (from a fork of 1.0.2)
- esprima: 1.2.2 (from an unreleased 1.1-era commit)
- escope: 1.0.1 (from 1.0.0)
- openssl in mongo: 1.0.1j (from 1.0.1g)
- faye-websocket: 0.8.1 (from using websocket-driver instead)
- MongoDB: 2.4.12 (from 2.4.9)


Patches by GitHub users andylash, anstarovoyt, benweissmann, chrisbridgett,
colllin, dandv, ecwyne, graemian, JamesLefrere, kevinchiu, LyuGGang, matteodem,
mitar, mquandalle, musically-ut, ograycode, pcjpcj2, physiocoder, rgoomar,
timhaines, trusktr, Urigo, and zol.


## v1.0.1, 2014-12-09

* Fix a security issue in allow/deny rules that could result in data
  loss. If your app uses allow/deny rules, or uses packages that use
  allow/deny rules, we recommend that you update immediately.


## v1.0, 2014-10-28

### New Features

* Add the `meteor admin get-machine` command to make it easier to
  publish packages with binary dependencies for all
  architectures. `meteor publish` no longer publishes builds
  automatically if your package has binary NPM dependencies.

* New `localmarket` example, highlighting Meteor's support for mobile
  app development.

* Restyle the `leaderboard` example, and optimize it for both desktop
  and mobile.

### Performance

* Reduce unnecessary syncs with the package server, which speeds up
  startup times for many commands.

* Speed up `meteor deploy` by not bundling unnecessary files and
  programs.

* To make Meteor easier to use on slow or unreliable network
  connections, increase timeouts for DDP connections that the Meteor
  tool uses to communicate with the package server. [#2777](https://github.com/meteor/meteor/issues/2777), [#2789](https://github.com/meteor/meteor/issues/2789).

### Mobile App Support

* Implemented reasonable default behavior for launch screens on mobile
  apps.

* Don't build for Android when only the iOS build is required, and
  vice versa.

* Fix bug that could cause mobile apps to stop being able to receive hot
  code push updates.

* Fix bug where Cordova clients connected to http://example.com instead
  of https://example.com when https:// was specified in the
  --mobile-server option. [#2880](https://github.com/meteor/meteor/issues/2880)

* Fix stack traces when attempting to build or run iOS apps on Linux.

* Print a warning when building an app with mobile platforms and
  outputting the build into the source tree. Outputting a build into the
  source tree can cause subsequent builds to fail because they will
  treat the build output as source files.

* Exit from `meteor run` when new Cordova plugins or platforms are
  added, since we don't support hot code push for new plugins or
  platforms.

* Fix quoting of arguments to Cordova plugins.

* The `accounts-twitter` package now works in Cordova apps in local
  development. For workarounds for other login providers in local
  development mode, see
  https://github.com/meteor/meteor/wiki/OAuth-for-mobile-Meteor-clients.

### Packaging

* `meteor publish-for-arch` can publish packages built with different Meteor
  releases.

* Fix default `api.versionsFrom` field in packages created with `meteor
  create --package`.

* Fix bug where changes in an app's .meteor/versions file would not
  cause the app to be rebuilt.

### Other bug fixes and improvements

* Use TLSv1 in the `spiderable` package, for compatibility with servers
  that have disabled SSLv3 in response to the POODLE bug.

* Work around the `meteor run` proxy occasionally running out of sockets.

* Fix bug with regular expressions in minimongo. [#2817](https://github.com/meteor/meteor/issues/2817)

* Add READMEs for several core packages.

* Include protocols in URLs printed by `meteor deploy`.

* Improve error message for limited ordered observe. [#1643](https://github.com/meteor/meteor/issues/1643)

* Fix missing dependency on `random` in the `autoupdate` package. [#2892](https://github.com/meteor/meteor/issues/2892)

* Fix bug where all CSS would be removed from connected clients if a
  CSS-only change is made between local development server restarts or
  when deploying with `meteor deploy`.

* Increase height of the Google OAuth popup to the Google-recommended
  value.

* Fix the layout of the OAuth configuration dialog when used with
  Bootstrap.

* Allow build plugins to override the 'bare' option on added source
  files. [#2834](https://github.com/meteor/meteor/issues/2834)

Patches by GitHub users DenisGorbachev, ecwyne, mitar, mquandalle,
Primigenus, svda, yauh, and zol.


## v0.9.4.1, 2014-12-09 (backport)

* Fix a security issue in allow/deny rules that could result in data
  loss. If your app uses allow/deny rules, or uses packages that use
  allow/deny rules, we recommend that you update immediately.
  Backport from 1.0.1.


## v0.9.4, 2014-10-13

### New Features

* The new `meteor debug` command and `--debug-port` command line option
  to `meteor run` allow you to easily use node-inspector to debug your
  server-side code. Add a `debugger` statement to your code to create a
  breakpoint.

* Add new a `meteor run --test` command that runs
  [Velocity](https://github.com/meteor-velocity/velocity) tests in your
  app .

* Add new callbacks `Accounts.onResetPasswordLink`,
  `Accounts.onEnrollmentLink`, and `Accounts.onEmailVerificationLink`
  that make it easier to build custom user interfaces on top of the
  accounts system. These callbacks should be registered before
  `Meteor.startup` fires, and will be called if the URL matches a link
  in an email sent by `Accounts.resetPassword`, etc. See
  https://docs.meteor.com/#Accounts-onResetPasswordLink.

* A new configuration file for mobile apps,
  `<APP>/mobile-config.js`. This allows you to set app metadata, icons,
  splash screens, preferences, and PhoneGap/Cordova plugin settings
  without needing a `cordova_build_override` directory. See
  https://docs.meteor.com/#mobileconfigjs.


### API Changes

* Rename `{{> UI.dynamic}}` to `{{> Template.dynamic}}`, and likewise
  with `UI.contentBlock` and `UI.elseBlock`. The UI namespace is no
  longer used anywhere except for backwards compatibility.

* Deprecate the `Template.someTemplate.myHelper = ...` syntax in favor
  of `Template.someTemplate.helpers(...)`.  Using the older syntax still
  works, but prints a deprecation warning to the console.

* `Package.registerBuildPlugin` its associated functions have been added
  to the public API, cleaned up, and documented. The new function is
  identical to the earlier _transitional_registerBuildPlugin except for
  minor backwards-compatible API changes. See
  https://docs.meteor.com/#Package-registerBuildPlugin

* Rename the `showdown` package to `markdown`.

* Deprecate the `amplify`, `backbone`, `bootstrap`, and `d3` integration
  packages in favor of community alternatives.  These packages will no
  longer be maintained by MDG.


### Tool Changes

* Improved output from `meteor build` to make it easier to publish
  mobile apps to the App Store and Play Store. See the wiki pages for
  instructions on how to publish your
  [iOS](https://github.com/meteor/meteor/wiki/How-to-submit-your-iOS-app-to-App-Store)
  and
  [Android](https://github.com/meteor/meteor/wiki/How-to-submit-your-Android-app-to-Play-Store)
  apps.

* Packages can now be marked as debug-mode only by adding `debugOnly:
  true` to `Package.describe`. Debug-only packages are not included in
  the app when it is bundled for production (`meteor build` or `meteor
  run --production`). This allows package authors to build packages
  specifically for testing and debugging without increasing the size of
  the resulting app bundle or causing apps to ship with debug
  functionality built in.

* Rework the process for installing mobile development SDKs. There is
  now a `meteor install-sdk` command that automatically install what
  software it can and points to documentation for the parts that
  require manual installation.

* The `.meteor/cordova-platforms` file has been renamed to
  `.meteor/platforms` and now includes the default `server` and
  `browser` platforms. The default platforms can't currently be removed
  from a project, though this will be possible in the future. The old
  file will be automatically migrated to the new one when the app is run
  with Meteor 0.9.4 or above.

* The `unipackage.json` file inside downloaded packages has been renamed
  to `isopack.json` and has an improved forwards-compatible format. To
  maintain backwards compatibility with previous releases, packages will
  be built with both files.

* The local package metadata cache now uses SQLite, which is much faster
  than the previous implementation. This improves `meteor` command line
  tool startup time.

* The constraint solver used by the client to find compatible versions
  of packages is now much faster.

* The `--port` option to `meteor run` now requires a numeric port
  (e.g. `meteor run --port example.com` is no longer valid).

* The `--mobile-port` option `meteor run` has been reworked. The option
  is now `--mobile-server` in `meteor run` and `--server` in `meteor
  build`. `--server` is required for `meteor build` in apps with mobile
  platforms installed. `--mobile-server` defaults to an automatically
  detected IP address on port 3000, and `--server` requires a hostname
  but defaults to port 80 if a port is not specified.

* Operations that take longer than a few seconds (e.g. downloading
  packages, installing the Android SDK, etc) now show a progress bar.

* Complete support for using an HTTP proxy in the `meteor` command line
  tool. Now all DDP connections can work through a proxy.  Use the standard
  `http_proxy` environment variable to specify your proxy endpoint.  [#2515](https://github.com/meteor/meteor/issues/2515)


### Bug Fixes

* Fix behavior of ROOT_URL with path ending in `/`.

* Fix source maps when using a ROOT_URL with a path. [#2627](https://github.com/meteor/meteor/issues/2627)

* Change the mechanism that the Meteor tool uses to clean up app server
  processes. The new mechanism is more resilient to slow app bundles and
  other CPU-intensive tasks. [#2536](https://github.com/meteor/meteor/issues/2536), [#2588](https://github.com/meteor/meteor/issues/2588).


Patches by GitHub users cryptoquick, Gaelan, jperl, meonkeys, mitar,
mquandalle, prapicault, pscanf, richguan, rick-golden-healthagen,
rissem, rosh93, rzymek, and timoabend


## v0.9.3.1, 2014-09-30

* Don't crash when failing to contact the package server. [#2713](https://github.com/meteor/meteor/issues/2713)

* Allow more than one dash in package versions. [#2715](https://github.com/meteor/meteor/issues/2715)


## v0.9.3, 2014-09-25

### More Package Version Number Flexibility

* Packages now support relying on multiple major versions of their
  dependencies (eg `blaze@1.0.0 || 2.0.0`). Additionally, you can now
  call `api.versionsFrom(<release>)` multiple times, or with an array
  (eg `api.versionsFrom([<release1>, <release2>])`. Meteor will
  interpret this to mean that the package will work with packages from
  all the listed releases.

* Support for "wrapped package" version numbers. There is now a `_` field
  in version numbers. The `_` field must be an integer, and versions with
  the `_` are sorted after versions without. This allows using the
  upstream version number as the Meteor package version number and being
  able to publish multiple version of the Meteor package (e.g.
  `jquery@1.11.1_2`).

Note: packages using the `||` operator or the `_` symbol in their
versions or dependencies will be invisible to pre-0.9.3 users. Meteor
versions 0.9.2 and before do not understand the new version formats and
will not be able to use versions of packages that use the new features.


### Other Command-line Tool Improvements

* More detailed constraint solver output. Meteor now tells you which
  constraints prevent upgrading or adding new packages. This will make
  it much easier to update your app to new versions.

* Better handling of pre-release versions (e.g. versions with
  `-`). Pre-release packages will now be included in an app if and only
  if there is no way to meet the app's constraints without using a
  pre-release package.

* Add `meteor admin set-unmigrated` to allow maintainers to hide
  pre-0.9.0 packages in `meteor search` and `meteor show`. This will not
  stop users from continuing to use the package, but it helps prevent
  new users from finding old non-functional packages.

* Progress bars for time-intensive operations, like downloading large
  packages.


### Other Changes

* Officially support `Meteor.wrapAsync` (renamed from
  `Meteor._wrapAsync`). Additionally, `Meteor.wrapAsync` now lets you
  pass an object to bind as `this` in the wrapped call. See
  https://docs.meteor.com/#meteor_wrapasync.

* The `reactive-dict` package now allows an optional name argument to
  enable data persistence during hot code push.


Patches by GitHub users evliu, meonkeys, mitar, mizzao, mquandalle,
prapicault, waitingkuo, wulfmeister.



## v0.9.2.2, 2014-09-17

* Fix regression in 0.9.2 that prevented some users from accessing the
  Meteor development server in their browser. Specifically, 0.9.2
  unintentionally changed the development mode server's default bind
  host to localhost instead of 0.0.0.0. [#2596](https://github.com/meteor/meteor/issues/2596)


## v0.9.2.1, 2014-09-15

* Fix versions of packages that were published with `-cordova` versions
  in 0.9.2 (appcache, fastclick, htmljs, logging, mobile-status-bar,
  routepolicy, webapp-hashing).


## v0.9.2, 2014-09-15

This release contains our first support for building mobile apps in
Meteor, for both iOS and Android. This support comes via an
integration with Apache's Cordova/PhoneGap project.

* You can use Cordova/PhoneGap packages in your application or inside
  a Meteor package to access a device's native functions directly from
  JavaScript code.
* The `meteor add-platform` and `meteor run` commands now let you
  launch the app in the iOS or Android simulator or run it on an
  attached hardware device.
* This release extends hot code push to support live updates into
  installed native apps.
* The `meteor bundle` command has been renamed to `meteor build` and
  now outputs build projects for the mobile version of the targeted
  app.
* See
  https://github.com/meteor/meteor/wiki/Meteor-Cordova-Phonegap-integration
  for more information about how to get started building mobile apps
  with Meteor.

* Better mobile support for OAuth login: you can now use a
  redirect-based flow inside UIWebViews, and the existing popup-based
  flow has been adapted to work in Cordova/PhoneGap apps.

#### Bug fixes and minor improvements

* Fix sorting on non-trivial keys in Minimongo. [#2439](https://github.com/meteor/meteor/issues/2439)

* Bug fixes and performance improvements for the package system's
  constraint solver.

* Improved error reporting for misbehaving oplog observe driver. [#2033](https://github.com/meteor/meteor/issues/2033) [#2244](https://github.com/meteor/meteor/issues/2244)

* Drop deprecated source map linking format used for older versions of
  Firefox.  [#2385](https://github.com/meteor/meteor/issues/2385)

* Allow Meteor tool to run from a symlink. [#2462](https://github.com/meteor/meteor/issues/2462)

* Assets added via a plugin are no longer considered source files. [#2488](https://github.com/meteor/meteor/issues/2488)

* Remove support for long deprecated `SERVER_ID` environment
  variable. Use `AUTOUPDATE_VERSION` instead.

* Fix bug in reload-safetybelt package that resulted in reload loops in
  Chrome with cookies disabled.

* Change the paths for static assets served from packages. The `:`
  character is replaced with the `_` character in package names so as to
  allow serving on mobile devices and ease operation on Windows. For
  example, assets from the `abc:bootstrap` package are now served at
  `/packages/abc_bootstrap` instead of `/packages/abc:bootstrap`.

* Also change the paths within a bundled Meteor app to allow for
  different client architectures (eg mobile). For example,
  `bundle/programs/client` is now `bundle/programs/web.browser`.


Patches by GitHub users awwx, mizzao, and mquandalle.



## v0.9.1.1, 2014-09-06

* Fix backwards compatibility for packages that had weak dependencies
  on packages renamed in 0.9.1 (`ui`, `deps`, `livedata`). [#2521](https://github.com/meteor/meteor/issues/2521)

* Fix error when using the `reactive-dict` package without the `mongo`
  package.


## v0.9.1, 2014-09-04

#### Organizations in Meteor developer accounts

Meteor 0.9.1 ships with organizations support in Meteor developer
accounts. Organizations are teams of users that make it easy to
collaborate on apps and packages.

Create an organization at
https://www.meteor.com/account-settings/organizations. Run the `meteor
authorized` command in your terminal to give an organization
permissions to your apps. To add an organization as a maintainer of
your packages, use the `meteor admin maintainers` command. You can
also publish packages with an organization's name in the package name
prefix instead of your own username.


#### One backwards incompatible change for templates

* Templates can no longer be named "body" or "instance".

#### Backwards compatible Blaze API changes

* New public and documented APIs:
    * `Blaze.toHTMLWithData()`
    * `Template.currentData()`
    * `Blaze.getView()`
    * `Template.parentData()` (previously `UI._parentData()`)
    * `Template.instance()` (previously `UI._templateInstance()`)
    * `Template.body` (previously `UI.body`)
    * `new Template` (previously `Template.__create__`)
    * `Blaze.getData()` (previously `UI.getElementData`, or `Blaze.getCurrentData` with no arguments)

* Deprecate the `ui` package. Instead, use the `blaze` package. The
  `UI` and `Blaze` symbols are now the same.

* Deprecate `UI.insert`. `UI.render` and `UI.renderWithData` now
  render a template and place it in the DOM.

* Add an underscore to some undocumented Blaze APIs to make them
  internal. Notably: `Blaze._materializeView`, `Blaze._createView`,
  `Blaze._toText`, `Blaze._destroyView`, `Blaze._destroyNode`,
  `Blaze._withCurrentView`, `Blaze._DOMBackend`,
  `Blaze._TemplateWith`

* Document Views. Views are the machinery powering DOM updates in
  Blaze.

* Expose `view` property on template instances.

#### Backwards compatible renames

* Package renames
    * `livedata` -> `ddp`
    * `mongo-livedata` -> `mongo`
    * `standard-app-packages` -> `meteor-platform`
* Symbol renames
    * `Meteor.Collection` -> `Mongo.Collection`
    * `Meteor.Collection.Cursor` -> `Mongo.Cursor`
    * `Meteor.Collection.ObjectID` -> `Mongo.ObjectID`
    * `Deps` -> `Tracker`

#### Other

* Add `reactive-var` package. Lets you define a single reactive
  variable, like a single key in `Session`.

* Don't throw an exception in Chrome when cookies and local storage
  are blocked.

* Bump DDP version to "1". Clients connecting with version "pre1" or
  "pre2" should still work.

* Allow query parameters in OAuth1 URLs. [#2404](https://github.com/meteor/meteor/issues/2404)

* Fix `meteor list` if not all packages on server. Fixes [#2468](https://github.com/meteor/meteor/issues/2468)

Patch by GitHub user mitar.


## v0.9.0.1, 2014-08-27

* Fix issues preventing hot code reload from automatically reloading webapps in
  two cases: when the old app was a pre-0.9.0 app, and when the app used
  appcache. (In both cases, an explicit reload still worked.)

* Fix publishing packages containing a plugin with platform-specific code but
  no platform-specific code in the main package.

* Fix `meteor add package@version` when the package was already added with a
  different version constraint.

* Improve treatment of pre-release packages (packages with a dash in their
  version). Guarantee that they will not be chosen by the constraint solver
  unless explicitly requested.  `meteor list` won't suggest that you update to
  them.

* Fix slow spiderable executions.

* Fix dev-mode client-only restart when client files changed very soon after
  server restart.

* Fix stack trace on `meteor add` constraint solver failure.

* Fix "access-denied" stack trace when publishing packages.


## v0.9.0, 2014-08-26

Meteor 0.9.0 introduces the Meteor Package Server. Incorporating lessons from
our community's Meteorite tool, Meteor 0.9.0 allows users to develop and publish
Meteor packages to a central repository. The `meteor publish` command is used to
publish packages. Non-core packages can now be added with `meteor add`, and you
can specify version constraints on the packages you use. Binary packages can be
published for additional architectures with `meteor publish-for-arch`, which
allows cross-platform deploys and bundling.  You can search for packages with
`meteor search` and display information on them with `meteor show`, or you can
use the Atmosphere web interface developed by Percolate Studio at
https://atmospherejs.com/

See https://docs.meteor.com/#writingpackages and
https://docs.meteor.com/#packagejs for more details.

Other packaging-related changes:

* `meteor list` now lists the packages your app is using, which was formerly the
  behavior of `meteor list --using`. To search for packages you are not
  currently using, use `meteor search`.  The concept of an "internal" package
  (which did not show up in `meteor list`) no longer exists.

* To prepare a bundle created with `meteor bundle` for execution on a
  server, you now run `npm install` with no arguments instead of having
  to specify a few specific npm modules and their versions
  explicitly. See the README in the generated bundle for more details.

* All `under_score`-style `package.js` APIs (`Package.on_use`, `api.add_files`,
  etc) have been replaced with `camelCase` names (`Package.onUse`,
  `api.addFiles`, etc).  The old names continue to work for now.

* There's a new `archMatching` option to `Plugin.registerSourceHandler`, which
  should be used by any plugin whose output is only for the client or only for
  the server (eg, CSS and HTML templating packages); this allows Meteor to avoid
  restarting the server when files processed by these plugins change.

Other changes:

* When running your app with the local development server, changes that only
  affect the client no longer require restarting the server.  Changes that only
  affect CSS no longer require the browser to refresh the page, both in local
  development and in some production environments.  [#490](https://github.com/meteor/meteor/issues/490)

* When a call to `match` fails in a method or subscription, log the
  failure on the server. (This matches the behavior described in our docs)

* The `appcache` package now defaults to functioning on all browsers
  that support the AppCache API, rather than a whitelist of browsers.
  The main effect of this change is that `appcache` is now enabled by
  default on Firefox, because Firefox no longer makes a confusing
  popup. You can still disable individual browsers with
  `AppCache.config`.  [#2241](https://github.com/meteor/meteor/issues/2241)

* The `forceApprovalPrompt` option can now be specified in `Accounts.ui.config`
  in addition to `Meteor.loginWithGoogle`.  [#2149](https://github.com/meteor/meteor/issues/2149)

* Don't leak websocket clients in server-to-server DDP in some cases (and fix
  "Got open from inactive client"
  error). https://github.com/faye/websocket-driver-node/pull/8

* Updated OAuth url for login with Meetup.

* Allow minimongo `changed` callbacks to mutate their `oldDocument`
  argument. [#2231](https://github.com/meteor/meteor/issues/2231)

* Fix upsert called from client with no callback.  [#2413](https://github.com/meteor/meteor/issues/2413)

* Avoid a few harmless exceptions in OplogObserveDriver.

* Refactor `observe-sequence` package.

* Fix `spiderable` race condition.

* Re-apply our fix of NPM bug https://github.com/npm/npm/issues/3265 which got
  accidentally reverted upstream.

* Workaround for a crash in recent Safari
  versions. https://github.com/meteor/meteor/commit/e897539adb

* Upgraded dependencies:
    - less: 1.7.4 (from 1.7.1)
    - tar: 1.0.1 (from 0.1.19)
    - fstream: 1.0.2 (from 0.1.25)

Patches by GitHub users Cangit, dandv, ImtiazMajeed, MaximDubrovin, mitar,
mquandalle, rcy, RichardLitt, thatneat, and twhy.


## v0.8.3.1, 2014-12-09 (backport)

* Fix a security issue in allow/deny rules that could result in data
  loss. If your app uses allow/deny rules, or uses packages that use
  allow/deny rules, we recommend that you update immediately.
  Backport from 1.0.1.


## v0.8.3, 2014-07-29

#### Blaze

* Refactor Blaze to simplify internals while preserving the public
  API. `UI.Component` has been replaced with `Blaze.View.`

* Fix performance issues and memory leaks concerning event handlers.

* Add `UI.remove`, which removes a template after `UI.render`/`UI.insert`.

* Add `this.autorun` to the template instance, which is like `Deps.autorun`
  but is automatically stopped when the template is destroyed.

* Create `<a>` tags as SVG elements when they have `xlink:href`
  attributes. (Previously, `<a>` tags inside SVGs were never created as
  SVG elements.)  [#2178](https://github.com/meteor/meteor/issues/2178)

* Throw an error in `{{foo bar}}` if `foo` is missing or not a function.

* Cursors returned from template helpers for #each should implement
  the `observeChanges` method and don't have to be Minimongo cursors
  (allowing new custom data stores for Blaze like Miniredis).

* Remove warnings when {{#each}} iterates over a list of strings,
  numbers, or other items that contains duplicates.  [#1980](https://github.com/meteor/meteor/issues/1980)

#### Meteor Accounts

* Fix regression in 0.8.2 where an exception would be thrown if
  `Meteor.loginWithPassword` didn't have a callback. Callbacks to
  `Meteor.loginWithPassword` are now optional again.  [#2255](https://github.com/meteor/meteor/issues/2255)

* Fix OAuth popup flow in mobile apps that don't support
  `window.opener`.  [#2302](https://github.com/meteor/meteor/issues/2302)

* Fix "Email already exists" error with MongoDB 2.6.  [#2238](https://github.com/meteor/meteor/issues/2238)


#### mongo-livedata and minimongo

* Fix performance issue where a large batch of oplog updates could block
  the node event loop for long periods.  [#2299](https://github.com/meteor/meteor/issues/2299).

* Fix oplog bug resulting in error message "Buffer inexplicably empty".  [#2274](https://github.com/meteor/meteor/issues/2274)

* Fix regression from 0.8.2 that caused collections to appear empty in
  reactive `findOne()` or `fetch` queries that run before a mutator
  returns.  [#2275](https://github.com/meteor/meteor/issues/2275)


#### Miscellaneous

* Stop including code by default that automatically refreshes the page
  if JavaScript and CSS don't load correctly. While this code is useful
  in some multi-server deployments, it can cause infinite refresh loops
  if there are errors on the page. Add the `reload-safetybelt` package
  to your app if you want to include this code.

* On the server, `Meteor.startup(c)` now calls `c` immediately if the
  server has already started up, matching the client behavior.  [#2239](https://github.com/meteor/meteor/issues/2239)

* Add support for server-side source maps when debugging with
  `node-inspector`.

* Add `WebAppInternals.addStaticJs()` for adding static JavaScript code
  to be served in the app, inline if allowed by `browser-policy`.

* Make the `tinytest/run` method return immediately, so that `wait`
  method calls from client tests don't block on server tests completing.

* Log errors from method invocations on the client if there is no
  callback provided.

* Upgraded dependencies:
    - node: 0.10.29 (from 0.10.28)
    - less: 1.7.1 (from 1.6.1)

Patches contributed by GitHub users Cangit, cmather, duckspeaker, zol.


## v0.8.2, 2014-06-23

#### Meteor Accounts

* Switch `accounts-password` to use bcrypt to store passwords on the
  server. (Previous versions of Meteor used a protocol called SRP.)
  Users will be transparently transitioned when they log in. This
  transition is one-way, so you cannot downgrade a production app once
  you upgrade to 0.8.2. If you are maintaining an authenticating DDP
  client:
    - Clients that use the plaintext password login handler (i.e. call
      the `login` method with argument `{ password: <plaintext
      password> }`) will continue to work, but users will not be
      transitioned from SRP to bcrypt when logging in with this login
      handler.
    - Clients that use SRP will no longer work. These clients should
      instead directly call the `login` method, as in
      `Meteor.loginWithPassword`. The argument to the `login` method
      can be either:
        - `{ password: <plaintext password> }`, or
        - `{ password: { digest: <password hash>, algorithm: "sha-256" } }`,
          where the password hash is the hex-encoded SHA256 hash of the
          plaintext password.

* Show the display name of the currently logged-in user after following
  an email verification link or a password reset link in `accounts-ui`.

* Add a `userEmail` option to `Meteor.loginWithMeteorDeveloperAccount`
  to pre-fill the user's email address in the OAuth popup.

* Ensure that the user object has updated token information before
  it is passed to email template functions. [#2210](https://github.com/meteor/meteor/issues/2210)

* Export the function that serves the HTTP response at the end of an
  OAuth flow as `OAuth._endOfLoginResponse`. This function can be
  overridden to make the OAuth popup flow work in certain mobile
  environments where `window.opener` is not supported.

* Remove support for OAuth redirect URLs with a `redirect` query
  parameter. This OAuth flow was never documented and never fully
  worked.


#### Blaze

* Blaze now tracks individual CSS rules in `style` attributes and won't
  overwrite changes to them made by other JavaScript libraries.

* Add `{{> UI.dynamic}}` to make it easier to dynamically render a
  template with a data context.

* Add `UI._templateInstance()` for accessing the current template
  instance from within a block helper.

* Add `UI._parentData(n)` for accessing parent data contexts from
  within a block helper.

* Add preliminary API for registering hooks to run when Blaze intends to
  insert, move, or remove DOM elements. For example, you can use these
  hooks to animate nodes as they are inserted, moved, or removed. To use
  them, you can set the `_uihooks` property on a container DOM
  element. `_uihooks` is an object that can have any subset of the
  following three properties:

    - `insertElement: function (node, next)`: called when Blaze intends
      to insert the DOM element `node` before the element `next`
    - `moveElement: function (node, next)`: called when Blaze intends to
      move the DOM element `node` before the element `next`
    - `removeElement: function (node)`: called when Blaze intends to
      remove the DOM element `node`

  Note that when you set one of these functions on a container
  element, Blaze will not do the actual operation; it's your
  responsibility to actually insert, move, or remove the node (by
  calling `$(node).remove()`, for example).

* The `findAll` method on template instances now returns a vanilla
  array, not a jQuery object. The `$` method continues to
  return a jQuery object. [#2039](https://github.com/meteor/meteor/issues/2039)

* Fix a Blaze memory leak by cleaning up event handlers when a template
  instance is destroyed. [#1997](https://github.com/meteor/meteor/issues/1997)

* Fix a bug where helpers used by {{#with}} were still re-running when
  their reactive data sources changed after they had been removed from
  the DOM.

* Stop not updating form controls if they're focused. If a field is
  edited by one user while another user is focused on it, it will just
  lose its value but maintain its focus. [#1965](https://github.com/meteor/meteor/issues/1965)

* Add `_nestInCurrentComputation` option to `UI.render`, fixing a bug in
  {{#each}} when an item is added inside a computation that subsequently
  gets invalidated. [#2156](https://github.com/meteor/meteor/issues/2156)

* Fix bug where "=" was not allowed in helper arguments. [#2157](https://github.com/meteor/meteor/issues/2157)

* Fix bug when a template tag immediately follows a Spacebars block
  comment. [#2175](https://github.com/meteor/meteor/issues/2175)


#### Command-line tool

* Add --directory flag to `meteor bundle`. Setting this flag outputs a
  directory rather than a tarball.

* Speed up updates of NPM modules by upgrading Node to include our fix for
  https://github.com/npm/npm/issues/3265 instead of passing `--force` to
  `npm install`.

* Always rebuild on changes to npm-shrinkwrap.json files.  [#1648](https://github.com/meteor/meteor/issues/1648)

* Fix uninformative error message when deploying to long hostnames. [#1208](https://github.com/meteor/meteor/issues/1208)

* Increase a buffer size to avoid failing when running MongoDB due to a
  large number of processes running on the machine, and fix the error
  message when the failure does occur. [#2158](https://github.com/meteor/meteor/issues/2158)

* Clarify a `meteor mongo` error message when using the MONGO_URL
  environment variable. [#1256](https://github.com/meteor/meteor/issues/1256)


#### Testing

* Run server tests from multiple clients serially instead of in
  parallel. This allows testing features that modify global server
  state.  [#2088](https://github.com/meteor/meteor/issues/2088)


#### Security

* Add Content-Type headers on JavaScript and CSS resources.

* Add `X-Content-Type-Options: nosniff` header to
  `browser-policy-content`'s default policy. If you are using
  `browser-policy-content` and you don't want your app to send this
  header, then call `BrowserPolicy.content.allowContentTypeSniffing()`.

* Use `Meteor.absoluteUrl()` to compute the redirect URL in the `force-ssl`
  package (instead of the host header).


#### Miscellaneous

* Allow `check` to work on the server outside of a Fiber. [#2136](https://github.com/meteor/meteor/issues/2136)

* EJSON custom type conversion functions should not be permitted to yield. [#2136](https://github.com/meteor/meteor/issues/2136)

* The legacy polling observe driver handles errors communicating with MongoDB
  better and no longer gets "stuck" in some circumstances.

* Automatically rewind cursors before calls to `fetch`, `forEach`, or `map`. On
  the client, don't cache the return value of `cursor.count()` (consistently
  with the server behavior). `cursor.rewind()` is now a no-op. [#2114](https://github.com/meteor/meteor/issues/2114)

* Remove an obsolete hack in reporting line numbers for LESS errors. [#2216](https://github.com/meteor/meteor/issues/2216)

* Avoid exceptions when accessing localStorage in certain Internet
  Explorer configurations. [#1291](https://github.com/meteor/meteor/issues/1291), [#1688](https://github.com/meteor/meteor/issues/1688).

* Make `handle.ready()` reactively stop, where `handle` is a
  subscription handle.

* Fix an error message from `audit-argument-checks` after login.

* Make the DDP server send an error if the client sends a connect
  message with a missing or malformed `support` field. [#2125](https://github.com/meteor/meteor/issues/2125)

* Fix missing `jquery` dependency in the `amplify` package. [#2113](https://github.com/meteor/meteor/issues/2113)

* Ban inserting EJSON custom types as documents. [#2095](https://github.com/meteor/meteor/issues/2095)

* Fix incorrect URL rewrites in stylesheets. [#2106](https://github.com/meteor/meteor/issues/2106)

* Upgraded dependencies:
    - node: 0.10.28 (from 0.10.26)
    - uglify-js: 2.4.13 (from 2.4.7)
    - sockjs server: 0.3.9 (from 0.3.8)
    - websocket-driver: 0.3.4 (from 0.3.2)
    - stylus: 0.46.3 (from 0.42.3)

Patches contributed by GitHub users awwx, babenzele, Cangit, dandv,
ducdigital, emgee3, felixrabe, FredericoC, jbruni, kentonv, mizzao,
mquandalle, subhog, tbjers, tmeasday.


## v0.8.1.3, 2014-05-22

* Fix a security issue in the `spiderable` package. `spiderable` now
  uses the ROOT_URL environment variable instead of the Host header to
  determine which page to snapshot.

* Fix hardcoded Twitter URL in `oauth1` package. This fixes a regression
  in 0.8.0.1 that broke Atmosphere packages that do OAuth1
  logins. [#2154](https://github.com/meteor/meteor/issues/2154).

* Add `credentialSecret` argument to `Google.retrieveCredential`, which
  was forgotten in a previous release.

* Remove nonexistent `-a` and `-r` aliases for `--add` and `--remove` in
  `meteor help authorized`. [#2155](https://github.com/meteor/meteor/issues/2155)

* Add missing `underscore` dependency in the `oauth-encryption` package. [#2165](https://github.com/meteor/meteor/issues/2165)

* Work around IE8 bug that caused some apps to fail to render when
  minified. [#2037](https://github.com/meteor/meteor/issues/2037).


## v0.8.1.2, 2014-05-12

* Fix memory leak (introduced in 0.8.1) by making sure to unregister
  sessions at the server when they are closed due to heartbeat timeout.

* Add `credentialSecret` argument to `Google.retrieveCredential`,
  `Facebook.retrieveCredential`, etc., which is needed to use them as of
  0.8.1. [#2118](https://github.com/meteor/meteor/issues/2118)

* Fix 0.8.1 regression that broke apps using a `ROOT_URL` with a path
  prefix. [#2109](https://github.com/meteor/meteor/issues/2109)


## v0.8.1.1, 2014-05-01

* Fix 0.8.1 regression preventing clients from specifying `_id` on insert. [#2097](https://github.com/meteor/meteor/issues/2097)

* Fix handling of malformed URLs when merging CSS files. [#2103](https://github.com/meteor/meteor/issues/2103), [#2093](https://github.com/meteor/meteor/issues/2093)

* Loosen the checks on the `options` argument to `Collection.find` to
  allow undefined values.


## v0.8.1, 2014-04-30

#### Meteor Accounts

* Fix a security flaw in OAuth1 and OAuth2 implementations. If you are
  using any OAuth accounts packages (such as `accounts-google` or
  `accounts-twitter`), we recommend that you update immediately and log
  out your users' current sessions with the following MongoDB command:

  $ db.users.update({}, { $set: { 'services.resume.loginTokens': [] } }, { multi: true });

* OAuth redirect URLs are now required to be on the same origin as your app.

* Log out a user's other sessions when they change their password.

* Store pending OAuth login results in the database instead of
  in-memory, so that an OAuth flow succeeds even if different requests
  go to different server processes.

* When validateLoginAttempt callbacks return false, don't override a more
  specific error message.

* Add `Random.secret()` for generating security-critical secrets like
  login tokens.

* `Meteor.logoutOtherClients` now calls the user callback when other
  login tokens have actually been removed from the database, not when
  they have been marked for eventual removal.  [#1915](https://github.com/meteor/meteor/issues/1915)

* Rename `Oauth` to `OAuth`.  `Oauth` is now an alias for backwards
  compatibility.

* Add `oauth-encryption` package for encrypting sensitive account
  credentials in the database.

* A validate login hook can now override the exception thrown from
  `beginPasswordExchange` like it can for other login methods.

* Remove an expensive observe over all users in the `accounts-base`
  package.


#### Blaze

* Disallow `javascript:` URLs in URL attribute values by default, to
  help prevent cross-site scripting bugs. Call
  `UI._allowJavascriptUrls()` to allow them.

* Fix `UI.toHTML` on templates containing `{{#with}}`.

* Fix `{{#with}}` over a data context that is mutated.  [#2046](https://github.com/meteor/meteor/issues/2046)

* Clean up autoruns when calling `UI.toHTML`.

* Properly clean up event listeners when removing templates.

* Add support for `{{!-- block comments --}}` in Spacebars. Block comments may
  contain `}}`, so they are more useful than `{{! normal comments}}` for
  commenting out sections of Spacebars templates.

* Don't dynamically insert `<tbody>` tags in reactive tables

* When handling a custom jQuery event, additional arguments are
  no longer lost -- they now come after the template instance
  argument.  [#1988](https://github.com/meteor/meteor/issues/1988)


#### DDP and MongoDB

* Extend latency compensation to support an arbitrary sequence of
  inserts in methods.  Previously, documents created inside a method
  stub on the client would eventually be replaced by new documents
  from the server, causing the screen to flicker.  Calling `insert`
  inside a method body now generates the same ID on the client (inside
  the method stub) and on the server.  A sequence of inserts also
  generates the same sequence of IDs.  Code that wants a random stream
  that is consistent between method stub and real method execution can
  get one with `DDP.randomStream`.
  https://trello.com/c/moiiS2rP/57-pattern-for-creating-multiple-database-records-from-a-method

* The document passed to the `insert` callback of `allow` and `deny` now only
  has a `_id` field if the client explicitly specified one; this allows you to
  use `allow`/`deny` rules to prevent clients from specifying their own
  `_id`. As an exception, `allow`/`deny` rules with a `transform` always have an
  `_id`.

* DDP now has an implementation of bidirectional heartbeats which is consistent
  across SockJS and websocket transports. This enables connection keepalive and
  allows servers and clients to more consistently and efficiently detect
  disconnection.

* The DDP protocol version number has been incremented to "pre2" (adding
  randomSeed and heartbeats).

* The oplog observe driver handles errors communicating with MongoDB
  better and knows to re-poll all queries after a MongoDB failover.

* Fix bugs involving mutating DDP method arguments.


#### meteor command-line tool

* Move boilerplate HTML from tools to webapp.  Change internal
  `Webapp.addHtmlAttributeHook` API.

* Add `meteor list-sites` command for listing the sites that you have
  deployed to meteor.com with your Meteor developer account.

* Third-party template languages can request that their generated source loads
  before other JavaScript files, just like *.html files, by passing the
  isTemplate option to Plugin.registerSourceHandler.

* You can specify a particular interface for the dev mode runner to bind to with
  `meteor -p host:port`.

* Don't include proprietary tar tags in bundle tarballs.

* Convert relative URLs to absolute URLs when merging CSS files.


#### Upgraded dependencies

* Node.js from 0.10.25 to 0.10.26.
* MongoDB driver from 1.3.19 to 1.4.1
* stylus: 0.42.3 (from 0.42.2)
* showdown: 0.3.1
* css-parse: an unreleased version (from 1.7.0)
* css-stringify: an unreleased version (from 1.4.1)


Patches contributed by GitHub users aldeed, apendua, arbesfeld, awwx, dandv,
davegonzalez, emgee3, justinsb, mquandalle, Neftedollar, Pent, sdarnell,
and timhaines.


## v0.8.0.1, 2014-04-21

* Fix security flaw in OAuth1 implementation. Clients can no longer
  choose the callback_url for OAuth1 logins.


## v0.8.0, 2014-03-27

Meteor 0.8.0 introduces Blaze, a total rewrite of our live templating engine,
replacing Spark. Advantages of Blaze include:

* Better interoperability with jQuery plugins and other techniques which
  directly manipulate the DOM
* More fine-grained updates: only the specific elements or attributes that
  change are touched rather than the entire template
* A fully documented templating language
* No need for the confusing `{{#constant}}`, `{{#isolate}}`, and `preserve`
  directives
* Uses standard jQuery delegation (`.on`) instead of our custom implementation
* Blaze supports live SVG templates that work just like HTML templates

See
[the Using Blaze wiki page](https://github.com/meteor/meteor/wiki/Using-Blaze)
for full details on upgrading your app to 0.8.0.  This includes:

* The `Template.foo.rendered` callback is now only called once when the template
  is rendered, rather than repeatedly as it is "re-rendered", because templates
  now directly update changed data instead of fully re-rendering.

* The `accounts-ui` login buttons are now invoked as a `{{> loginButtons}}`
  rather than as `{{loginButtons}}`.

* Previous versions of Meteor used a heavily modified version of the Handlebars
  templating language. In 0.8.0, we've given it its own name: Spacebars!
  Spacebars has an
  [explicit specification](https://github.com/meteor/meteor/blob/devel/packages/spacebars/README.md)
  instead of being defined as a series of changes to Handlebars. There are some
  incompatibilities with our previous Handlebars fork, such as a
  [different way of specifying dynamic element attributes](https://github.com/meteor/meteor/blob/devel/packages/spacebars/README.md#in-attribute-values)
  and a
  [new way of defining custom block helpers](https://github.com/meteor/meteor/blob/devel/packages/spacebars/README.md#custom-block-helpers).

* Your template files must consist of
  [well-formed HTML](https://github.com/meteor/meteor/blob/devel/packages/spacebars/README.md#html-dialect). Invalid
  HTML is now a compilation failure.  (There is a current limitation in our HTML
  parser such that it does not support
  [omitting end tags](http://www.w3.org/TR/html5/syntax.html#syntax-tag-omission)
  on elements such as `<P>` and `<LI>`.)

* `Template.foo` is no longer a function. It is instead a
  "component". Components render to an intermediate representation of an HTML
  tree, not a string, so there is no longer an easy way to render a component to
  a static HTML string.

* `Meteor.render` and `Spark.render` have been removed. Use `UI.render` and
  `UI.insert` instead.

* The `<body>` tag now defines a template just like the `<template>` tag, which
  can have helpers and event handlers.  Define them directly on the object
  `UI.body`.

* Previous versions of Meteor shipped with a synthesized `tap` event,
  implementing a zero-delay click event on mobile browsers. Unfortunately, this
  event never worked very well. We're eliminating it. Instead, use one of the
  excellent third party solutions.

* The `madewith` package (which supported adding a badge to your website
  displaying its score from http://madewith.meteor.com/) has been removed, as it
  is not compatible with the new version of that site.

* The internal `spark`, `liverange`, `universal-events`, and `domutils` packages
  have been removed.

* The `Handlebars` namespace has been deprecated.  `Handlebars.SafeString` is
  now `Spacebars.SafeString`, and `Handlebars.registerHelper` is now
  `UI.registerHelper`.

Patches contributed by GitHub users cmather and mart-jansink.


## v0.7.2.3, 2014-12-09 (backport)

* Fix a security issue in allow/deny rules that could result in data
  loss. If your app uses allow/deny rules, or uses packages that use
  allow/deny rules, we recommend that you update immediately.
  Backport from 1.0.1.

## v0.7.2.2, 2014-04-21 (backport)

* Fix a security flaw in OAuth1 and OAuth2 implementations.
  Backport from 0.8.1; see its entry for recommended actions to take.

## v0.7.2.1, 2014-04-30 (backport)

* Fix security flaw in OAuth1 implementation. Clients can no longer
  choose the callback_url for OAuth1 logins.
  Backport from 0.8.0.1.

## v0.7.2, 2014-03-18

* Support oplog tailing on queries with the `limit` option. All queries
  except those containing `$near` or `$where` selectors or the `skip`
  option can now be used with the oplog driver.

* Add hooks to login process: `Accounts.onLogin`,
  `Accounts.onLoginFailure`, and `Accounts.validateLoginAttempt`. These
  functions allow for rate limiting login attempts, logging an audit
  trail, account lockout flags, and more. See:
  http://docs.meteor.com/#accounts_validateloginattempt [#1815](https://github.com/meteor/meteor/issues/1815)

* Change the `Accounts.registerLoginHandler` API for custom login
  methods. Login handlers now require a name and no longer have to deal
  with generating resume tokens. See
  https://github.com/meteor/meteor/blob/devel/packages/accounts-base/accounts_server.js
  for details. OAuth based login handlers using the
  `Oauth.registerService` packages are not affected.

* Add support for HTML email in `Accounts.emailTemplates`.  [#1785](https://github.com/meteor/meteor/issues/1785)

* minimongo: Support `{a: {$elemMatch: {x: 1, $or: [{a: 1}, {b: 1}]}}}`  [#1875](https://github.com/meteor/meteor/issues/1875)

* minimongo: Support `{a: {$regex: '', $options: 'i'}}`  [#1874](https://github.com/meteor/meteor/issues/1874)

* minimongo: Fix sort implementation with multiple sort fields which each look
  inside an array. eg, ensure that with sort key `{'a.x': 1, 'a.y': 1}`, the
  document `{a: [{x: 0, y: 4}]}` sorts before
  `{a: [{x: 0, y: 5}, {x: 1, y: 3}]}`, because the 3 should not be used as a
  tie-breaker because it is not "next to" the tied 0s.

* minimongo: Fix sort implementation when selector and sort key share a field,
  that field matches an array in the document, and only some values of the array
  match the selector. eg, ensure that with sort key `{a: 1}` and selector
  `{a: {$gt: 3}}`, the document `{a: [4, 6]}` sorts before `{a: [1, 5]}`,
  because the 1 should not be used as a sort key because it does not match the
  selector. (We only approximate the MongoDB behavior here by only supporting
  relatively selectors.)

* Use `faye-websocket` (0.7.2) npm module instead of `websocket` (1.0.8) for
  server-to-server DDP.

* Update Google OAuth package to use new `profile` and `email` scopes
  instead of deprecated URL-based scopes.  [#1887](https://github.com/meteor/meteor/issues/1887)

* Add `_throwFirstError` option to `Deps.flush`.

* Make `facts` package data available on the server as
  `Facts._factsByPackage`.

* Fix issue where `LESS` compilation error could crash the `meteor run`
  process.  [#1877](https://github.com/meteor/meteor/issues/1877)

* Fix crash caused by empty HTTP host header in `meteor run` development
  server.  [#1871](https://github.com/meteor/meteor/issues/1871)

* Fix hot code reload in private browsing mode in Safari.

* Fix appcache size calculation to avoid erronious warnings. [#1847](https://github.com/meteor/meteor/issues/1847)

* Remove unused `Deps._makeNonReactive` wrapper function. Call
  `Deps.nonreactive` directly instead.

* Avoid setting the `oplogReplay` on non-oplog collections. Doing so
  caused mongod to crash.

* Add startup message to `test-in-console` to ease automation. [#1884](https://github.com/meteor/meteor/issues/1884)

* Upgraded dependencies
    - amplify: 1.1.2 (from 1.1.0)

Patches contributed by GitHub users awwx, dandv, queso, rgould, timhaines, zol


## v0.7.1.2, 2014-02-27

* Fix bug in tool error handling that caused `meteor` to crash on Mac
  OSX when no computer name is set.

* Work around a bug that caused MongoDB to fail an assertion when using
  tailable cursors on non-oplog collections.


## v0.7.1.1, 2014-02-24

* Integrate with Meteor developer accounts, a new way of managing your
  meteor.com deployed sites. When you use `meteor deploy`, you will be
  prompted to create a developer account.
    - Once you've created a developer account, you can log in and out
      from the command line with `meteor login` and `meteor logout`.
    - You can claim legacy sites with `meteor claim`. This command will
      prompt you for your site password if you are claiming a
      password-protected site; after claiming it, you will not need to
      enter the site password again.
    - You can add or remove authorized users, and view the list of
      authorized users, for a site with `meteor authorized`.
    - You can view your current username with `meteor whoami`.
    - This release also includes the `accounts-meteor-developer` package
      for building Meteor apps that allow users to log in with their own
      developer accounts.

* Improve the oplog tailing implementation for getting real-time database
  updates from MongoDB.
    - Add support for all operators except `$where` and `$near`. Limit and
      skip are not supported yet.
    - Add optimizations to avoid needless data fetches from MongoDB.
    - Fix an error ("Cannot call method 'has' of null") in an oplog
      callback. [#1767](https://github.com/meteor/meteor/issues/1767)

* Add and improve support for minimongo operators.
    - Support `$comment`.
    - Support `obj` name in `$where`.
    - `$regex` matches actual regexps properly.
    - Improve support for `$nin`, `$ne`, `$not`.
    - Support using `{ $in: [/foo/, /bar/] }`. [#1707](https://github.com/meteor/meteor/issues/1707)
    - Support `{$exists: false}`.
    - Improve type-checking for selectors.
    - Support `{x: {$elemMatch: {$gt: 5}}}`.
    - Match Mongo's behavior better when there are arrays in the document.
    - Support `$near` with sort.
    - Implement updates with `{ $set: { 'a.$.b': 5 } }`.
    - Support `{$type: 4}` queries.
    - Optimize `remove({})` when observers are paused.
    - Make update-by-id constant time.
    - Allow `{$set: {'x._id': 1}}`.  [#1794](https://github.com/meteor/meteor/issues/1794)

* Upgraded dependencies
    - node: 0.10.25 (from 0.10.22). The workaround for specific Node
      versions from 0.7.0 is now removed; 0.10.25+ is supported.
    - jquery: 1.11.0 (from 1.8.2). See
      http://jquery.com/upgrade-guide/1.9/ for upgrade instructions.
    - jquery-waypoints: 2.0.4 (from 1.1.7). Contains
      backwards-incompatible changes.
    - source-map: 0.3.2 (from 0.3.30) [#1782](https://github.com/meteor/meteor/issues/1782)
    - websocket-driver: 0.3.2 (from 0.3.1)
    - http-proxy: 1.0.2 (from a pre-release fork of 1.0)
    - semver: 2.2.1 (from 2.1.0)
    - request: 2.33.0 (from 2.27.0)
    - fstream: 0.1.25 (from 0.1.24)
    - tar: 0.1.19 (from 0.1.18)
    - eachline: a fork of 2.4.0 (from 2.3.3)
    - source-map: 0.1.31 (from 0.1.30)
    - source-map-support: 0.2.5 (from 0.2.3)
    - mongo: 2.4.9 (from 2.4.8)
    - openssl in mongo: 1.0.1f (from 1.0.1e)
    - kexec: 0.2.0 (from 0.1.1)
    - less: 1.6.1 (from 1.3.3)
    - stylus: 0.42.2 (from 0.37.0)
    - nib: 1.0.2 (from 1.0.0)
    - coffeescript: 1.7.1 (from 1.6.3)

* CSS preprocessing and sourcemaps:
    - Add sourcemap support for CSS stylesheet preprocessors. Use
      sourcemaps for stylesheets compiled with LESS.
    - Improve CSS minification to deal with `@import` statements correctly.
    - Lint CSS files for invalid `@` directives.
    - Change the recommended suffix for imported LESS files from
      `.lessimport` to `.import.less`. Add `.import.styl` to allow
      `stylus` imports. `.lessimport` continues to work but is deprecated.

* Add `clientAddress` and `httpHeaders` to `this.connection` in method
  calls and publish functions.

* Hash login tokens before storing them in the database. Legacy unhashed
  tokens are upgraded to hashed tokens in the database as they are used
  in login requests.

* Change default accounts-ui styling and add more CSS classes.

* Refactor command-line tool. Add test harness and better tests. Run
  `meteor self-test --help` for info on running the tools test suite.

* Speed up application re-build in development mode by re-using file
  hash computation between file change watching code and application
  build code..

* Fix issues with documents containing a key named `length` with a
  numeric value. Underscore treated these as arrays instead of objects,
  leading to exceptions when . Patch Underscore to not treat plain
  objects (`x.constructor === Object`) with numeric `length` fields as
  arrays. [#594](https://github.com/meteor/meteor/issues/594) [#1737](https://github.com/meteor/meteor/issues/1737)

* Deprecate `Accounts.loginServiceConfiguration` in favor of
  `ServiceConfiguration.configurations`, exported by the
  `service-configuration` package. `Accounts.loginServiceConfiguration`
  is maintained for backwards-compatibility, but it is defined in a
  `Meteor.startup` block and so cannot be used from top-level code.

* Cursors with a field specifier containing `{_id: 0}` can no longer be
  used with `observeChanges` or `observe`. This includes the implicit
  calls to these functions that are done when returning a cursor from a
  publish function or using `{{#each}}`.

* Transform functions must return objects and may not change the `_id`
  field, though they may leave it out.

* Remove broken IE7 support from the `localstorage` package. Meteor
  accounts logins no longer persist in IE7.

* Fix the `localstorage` package when used with Safari in private
  browsing mode. This fixes a problem with login token storage and
  account login. [#1291](https://github.com/meteor/meteor/issues/1291)

* Types added with `EJSON.addType` now have default `clone` and `equals`
  implementations. Users may still specify `clone` or `equals` functions
  to override the default behavior.  [#1745](https://github.com/meteor/meteor/issues/1745)

* Add `frame-src` to `browser-policy-content` and account for
  cross-browser CSP disparities.

* Deprecate `Oauth.initiateLogin` in favor of `Oauth.showPopup`.

* Add `WebApp.rawConnectHandlers` for adding connect handlers that run
  before any other Meteor handlers, except `connect.compress()`. Raw
  connect handlers see the URL's full path (even if ROOT_URL contains a
  non-empty path) and they run before static assets are served.

* Add `Accounts.connection` to allow using Meteor accounts packages with
  a non-default DDP connection.

* Detect and reload if minified CSS files fail to load at startup. This
  prevents the application from running unstyled if the page load occurs
  while the server is switching versions.

* Allow Npm.depends to specify any http or https URL containing a full
  40-hex-digit SHA.  [#1686](https://github.com/meteor/meteor/issues/1686)

* Add `retry` package for connection retry with exponential backoff.

* Pass `update` and `remove` return values correctly when using
  collections validated with `allow` and `deny` rules. [#1759](https://github.com/meteor/meteor/issues/1759)

* If you're using Deps on the server, computations and invalidation
  functions are not allowed to yield. Throw an error instead of behaving
  unpredictably.

* Fix namespacing in coffeescript files added to a package with the
  `bare: true` option. [#1668](https://github.com/meteor/meteor/issues/1668)

* Fix races when calling login and/or logoutOtherClients from multiple
  tabs. [#1616](https://github.com/meteor/meteor/issues/1616)

* Include oauth_verifier as a header rather than a parameter in
  the `oauth1` package. [#1825](https://github.com/meteor/meteor/issues/1825)

* Fix `force-ssl` to allow local development with `meteor run` in IPv6
  environments. [#1751](https://github.com/meteor/meteor/issues/1751)`

* Allow cursors on named local collections to be returned from a publish
  function in an array.  [#1820](https://github.com/meteor/meteor/issues/1820)

* Fix build failure caused by a directory in `programs/` without a
  package.js file.

* Do a better job of handling shrinkwrap files when an npm module
  depends on something that isn't a semver. [#1684](https://github.com/meteor/meteor/issues/1684)

* Fix failures updating npm dependencies when a node_modules directory
  exists above the project directory.  [#1761](https://github.com/meteor/meteor/issues/1761)

* Preserve permissions (eg, executable bit) on npm files.  [#1808](https://github.com/meteor/meteor/issues/1808)

* SockJS tweak to support relative base URLs.

* Don't leak sockets on error in dev-mode proxy.

* Clone arguments to `added` and `changed` methods in publish
  functions. This allows callers to reuse objects and prevents already
  published data from changing after the fact.  [#1750](https://github.com/meteor/meteor/issues/1750)

* Ensure springboarding to a different meteor tools version always uses
  `exec` to run the old version. This simplifies process management for
  wrapper scripts.

Patches contributed by GitHub users DenisGorbachev, EOT, OyoKooN, awwx,
dandv, icellan, jfhamlin, marcandre, michaelbishop, mitar, mizzao,
mquandalle, paulswartz, rdickert, rzymek, timhaines, and yeputons.


## v0.7.0.1, 2013-12-20

* Two fixes to `meteor run` Mongo startup bugs that could lead to hangs with the
  message "Initializing mongo database... this may take a moment.".  [#1696](https://github.com/meteor/meteor/issues/1696)

* Apply the Node patch to 0.10.24 as well (see the 0.7.0 section for details).

* Fix gratuitous IE7 incompatibility.  [#1690](https://github.com/meteor/meteor/issues/1690)


## v0.7.0, 2013-12-17

This version of Meteor contains a patch for a bug in Node 0.10 which
most commonly affects websockets. The patch is against Node version
0.10.22 and 0.10.23. We strongly recommend using one of these precise
versions of Node in production so that the patch will be applied. If you
use a newer version of Node with this version of Meteor, Meteor will not
apply the patch and will instead disable websockets.

* Rework how Meteor gets realtime database updates from MongoDB. Meteor
  now reads the MongoDB "oplog" -- a special collection that records all
  the write operations as they are applied to your database. This means
  changes to the database are instantly noticed and reflected in Meteor,
  whether they originated from Meteor or from an external database
  client. Oplog tailing is automatically enabled in development mode
  with `meteor run`, and can be enabled in production with the
  `MONGO_OPLOG_URL` environment variable. Currently the only supported
  selectors are equality checks; `$`-operators, `limit` and `skip`
  queries fall back to the original poll-and-diff algorithm. See
  https://github.com/meteor/meteor/wiki/Oplog-Observe-Driver
  for details.

* Add `Meteor.onConnection` and add `this.connection` to method
  invocations and publish functions. These can be used to store data
  associated with individual clients between subscriptions and method
  calls. See http://docs.meteor.com/#meteor_onconnection for details. [#1611](https://github.com/meteor/meteor/issues/1611)

* Bundler failures cause non-zero exit code in `meteor run`.  [#1515](https://github.com/meteor/meteor/issues/1515)

* Fix error when publish function callbacks are called during session shutdown.

* Rework hot code push. The new `autoupdate` package drives automatic
  reloads on update using standard DDP messages instead of a hardcoded
  message at DDP startup. Now the hot code push only triggers when
  client code changes; server-only code changes will not cause the page
  to reload.

* New `facts` package publishes internal statistics about Meteor.

* Add an explicit check that publish functions return a cursor, an array
  of cursors, or a falsey value. This is a safety check to to prevent
  users from accidentally returning Collection.findOne() or some other
  value and expecting it to be published.

* Implement `$each`, `$sort`, and `$slice` options for minimongo's `$push`
  modifier.  [#1492](https://github.com/meteor/meteor/issues/1492)

* Introduce `--raw-logs` option to `meteor run` to disable log
  coloring and timestamps.

* Add `WebAppInternals.setBundledJsCssPrefix()` to control where the
  client loads bundled JavaScript and CSS files. This allows serving
  files from a CDN to decrease page load times and reduce server load.

* Attempt to exit cleanly on `SIGHUP`. Stop accepting incoming
  connections, kill DDP connections, and finish all outstanding requests
  for static assets.

* In the HTTP server, only keep sockets with no active HTTP requests alive for 5
  seconds.

* Fix handling of `fields` option in minimongo when only `_id` is present. [#1651](https://github.com/meteor/meteor/issues/1651)

* Fix issue where setting `process.env.MAIL_URL` in app code would not
  alter where mail was sent. This was a regression in 0.6.6 from 0.6.5. [#1649](https://github.com/meteor/meteor/issues/1649)

* Use stderr instead of stdout (for easier automation in shell scripts) when
  prompting for passwords and when downloading the dev bundle. [#1600](https://github.com/meteor/meteor/issues/1600)

* Ensure more downtime during file watching.  [#1506](https://github.com/meteor/meteor/issues/1506)

* Fix `meteor run` with settings files containing non-ASCII characters.  [#1497](https://github.com/meteor/meteor/issues/1497)

* Support `EJSON.clone` for `Meteor.Error`. As a result, they are properly
  stringified in DDP even if thrown through a `Future`.  [#1482](https://github.com/meteor/meteor/issues/1482)

* Fix passing `transform: null` option to `collection.allow()` to disable
  transformation in validators.  [#1659](https://github.com/meteor/meteor/issues/1659)

* Fix livedata error on `this.removed` during session shutdown. [#1540](https://github.com/meteor/meteor/issues/1540) [#1553](https://github.com/meteor/meteor/issues/1553)

* Fix incompatibility with Phusion Passenger by removing an unused line. [#1613](https://github.com/meteor/meteor/issues/1613)

* Ensure install script creates /usr/local on machines where it does not
  exist (eg. fresh install of OSX Mavericks).

* Set x-forwarded-* headers in `meteor run`.

* Clean up package dirs containing only ".build".

* Check for matching hostname before doing end-of-oauth redirect.

* Only count files that actually go in the cache towards the `appcache`
  size check. [#1653](https://github.com/meteor/meteor/issues/1653).

* Increase the maximum size spiderable will return for a page from 200kB
  to 5MB.

* Upgraded dependencies:
    * SockJS server from 0.3.7 to 0.3.8, including new faye-websocket module.
    * Node from 0.10.21 to 0.10.22
    * MongoDB from 2.4.6 to 2.4.8
    * clean-css from 1.1.2 to 2.0.2
    * uglify-js from a fork of 2.4.0 to 2.4.7
    * handlebars npm module no longer available outside of handlebars package

Patches contributed by GitHub users AlexeyMK, awwx, dandv, DenisGorbachev,
emgee3, FooBarWidget, mitar, mcbain, rzymek, and sdarnell.


## v0.6.6.3, 2013-11-04

* Fix error when publish function callbacks are called during session
  shutdown.  [#1540](https://github.com/meteor/meteor/issues/1540) [#1553](https://github.com/meteor/meteor/issues/1553)

* Improve `meteor run` CPU usage in projects with many
  directories.  [#1506](https://github.com/meteor/meteor/issues/1506)


## v0.6.6.2, 2013-10-21

* Upgrade Node from 0.10.20 to 0.10.21 (security update).


## v0.6.6.1, 2013-10-12

* Fix file watching on OSX. Work around Node issue [#6251](https://github.com/meteor/meteor/issues/6251) by not using
  fs.watch. [#1483](https://github.com/meteor/meteor/issues/1483)


## v0.6.6, 2013-10-10


#### Security

* Add `browser-policy` package for configuring and sending
  Content-Security-Policy and X-Frame-Options HTTP headers.
  [See the docs](http://docs.meteor.com/#browserpolicy) for more.

* Use cryptographically strong pseudorandom number generators when available.

#### MongoDB

* Add upsert support. `Collection.update` now supports the `{upsert:
  true}` option. Additionally, add a `Collection.upsert` method which
  returns the newly inserted object id if applicable.

* `update` and `remove` now return the number of documents affected.  [#1046](https://github.com/meteor/meteor/issues/1046)

* `$near` operator for `2d` and `2dsphere` indices.

* The `fields` option to the collection methods `find` and `findOne` now works
  on the client as well.  (Operators such as `$elemMatch` and `$` are not yet
  supported in `fields` projections.) [#1287](https://github.com/meteor/meteor/issues/1287)

* Pass an index and the cursor itself to the callbacks in `cursor.forEach` and
  `cursor.map`, just like the corresponding `Array` methods.  [#63](https://github.com/meteor/meteor/issues/63)

* Support `c.find(query, {limit: N}).count()` on the client.  [#654](https://github.com/meteor/meteor/issues/654)

* Improve behavior of `$ne`, `$nin`, and `$not` selectors with objects containing
  arrays.  [#1451](https://github.com/meteor/meteor/issues/1451)

* Fix various bugs if you had two documents with the same _id field in
  String and ObjectID form.

#### Accounts

* [Behavior Change] Expire login tokens periodically. Defaults to 90
  days. Use `Accounts.config({loginExpirationInDays: null})` to disable
  token expiration.

* [Behavior Change] Write dates generated by Meteor Accounts to Mongo as
  Date instead of number; existing data can be converted by passing it
  through `new Date()`. [#1228](https://github.com/meteor/meteor/issues/1228)

* Log out and close connections for users if they are deleted from the
  database.

* Add Meteor.logoutOtherClients() for logging out other connections
  logged in as the current user.

* `restrictCreationByEmailDomain` option in `Accounts.config` to restrict new
  users to emails of specific domain (eg. only users with @meteor.com emails) or
  a custom validator. [#1332](https://github.com/meteor/meteor/issues/1332)

* Support OAuth1 services that require request token secrets as well as
  authentication token secrets.  [#1253](https://github.com/meteor/meteor/issues/1253)

* Warn if `Accounts.config` is only called on the client.  [#828](https://github.com/meteor/meteor/issues/828)

* Fix bug where callbacks to login functions could be called multiple
  times when the client reconnects.

#### DDP

* Fix infinite loop if a client disconnects while a long yielding method is
  running.

* Unfinished code to support DDP session resumption has been removed. Meteor
  servers now stop processing messages from clients and reclaim memory
  associated with them as soon as they are disconnected instead of a few minutes
  later.

#### Tools

* The pre-0.6.5 `Package.register_extension` API has been removed. Use
  `Package._transitional_registerBuildPlugin` instead, which was introduced in
  0.6.5. (A bug prevented the 0.6.5 reimplementation of `register_extension`
  from working properly anyway.)

* Support using an HTTP proxy in the `meteor` command line tool. This
  allows the `update`, `deploy`, `logs`, and `mongo` commands to work
  behind a proxy. Use the standard `http_proxy` environment variable to
  specify your proxy endpoint.  [#429](https://github.com/meteor/meteor/issues/429), [#689](https://github.com/meteor/meteor/issues/689), [#1338](https://github.com/meteor/meteor/issues/1338)

* Build Linux binaries on an older Linux machine. Meteor now supports
  running on Linux machines with glibc 2.9 or newer (Ubuntu 10.04+, RHEL
  and CentOS 6+, Fedora 10+, Debian 6+). Improve error message when running
  on Linux with unsupported glibc, and include Mongo stderr if it fails
  to start.

* Install NPM modules with `--force` to avoid corrupted local caches.

* Rebuild NPM modules in packages when upgrading to a version of Meteor that
  uses a different version of Node.

* Disable the Mongo http interface. This lets you run meteor on two ports
  differing by 1000 at the same time.

#### Misc

* [Known issue] Breaks support for pre-release OSX 10.9 'Mavericks'.
  Will be addressed shortly. See issues:
  https://github.com/joyent/node/issues/6251
  https://github.com/joyent/node/issues/6296

* `EJSON.stringify` now takes options:
    - `canonical` causes objects keys to be stringified in sorted order
    - `indent` allows formatting control over the EJSON stringification

* EJSON now supports `Infinity`, `-Infinity` and `NaN`.

* Check that the argument to `EJSON.parse` is a string.  [#1401](https://github.com/meteor/meteor/issues/1401)

* Better error from functions that use `Meteor._wrapAsync` (eg collection write
  methods and `HTTP` methods) and in DDP server message processing.  [#1387](https://github.com/meteor/meteor/issues/1387)

* Support `appcache` on Chrome for iOS.

* Support literate CoffeeScript files with the extension `.coffee.md` (in
  addition to the already-supported `.litcoffee` extension). [#1407](https://github.com/meteor/meteor/issues/1407)

* Make `madewith` package work again (broken in 0.6.5).  [#1448](https://github.com/meteor/meteor/issues/1448)

* Better error when passing a string to `{{#each}}`. [#722](https://github.com/meteor/meteor/issues/722)

* Add support for JSESSIONID cookies for sticky sessions. Set the
  `USE_JSESSIONID` environment variable to enable placing a JSESSIONID
  cookie on sockjs requests.

* Simplify the static analysis used to detect package-scope variables.

* Upgraded dependencies:
    * Node from 0.8.24 to 0.10.20
    * MongoDB from 2.4.4 to 2.4.6
    * MongoDB driver from 1.3.17 to 1.3.19
    * http-proxy from 0.10.1 to a pre-release of 1.0.0
    * stylus from 0.30.1 to 0.37.0
    * nib from 0.8.2 to 1.0.0
    * optimist from 0.3.5 to 0.6.0
    * semver from 1.1.0 to 2.1.0
    * request from 2.12.0 to 2.27.0
    * keypress from 0.1.0 to 0.2.1
    * underscore from 1.5.1 to 1.5.2
    * fstream from 0.1.21 to 0.1.24
    * tar from 0.1.14 to 0.1.18
    * source-map from 0.1.26 to 0.1.30
    * source-map-support from a fork of 0.1.8 to 0.2.3
    * escope from a fork of 0.0.15 to 1.0.0
    * estraverse from 1.1.2-1 to 1.3.1
    * simplesmtp from 0.1.25 to 0.3.10
    * stream-buffers from 0.2.3 to 0.2.5
    * websocket from 1.0.7 to 1.0.8
    * cli-color from 0.2.2 to 0.2.3
    * clean-css from 1.0.11 to 1.1.2
    * UglifyJS2 from a fork of 2.3.6 to a different fork of 2.4.0
    * connect from 2.7.10 to 2.9.0
    * send from 0.1.0 to 0.1.4
    * useragent from 2.0.1 to 2.0.7
    * replaced byline with eachline 2.3.3

Patches contributed by GitHub users ansman, awwx, codeinthehole, jacott,
Maxhodges, meawoppl, mitar, mizzao, mquandalle, nathan-muir, RobertLowe, ryw,
sdarnell, and timhaines.


## v0.6.5.3, 2014-12-09 (backport)

* Fix a security issue in allow/deny rules that could result in data
  loss. If your app uses allow/deny rules, or uses packages that use
  allow/deny rules, we recommend that you update immediately.
  Backport from 1.0.1.


## v0.6.5.2, 2013-10-21

* Upgrade Node from 0.8.24 to 0.8.26 (security patch)


## v0.6.5.1, 2013-08-28

* Fix syntax errors on lines that end with a backslash. [#1326](https://github.com/meteor/meteor/issues/1326)

* Fix serving static files with special characters in their name. [#1339](https://github.com/meteor/meteor/issues/1339)

* Upgrade `esprima` JavaScript parser to fix bug parsing complex regexps.

* Export `Spiderable` from `spiderable` package to allow users to set
  `Spiderable.userAgentRegExps` to control what user agents are treated
  as spiders.

* Add EJSON to standard-app-packages. [#1343](https://github.com/meteor/meteor/issues/1343)

* Fix bug in d3 tab character parsing.

* Fix regression when using Mongo ObjectIDs in Spark templates.


## v0.6.5, 2013-08-14

* New package system with package compiler and linker:

    * Each package now has it own namespace for variable
      declarations. Global variables used in a package are limited to
      package scope.

    * Packages must explicitly declare which symbols they export with
      `api.export` in `package.js`.

    * Apps and packages only see the exported symbols from packages they
      explicitly use. For example, if your app uses package A which in
      turn depends on package B, only package A's symbols will be
      available in the app.

    * Package names can only contain alphanumeric characters, dashes, and
      dots. Packages with spaces and underscores must be renamed.

    * Remove hardcoded list of required packages. New default
      `standard-app-packages` package adds dependencies on the core Meteor
      stack. This package can be removed to make an app with only parts of
      the Meteor stack. `standard-app-packages` will be automatically
      added to a project when it is updated to Meteor 0.6.5.

    * Custom app packages in the `packages` directory are no longer
      automatically used. They must be explicitly added to the app with
      `meteor add <packagename>`. To help with the transition, all
      packages in the `packages` directory will be automatically added to
      the project when it is updated to Meteor 0.6.5.

    * New "unipackage" on-disk format for built packages. Compiled packages are
      cached and rebuilt only when their source or dependencies change.

    * Add "unordered" and "weak" package dependency modes to allow
      circular package dependencies and conditional code inclusion.

    * New API (`_transitional_registerBuildPlugin`) for declaring
      compilers, preprocessors, and file extension handlers. These new
      build plugins are full compilation targets in their own right, and
      have their own namespace, source files, NPM requirements, and package
      dependencies. The old `register_extension` API is deprecated. Please
      note that the `package.js` format and especially
      `_transitional_registerBuildPlugin` are not frozen interfaces and
      are subject to change in future releases.

    * Add `api.imply`, which allows one package to "imply" another. If
      package A implies package B, then anything that depends on package
      A automatically depends on package B as well (and receives package
      B's imports). This is useful for creating umbrella packages
      (`standard-app-packages`) or sometimes for factoring common code
      out of related packages (`accounts-base`).

* Move HTTP serving out of the server bootstrap and into the `webapp`
  package. This allows building Meteor apps that are not web servers
  (eg. command line tools, DDP clients, etc.). Connect middlewares can
  now be registered on the new `WebApp.connectHandlers` instead of the
  old `__meteor_bootstrap__.app`.

* The entire Meteor build process now has first-class source map
  support. A source map is maintained for every source file as it
  passes through the build pipeline. Currently, the source maps are
  only served in development mode. Not all web browsers support source
  maps yet and for those that do, you may have to turn on an option to
  enable them. Source maps will always be used when reporting
  exceptions on the server.

* Update the `coffeescript` package to generate source maps.

* Add new `Assets` API and `private` subdirectory for including and
  accessing static assets on the server. http://docs.meteor.com/#assets

* Add `Meteor.disconnect`. Call this to disconnect from the
  server and stop all live data updates. [#1151](https://github.com/meteor/meteor/issues/1151)

* Add `Match.Integer` to `check` for 32-bit signed integers.

* `Meteor.connect` has been renamed to `DDP.connect` and is now fully
  supported on the server. Server-to-server DDP connections use
  websockets, and can be used for both method calls and subscriptions.

* Rename `Meteor.default_connection` to `Meteor.connection` and
  `Meteor.default_server` to `Meteor.server`.

* Rename `Meteor.http` to `HTTP`.

* `ROOT_URL` may now have a path part. This allows serving multiple
  Meteor apps on the same domain.

* Support creating named unmanaged collections with
  `new Meteor.Collection("name", {connection: null})`.

* New `Log` function in the `logging` package which prints with
  timestamps, color, filenames and linenumbers.

* Include http response in errors from oauth providers. [#1246](https://github.com/meteor/meteor/issues/1246)

* The `observe` callback `movedTo` now has a fourth argument `before`.

* Move NPM control files for packages from `.npm` to
  `.npm/package`. This is to allow build plugins such as `coffeescript`
  to depend on NPM packages. Also, when removing the last NPM
  dependency, clean up the `.npm` dir.

* Remove deprecated `Meteor.is_client` and `Meteor.is_server` variables.

* Implement "meteor bundle --debug" [#748](https://github.com/meteor/meteor/issues/748)

* Add `forceApprovalPrompt` option to `Meteor.loginWithGoogle`. [#1226](https://github.com/meteor/meteor/issues/1226)

* Make server-side Mongo `insert`s, `update`s, and `remove`s run
  asynchronously when a callback is passed.

* Improve memory usage when calling `findOne()` on the server.

* Delete login tokens from server when user logs out.

* Rename package compatibility mode option to `add_files` from `raw` to
  `bare`.

* Fix Mongo selectors of the form: {$regex: /foo/}.

* Fix Spark memory leak.  [#1157](https://github.com/meteor/meteor/issues/1157)

* Fix EPIPEs during dev mode hot code reload.

* Fix bug where we would never quiesce if we tried to revive subs that errored
  out (5e7138d)

* Fix bug where `this.fieldname` in handlebars template might refer to a
  helper instead of a property of the current data context. [#1143](https://github.com/meteor/meteor/issues/1143)

* Fix submit events on IE8. [#1191](https://github.com/meteor/meteor/issues/1191)

* Handle `Meteor.loginWithX` being called with a callback but no options. [#1181](https://github.com/meteor/meteor/issues/1181)

* Work around a Chrome bug where hitting reload could cause a tab to
  lose the DDP connection and never recover. [#1244](https://github.com/meteor/meteor/issues/1244)

* Upgraded dependencies:
    * Node from 0.8.18 to 0.8.24
    * MongoDB from 2.4.3 to 2.4.4, now with SSL support
    * CleanCSS from 0.8.3 to 1.0.11
    * Underscore from 1.4.4 to 1.5.1
    * Fibers from 1.0.0 to 1.0.1
    * MongoDB Driver from 1.3.7 to 1.3.17

Patches contributed by GitHub users btipling, mizzao, timhaines and zol.


## v0.6.4.1, 2013-07-19

* Update mongodb driver to use version 0.2.1 of the bson module.


## v0.6.4, 2013-06-10

* Separate OAuth flow logic from Accounts into separate packages. The
  `facebook`, `github`, `google`, `meetup`, `twitter`, and `weibo`
  packages can be used to perform an OAuth exchange without creating an
  account and logging in.  [#1024](https://github.com/meteor/meteor/issues/1024)

* If you set the `DISABLE_WEBSOCKETS` environment variable, browsers will not
  attempt to connect to your app using Websockets. Use this if you know your
  server environment does not properly proxy Websockets to reduce connection
  startup time.

* Make `Meteor.defer` work in an inactive tab in iOS.  [#1023](https://github.com/meteor/meteor/issues/1023)

* Allow new `Random` instances to be constructed with specified seed. This
  can be used to create repeatable test cases for code that picks random
  values.  [#1033](https://github.com/meteor/meteor/issues/1033)

* Fix CoffeeScript error reporting to include source file and line
  number again.  [#1052](https://github.com/meteor/meteor/issues/1052)

* Fix Mongo queries which nested JavaScript RegExp objects inside `$or`.  [#1089](https://github.com/meteor/meteor/issues/1089)

* Upgraded dependencies:
    * Underscore from 1.4.2 to 1.4.4  [#776](https://github.com/meteor/meteor/issues/776)
    * http-proxy from 0.8.5 to 0.10.1  [#513](https://github.com/meteor/meteor/issues/513)
    * connect from 1.9.2 to 2.7.10
    * Node mongodb client from 1.2.13 to 1.3.7  [#1060](https://github.com/meteor/meteor/issues/1060)

Patches contributed by GitHub users awwx, johnston, and timhaines.


## v0.6.3, 2013-05-15

* Add new `check` package for ensuring that a value matches a required
  type and structure. This is used to validate untrusted input from the
  client. See http://docs.meteor.com/#match for details.

* Use Websockets by default on supported browsers. This reduces latency
  and eliminates the constant network spinner on iOS devices.

* With `autopublish` on, publish many useful fields on `Meteor.users`.

* Files in the `client/compatibility/` subdirectory of a Meteor app do
  not get wrapped in a new variable scope. This is useful for
  third-party libraries which expect `var` statements at the outermost
  level to be global.

* Add synthetic `tap` event for use on touch enabled devices. This is a
  replacement for `click` that fires immediately.

* When using the `http` package synchronously on the server, errors
  are thrown rather than passed in `result.error`

* The `manager` option to the `Meteor.Collection` constructor is now called
  `connection`. The old name still works for now.  [#987](https://github.com/meteor/meteor/issues/987)

* The `localstorage-polyfill` smart package has been replaced by a
  `localstorage` package, which defines a `Meteor._localStorage` API instead of
  trying to replace the DOM `window.localStorage` facility. (Now, apps can use
  the existence of `window.localStorage` to detect if the full localStorage API
  is supported.)  [#979](https://github.com/meteor/meteor/issues/979)

* Upgrade MongoDB from 2.2.1 to 2.4.3.

* Upgrade CoffeeScript from 1.5.0 to 1.6.2.  [#972](https://github.com/meteor/meteor/issues/972)

* Faster reconnects when regaining connectivity.  [#696](https://github.com/meteor/meteor/issues/696)

* `Email.send` has a new `headers` option to set arbitrary headers.  [#963](https://github.com/meteor/meteor/issues/963)

* Cursor transform functions on the server no longer are required to return
  objects with correct `_id` fields.  [#974](https://github.com/meteor/meteor/issues/974)

* Rework `observe()` callback ordering in minimongo to improve fiber
  safety on the server. This makes subscriptions on server to server DDP
  more usable.

* Use binary search in minimongo when updating ordered queries.  [#969](https://github.com/meteor/meteor/issues/969)

* Fix EJSON base64 decoding bug.  [#1001](https://github.com/meteor/meteor/issues/1001)

* Support `appcache` on Chromium.  [#958](https://github.com/meteor/meteor/issues/958)

Patches contributed by GitHub users awwx, jagill, spang, and timhaines.


## v0.6.2.1, 2013-04-24

* When authenticating with GitHub, include a user agent string. This
  unbreaks "Sign in with GitHub"

Patch contributed by GitHub user pmark.


## v0.6.2, 2013-04-16

* Better error reporting:
    * Capture real stack traces for `Meteor.Error`.
    * Report better errors with misconfigured OAuth services.

* Add per-package upgrade notices to `meteor update`.

* Experimental server-to-server DDP support: `Meteor.connect` on the
  server will connect to a remote DDP endpoint via WebSockets. Method
  calls should work fine, but subscriptions and minimongo on the server
  are still a work in progress.

* Upgrade d3 from 2.x to 3.1.4. See
  https://github.com/mbostock/d3/wiki/Upgrading-to-3.0 for compatibility notes.

* Allow CoffeeScript to set global variables when using `use strict`. [#933](https://github.com/meteor/meteor/issues/933)

* Return the inserted documented ID from `LocalCollection.insert`. [#908](https://github.com/meteor/meteor/issues/908)

* Add Weibo token expiration time to `services.weibo.expiresAt`.

* `Spiderable.userAgentRegExps` can now be modified to change what user agents
  are treated as spiders by the `spiderable` package.

* Prevent observe callbacks from affecting the arguments to identical
  observes. [#855](https://github.com/meteor/meteor/issues/855)

* Fix meteor command line tool when run from a home directory with
  spaces in its name. If you previously installed meteor release 0.6.0
  or 0.6.1 you'll need to uninstall and reinstall meteor to support
  users with spaces in their usernames (see
  https://github.com/meteor/meteor/blob/master/README.md#uninstalling-meteor)

Patches contributed by GitHub users andreas-karlsson, awwx, jacott,
joshuaconner, and timhaines.


## v0.6.1, 2013-04-08

* Correct NPM behavior in packages in case there is a `node_modules` directory
  somewhere above the app directory. [#927](https://github.com/meteor/meteor/issues/927)

* Small bug fix in the low-level `routepolicy` package.

Patches contributed by GitHub users andreas-karlsson and awwx.


## v0.6.0, 2013-04-04

* Meteor has a brand new distribution system! In this new system, code-named
  Engine, packages are downloaded individually and on demand. All of the
  packages in each official Meteor release are prefetched and cached so you can
  still use Meteor while offline. You can have multiple releases of Meteor
  installed simultaneously; apps are pinned to specific Meteor releases.
  All `meteor` commands accept a `--release` argument to specify which release
  to use; `meteor update` changes what release the app is pinned to.
  Inside an app, the name of the release is available at `Meteor.release`.
  When running Meteor directly from a git checkout, the release is ignored.

* Variables declared with `var` at the outermost level of a JavaScript
  source file are now private to that file. Remove the `var` to share
  a value between files.

* Meteor now supports any x86 (32- or 64-bit) Linux system, not just those which
  use Debian or RedHat package management.

* Apps may contain packages inside a top-level directory named `packages`.

* Packages may depend on [NPM modules](https://npmjs.org), using the new
  `Npm.depends` directive in their `package.js` file. (Note: if the NPM module
  has architecture-specific binary components, bundles built with `meteor
  bundle` or `meteor deploy` will contain the components as built for the
  developer's platform and may not run on other platforms.)

* Meteor's internal package tests (as well as tests you add to your app's
  packages with the unsupported `Tinytest` framework) are now run with the new
  command `meteor test-packages`.

* `{{#each}}` helper can now iterate over falsey values without throwing an
  exception. [#815](https://github.com/meteor/meteor/issues/815), [#801](https://github.com/meteor/meteor/issues/801)

* `{{#with}}` helper now only includes its block if its argument is not falsey,
  and runs an `{{else}}` block if provided if the argument is falsey. [#770](https://github.com/meteor/meteor/issues/770), [#866](https://github.com/meteor/meteor/issues/866)

* Twitter login now stores `profile_image_url` and `profile_image_url_https`
  attributes in the `user.services.twitter` namespace. [#788](https://github.com/meteor/meteor/issues/788)

* Allow packages to register file extensions with dots in the filename.

* When calling `this.changed` in a publish function, it is no longer an error to
  clear a field which was never set. [#850](https://github.com/meteor/meteor/issues/850)

* Deps API
    * Add `dep.depend()`, deprecate `Deps.depend(dep)` and
      `dep.addDependent()`.
    * If first run of `Deps.autorun` throws an exception, stop it and don't
      rerun.  This prevents a Spark exception when template rendering fails
      ("Can't call 'firstNode' of undefined").
    * If an exception is thrown during `Deps.flush` with no stack, the
      message is logged instead. [#822](https://github.com/meteor/meteor/issues/822)

* When connecting to MongoDB, use the JavaScript BSON parser unless specifically
  requested in `MONGO_URL`; the native BSON parser sometimes segfaults. (Meteor
  only started using the native parser in 0.5.8.)

* Calls to the `update` collection function in untrusted code may only use a
  whitelisted list of modifier operators.

Patches contributed by GitHub users awwx, blackcoat, cmather, estark37,
mquandalle, Primigenus, raix, reustle, and timhaines.


## v0.5.9, 2013-03-14

* Fix regression in 0.5.8 that prevented users from editing their own
  profile. [#809](https://github.com/meteor/meteor/issues/809)

* Fix regression in 0.5.8 where `Meteor.loggingIn()` would not update
  reactively. [#811](https://github.com/meteor/meteor/issues/811)


## v0.5.8, 2013-03-13

* Calls to the `update` and `remove` collection functions in untrusted code may
  no longer use arbitrary selectors. You must specify a single document ID when
  invoking these functions from the client (other than in a method stub).

  You may still use other selectors when calling `update` and `remove` on the
  server and from client method stubs, so you can replace calls that are no
  longer supported (eg, in event handlers) with custom method calls.

  The corresponding `update` and `remove` callbacks passed to `allow` and `deny`
  now take a single document instead of an array.

* Add new `appcache` package. Add this package to your project to speed
  up page load and make hot code reload smoother using the HTML5
  AppCache API. See http://docs.meteor.com/#appcache for details.

* Rewrite reactivity library. `Meteor.deps` is now `Deps` and has a new
  API. `Meteor.autorun` and `Meteor.flush` are now called `Deps.autorun` and
  `Deps.flush` (the old names still work for now). The other names under
  `Meteor.deps` such as `Context` no longer exist. The new API is documented at
  http://docs.meteor.com/#deps

* You can now provide a `transform` option to collections, which is a
  function that documents coming out of that collection are passed
  through. `find`, `findOne`, `allow`, and `deny` now take `transform` options,
  which may override the Collection's `transform`.  Specifying a `transform`
  of `null` causes you to receive the documents unmodified.

* Publish functions may now return an array of cursors to publish. Currently,
  the cursors must all be from different collections. [#716](https://github.com/meteor/meteor/issues/716)

* User documents have id's when `onCreateUser` and `validateNewUser` hooks run.

* Encode and store custom EJSON types in MongoDB.

* Support literate CoffeeScript files with the extension `.litcoffee`. [#766](https://github.com/meteor/meteor/issues/766)

* Add new login service provider for Meetup.com in `accounts-meetup` package.

* If you call `observe` or `observeChanges` on a cursor created with the
  `reactive: false` option, it now only calls initial add callbacks and
  does not continue watching the query. [#771](https://github.com/meteor/meteor/issues/771)

* In an event handler, if the data context is falsey, default it to `{}`
  rather than to the global object. [#777](https://github.com/meteor/meteor/issues/777)

* Allow specifying multiple event handlers for the same selector. [#753](https://github.com/meteor/meteor/issues/753)

* Revert caching header change from 0.5.5. This fixes image flicker on redraw.

* Stop making `Session` available on the server; it's not useful there. [#751](https://github.com/meteor/meteor/issues/751)

* Force URLs in stack traces in browser consoles to be hyperlinks. [#725](https://github.com/meteor/meteor/issues/725)

* Suppress spurious `changed` callbacks with empty `fields` from
  `Cursor.observeChanges`.

* Fix logic bug in template branch matching. [#724](https://github.com/meteor/meteor/issues/724)

* Make `spiderable` user-agent test case insensitive. [#721](https://github.com/meteor/meteor/issues/721)

* Fix several bugs in EJSON type support:
    * Fix `{$type: 5}` selectors for binary values on browsers that do
      not support `Uint8Array`.
    * Fix EJSON equality on falsey values.
    * Fix for returning a scalar EJSON type from a method. [#731](https://github.com/meteor/meteor/issues/731)

* Upgraded dependencies:
    * mongodb driver to version 1.2.13 (from 0.1.11)
    * mime module removed (it was unused)


Patches contributed by GitHub users awwx, cmather, graemian, jagill,
jmhredsox, kevinxucs, krizka, mitar, raix, and rasmuserik.


## v0.5.7, 2013-02-21

* The DDP wire protocol has been redesigned.

    * The handshake message is now versioned. This breaks backwards
      compatibility between sites with `Meteor.connect()`. Older meteor
      apps can not talk to new apps and vice versa. This includes the
      `madewith` package, apps using `madewith` must upgrade.

    * New [EJSON](http://docs.meteor.com/#ejson) package allows you to use
      Dates, Mongo ObjectIDs, and binary data in your collections and
      Session variables.  You can also add your own custom datatypes.

    * Meteor now correctly represents empty documents in Collections.

    * There is an informal specification in `packages/livedata/DDP.md`.


* Breaking API changes

    * Changed the API for `observe`.  Observing with `added`, `changed`
      and `removed` callbacks is now unordered; for ordering information
      use `addedAt`, `changedAt`, `removedAt`, and `movedTo`. Full
      documentation is in the [`observe` docs](http://docs.meteor.com/#observe).
      All callers of `observe` need to be updated.

    * Changed the API for publish functions that do not return a cursor
      (ie functions that call `this.set` and `this.unset`). See the
      [`publish` docs](http://docs.meteor.com/#meteor_publish) for the new
      API.


* New Features

    * Added new [`observeChanges`](http://docs.meteor.com/#observe_changes)
      API for keeping track of the contents of a cursor more efficiently.

    * There is a new reactive function on subscription handles: `ready()`
      returns true when the subscription has received all of its initial
      documents.

    * Added `Session.setDefault(key, value)` so you can easily provide
      initial values for session variables that will not be clobbered on
      hot code push.

    * You can specify that a collection should use MongoDB ObjectIDs as
      its `_id` fields for inserts instead of strings. This allows you to
      use Meteor with existing MongoDB databases that have ObjectID
      `_id`s. If you do this, you must use `EJSON.equals()` for comparing
      equality instead of `===`. See http://docs.meteor.com/#meteor_collection.

    * New [`random` package](http://docs.meteor.com/#random) provides
      several functions for generating random values. The new
      `Random.id()` function is used to provide shorter string IDs for
      MongoDB documents. `Meteor.uuid()` is deprecated.

    * `Meteor.status()` can return the status `failed` if DDP version
      negotiation fails.


* Major Performance Enhancements

    * Rewrote subscription duplication detection logic to use a more
      efficient algorithm. This significantly reduces CPU usage on the
      server during initial page load and when dealing with large amounts
      of data.

    * Reduced unnecessary MongoDB re-polling of live queries. Meteor no
      longer polls for changes on queries that specify `_id` when
      updates for a different specific `_id` are processed. This
      drastically improves performance when dealing with many
      subscriptions and updates to individual objects, such as those
      generated by the `accounts-base` package on the `Meteor.users`
      collection.


* Upgraded UglifyJS2 to version 2.2.5


Patches contributed by GitHub users awwx and michaelglenadams.


## v0.5.6, 2013-02-15

* Fix 0.5.5 regression: Minimongo selectors matching subdocuments under arrays
  did not work correctly.

* Some Bootstrap icons should have appeared white.

Patches contributed by GitHub user benjaminchelli.

## v0.5.5, 2013-02-13

* Deprecate `Meteor.autosubscribe`. `Meteor.subscribe` now works within
  `Meteor.autorun`.

* Allow access to `Meteor.settings.public` on the client. If the JSON
  file you gave to `meteor --settings` includes a field called `public`,
  that field will be available on the client as well as the server.

* `@import` works in `less`. Use the `.lessimport` file extension to
  make a less file that is ignored by preprocessor so as to avoid double
  processing. [#203](https://github.com/meteor/meteor/issues/203)

* Upgrade Fibers to version 1.0.0. The `Fiber` and `Future` symbols are
  no longer exposed globally. To use fibers directly you can use:
  `var Fiber = __meteor_bootstrap__.require('fibers');` and
  `var Future = __meteor_bootstrap__.require('fibers/future');`

* Call version 1.1 of the Twitter API when authenticating with
  OAuth. `accounts-twitter` users have until March 5th, 2013 to
  upgrade before Twitter disables the old API. [#527](https://github.com/meteor/meteor/issues/527)

* Treat Twitter ids as strings, not numbers, as recommended by
  Twitter. [#629](https://github.com/meteor/meteor/issues/629)

* You can now specify the `_id` field of a document passed to `insert`.
  Meteor still auto-generates `_id` if it is not present.

* Expose an `invalidated` flag on `Meteor.deps.Context`.

* Populate user record with additional data from Facebook and Google. [#664](https://github.com/meteor/meteor/issues/664)

* Add Facebook token expiration time to `services.facebook.expiresAt`. [#576](https://github.com/meteor/meteor/issues/576)

* Allow piping a password to `meteor deploy` on `stdin`. [#623](https://github.com/meteor/meteor/issues/623)

* Correctly type cast arguments to handlebars helper. [#617](https://github.com/meteor/meteor/issues/617)

* Fix leaked global `userId` symbol.

* Terminate `phantomjs` properly on error when using the `spiderable`
  package. [#571](https://github.com/meteor/meteor/issues/571)

* Stop serving non-cachable files with caching headers. [#631](https://github.com/meteor/meteor/issues/631)

* Fix race condition if server restarted between page load and initial
  DDP connection. [#653](https://github.com/meteor/meteor/issues/653)

* Resolve issue where login methods sometimes blocked future methods. [#555](https://github.com/meteor/meteor/issues/555)

* Fix `Meteor.http` parsing of JSON responses on Firefox. [#553](https://github.com/meteor/meteor/issues/553)

* Minimongo no longer uses `eval`. [#480](https://github.com/meteor/meteor/issues/480)

* Serve 404 for `/app.manifest`. This allows experimenting with the
  upcoming `appcache` smart package. [#628](https://github.com/meteor/meteor/issues/628)

* Upgraded many dependencies, including:
    * node.js to version 0.8.18
    * jquery-layout to version 1.3.0RC
    * Twitter Bootstrap to version 2.3.0
    * Less to version 1.3.3
    * Uglify to version 2.2.3
    * useragent to version 2.0.1

Patches contributed by GitHub users awwx, bminer, bramp, crunchie84,
danawoodman, dbimmler, Ed-von-Schleck, geoffd123, jperl, kevee,
milesmatthias, Primigenus, raix, timhaines, and xenolf.


## v0.5.4, 2013-01-08

* Fix 0.5.3 regression: `meteor run` could fail on OSX 10.8 if environment
  variables such as `DYLD_LIBRARY_PATH` are set.


## v0.5.3, 2013-01-07

* Add `--settings` argument to `meteor deploy` and `meteor run`. This
  allows you to specify deployment-specific information made available
  to server code in the variable `Meteor.settings`.

* Support unlimited open tabs in a single browser. Work around the
  browser per-hostname connection limit by using randomized hostnames
  for deployed apps. [#131](https://github.com/meteor/meteor/issues/131)

* minimongo improvements:
    * Allow observing cursors with `skip` or `limit`.  [#528](https://github.com/meteor/meteor/issues/528)
    * Allow sorting on `dotted.sub.keys`.  [#533](https://github.com/meteor/meteor/issues/533)
    * Allow querying specific array elements (`foo.1.bar`).
    * `$and`, `$or`, and `$nor` no longer accept empty arrays (for consistency
      with Mongo)

* Re-rendering a template with Spark no longer reverts changes made by
  users to a `preserve`d form element. Instead, the newly rendered value
  is only applied if it is different from the previously rendered value.
  Additionally, `<INPUT>` elements with type other than TEXT can now have
  reactive values (eg, the labels on submit buttons can now be
  reactive).  [#510](https://github.com/meteor/meteor/issues/510) [#514](https://github.com/meteor/meteor/issues/514) [#523](https://github.com/meteor/meteor/issues/523) [#537](https://github.com/meteor/meteor/issues/537) [#558](https://github.com/meteor/meteor/issues/558)

* Support JavaScript RegExp objects in selectors in Collection write
  methods on the client, eg `myCollection.remove({foo: /bar/})`.  [#346](https://github.com/meteor/meteor/issues/346)

* `meteor` command-line improvements:
    * Improve error message when mongod fails to start.
    * The `NODE_OPTIONS` environment variable can be used to pass command-line
      flags to node (eg, `--debug` or `--debug-brk` to enable the debugger).
    * Die with error if an app name is mistakenly passed to `meteor reset`.

* Add support for "offline" access tokens with Google login. [#464](https://github.com/meteor/meteor/issues/464) [#525](https://github.com/meteor/meteor/issues/525)

* Don't remove `serviceData` fields from previous logins when logging in
  with an external service.

* Improve `OAuth1Binding` to allow making authenticated API calls to
  OAuth1 providers (eg Twitter).  [#539](https://github.com/meteor/meteor/issues/539)

* New login providers automatically work with `{{loginButtons}}` without
  needing to edit the `accounts-ui-unstyled` package.  [#572](https://github.com/meteor/meteor/issues/572)

* Use `Content-Type: application/json` by default when sending JSON data
  with `Meteor.http`.

* Improvements to `jsparse`: hex literals, keywords as property names, ES5 line
  continuations, trailing commas in object literals, line numbers in error
  messages, decimal literals starting with `.`, regex character classes with
  slashes.

* Spark improvements:
    * Improve rendering of `<SELECT>` elements on IE.  [#496](https://github.com/meteor/meteor/issues/496)
    * Don't lose nested data contexts in IE9/10 after two seconds.  [#458](https://github.com/meteor/meteor/issues/458)
    * Don't print a stack trace if DOM nodes are manually removed
      from the document without calling `Spark.finalize`.  [#392](https://github.com/meteor/meteor/issues/392)

* Always use the `autoReconnect` flag when connecting to Mongo.  [#425](https://github.com/meteor/meteor/issues/425)

* Fix server-side `observe` with no `added` callback.  [#589](https://github.com/meteor/meteor/issues/589)

* Fix re-sending method calls on reconnect.  [#538](https://github.com/meteor/meteor/issues/538)

* Remove deprecated `/sockjs` URL support from `Meteor.connect`.

* Avoid losing a few bits of randomness in UUID v4 creation.  [#519](https://github.com/meteor/meteor/issues/519)

* Update clean-css package from 0.8.2 to 0.8.3, fixing minification of `0%`
  values in `hsl` colors.  [#515](https://github.com/meteor/meteor/issues/515)

Patches contributed by GitHub users Ed-von-Schleck, egtann, jwulf, lvbreda,
martin-naumann, meawoppl, nwmartin, timhaines, and zealoushacker.


## v0.5.2, 2012-11-27

* Fix 0.5.1 regression: Cursor `observe` works during server startup.  [#507](https://github.com/meteor/meteor/issues/507)

## v0.5.1, 2012-11-20

* Speed up server-side subscription handling by avoiding redundant work
  when the same Mongo query is observed multiple times concurrently (eg,
  by multiple users subscribing to the same subscription), and by using
  a simpler "unordered" algorithm.

* Meteor now waits to invoke method callbacks until all the data written by the
  method is available in the local cache. This way, method callbacks can see the
  full effects of their writes. This includes the callbacks passed to
  `Meteor.call` and `Meteor.apply`, as well as to the `Meteor.Collection`
  `insert`/`update`/`remove` methods.

  If you want to process the method's result as soon as it arrives from the
  server, even if the method's writes are not available yet, you can now specify
  an `onResultReceived` callback to `Meteor.apply`.

* Rework latency compensation to show server data changes sooner. Previously, as
  long as any method calls were in progress, Meteor would buffer all data
  changes sent from the server until all methods finished. Meteor now only
  buffers writes to documents written by client stubs, and applies the writes as
  soon as all methods that wrote that document have finished.

* `Meteor.userLoaded()` and `{{currentUserLoaded}}` have been removed.
  Previously, during the login process on the client, `Meteor.userId()` could be
  set but the document at `Meteor.user()` could be incomplete. Meteor provided
  the function `Meteor.userLoaded()` to differentiate between these states. Now,
  this in-between state does not occur: when a user logs in, `Meteor.userId()`
  only is set once `Meteor.user()` is fully loaded.

* New reactive function `Meteor.loggingIn()` and template helper
  `{{loggingIn}}`; they are true whenever some login method is in progress.
  `accounts-ui` now uses this to show an animation during login.

* The `sass` CSS preprocessor package has been removed. It was based on an
  unmaintained NPM module which did not implement recent versions of the Sass
  language and had no error handling.  Consider using the `less` or `stylus`
  packages instead.  [#143](https://github.com/meteor/meteor/issues/143)

* `Meteor.setPassword` is now called `Accounts.setPassword`, matching the
  documentation and original intention.  [#454](https://github.com/meteor/meteor/issues/454)

* Passing the `wait` option to `Meteor.apply` now waits for all in-progress
  method calls to finish before sending the method, instead of only guaranteeing
  that its callback occurs after the callbacks of in-progress methods.

* New function `Accounts.callLoginMethod` which should be used to call custom
  login handlers (such as those registered with
  `Accounts.registerLoginHandler`).

* The callbacks for `Meteor.loginWithToken` and `Accounts.createUser` now match
  the other login callbacks: they are called with error on error or with no
  arguments on success.

* Fix bug where method calls could be dropped during a brief disconnection. [#339](https://github.com/meteor/meteor/issues/339)

* Prevent running the `meteor` command-line tool and server on unsupported Node
  versions.

* Fix Minimongo query bug with nested objects.  [#455](https://github.com/meteor/meteor/issues/455)

* In `accounts-ui`, stop page layout from changing during login.

* Use `path.join` instead of `/` in paths (helpful for the unofficial Windows
  port) [#303](https://github.com/meteor/meteor/issues/303)

* The `spiderable` package serves pages to
  [`facebookexternalhit`](https://www.facebook.com/externalhit_uatext.php) [#411](https://github.com/meteor/meteor/issues/411)

* Fix error on Firefox with DOM Storage disabled.

* Avoid invalidating listeners if setUserId is called with current value.

* Upgrade many dependencies, including:
    * MongoDB 2.2.1 (from 2.2.0)
    * underscore 1.4.2 (from 1.3.3)
    * bootstrap 2.2.1 (from 2.1.1)
    * jQuery 1.8.2 (from 1.7.2)
    * less 1.3.1 (from 1.3.0)
    * stylus 0.30.1 (from 0.29.0)
    * coffee-script 1.4.0 (from 1.3.3)

Patches contributed by GitHub users ayal, dandv, possibilities, TomWij,
tmeasday, and workmad3.

## v0.5.0, 2012-10-17

* This release introduces Meteor Accounts, a full-featured auth system that supports
    - fine-grained user-based control over database reads and writes
    - federated login with any OAuth provider (with built-in support for
      Facebook, GitHub, Google, Twitter, and Weibo)
    - secure password login
    - email validation and password recovery
    - an optional set of UI widgets implementing standard login/signup/password
      change/logout flows

  When you upgrade to Meteor 0.5.0, existing apps will lose the ability to write
  to the database from the client. To restore this, either:
    - configure each of your collections with
      [`collection.allow`](http://docs.meteor.com/#allow) and
      [`collection.deny`](http://docs.meteor.com/#deny) calls to specify which
      users can perform which write operations, or
    - add the `insecure` smart package (which is included in new apps by default)
      to restore the old behavior where anyone can write to any collection which
      has not been configured with `allow` or `deny`

  For more information on Meteor Accounts, see
  http://docs.meteor.com/#dataandsecurity and
  http://docs.meteor.com/#accounts_api

* The new function `Meteor.autorun` allows you run any code in a reactive
  context. See http://docs.meteor.com/#meteor_autorun

* Arrays and objects can now be stored in the `Session`; mutating the value you
  retrieve with `Session.get` does not affect the value in the session.

* On the client, `Meteor.apply` takes a new `wait` option, which ensures that no
  further method calls are sent to the server until this method is finished; it
  is used for login and logout methods in order to keep the user ID
  well-defined. You can also specify an `onReconnect` handler which is run when
  re-establishing a connection; Meteor Accounts uses this to log back in on
  reconnect.

* Meteor now provides a compatible replacement for the DOM `localStorage`
  facility that works in IE7, in the `localstorage-polyfill` smart package.

* Meteor now packages the D3 library for manipulating documents based on data in
  a smart package called `d3`.

* `Meteor.Collection` now takes its optional `manager` argument (used to
  associate a collection with a server you've connected to with
  `Meteor.connect`) as a named option. (The old call syntax continues to work
  for now.)

* Fix a bug where trying to immediately resubscribe to a record set after
  unsubscribing could fail silently.

* Better error handling for failed Mongo writes from inside methods; previously,
  errors here could cause clients to stop processing data from the server.


Patches contributed by GitHub users bradens, dandv, dybskiy, possibilities,
zhangcheng, and 75lb.


## v0.4.2, 2012-10-02

* Fix connection failure on iOS6. SockJS 0.3.3 includes this fix.

* The new `preserve-inputs` package, included by default in new Meteor apps,
  restores the pre-v0.4.0 behavior of "preserving" all form input elements by ID
  and name during re-rendering; users who want more precise control over
  preservation can still use the APIs added in v0.4.0.

* A few changes to the `Meteor.absoluteUrl` function:
    - Added a `replaceLocalhost` option.
    - The `ROOT_URL` environment variable is respected by `meteor run`.
    - It is now included in all apps via the `meteor` package. Apps that
      explicitly added the now-deprecated `absolute-url` smart package will log a
      deprecation warning.

* Upgrade Node from 0.8.8 to 0.8.11.

* If a Handlebars helper function `foo` returns null, you can now run do
  `{{foo.bar}}` without error, just like when `foo` is a non-existent property.

* If you pass a non-scalar object to `Session.set`, an error will now be thrown
  (matching the behavior of `Session.equals`). [#215](https://github.com/meteor/meteor/issues/215)

* HTML pages are now served with a `charset=utf-8` Content-Type header. [#264](https://github.com/meteor/meteor/issues/264)

* The contents of `<select>` tags can now be reactive even in IE 7 and 8.

* The `meteor` tool no longer gets confused if a parent directory of your
  project is named `public`. [#352](https://github.com/meteor/meteor/issues/352)

* Fix a race condition in the `spiderable` package which could include garbage
  in the spidered page.

* The REPL run by `admin/node.sh` no longer crashes Emacs M-x shell on exit.

* Refactor internal `reload` API.

* New internal `jsparse` smart package. Not yet exposed publicly.


Patch contributed by GitHub user yanivoliver.


## v0.4.1, 2012-09-24

* New `email` smart package, with [`Email.send`](http://docs.meteor.com/#email)
  API.

* Upgrade Node from 0.6.17 to 0.8.8, as well as many Node modules in the dev
  bundle; those that are user-exposed are:
    * coffee-script: 1.3.3 (from 1.3.1)
    * stylus: 0.29.0 (from 0.28.1)
    * nib: 0.8.2 (from 0.7.0)

* All publicly documented APIs now use `camelCase` rather than
  `under_scores`. The old spellings continue to work for now. New names are:
    - `Meteor.isClient`/`isServer`
    - `this.isSimulation` inside a method invocation
    - `Meteor.deps.Context.onInvalidate`
    - `Meteor.status().retryCount`/`retryTime`

* Spark improvements
    * Optimize selector matching for event maps.
    * Fix `Spark._currentRenderer` behavior in timer callbacks.
    * Fix bug caused by interaction between `Template.foo.preserve` and
      `{{#constant}}`. [#323](https://github.com/meteor/meteor/issues/323)
    * Allow `{{#each}}` over a collection of objects without `_id`. [#281](https://github.com/meteor/meteor/issues/281)
    * Spark now supports Firefox 3.6.
    * Added a script to build a standalone spark.js that does not depend on
      Meteor (it depends on jQuery or Sizzle if you need IE7 support,
      and otherwise is fully standalone).

* Database writes from within `Meteor.setTimeout`/`setInterval`/`defer` will be
  batched with other writes from the current method invocation if they start
  before the method completes.

* Make `Meteor.Cursor.forEach` fully synchronous even if the user's callback
  yields. [#321](https://github.com/meteor/meteor/issues/321).

* Recover from exceptions thrown in `Meteor.publish` handlers.

* Upgrade bootstrap to version 2.1.1. [#336](https://github.com/meteor/meteor/issues/336), [#337](https://github.com/meteor/meteor/issues/337), [#288](https://github.com/meteor/meteor/issues/288), [#293](https://github.com/meteor/meteor/issues/293)

* Change the implementation of the `meteor deploy` password prompt to not crash
  Emacs M-x shell.

* Optimize `LocalCollection.remove(id)` to be O(1) rather than O(n).

* Optimize client-side database performance when receiving updated data from the
  server outside of method calls.

* Better error reporting when a package in `.meteor/packages` does not exist.

* Better error reporting for coffeescript. [#331](https://github.com/meteor/meteor/issues/331)

* Better error handling in `Handlebars.Exception`.


Patches contributed by GitHub users fivethirty, tmeasday, and xenolf.


## v0.4.0, 2012-08-30

* Merge Spark, a new live page update engine
    * Breaking API changes
        * Input elements no longer preserved based on `id` and `name`
          attributes. Use [`preserve`](http://docs.meteor.com/#template_preserve)
          instead.
        * All `Meteor.ui` functions removed. Use `Meteor.render`,
          `Meteor.renderList`, and
          [Spark](https://github.com/meteor/meteor/wiki/Spark) functions instead.
        * New template functions (eg. `created`, `rendered`, etc) may collide with
          existing helpers. Use `Template.foo.helpers()` to avoid conflicts.
        * New syntax for declaring event maps. Use
          `Template.foo.events({...})`. For backwards compatibility, both syntaxes
          are allowed for now.
    * New Template features
        * Allow embedding non-Meteor widgets (eg. Google Maps) using
          [`{{#constant}}`](http://docs.meteor.com/#constant)
        * Callbacks when templates are rendered. See
          http://docs.meteor.com/#template_rendered
        * Explicit control of which nodes are preserved during re-rendering. See
          http://docs.meteor.com/#template_preserve
        * Easily find nodes within a template in event handlers and callbacks. See
          http://docs.meteor.com/#template_find
        * Allow parts of a template to be independently reactive with the
          [`{{#isolate}}`](http://docs.meteor.com/#isolate) block helper.

* Use PACKAGE_DIRS environment variable to override package location. [#227](https://github.com/meteor/meteor/issues/227)

* Add `absolute-url` package to construct URLs pointing to the application.

* Allow modifying documents returned by `observe` callbacks. [#209](https://github.com/meteor/meteor/issues/209)

* Fix periodic crash after client disconnect. [#212](https://github.com/meteor/meteor/issues/212)

* Fix minimingo crash on dotted queries with undefined keys. [#126](https://github.com/meteor/meteor/issues/126)


## v0.3.9, 2012-08-07

* Add `spiderable` package to allow web crawlers to index Meteor apps.

* `meteor deploy` uses SSL to protect application deployment.

* Fix `stopImmediatePropagation()`. [#205](https://github.com/meteor/meteor/issues/205)


## v0.3.8, 2012-07-12

* HTTPS support
    * Add `force-ssl` package to require site to load over HTTPS.
    * Use HTTPS for install script and `meteor update`.
    * Allow runtime configuration of default DDP endpoint.

* Handlebars improvements
    * Implement dotted path traversal for helpers and methods.
    * Allow functions in helper arguments.
    * Change helper nesting rules to allow functions as arguments.
    * Fix `{{this.foo}}` to never invoke helper `foo`.
    * Make event handler `this` reflect the node that matched the selector instead
      of the event target node.
    * Fix keyword arguments to helpers.

* Add `nib` support to stylus package. [#175](https://github.com/meteor/meteor/issues/175)

* Upgrade bootstrap to version 2.0.4. [#173](https://github.com/meteor/meteor/issues/173)

* Print changelog after `meteor update`.

* Fix mouseenter and mouseleave events. [#224](https://github.com/meteor/meteor/issues/224)

* Fix issue with spurious heartbeat failures on busy connections.

* Fix exception in minimongo when matching non-arrays using `$all`. [#183](https://github.com/meteor/meteor/issues/183)

* Fix serving an empty file when no cacheable assets exist. [#179](https://github.com/meteor/meteor/issues/179)


## v0.3.7, 2012-06-06

* Better parsing of `.html` template files
    * Allow HTML comments (`<!-- -->`) at top level
    * Allow whitespace anywhere in open/close tag
    * Provide names and line numbers on error
    * More helpful error messages

* Form control improvements
    * Fix reactive radio buttons in Internet Explorer.
    * Fix reactive textareas to update consistently across browsers, matching text
      field behavior.

* `http` package bug fixes:
    * Send correct Content-Type when POSTing `params` from the server. [#172](https://github.com/meteor/meteor/issues/172)
    * Correctly detect JSON response Content-Type when a charset is present.

* Support `Handlebars.SafeString`. [#160](https://github.com/meteor/meteor/issues/160)

* Fix intermittent "Cursor is closed" mongo error.

* Fix "Cannot read property 'nextSibling' of null" error in certain nested
  templates. [#142](https://github.com/meteor/meteor/issues/142)

* Add heartbeat timer on the client to notice when the server silently goes
  away.


## v0.3.6, 2012-05-16

* Rewrite event handling. `this` in event handlers now refers to the data
  context of the element that generated the event, *not* the top-level data
  context of the template where the event is declared.

* Add /websocket endpoint for raw websockets. Pass websockets through
  development mode proxy.

* Simplified API for Meteor.connect, which now receives a URL to a Meteor app
  rather than to a sockjs endpoint.

* Fix livedata to support subscriptions with overlapping documents.

* Update node.js to 0.6.17 to fix potential security issue.


## v0.3.5, 2012-04-28

* Fix 0.3.4 regression: Call event map handlers on bubbled events. [#107](https://github.com/meteor/meteor/issues/107)


## v0.3.4, 2012-04-27

* Add Twitter `bootstrap` package. [#84](https://github.com/meteor/meteor/issues/84)

* Add packages for `sass` and `stylus` CSS pre-processors. [#40](https://github.com/meteor/meteor/issues/40), [#50](https://github.com/meteor/meteor/issues/50)

* Bind events correctly on top level elements in a template.

* Fix dotted path selectors in minimongo. [#88](https://github.com/meteor/meteor/issues/88)

* Make `backbone` package also run on the server.

* Add `bare` option to coffee-script compilation so variables can be shared
  between multiple coffee-script file. [#85](https://github.com/meteor/meteor/issues/85)

* Upgrade many dependency versions. User visible highlights:
* node.js 0.6.15
* coffee-script 1.3.1
* less 1.3.0
* sockjs 0.3.1
* underscore 1.3.3
* backbone 0.9.2

* Several documentation fixes and test coverage improvements.


## v0.3.3, 2012-04-20

* Add `http` package for making HTTP requests to remote servers.

* Add `madewith` package to put a live-updating Made with Meteor badge on apps.

* Reduce size of mongo database on disk (--smallfiles).

* Prevent unnecessary hot-code pushes on deployed apps during server migration.

* Fix issue with spaces in directory names. [#39](https://github.com/meteor/meteor/issues/39)

* Workaround browser caching issues in development mode by using query
  parameters on all JavaScript and CSS requests.

* Many documentation and test fixups.


## v0.3.2, 2012-04-10

* Initial public launch<|MERGE_RESOLUTION|>--- conflicted
+++ resolved
@@ -1,5 +1,4 @@
-<<<<<<< HEAD
-## 2.X.X, Unreleased
+## 2.8.1, Unreleased
 
 #### Highlights
 
@@ -11,8 +10,7 @@
 * `facebook-oauth@1.12.0`
   - Updated default version of Facebook GraphAPI to v15
 
-## 2.7.3, 2022-05-31
-=======
+
 ## v2.8, 2022-10-19
 
 #### Highlights
@@ -92,8 +90,7 @@
 
 For making this great framework even better!
 
-## v2.7.3, 2022-05-31
->>>>>>> 7c56fa45
+## v2.7.3, 2022-05-3
 
 #### Highlights
 * `accounts-passwordless@2.1.2`:
