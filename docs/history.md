--- conflicted
+++ resolved
@@ -1,4 +1,3 @@
-<<<<<<< HEAD
 ## NEXT, 2022-XX-XX
 
 ### Highlights
@@ -10,14 +9,11 @@
 
 #### Meteor Version Release
 
-
-## 2.7.3, 2022-05-31
-=======
 ## v2.8, 2022-10-19
 
 #### Highlights
 * New MongoDB Package Async API. [PR](https://github.com/meteor/meteor/pull/12028)
-* Node update to [v14.20.1](https://nodejs.org/en/blog/release/v14.20.1/) as part of the [September 22nd security release](https://nodejs.org/en/blog/vulnerability/september-2022-security-releases/)
+* Node update to [v14.20.1](https://nodejs.org/en/blog/releabefore releasing it I will do a check where it needs to be updated thx for bringing that outse/v14.20.1/) as part of the [September 22nd security release](https://nodejs.org/en/blog/vulnerability/september-2022-security-releases/)
 * Update MongoDB driver to 4.9. [PR](https://github.com/meteor/meteor/pull/12097)
 * Meteor.callAsync method. [PR](https://github.com/meteor/meteor/pull/12196)
 * Added new Chakra-ui Skeleton. [PR](https://github.com/meteor/meteor/pull/12181)
@@ -93,7 +89,6 @@
 For making this great framework even better!
 
 ## v2.7.3, 2022-05-31
->>>>>>> ddf4c7b0
 
 #### Highlights
 * `accounts-passwordless@2.1.2`:
