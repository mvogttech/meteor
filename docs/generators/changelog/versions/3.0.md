--- conflicted
+++ resolved
@@ -4,122 +4,6 @@
 
 #### Breaking Changes
 
-<<<<<<< HEAD
-* `webapp`:
-    - These methods are now async:
-        - `WebAppInternals.reloadClientPrograms()`
-        - `WebAppInternals.pauseClient()`
-        - `WebAppInternals.generateClientProgram()`
-        - `WebAppInternals.generateBoilerplate()`
-        - `WebAppInternals.setInlineScriptsAllowed()`
-        - `WebAppInternals.enableSubresourceIntegrity()`
-        - `WebAppInternals.setBundledJsCssUrlRewriteHook()`
-        - `WebAppInternals.setBundledJsCssPrefix()`
-
-* `email`:
-    - `Email.send` is no longer available. Use `Email.sendAsync` instead.
-
-* `accounts-2fa`:
-    - Some methods are now async. See below:
-    - `Accounts._is2faEnabledForUser`
-    - `(Meteor Method) - generate2faActivationQrCode`
-    - `(Meteor Method) - enableUser2fa`
-    - `(Meteor Method) - disableUser2fa`
-    - `(Meteor Method) - has2faEnabled`
-
-* `accounts-base`:
-  **TODO**
-    - `methods.removeOtherTokens` is now async
-    - `Accounts.destroyToken` is now async
-
-* `accounts-password`:
-    - Some server methods are now async:
-    - `Accounts.sendResetPasswordEmail`
-    - `Accounts.sendEnrollmentEmail`
-    - `Accounts.sendVerificationEmail`
-    - `Accounts.addEmail`
-    - `Accounts.removeEmail`
-    - `Accounts.verifyEmail`
-    - `Accounts.createUserVerifyingEmail`
-    - `Accounts.createUser`
-    - `Accounts.generateVerificationToken`
-    - `Accounts.generateResetToken`
-    - `Accounts.forgotPassword`
-    - `Accounts.setPassword`
-    - `Accounts.changePassword`
-    - `Accounts.setUsername`
-    - `Accounts.findUserByEmail`
-    - `Accounts.findUserByUsername`
-
-* `accounts-passwordless`:
-    - `Accounts.sendLoginTokenEmail` is now async
-
-* `boilerplate-generator`:
-    - `toHTML` is no longer available (it was already deprecated). Use `toHTMLStream` instead.
-
-*  `ddp`:
-- Added method `Meteor.isAsyncCall` that can be used to check if the current method call is async or not.
-
-* `oauth`:
-    - `_endOfPopupResponseTemplate` and `_endOfRedirectResponseTemplate` are no longer a property but now a function that returns a promise of the same value as before
-    - the following server methods are now async:
-    - `OAuth._renderOauthResults`
-    - `OAuth._endOfLoginResponse`
-    - `OAuth.renderEndOfLoginResponse`
-    - `OAuth._storePendingCredential`
-    - `OAuth._retrievePendingCredential`
-    - `ensureConfigured`
-    - `_cleanStaleResults`
-
-* `oauth1`:
-    - the following server methods are now async:
-    - `OAuth._storeRequestToken`
-    - `OAuth._retrieveRequestToken`
-
-* `oauth2`:
-    - `OAuth._requestHandlers['2']` is now async.
-
-* `minifier-css`:
-    - `minifyCss` is now async.
-
-* `minimongo@get-version`:
-    TODO: add this aswell to the minimongo docs
-    - `cursor.observe` now returns `isReady` and `isReadyPromise` wich indicates
-    if the cursor is ready and if the callbacks are have been called.
-    If you only use it in the `Client` or as a `LocalCollection` things have not
-    changed.
-
-
-* `webapp`:
-    - `WebAppInternals.getBoilerplate` is now async.
-    - Changed engine from connect to express and changed api naming to match express. See below:
-    - `WebApp.connectHandlers.use(middleware)` is now `WebApp.expressHandlers.use(middleware)`
-    - `WebApp.rawConnectHandlers.use(middleware)` is now `WebApp.rawExpressHandlers.use(middleware)`
-    - `WebApp.connectApp` is now `WebApp.expressApp`
-
-####  Internal API changes
-
-
-#### Migration Steps
-
-You can follow in [here](https://guide.meteor.com/3.0-migration.html).
-
-#### Meteor Version Release
-
-#### Special thanks to
-
-For making this great framework even better!ifier-css`:
-- `minifyCss` is now async.
-
-* `webapp`:
-    - `WebAppInternals.getBoilerplate` is now async.
-    - Changed engine from connect to express and changed api naming to match express. See below:
-    - `WebApp.connectHandlers.use(middleware)` is now `WebApp.expressHandlers.use(middleware)`
-    - `WebApp.rawConnectHandlers.use(middleware)` is now `WebApp.rawExpressHandlers.use(middleware)`
-    - `WebApp.connectApp` is now `WebApp.expressApp`
-
-####  Internal API changes
-=======
 - `webapp`:
 
   - These methods are now async:
@@ -215,6 +99,14 @@
   - `WebApp.rawConnectHandlers.use(middleware)` is now `WebApp.rawExpressHandlers.use(middleware)`
   - `WebApp.connectApp` is now `WebApp.expressApp`
 
+* `minimongo@get-version`:
+    TODO: add this aswell to the minimongo docs
+    - `cursor.observe` now returns `isReady` and `isReadyPromise` wich indicates
+    if the cursor is ready and if the callbacks are have been called.
+    If you only use it in the `Client` or as a `LocalCollection` things have not
+    changed.
+
+
 #### New Public API
 
 - `accounts-base`: (2.9+)
@@ -250,7 +142,6 @@
       ```js
       for await (const document of collection.find(query, options)) /* ... */
       ```
->>>>>>> 56a83bd7
 
 #### Internal API changes
 
