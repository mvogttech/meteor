--- conflicted
+++ resolved
@@ -118,8 +118,4 @@
 
 If you installed Meteor using curl, you can remove it by running:
 `rm -rf ~/.meteor`
-<<<<<<< HEAD
-`sudo rm /usr/local/bin/meteor` 
-=======
-`sudo rm /usr/local/bin/meteor`
->>>>>>> edd51c5f
+`sudo rm /usr/local/bin/meteor`