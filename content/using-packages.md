---
title: Using Packages
order: 30
discourseTopicId: 20192
---

After reading this article, you'll know:

1. About npm and Atmosphere, two JavaScript package systems you can use with Meteor
2. How to use npm packages and deal with callback-based APIs
3. How to use Atmosphere packages in your Meteor application

Building an application completely from scratch is a tall order. This is one of the main reasons you might consider using Meteor in the first place - you can focus on writing the code that is specific to your app, instead of reinventing wheels like user login and data synchronization. To streamline your workflow even further, it makes sense to use community packages from [npm](https://www.npmjs.com) and [Atmosphere](https://atmospherejs.com). Many of these packages are recommended in the guide and you can find more in the online directories.

<h2 id="npm">npm</h2>

npm is a repository of general JavaScript packages. These packages were originally intended solely for the Node.js server-side environment, but as the JavaScript ecosystem matured, solutions arose to enable the use of npm packages in other environments such as a web browser. Today, npm is used for all types of JavaScript packages.

The best way to find npm packages is by searching on [npmjs.com](https://www.npmjs.com/). There are also some websites that have special search features specifically for certain kinds of packages, like the aptly named [react-components.com](http://react-components.com/).

> Meteor comes with npm bundled so that you can type `meteor npm` without worrying about installing it yourself. If you like, you can also use a globally installed npm to manage your packages.

<h3 id="client-npm">npm on the client</h3>

Tools like [browserify](http://browserify.org) and [webpack](https://webpack.github.io) are designed to provide a Node-like environment on the client so that many npm packages, even ones originally intended for the server, can run unmodified. Meteor's ES2015 module system does this for you out of the box with no additional configuration necessary. In most cases, you can simply import npm dependencies from a client file, just as you would on the server.

> When creating a new application Meteor installs the `meteor-node-stubs` npm package to help provide this client browser compatibility. If you are upgrading an application to Meteor 1.3 you may have to run `meteor npm install --save meteor-node-stubs` manually.

<h3 id="installing-npm">Installing npm packages</h3>

npm packages are configured in a `package.json` file at the root of your project. If you create a new Meteor project, you will have such a file created for you. If not you can run `meteor npm init` to create one.

To install a package into your app you run the `npm install` command with the `--save` flag:

```bash
meteor npm install --save moment
```

This will both update your `package.json` with information about the dependency and download the package into your app's local `node_modules/` directory. Typically, you don't check the `node_modules/` directory into source control and your teammates run `meteor npm install` to get up to date when dependencies change:

```bash
meteor npm install
```

If the package is just a development dependency (i.e. it's used for testing, linting or the like) then you should use `--save-dev`. That way if you have some kind of build script it can do `npm install --production` and avoid installing packages it doesn't need.

For more information about `npm install`, check out the [official documentation](https://docs.npmjs.com/getting-started/installing-npm-packages-locally).

To remove an unwanted npm package run:

```bash
meteor npm uninstall moment
```

<h3 id="using-npm">Using npm packages</h3>

To use an npm package from a file in your application you simply `import` the name of the package:

```js
import moment from 'moment';

// this is equivalent to the standard node require
const moment = require('moment');
```

This imports the default export from the package into the symbol `moment`.

You can also import specific functions from a package using the destructuring syntax:

```js
import { isArray } from 'lodash';
```

You can also import other files or JS entry points from a package:

```js
import { parse } from 'graphql/language';
```

<h4 id="npm-styles">Importing styles from npm</h4>

Using any of Meteor's [supported CSS pre-processors](build-tool.html#css) you can import other style files from both relative and absolute paths from an npm package.

Importing styles from an npm package with an absolute path using the `{}` syntax:

```less
@import '{}/node_modules/npm-package-name/button.less';
```

Importing styles from an npm package with a relative path:

```less
@import '../../node_modules/npm-package-name/colors.less';
```

Importing CSS from an npm package from another style file;
```js
@import 'npm-package-name/stylesheets/styles.css';
```

You can also import CSS directly from a JavaScript file to control load order if you have the `ecmascript` package installed.

Importing CSS from an npm package in a JavaScript file using ES2015 `import`;
```js
import 'npm-package-name/stylesheets/styles.css';
```

> When importing CSS from a JavaScript file that CSS is not bundled with the rest of the CSS processed with the Meteor Build tool, but instead is put in your app's `<head>` tag inside `<style>...</style>` after the main concatenated CSS file.

<h3 id="npm-shrinkwrap">npm shrinkwrap</h3>

`package.json` typically encodes a version range, and so each `npm install` command can sometimes lead to a different result if new versions have been published in the meantime. In order to ensure that you and the rest of your team are using the same exact same version of each package, it's a good idea to use `npm shrinkwrap` after making any dependency changes to `package.json`:

```bash
# after installing
meteor npm install --save moment
meteor npm shrinkwrap
```

This will create an `npm-shrinkwrap.json` file containing the exact versions of each dependency and you should check this file into source control. For even more precision (the contents of a given version of a package *can* change) and to avoid a reliance on the npm server during deployment, you should consider using [`npm shrinkpack`](#npm-shrinkpack).

<h2 id="atmosphere">Atmosphere packages</h2>

Atmosphere packages are packages written specifically for Meteor. Atmosphere packages have several advantages over npm when used with Meteor. In particular, Atmosphere packages can:

- Depend on core Meteor packages, such as `ddp` and `blaze`
- Explicitly include non-javascript files including CSS, Less, Sass, Stylus and static assets
- Take advantage of Meteor's [build system](build-tool.html) to be automatically transpiled from languages like CoffeeScript
- Have a well defined way to ship different code for client and server, enabling different behavior in each context
- Get direct access to Meteor's [package namespacing](#package-namespacing) and package global exports without having to explicitly use ES2015 `import`
- Enforce exact version dependencies between packages using Meteor's [constraint resolver](writing-packages.html#version-constraints)
- Include [build plugins](build-tool.html#compiles-with-build-plugins) for Meteor's build system
- Include pre-built binary code for different server architectures, such as Linux or Windows

<h4 id="atmosphere-searching">Searching for packages</h4>

There are a few ways to search for Meteor packages published to Atmosphere:

1. Search on the [Atmosphere website](https://atmospherejs.com/).
2. Use `meteor search` from the command line.
3. Use a community package search website like [Fastosphere](http://fastosphere.meteor.com/).

The main Atmosphere website provides additional curation features like trending packages, package stars, and flags, but some of the other options can be faster if you're trying to find a specific package. For example, you can use `meteor show kadira:flow-router` from the command line to see the description of that package and different available versions.

<h4 id="atmosphere-naming">Package naming</h4>

You may notice that, with the exception of Meteor platform packages, all packages on Atmosphere have a name of the form `prefix:package-name`. The prefix is the Meteor Developer username of the organization or user that published the package. Meteor uses such a convention for package naming to make sure that it's clear who has published a certain package and to avoid an ad-hoc namespacing convention. Meteor platform packages do not have any `prefix:`.

<h3 id="installing-atmosphere">Installing Atmosphere packages</h3>

To install an Atmosphere package run `meteor add`:

```bash
meteor add kadira:flow-router
```

This will add the newest version of the desired package that is compatible with the other packages in your app. If you want to specify a particular version, you can specify it by adding a suffix to the package name like `meteor add kadira:flow-router@2.10.0`.

Regardless of how you add the package to your app, its actual version will be tracked in the file `.meteor/versions`. This means that anybody collaborating with you on the same app is guaranteed to have the same package versions as you. If you want to update to a newer version of a package after installing it use `meteor update`. You can run `meteor update` without any arguments to update all packages and Meteor itself to their latest versions or pass a specific package to update just that one, for example `meteor update kadira:flow-router`.

If your app is running when you add a new package, Meteor will automatically download it and restart your app for you.

> The actual files for a given version of an Atmosphere package are stored in your local `~/.meteor/packages` directory.

To see all the Atmosphere packages installed run:

```bash
meteor list
```

To remove an unwanted Atmosphere package run:

```bash
meteor remove kadira:flow-router
```

You can get more details on all the package commands in the [Meteor Command line documentation](http://docs.meteor.com/#/full/meteorhelp).

<h3 id="using-atmosphere">Using Atmosphere packages</h3>

To use an Atmosphere Package you can import it with the `meteor/` prefix:

```js
import { SimpleSchema } from 'meteor/aldeed:simple-schema';
```

Typically a package will export one or more symbols, which you'll need to reference with the destructuring syntax. You can find these exported symbols by either looking in that package's `package.js` file for [`api.export`](http://docs.meteor.com/#/full/pack_export) calls or by looking in that package's main JavaScript file for ES2015 `export ` calls like `export const packageName = 'package-name';`.

Sometimes a package will have no exports and simply have side effects when included in your app. In such cases you don't need to import the package at all after installing.

> For backwards compatibility with Meteor 1.2 and early releases, Meteor by default makes available directly to your app all symbols referenced in `api.export` in any packages you have installed. However, it is recommended that you import these symbols first before using them.

<h4 id="importing-atmosphere-styles">Importing styles from Atmosphere</h4>

Using any of Meteor's supported CSS pre-processors you can import other style files using the `{package-name}` syntax as long as those files are designated to be lazily evaluated as "import" files. To get more details on how to determine this see [CSS source versus import](build-tool.html#css-source-vs-import) files.

```less
@import '{prefix:package-name}/buttons/styles.import.less';
```

> CSS files in an Atmosphere package are declared with `api.addFiles`, and therefore will be eagerly evaluated by default, and then bundled with all the other CSS in your app.

<h3 id="peer-npm-dependencies">Peer npm dependencies</h3>

Atmosphere packages can ship with contained [npm dependencies](writing-packages.html#npm-dependencies), in which case you don't need to do anything to make them work. However, some Atmosphere packages will expect that you have installed certain "peer" npm dependencies in your application.

Typically the package will warn you if you have not done so. For example, if you install the [`react-meteor-data`](https://atmospherejs.com/meteor/react-meteor-data) package into your app, you'll also need to [install](#installing-npm) the [`react`](https://www.npmjs.com/package/react) and the [`react-addons-pure-render-mixin`](https://www.npmjs.com/package/react-addons-pure-render-mixin) packages:

```bash
meteor npm install --save react react-addons-pure-render-mixin
meteor add react-meteor-data
```

<h3 id="package-namespacing">Atmosphere package namespacing</h3>

Each Atmosphere package that you use in your app exists in its own separate namespace, meaning that it sees only its own global variables and any variables provided by the packages that it specifically uses. When a top-level variable is defined in a package, it is either declared with local scope or package scope.

```js
/**
 * local scope - this variable is not visible outside of the block it is
 * declared in and other packages and your app won't see it
 */
const alicePerson = {name: "alice"};

/**
 * package scope - this variable is visible to every file inside of the
 * package where it is declared and to your app
 */
bobPerson = {name: "bob"};
```

Notice that this is just the normal JavaScript syntax for declaring a variable that is local or global. Meteor scans your source code for global variable assignments and generates a wrapper that makes sure that your globals don't escape their appropriate namespace.

In addition to local scope and package scope, there are also package exports. A package export is a "pseudo global" variable that a package makes available for you to use when you install that package. For example, the `email` package exports the `Email` variable. If your app uses the `email` package (and _only_ if it uses the `email` package!) then your app can access the `Email` symbol and you can call `Email.send`. Most packages have only one export, but some packages might have two or three (for example, a package that provides several classes that work together).

> It is recommended that you use the `ecmascript` package and first call `import { Email } from 'meteor/email';` before calling `Email.send` in your app. It is also recommended that package developers now use ES2015 `export` from their main JavaScript file instead of `api.export`.

Your app sees only the exports of the packages that you use directly. If you use package A, and package A uses package B, then you only see package A's exports. Package B's exports don't "leak" into your namespace just because you used package A. Each app or package only sees their own globals plus the APIs of the packages that they specifically use and depend upon.

<h2 id="async-callbacks">Asyncronous Callbacks</h2>

Many npm packages rely on an asynchronous, callback or promise-based coding style. For several reasons, Meteor is currently built around a synchronous-looking but still non-blocking style using [Fibers](https://github.com/laverdet/node-fibers).

The global Meteor server context and every method and publication initialize a new fiber so that they can run concurrently. Many Meteor APIs, for example collections, rely on running inside a fiber. They also rely on an internal Meteor mechanism that tracks server "environment" state, like the currently executing method. This means you need to initialize your own fiber and environment to use asynchronous Node code inside a Meteor app. Let's look at an example of some code that won't work, using the code example from the [node-github repository](https://github.com/mikedeboer/node-github):

```js
// Inside a Meteor method definition
updateGitHubFollowers() {
  github.user.getFollowingFromUser({
    user: 'stubailo'
  }, (err, res) => {
    // Using a collection here will throw an error
    // because the asynchronous code is not in a fiber
    Followers.insert(res);
  });
}
```

Let's look at a few ways to resolve this issue.

<h3 id="bind-environment">`Meteor.bindEnvironment`</h3>

In most cases, simply wrapping the callback in `Meteor.bindEnvironment` will do the trick. This function both wraps the callback in a fiber, and does some work to maintain Meteor's server-side environment tracking. Here's the same code with `Meteor.bindEnvironment`:

```js
// Inside a Meteor method definition
updateGitHubFollowers() {
  github.user.getFollowingFromUser({
    user: 'stubailo'
  }, Meteor.bindEnvironment((err, res) => {
    // Everything is good now
    Followers.insert(res);
  }));
}
```

However, this won't work in all cases - since the code runs asynchronously, we can't use anything we got from an API in the method return value. We need a different approach that will convert the async API to a synchronous-looking one that will allow us to return a value.

<h3 id="wrap-async">`Meteor.wrapAsync`</h3>

Many npm packages adopt the convention of taking a callback that accepts `(err, res)` arguments. If your asynchronous function fits this description, like the one above, you can use `Meteor.wrapAsync` to convert to a fiberized API that uses return values and exceptions instead of callbacks, like so:

```js
// Setup sync API
const getFollowingFromUserFiber =
  Meteor.wrapAsync(github.user.getFollowingFromUser, github.user);

// Inside a Meteor method definition
updateGitHubFollowers() {
  const res = getFollowingFromUserFiber({
    user: 'stubailo'
  });

  Followers.insert(res);

  // Return how many followers we have
  return res.length;
}
```

If you wanted to refactor this and create a completely fiber-wrapper GitHub client, you could write some logic to loop over all of the methods available and call `Meteor.wrapAsync` on them, creating a new object with the same shape but with a more Meteor-compatible API.

<h3 id="promises">Promises</h3>

<<<<<<< HEAD
Recently, a lot of npm packages have been moving to Promises instead of callbacks for their API. This means you actually get a return value from the asynchronous function, but it's just an empty shell where the real value is filled in later.

The good news is that Promises can be used with the new ES2015 `async/await` syntax (available in the `ecmascript` package since Meteor 1.3) in a natural and synchronous-looking style on both the client and the server.

If you declare your function `async` (which ends up meaning it returns a Promise itself), then you can use the `await` keyword to wait on other promises inside. This makes it very easy to serially call Promise-based libraries:
=======
Recently, a lot of npm packages have been moving to Promises instead of callbacks for their API. This means you actually get a return value from the asynchronous function, but it's just an empty shell where the real value is filled in later. 

The good news is that Promises can be used with the new ES2015 `async/await` syntax (available in the `ecmascript` package since Meteor 1.3) in a natural and synchronous-looking style on both the client and the server. 

If you declare your function `async` (which ends up meaning it returns a Promise itself), then you can use the `await` keyword to wait on other promise inside. This makes it very easy to serially call Promise-based libraries:
>>>>>>> 5e7cbba0


```js
async function sendTextMessage(user) {
  const toNumber = await phoneLookup.findFromEmail(user.emails[0].address);
  return await client.sendMessage({
    to: toNumber,
    from: '+14506667788',
    body: 'Hello world!'
  });
}
```

<h2 id="overriding-packages">Overriding packages with a local version</h2>

If you need to modify a package to do something that the published version doesn't do, you can edit a local version of the package on your computer.

<h3 id="npm-overriding">npm</h3>

Let's say you want to modify the `left-pad` npm package. If you haven't already, run inside your app directory:

```bash
meteor npm install --save left-pad
```

Now `left-pad` is included in your `package.json`, and the code has been downloaded to `node_modules/left_pad/`. Add the new directory to source control with:

```bash
git add -f node_modules/left_pad/
```

Now you can edit the package, commit, and push, and your teammates will get your version of the package. To ensure that your package doesn't get overwritten during an `npm update`, change the default [caret version range](https://docs.npmjs.com/misc/semver#caret-ranges-123-025-004) in your `package.json` to an exact version.

Before:

```json
"left-pad": "^1.0.2",
```

After:

```json
"left-pad": "1.0.2",
```

An alternative method is maintaining a separate repository for the package and changing the `package.json` version number [to a git URL or tarball](http://debuggable.com/posts/how-to-fork-patch-npm-modules:4e2eb9f3-e584-44be-b1a9-3db7cbdd56cb), but every time you edit the separate repo, you'll need to commit, push, and `npm update left-pad`.

<h3 id="atmosphere-overriding">Atmosphere</h3>

A Meteor app can load Atmosphere packages in one of three ways, and it looks for a matching package name in the following order:

1. Package source code in the `packages/` directory inside your app.
2. Package source code in directories indicated by setting a `PACKAGE_DIRS` environment variable before running any `meteor` command. You can add multiple directories by separating the paths with a `:` on OSX or Linux, or a `;` on Windows. For example: `PACKAGE_DIRS=../first/directory:../second/directory`, or on Windows: `set PACKAGE_DIRS=..\first\directory;..\second\directory`.
3. Pre-built package from Atmosphere. The package is cached in `~/.meteor/packages` on Mac/Linux or `%LOCALAPPDATA%\.meteor\packages` on Windows, and only loaded into your app as it is built.

You can use (1) or (2) to override the version from Atmosphere. You can even do this to load patched versions of Meteor core packages - just copy the code of the package from [Meteor's GitHub repository](https://github.com/meteor/meteor/tree/devel/packages), and edit away.

One difference between pre-published packages and local app packages is that the published packages have any binary dependencies pre-built. This should only affect a small subset of packages. If you clone the source code into your app, you need to make sure you have any compilers required by that package.

<h2 id="npm-shrinkpack">Using Shrinkpack</h2>

[Shrinkpack](https://github.com/JamieMason/shrinkpack) is a tool that gives you more bulletproof and repeatable builds than you get by using [`npm shrinkwrap`](#npm-shrinkwrap) alone.

Essentially it copies a tarball of the contents of each of your npm dependencies into your application source repository. This is essentially a more robust version of the `npm-shrinkwrap.json` file that shrinkwrap creates, because it means your application's npm dependencies can be assembled without the need or reliance on the npm servers being available or reliable. This is good for repeatable builds especially when deploying.

To use shrinkpack, first globalling install it:

```bash
npm install -g shrinkpack
```

Then use it directly after you shrinkwrap

```bash
meteor npm install moment
meteor npm shrinkwrap
shrinkpack
```

You should then check the generated `node_shrinkwrap/` directory into source control, but ensure it is ignored by your text editor.

**NOTE**: Although this is a good idea for projects with a lot of npm dependencies, it will not affect Atmosphere dependencies, even if they themselves have direct npm dependencies.<|MERGE_RESOLUTION|>--- conflicted
+++ resolved
@@ -302,20 +302,11 @@
 
 <h3 id="promises">Promises</h3>
 
-<<<<<<< HEAD
 Recently, a lot of npm packages have been moving to Promises instead of callbacks for their API. This means you actually get a return value from the asynchronous function, but it's just an empty shell where the real value is filled in later.
 
 The good news is that Promises can be used with the new ES2015 `async/await` syntax (available in the `ecmascript` package since Meteor 1.3) in a natural and synchronous-looking style on both the client and the server.
 
 If you declare your function `async` (which ends up meaning it returns a Promise itself), then you can use the `await` keyword to wait on other promises inside. This makes it very easy to serially call Promise-based libraries:
-=======
-Recently, a lot of npm packages have been moving to Promises instead of callbacks for their API. This means you actually get a return value from the asynchronous function, but it's just an empty shell where the real value is filled in later. 
-
-The good news is that Promises can be used with the new ES2015 `async/await` syntax (available in the `ecmascript` package since Meteor 1.3) in a natural and synchronous-looking style on both the client and the server. 
-
-If you declare your function `async` (which ends up meaning it returns a Promise itself), then you can use the `await` keyword to wait on other promise inside. This makes it very easy to serially call Promise-based libraries:
->>>>>>> 5e7cbba0
-
 
 ```js
 async function sendTextMessage(user) {
