---
title: "URLs and Routing"
description: How to drive your Meteor app's UI using URLs with FlowRouter.
discourseTopicId: 19663
---

After reading this guide, you'll know:

1. The role URLs play in a client-rendered app, and how it's different from a traditional server-rendered app.
2. How to define client and server routes for your app using Flow Router.
3. How to have your app display different content depending on the URL.
4. How to construct links to routes and go to routes programmatically.

<h2 id="client-side">Client-side Routing</h2>

In a web application, _routing_ is the process of using URLs to drive the user interface (UI). URLs are a prominent feature in every single web browser, and have several main functions from the user's point of view:

1. **Bookmarking** - Users can bookmark URLs in their web browser to save content they want to come back to later.
2. **Sharing** - Users can share content with others by sending a link to a certain page.
3. **Navigation** - URLs are used to drive the web browser's back/forward functions.

In a traditional web application stack, where the server renders HTML one page at a time, the URL is the fundamental entry point for the user to access the application. Users navigate an application by clicking through URLs, which are sent to the server via HTTP, and the server responds appropriately via a server-side router.

In contrast, Meteor operates on the principle of _data on the wire_, where the server doesn’t think in terms of URLs or HTML pages. The client application communicates with the server over DDP. Typically as an application loads, it initializes a series of _subscriptions_ which fetch the data required to render the application. As the user interacts with the application, different subscriptions may load, but there’s no technical need for URLs to be involved in this process - you could have a Meteor app where the URL never changes.

However, most of the user-facing features of URLs listed above are still relevant for typical Meteor applications. Since the server is not URL-driven, the URL becomes a useful representation of the client-side state the user is currently looking at. However, unlike in a server-rendered application, it does not need to describe the entirety of the user’s current state; it needs to contain the parts that you want to be linkable. For example, the URL should contain any search filters applied on a page, but not necessarily the state of a dropdown menu or popup.

<h2 id="flow-router">Using Flow Router</h2>

To add routing to your app, install the [`kadira:flow-router`](https://atmospherejs.com/kadira/flow-router) package:

```
meteor add kadira:flow-router
```

Flow Router is a community routing package for Meteor. 

<h2 id="defining-routes">Defining a simple route</h2>

The basic purpose of a router is to match certain URLs and perform actions as a result. This all happens on the client side, in the app user's browser or mobile app container. Let's take an example from the Todos example app:

```js
FlowRouter.route('/lists/:_id', {
  name: 'Lists.show',
  action(params, queryParams) {
    console.log("Looking at a list?");
  }
});
```

This route handler will run in two situations: if the page loads initially at a URL that matches the URL pattern, or if the URL changes to one that matches the pattern while the page is open. Note that, unlike in a server-side-rendered app, the URL can change without any additional requests to the server.

When the route is matched, the `action` method executes, and you can perform any actions you need to. The `name` property of the route is optional, but will let us refer to this route more conveniently later on.

<h3 id="url-pattern-matching">URL pattern matching</h3>

Consider the following URL pattern, used in the code snippet above:

```js
'/lists/:_id'
```

The above pattern will match certain URLs. You may notice that one segment of the URL is prefixed by `:` - this means that it is a *url parameter*, and will match any string that is present in that segment of the path. Flow Router will make that part of the URL available on the `params` property of the current route.

Additionally, the URL could contain an HTTP [*query string*](https://en.wikipedia.org/wiki/Query_string) (the part after an optional `?`). If so, Flow Router will also split it up into named parameters, which it calls `queryParams`.


Here are some example URLs and the resulting `params` and `queryParams`:

| URL           | matches pattern? | params          | queryParams
| ---- | ---- | ---- | ---- |
| /             | no | | |
| /about        | no | | |
| /lists/        | no | | |
| /lists/eMtGij5AFESbTKfkT | yes | { _id: "eMtGij5AFESbTKfkT"} |  { }
| /lists/1 | yes | { _id: "1"} | { }
| /lists/1?todoSort=top | yes | { _id: "1"} | { todoSort: "top" }


Note that all of the values in `params` and `queryParams` are always strings since URLs don't have any way of encoding data types. For example, if you wanted a parameter to represent a number, you might need to use `parseInt(value, 10)` to convert it when you access it.

<h2 id="accessing-route-info">Accessing Route information</h2>

In addition to passing in the parameters as arguments to the `action` function on the route, Flow Router makes a variety of information available via (reactive and otherwise) functions on the global singleton `FlowRouter`. As the user navigates around your app, the values of these functions will change (reactively in some cases) correspondingly.

Like any other global singleton in your application (see the [data loading](data-loading.html#stores) for info about stores), it's best to limit your access to `FlowRouter`. That way the parts of your app will remain modular and more independent. In the case of `FlowRouter`, it's best to access it solely from the top of your component hierarchy, either in the "page" component, or the layouts that wrap it. Read more about accessing data in the [UI article](ui-ux.html#components).

<h3 id="current-route">The current route</h3>

It's useful to access information about the current route in your code. Here are some reactive functions you can call:

* `FlowRouter.getRouteName()` gets the name of the route
* `FlowRouter.getParam(paramName)` returns the value of a single URL parameter
* `FlowRouter.getQueryParam(paramName)` returns the value of a single URL query parameter

In our example of the list page from the Todos app, we access the current list's id with `FlowRouter.getParam('_id')` (we'll see more on this below).

<h3 id="active-route">Highlighting the active route</h3>

One situation where it is sensible to access the global `FlowRouter` singleton to access the current route's information deeper in the component hierarchy is when rendering links via a navigation component. It's often required to highlight the "active" route in some way (this is the route or section of the site that the user is currently looking at).

A convenient package for this is [`zimme:active-route`](https://atmospherejs.com/zimme/active-route):

```bash
meteor add zimme:active-route
```

In the Todos example app, we link to each list the user knows about in the `App_body` template:

```html
{{#each list in lists}}
  <a class="list-todo {{activeListClass list}}">
    ...

    {{list.name}}
  </a>
{{/each}}
```

We can determine if the user is currently viewing the list with the `activeListClass` helper:

```js
Template.App_body.helpers({
  activeListClass(list) {
    const active = ActiveRoute.name('Lists.show')
      && FlowRouter.getParam('_id') === list._id;

    return active && 'active';
  }
});
```

<h2 id="rendering-routes">Rendering based on the route</h2>

Now we understand how to define routes and access information about the current route, we are in a position to do what you usually want to do when a user accesses a route---render a user interface to the screen that represents it.

*In this section, we'll discuss how to render routes using Blaze as the UI engine. If you are building your app with React or Angular, you will end up with similar concepts but the code will be a bit different.*

When using Flow Router, the simplest way to display different views on the page for different URLs is to use the complementary Blaze Layout package. First, make sure you have the Blaze Layout package installed:

```bash
meteor add kadira:blaze-layout
```

To use this package, we need to define a "layout" component. In the Todos example app, that component is called `App_body`:

```html
<template name="App_body">
  ...
  {{> Template.dynamic template=main}}
  ...
</template>
```

(This is not the entire `App_body` component, but we highlight the most important part here).
Here, we are using a Blaze feature called `Template.dynamic` to render a template which is attached to the `main` property of the data context. Using Blaze Layout, we can change that `main` property when a route is accessed.

We do that in the `action` function of our `Lists.show` route definition:

```js
FlowRouter.route('/lists/:_id', {
  name: 'Lists.show',
  action() {
    BlazeLayout.render('App_body', {main: 'Lists_show_page'});
  }
});
```

What this means is that whenever a user visits a URL of the form `/lists/X`, the `Lists.show` route will kick in, triggering the `BlazeLayout` call to set the `main` property of the `App_body` component.

<h2 id="page-templates">Components as pages</h2>

Notice that we called the component to be rendered `Lists_show_page` (rather than `Lists_show`). This indicates that this template is rendered directly by a Flow Router action and forms the 'top' of the rendering hierarchy for this URL.

The `Lists_show_page` template renders *without* arguments---it is this template's responsibility to collect information from the current route, and then pass this information down into its child templates. Correspondingly the `Lists_show_page` template is very tied to the route that rendered it, and so it needs to be a smart component. See the article on [UI/UX](ui-ux.html) for more about smart and reusable components.

It makes sense for a "page" smart component like `Lists_show_page` to:

1. Collect route information,
2. Subscribe to relevant subscriptions,
3. Fetch the data from those subscriptions, and
4. Pass that data into a sub-component.

In this case, the HTML template for `Lists_show_page` will look very simple, with most of the logic in the JavaScript code:

```html
<template name="Lists_show_page">
  {{#each listId in listIdArray}}
    {{> Lists_show (listArgs listId)}}
  {{else}}
    {{> App_notFound}}
  {{/each}}
</template>
```

(The `{% raw %}{{#each listId in listIdArray}}{% endraw %}}` is an animation technique for [page to page transitions](ui-ux.html#animating-page-changes)).

```js
Template.Lists_show_page.helpers({
  // We use #each on an array of one item so that the "list" template is
  // removed and a new copy is added when changing lists, which is
  // important for animation purposes.
  listIdArray() {
    const instance = Template.instance();
    const listId = instance.getListId();
    return Lists.findOne(listId) ? [listId] : [];
  },
  listArgs(listId) {
    const instance = Template.instance();
    return {
      todosReady: instance.subscriptionsReady(),
      // We pass `list` (which contains the full list, with all fields, as a function
      // because we want to control reactivity. When you check a todo item, the
      // `list.incompleteCount` changes. If we didn't do this the entire list would
      // re-render whenever you checked an item. By isolating the reactiviy on the list
      // to the area that cares about it, we stop it from happening.
      list() {
        return Lists.findOne(listId);
      },
      // By finding the list with only the `_id` field set, we don't create a dependency on the
      // `list.incompleteCount`, and avoid re-rendering the todos when it changes
      todos: Lists.findOne(listId, {fields: {_id: true}}).todos()
    };
  }
});
```

It's the `listShow` component (a reusuable component) that actually handles the job of rendering the content of the page. As the page component is passing the arguments into the reusuable component, it is able to be quite mechanical and the concerns of talking to the router and rendering the page have been separated.

<h3 id="route-rendering-logic">Changing page when logged out</h3>

There are types of rendering logic that appear related to the route but which also seem related to user interface rendering. A classic example is authorization; for instance, you may want to render a login form for some subset of your pages if the user is not yet logged in.

It's best to keep all logic around what to render in the component hierarchy (i.e. the tree of rendered components). So this authorization should happen inside a component. Suppose we wanted to add this to the `Lists_show_page` we were looking at above. We could do something like:

```html
<template name="Lists_show_page">
  {{#if currentUser}}
    {{#each listId in listIdArray}}
      {{> Lists_show (listArgs listId)}}
    {{else}}
      {{> App_notFound}}
    {{/each}}
  {{else}}
    Please log in to edit posts.
  {{/if}}
</template>
```

Of course, we might find that we need to share this functionality between multiple pages of our app that require access control. We can share functionality between templates by wrapping them in a wrapper "layout" component which includes the behavior we want.

You can create wrapper components by using the "template as block helper" ability of Blaze (see the [Blaze Article](http://blazejs.org/guide/spacebars.html#Block-Helpers)). Here's how we could write an authorization template:

```html
<template name="App_forceLoggedIn">
  {{#if currentUser}}
    {{> Template.contentBlock}}
  {{else}}
    Please log in see this page.
  {{/if}}
</template>
```

Once that template exists, we can wrap our `Lists_show_page`:

```html
<template name="Lists_show_page">
  {{#App_forceLoggedIn}}
    {{#each listId in listIdArray}}
      {{> Lists_show (listArgs listId)}}
    {{else}}
      {{> App_notFound}}
    {{/each}}
  {{/App_forceLoggedIn}}
</template>
```

The main advantage of this approach is that it is immediately clear when viewing the `Lists_show_page` what behavior will occur when a user visits the page.

Multiple behaviors of this type can be composed by wrapping a template in multiple wrappers, or creating a meta-wrapper that combines multiple wrapper templates.

<h2 id="changing-routes">Changing Routes</h2>

Rendering an updated UI when a user reaches a new route is not that useful without giving the user some way to reach a new route! The simplest way is with the trusty `<a>` tag and a URL. You can generate the URLs yourself using `FlowRouter.pathFor`, but it is more convenient to use the [`arillo:flow-router-helpers`](https://github.com/arillo/meteor-flow-router-helpers/) package that defines some helpers for you:


```
meteor add arillo:flow-router-helpers
```

Now that you have this package, you can use helpers in your templates to display a link to a certain route. For example, in the Todos example app, our nav links look like:


```html
<a href="{{pathFor 'Lists.show' _id=list._id}}" title="{{list.name}}"
    class="list-todo {{activeListClass list}}">
```

<h3 id="routing-programmatically">Routing programmatically</h3>

In some cases you want to change routes based on user action outside of them clicking on a link. For instance, in the example app, when a user creates a new list, we want to route them to the list they just created. We do this by calling `FlowRouter.go()` once we know the id of the new list:

```js
import { insert } from '../../api/lists/methods.js';

Template.App_body.events({
  'click .js-new-list'() {
    const listId = insert.call();
    FlowRouter.go('Lists.show', { _id: listId });
  }
});
```

You can also change only part of the URL if you want to, using the `FlowRouter.setParams()` and `FlowRouter.setQueryParams()`. For instance, if we were viewing one list and wanted to go to another, we could write:

```js
FlowRouter.setParams({_id: newList._id});
```

Of course, calling `FlowRouter.go()`, will always work, so unless you are trying to optimize for a specific situation it's better to use that.

<h3 id="storing-data-in-the-url">Storing data in the URL</h3>

As we discussed in the introduction, the URL is really a serialization of some part of the client-side state the user is looking at. Although parameters can only be strings, it's possible to convert any type of data to a string by serializing it.

In general if you want to store arbitrary serializable data in a URL param, you can use [`EJSON.stringify()`](http://docs.meteor.com/#/full/ejson_stringify) to turn it into a string. You'll need to URL-encode the string using [`encodeURIComponent`](https://developer.mozilla.org/en-US/docs/Web/JavaScript/Reference/Global_Objects/encodeURIComponent) to remove any characters that have meaning in a URL:

```js
FlowRouter.setQueryParams({data: encodeURIComponent(EJSON.stringify(data))});
```

You can then get the data back out of Flow Router using [`EJSON.parse()`](http://docs.meteor.com/#/full/ejson_parse). Note that Flow Router does the URL decoding for you automatically:

```js
const data = EJSON.parse(FlowRouter.getQueryParam('data'));
```

<h2 id="redirecting">Redirecting</h2>

Sometimes, your users will end up on a page that isn't a good place for them to be. Maybe the data they were looking for has moved, maybe they were on an admin panel page and logged out, or maybe they just created a new object and you want them to end up on the page for the thing they just created.

Usually, we can redirect in response to a user's action by calling `FlowRouter.go()` and friends, like in our list creation example above, but if a user browses directly to a URL that doesn't exist, it's useful to know how to redirect immediately.

If a URL is out-of-date (sometimes you might change the URL scheme of an application), you can redirect inside the `action` function of the route:

```js
FlowRouter.route('/old-list-route/:_id', {
  action(params) {
    FlowRouter.go('Lists.show', params);
  }
});
```

<h3 id="redirecting-dynamically">Redirecting dynamically</h3>

The above approach will only work for static redirects. However, sometimes you need to load some data to figure out where to redirect to. In this case you'll need to render part of the component hierarchy to subscribe to the data you need. For example, in the Todos example app, we want to make the root (`/`) route redirect to the first known list. To achieve this, we need to render a special `App_rootRedirector` route:

```js
FlowRouter.route('/', {
  name: 'App.home',
  action() {
    BlazeLayout.render('App_body', {main: 'App_rootRedirector'});
  }
});
```

The `App_rootRedirector` component is rendered inside the `App_body` layout, which takes care of subscribing to the set of lists the user knows about *before* rendering its sub-component, and we are guaranteed there is at least one such list. This means that if the `App_rootRedirector` ends up being created, there'll be a list loaded, so we can do:

```js
Template.App_rootRedirector.onCreated(function rootRedirectorOnCreated() {
  // We need to set a timeout here so that we don't redirect from inside a redirection
  //   which is a limitation of the current version of FR.
  Meteor.setTimeout(() => {
    FlowRouter.go('Lists.show', Lists.findOne());
  });
});
```

If you need to wait on specific data that you aren't already subscribed to at creation time, you can use an `autorun` and `subscriptionsReady()` to wait on that subscription:

```js
Template.App_rootRedirector.onCreated(function rootRedirectorOnCreated() {
  // If we needed to open this subscription here
  this.subscribe('lists.public');

  // Now we need to wait for the above subscription. We'll need the template to
  // render some kind of loading state while we wait, too.
  this.autorun(() => {
    if (this.subscriptionsReady()) {
      FlowRouter.go('Lists.show', Lists.findOne());
    }
  });
});
```

<h3 id="redirecting-after-user-action">Redirecting after a user's action</h3>

Often, you just want to go to a new route programmatically when a user has completed a certain action. Above we saw a case (creating a new list) when we wanted to do it *optimistically*---i.e. before we hear back from the server that the Method succeeded. We can do this because we reasonably expect that the Method will succeed in almost all cases (see the [UI/UX article](ui-ux.html#optimistic-ui) for further discussion of this).

However, if we wanted to wait for the method to return from the server, we can put the redirection in the callback of the method:

```js
Template.App_body.events({
  'click .js-new-list'() {
    lists.insert.call((err, listId) => {
      if (!err) {
        FlowRouter.go('Lists.show', { _id: listId });  
      }
    });
  }
});
```

You will also want to show some kind of indication that the method is working in between their click of the button and the redirect completing.  Don't forget to provide feedback if the method is returning an error.

<h2 id="advanced">Advanced Routing</h2>

<h3 id="404s">Missing pages</h3>

If a user types an incorrect URL, chances are you want to show them some kind of amusing not-found page. There are actually two categories of not-found pages. The first is when the URL typed in doesn't match any of your route definitions. You can use `FlowRouter.notFound` to handle this:

```js
// the App_notFound template is used for unknown routes and missing lists
FlowRouter.notFound = {
  action() {
    BlazeLayout.render('App_body', {main: 'App_notFound'});
  }
};
```

The second is when the URL is valid, but doesn't actually match any data. In this case, the URL matches a route, but once the route has successfully subscribed, it discovers there is no data. It usually makes sense in this case for the page component (which subscribes and fetches the data) to render a not-found template instead of the usual template for the page:

```html
<template name="Lists_show_page">
  {{#each listId in listIdArray}}
    {{> Lists_show (listArgs listId)}}
  {{else}}
    {{> App_notFound}}
  {{/each}}
<template>
```

<h3 id="analytics">Analytics</h3>

It's common to want to know which pages of your app are most commonly visited, and where users are coming from. You can read about how to set up Flow Router based analytics in the [Deployment Guide](deployment.html#analytics).

<h3 id="server-side">Server Side Routing</h3>

As we've discussed, Meteor is a framework for client rendered applications, but this doesn't always remove the requirement for server rendered routes. There are three main use cases for server-side routing.

<h4 id="server-side-apis">Server Routing for API access</h4>

Although Meteor allows you to [write low-level connect handlers](http://docs.meteor.com/#/full/webapp) to create any kind of API you like on the server-side, if all you want to do is create a RESTful version of your Methods and Publications, you can often use the [`simple:rest`](http://atmospherejs.com/simple/rest) package to do this. See the [Data Loading](data-loading.html#publications-as-rest) and [Methods](methods.html) articles for more information.

If you need more control, you can use the comprehensive [`nimble:restivus`](https://atmospherejs.com/nimble/restivus) package to create more or less whatever you need in whatever ontology you require.

<h4 id="server-side-rendering">Server Rendering</h4>

The Blaze UI library does not have support for server-side rendering, so it's not possible to render your pages on the server if you use Blaze. However, the React UI library does. This means it is possible to render HTML on the server if you use React as your rendering framework.

<<<<<<< HEAD
Although Flow Router can be used to render React components more or less as we've described above for Blaze, at the time of this writing Flow Router's support for SSR is [still experimental](https://kadira.io/blog/meteor/meteor-ssr-support-using-flow-router-and-react). However, it's probably the best approach right now if you want to use SSR for Meteor.

<h4 id="server-side-resources">Server Routing for additional resources</h4>

If you need to authenticate the user when providing additional server-side resources such as PDF documents or XLSX spreadsheets, you can use [`mhagmajer:server-router`](https://atmospherejs.com/mhagmajer/server-router) package to do this easily. There is a [blog article](https://blog.hagmajer.com/server-side-routing-with-authentication-in-meteor-6625ed832a94) that describes this in more detail.
=======
Although Flow Router can be used to render React components more or less as we've described above for Blaze, at the time of this writing Flow Router's support for SSR is still experimental. However, it's probably the best approach right now if you want to use SSR for Meteor.
>>>>>>> 91c3ac8f
<|MERGE_RESOLUTION|>--- conflicted
+++ resolved
@@ -458,12 +458,8 @@
 
 The Blaze UI library does not have support for server-side rendering, so it's not possible to render your pages on the server if you use Blaze. However, the React UI library does. This means it is possible to render HTML on the server if you use React as your rendering framework.
 
-<<<<<<< HEAD
-Although Flow Router can be used to render React components more or less as we've described above for Blaze, at the time of this writing Flow Router's support for SSR is [still experimental](https://kadira.io/blog/meteor/meteor-ssr-support-using-flow-router-and-react). However, it's probably the best approach right now if you want to use SSR for Meteor.
+Although Flow Router can be used to render React components more or less as we've described above for Blaze, at the time of this writing Flow Router's support for SSR is still experimental. However, it's probably the best approach right now if you want to use SSR for Meteor.
 
 <h4 id="server-side-resources">Server Routing for additional resources</h4>
 
-If you need to authenticate the user when providing additional server-side resources such as PDF documents or XLSX spreadsheets, you can use [`mhagmajer:server-router`](https://atmospherejs.com/mhagmajer/server-router) package to do this easily. There is a [blog article](https://blog.hagmajer.com/server-side-routing-with-authentication-in-meteor-6625ed832a94) that describes this in more detail.
-=======
-Although Flow Router can be used to render React components more or less as we've described above for Blaze, at the time of this writing Flow Router's support for SSR is still experimental. However, it's probably the best approach right now if you want to use SSR for Meteor.
->>>>>>> 91c3ac8f
+If you need to authenticate the user when providing additional server-side resources such as PDF documents or XLSX spreadsheets, you can use [`mhagmajer:server-router`](https://atmospherejs.com/mhagmajer/server-router) package to do this easily. There is a [blog article](https://blog.hagmajer.com/server-side-routing-with-authentication-in-meteor-6625ed832a94) that describes this in more detail.