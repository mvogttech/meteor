--- conflicted
+++ resolved
@@ -274,8 +274,6 @@
 
 - [`react-router`](https://www.npmjs.com/package/react-router) is a React-specific router very popular in the React community. It can also be used with Meteor.
 
-<<<<<<< HEAD
-=======
 <h3 id="using-flow-router">Flow Router</h3>
 
 Using Flow Router with React is very similar to using it with Blaze. The only difference is that in your route actions, you should use the [`react-mounter`](https://www.npmjs.com/package/react-mounter) package to mount components with a layout. Once you `meteor npm install --save react-mounter`, you can do the following:
@@ -322,7 +320,6 @@
 export default AppContainer;
 ```
 
->>>>>>> 91c3ac8f
 <h3 id="using-react-router">React Router</h3>
 
 Using React Router is also straightforward. Once you `meteor npm install --save react-router history`, you can export a list of nested routes as you would in any other React Router driven React application:
