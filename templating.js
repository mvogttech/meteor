--- conflicted
+++ resolved
@@ -1,5 +1,3 @@
-
-<<<<<<< HEAD
 
 // Packages and apps add templates on to this object.
 Template = Blaze.Template;
@@ -10,183 +8,6 @@
     if (Template[name] instanceof Template)
       throw new Error("There are multiple templates named '" + name + "'. Each template needs a unique name.");
     throw new Error("This template name is reserved: " + name);
-=======
-// `Template` is not a function so this is not a real function prototype,
-// but it is used as the prototype of all `Template.foo` objects.
-// Naming a template "prototype" will cause an error.
-
-/**
- * @summary Template "class"
- * @class Template
- * @instanceName template
- */
-Template.prototype = (function () {
-  // IE 8 exposes function names in the enclosing scope, so
-  // use this IIFE to catch it.
-  return (function Template() {}).prototype;
-})();
-
-/**
- * @summary Specify template helpers available to this template.
- * @locus Client
- * @param {Object} helpers Dictionary of helper functions by name.
- */
-Template.prototype.helpers = function (dict) {
-  for (var k in dict)
-    this[k] = dict[k];
-};
-
-Template.__updateTemplateInstance = function (view) {
-  // Populate `view.templateInstance.{firstNode,lastNode,data}`
-  // on demand.
-  var tmpl = view._templateInstance;
-  if (! tmpl) {
-    tmpl = view._templateInstance = {
-      $: function (selector) {
-        if (! view.domrange)
-          throw new Error("Can't use $ on component with no DOM");
-        return view.domrange.$(selector);
-      },
-      findAll: function (selector) {
-        return Array.prototype.slice.call(this.$(selector));
-      },
-      find: function (selector) {
-        var result = this.$(selector);
-        return result[0] || null;
-      },
-      data: null,
-      firstNode: null,
-      lastNode: null,
-      autorun: function (f) {
-        return view.autorun(f);
-      },
-      __view__: view
-    };
-  }
-
-  tmpl.data = Blaze.getViewData(view);
-
-  if (view.domrange && !view.isDestroyed) {
-    tmpl.firstNode = view.domrange.firstNode();
-    tmpl.lastNode = view.domrange.lastNode();
-  } else {
-    // on 'created' or 'destroyed' callbacks we don't have a DomRange
-    tmpl.firstNode = null;
-    tmpl.lastNode = null;
-  }
-
-  return tmpl;
-};
-
-UI._templateInstance = function () {
-  var templateView = Blaze.getCurrentTemplateView();
-  if (! templateView)
-    throw new Error("No current template");
-
-  return Template.__updateTemplateInstance(templateView);
-};
-
-/**
- * @summary Specify event handlers for this template.
- * @locus Client
- * @param {Object.<String, Function>} eventMap Event handlers to associate with this template.
- */
-Template.prototype.events = function (eventMap) {
-  var template = this;
-  template.__eventMaps = (template.__eventMaps || []);
-  var eventMap2 = {};
-  for (var k in eventMap) {
-    eventMap2[k] = (function (k, v) {
-      return function (event/*, ...*/) {
-        var view = this; // passed by EventAugmenter
-        var data = Blaze.getElementData(event.currentTarget);
-        if (data == null)
-          data = {};
-        var args = Array.prototype.slice.call(arguments);
-        var tmplInstance = Template.__updateTemplateInstance(view);
-        args.splice(1, 0, tmplInstance);
-        return v.apply(data, args);
-      };
-    })(k, eventMap[k]);
-  }
-
-  template.__eventMaps.push(eventMap2);
-};
-
-Template.prototype.__makeView = function (contentFunc, elseFunc) {
-  var template = this;
-  var view = Blaze.View(this.__viewName, this.__render);
-  view.template = template;
-
-  view.templateContentBlock = (
-    contentFunc ? Template.__create__('(contentBlock)', contentFunc) : null);
-  view.templateElseBlock = (
-    elseFunc ? Template.__create__('(elseBlock)', elseFunc) : null);
-
-  if (template.__eventMaps ||
-      typeof template.events === 'object') {
-    view.onMaterialized(function () {
-      if (! template.__eventMaps &&
-          typeof template.events === "object") {
-        // Provide limited back-compat support for `.events = {...}`
-        // syntax.  Pass `template.events` to the original `.events(...)`
-        // function.  This code must run only once per template, in
-        // order to not bind the handlers more than once, which is
-        // ensured by the fact that we only do this when `__eventMaps`
-        // is falsy, and we cause it to be set now.
-        Template.prototype.events.call(template, template.events);
-      }
-
-      _.each(template.__eventMaps, function (m) {
-        Blaze._addEventMap(view, m, view);
-      });
-    });
-  }
-
-  if (template.__initView)
-    template.__initView(view);
-
-  /**
-   * @summary Provide a callback when an instance of a template is created.
-   * @locus Client
-   * @memberOf Template
-   * @name  created
-   * @instance
-   */
-  if (template.created) {
-    view.onCreated(function () {
-      var inst = Template.__updateTemplateInstance(view);
-      template.created.call(inst);
-    });
-  }
-
-  /**
-   * @summary Provide a callback when an instance of a template is rendered.
-   * @locus Client
-   * @memberOf Template
-   * @name  rendered
-   * @instance
-   */
-  if (template.rendered) {
-    view.onRendered(function () {
-      var inst = Template.__updateTemplateInstance(view);
-      template.rendered.call(inst);
-    });
-  }
-
-  /**
-   * @summary Provide a callback when an instance of a template is destroyed.
-   * @locus Client
-   * @instance
-   * @name  destroyed
-   * @memberOf Template
-   */
-  if (template.destroyed) {
-    view.onDestroyed(function () {
-      var inst = Template.__updateTemplateInstance(view);
-      template.destroyed.call(inst);
-    });
->>>>>>> f9be9091
   }
 };
 
