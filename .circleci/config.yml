--- conflicted
+++ resolved
@@ -116,12 +116,8 @@
 matrix_for_fibers: &matrix_for_fibers
   matrix:
     parameters:
-<<<<<<< HEAD
-      fibers: [true, false]
-=======
       # If we want to run with Fibers and without, just append false here.
       fibers: [true]
->>>>>>> 4abe0d6c
 
 
 jobs:
