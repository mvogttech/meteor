version: 2.1

# A reusable "run" snippet which is ran before each test to setup the
# environment for user-limits, core-dumps, etc.
run_env_change: &run_env_change
  name: Environment Changes
  command: |
    # Make a place to core dumps to live.
    sudo mkdir -p /tmp/core_dumps
    sudo chmod a+rwx /tmp/core_dumps

    # Bake the locale we expect into the image.
    echo "en_US.UTF-8 UTF-8" | sudo tee /etc/locale.gen
    sudo locale-gen

    # The commands below don't work in Docker images, but might be worth
    # reenabling if we switch back to machine:true instead of Docker.

    # Set the pattern for core dumps, so we can find them.
    # echo kernel.core_pattern="/tmp/core_dumps/core.%e.%p.%h.%t" | \
    #     sudo tee -a /etc/sysctl.conf

    # Note that since every "run" command starts its own shell, and I wasn't
    # able to set this at a system wide level for all users, it's necessary to
    # run "ulimit -c unlimited" before each command which you want to (possibly)
    # output a core dump.

    # Raise inotify user watches up higher.
    # echo fs.inotify.max_user_watches=524288 | \
    #     sudo tee -a /etc/sysctl.conf

    # Reload sysctl so these are in effect.
    # sudo sysctl -p

log_env: &log_env
  name: Log Environment
  command: |
    echo "==> LBS Version"
    lsb_release -a
    echo "==> cat /etc/os-release"
    cat /etc/os-release
    echo "==> uname -srm"
    uname -srm
    echo "==> Node version: $(node --version)"
    echo "==> NPM version: $(npm --version)"
    echo "==> Meteor Node version: $(./meteor node --version)"
    echo "==> Meteor NPM version: $(./meteor npm --version)"
    echo "==> Dev bundle package.json:"
    cat ./dev_bundle/lib/package.json
    echo "==> Dev bundle node_modules:"
    ls -l ./dev_bundle/lib/node_modules

# A reusable "run" snippet which enables the continued logging of memoryusage
# to a file on disk which can be saved to build artifacts for later analysis.
run_log_mem_use: &run_log_mem_use
  background: true
  name: Setup Memory Logging
  command: |
    # Log memory usage throughout entire build.
    MEMUSELOG=/tmp/memuse.txt /bin/bash -c '\
        while true; do\
          ps -e -o user,%cpu,%mem,rss:10,vsz:10,command:20 \
            --sort=-%mem >> $MEMUSELOG; \
          echo "----------" >> $MEMUSELOG; \
          sleep 1; \
        done'

# A reusable "run" snippet for saving the Node binary if a core dump is present.
run_save_node_bin: &run_save_node_bin
  name: Save Node Binary
  when: on_fail
  command: |
    if compgen -G "/tmp/core_dumps/core.*" > /dev/null; then
      echo "Saving Node binary since Core dump is present..."
      cp dev_bundle/bin/node /tmp/core_dumps/node
    fi

# This environment is set to every job (and the initial build).
build_machine_environment: &build_machine_environment
  # Specify that we want an actual machine (ala Circle 1.0), not a Docker image.
  docker:
    - image: meteor/circleci:2023.12.1-android-34-node-18
  resource_class: large
  environment:
    # This multiplier scales the waitSecs for selftests.
    TIMEOUT_SCALE_FACTOR: 8

    # Retry failed tests additional times.
    METEOR_SELF_TEST_RETRIES: 2

    # These, mostly overlapping, flags ensure that CircleCI is as pretty as
    # possible for a non-interactive environment.  See also: --headless.
    METEOR_HEADLESS: true
    METEOR_PRETTY_OUTPUT: 0

    # In an effort to stop SIGSEGV, this just doesn't bother cleaning up
    # the mess of temp directories that Meteor makes.
    METEOR_SAVE_TMPDIRS: 1

    # Skip these tests on every test run.
    # If needed, for readability this should be a regex wrapped across
    # multiple lines in quotes.
    SELF_TEST_EXCLUDE: "add debugOnly and prodOnly packages"

    # These will be evaled before each command.
    PRE_TEST_COMMANDS: |-
        ulimit -c unlimited; # Set core dump size as Ubuntu 14.04 lacks prlimit.
        ulimit -a # Display all ulimit settings for transparency.

    # This is only to make Meteor self-test not remind us that we can set
    # this argument for self-tests.
    SELF_TEST_TOOL_NODE_FLAGS: " "

    # Variables for load-balancing
    NUM_GROUPS: 12
    RUNNING_AVG_LENGTH: 6

jobs:
  Get Ready:
    <<: *build_machine_environment
    steps:
      - run:
          <<: *run_log_mem_use
      - run:
          <<: *run_env_change
      - checkout
      - run:
          # https://discuss.circleci.com/t/git-submodule-url-isnt-playing-nice-with-the-cache/549/3
          name: Git Submodules.
          command: (git submodule sync && git submodule update --init --recursive) || (rm -fr .git/config .git/modules && git submodule deinit -f . && git submodule update --init --recursive)
      - restore_cache:
          keys:
            - v3-dev-bundle-cache-{{ checksum "meteor" }}
            - v3-dev-bundle-cache-
      - run:
          name: Combine NPM Shrinkwrap Files
          command: |
            for d in packages/*/.npm/package; do
              if [ -f $d/npm-shrinkwrap.json ]; then
              cat $d/npm-shrinkwrap.json >> shrinkwraps.txt;
              fi
            done
            for d in packages/*/.npm/plugin/*; do
              if [ -f $d/npm-shrinkwrap.json ]; then
              cat $d/npm-shrinkwrap.json >> shrinkwraps.txt;
              fi
            done
      - restore_cache:
          keys:
            - package-npm-deps-cache-group1-v3-{{ checksum "shrinkwraps.txt" }}
            - package-npm-deps-cache-group1-v3-
      - restore_cache:
          keys:
            - package-npm-deps-cache-group2-v6-{{ checksum "shrinkwraps.txt" }}
            - package-npm-deps-cache-group2-v6-
      - restore_cache:
          keys:
            - v7-other-deps-cache-{{ .Branch }}-{{ checksum "meteor" }}-{{ .Revision }}
            - v7-other-deps-cache-{{ .Branch }}-{{ checksum "meteor" }}-
            - v7-other-deps-cache-{{ .Branch }}-
      - restore_cache:
          keys:
            - v4-test-groups-{{ .Branch }}
            - v4-test-groups-
      - run:
          name: Create Test Results Directory
          command: |
            sudo mkdir -p ./tmp/results/junit
            sudo chmod a+rwx ./tmp/results/junit
      # Clear dev_bundle/.npm to ensure consistent test runs.
      - run:
          name: Clear npm cache
          command: ./meteor npm cache clear --force
      - run:
          <<: *log_env
      - run:
          name: Get Ready
          command: |
            eval $PRE_TEST_COMMANDS;
            cd dev_bundle/lib
<<<<<<< HEAD
            ../../meteor npm install @types/node@20.10.5 --save-dev
=======
            ../../meteor npm install @types/node@20.9.0 --save-dev
>>>>>>> 16224811
            # Ensure that meteor/tools has no TypeScript errors.
            ../../meteor npm install -g typescript
            cd ../../
            # tools/node_modules is a symlink, but starting on NPM 7, this symlinks are deleted https://github.com/npm/cli/issues/3669
            # so we are copying the node_modules to tools
            ./meteor --get-ready
          # shouldn't take longer than 60 minutes
          no_output_timeout: 60m
      - run:
          <<: *run_save_node_bin
      - persist_to_workspace:
          root: .
          paths: .
      - store_artifacts:
          path: /tmp/core_dumps
      - store_artifacts:
          path: /tmp/memuse.txt

  Isolated Tests:
    <<: *build_machine_environment
    steps:
      - run:
          <<: *run_log_mem_use
      - run:
          <<: *run_env_change
      - attach_workspace:
          at: .
      - run:
          name: "Print environment"
          command: printenv
      - run:
          name: "Running self-test ('package-tests: add debugOnly and prodOnly packages')"
          command: |
            eval $PRE_TEST_COMMANDS;
            ./meteor self-test \
              'add debugOnly and prodOnly packages' \
              --retries ${METEOR_SELF_TEST_RETRIES} \
              --headless \
          no_output_timeout: 20m
      - run:
          <<: *log_env
      - run:
          name: "Running self-test (Custom Warehouse Tests)"
          command: |
            eval $PRE_TEST_COMMANDS;
            ./meteor self-test \
              --retries ${METEOR_SELF_TEST_RETRIES} \
              --exclude "${SELF_TEST_EXCLUDE}" \
              --headless \
              --with-tag "custom-warehouse"
          no_output_timeout: 20m
      - run:
          <<: *run_save_node_bin
      - store_test_results:
          path: ./tmp/results
      - store_artifacts:
          path: ./tmp/results
      - store_artifacts:
          path: /tmp/core_dumps
      - store_artifacts:
          path: /tmp/memuse.txt

  Test Group 0:
    <<: *build_machine_environment
    steps:
      - run:
          <<: *run_log_mem_use
      - run:
          <<: *run_env_change
      - attach_workspace:
          at: .
      - run:
          name: "Print environment"
          command: printenv
      - run:
          <<: *log_env
      - run:
          name: "Running self-test (Test Group 0)"
          command: |
            if [ -f ./tmp/test-groups/0.txt ]; then TEST_GROUP=$(<./tmp/test-groups/0.txt); else TEST_GROUP='^[a-b]|^c[a-n]|^co[a-l]|^comm'; fi
            echo $TEST_GROUP;
            eval $PRE_TEST_COMMANDS;
            ./meteor self-test \
              "$TEST_GROUP" \
              --retries ${METEOR_SELF_TEST_RETRIES} \
              --exclude "${SELF_TEST_EXCLUDE}" \
              --headless \
              --junit ./tmp/results/junit/0.xml \
              --without-tag "custom-warehouse"
          no_output_timeout: 30m
      - run:
          <<: *run_save_node_bin
      - store_test_results:
          path: ./tmp/results
      - persist_to_workspace:
          root: .
          paths: ./tmp/results/junit
      - store_artifacts:
          path: ./tmp/results
      - store_artifacts:
          path: /tmp/core_dumps
      - store_artifacts:
          path: /tmp/memuse.txt

  Test Group 1:
    <<: *build_machine_environment
    steps:
      - run:
          <<: *run_log_mem_use
      - run:
          <<: *run_env_change
      - attach_workspace:
          at: .
      - run:
          name: "Print environment"
          command: printenv
      - run:
          <<: *log_env
      - run:
          name: "Running self-test (Test Group 1)"
          command: |
            if [ -f ./tmp/test-groups/1.txt ]; then TEST_GROUP=$(<./tmp/test-groups/1.txt); elif [ -f ./tmp/test-groups/0.txt ]; then TEST_GROUP=XXXXX; else TEST_GROUP='^com[n-z]'; fi
            echo $TEST_GROUP;
            eval $PRE_TEST_COMMANDS;
            ./meteor self-test \
              "$TEST_GROUP" \
              --retries ${METEOR_SELF_TEST_RETRIES} \
              --exclude "${SELF_TEST_EXCLUDE}" \
              --headless \
              --junit ./tmp/results/junit/1.xml \
              --without-tag "custom-warehouse"
          no_output_timeout: 20m
      - run:
          <<: *run_save_node_bin
      - store_test_results:
          path: ./tmp/results
      - persist_to_workspace:
          root: .
          paths: ./tmp/results/junit
      - store_artifacts:
          path: ./tmp/results
      - store_artifacts:
          path: /tmp/core_dumps
      - store_artifacts:
          path: /tmp/memuse.txt

  Test Group 2:
    <<: *build_machine_environment
    steps:
      - run:
          <<: *run_log_mem_use
      - run:
          <<: *run_env_change
      - attach_workspace:
          at: .
      - run:
          <<: *log_env
      - run:
          name: "Print environment"
          command: printenv
      - run:
          name: "Running self-test (Test Group 2)"
          command: |
            if [ -f ./tmp/test-groups/2.txt ]; then TEST_GROUP=$(<./tmp/test-groups/2.txt); elif [ -f ./tmp/test-groups/0.txt ]; then TEST_GROUP=XXXXX; else TEST_GROUP='^co[n-z]'; fi
            echo $TEST_GROUP;
            eval $PRE_TEST_COMMANDS;
            ./meteor self-test \
              "$TEST_GROUP" \
              --retries ${METEOR_SELF_TEST_RETRIES} \
              --exclude "${SELF_TEST_EXCLUDE}" \
              --headless \
              --junit ./tmp/results/junit/2.xml \
              --without-tag "custom-warehouse"
          no_output_timeout: 20m
      - run:
          <<: *run_save_node_bin
      - store_test_results:
          path: ./tmp/results
      - persist_to_workspace:
          root: .
          paths: ./tmp/results/junit
      - store_artifacts:
          path: ./tmp/results
      - store_artifacts:
          path: /tmp/core_dumps
      - store_artifacts:
          path: /tmp/memuse.txt

  Test Group 3:
    <<: *build_machine_environment
    steps:
      - run:
          <<: *run_log_mem_use
      - run:
          <<: *run_env_change
      - attach_workspace:
          at: .
      - run:
          <<: *log_env
      - run:
          name: "Print environment"
          command: printenv
      - run:
          name: "Running self-test (Test Group 3)"
          command: |
            if [ -f ./tmp/test-groups/3.txt ]; then TEST_GROUP=$(<./tmp/test-groups/3.txt); elif [ -f ./tmp/test-groups/0.txt ]; then TEST_GROUP=XXXXX; else TEST_GROUP='^c[p-z]|^h[a-e]'; fi
            echo $TEST_GROUP;
            eval $PRE_TEST_COMMANDS;
            ./meteor self-test \
              "$TEST_GROUP" \
              --retries ${METEOR_SELF_TEST_RETRIES} \
              --exclude "${SELF_TEST_EXCLUDE}|--svelte|--vue|--typescript|--apollo|--solid|--full" \
              --headless \
              --junit ./tmp/results/junit/3.xml \
              --without-tag "custom-warehouse"
          no_output_timeout: 30m
      - run:
          <<: *run_save_node_bin
      - store_test_results:
          path: ./tmp/results
      - persist_to_workspace:
          root: .
          paths: ./tmp/results/junit
      - store_artifacts:
          path: ./tmp/results
      - store_artifacts:
          path: /tmp/core_dumps
      - store_artifacts:
          path: /tmp/memuse.txt

  Test Group 4:
    <<: *build_machine_environment
    steps:
      - run:
          <<: *run_log_mem_use
      - run:
          <<: *run_env_change
      - attach_workspace:
          at: .
      - run:
          name: "Print environment"
          command: printenv
      - run:
          <<: *log_env
      - run:
          name: "Running self-test (Test Group 4)"
          command: |
            if [ -f ./tmp/test-groups/4.txt ]; then TEST_GROUP=$(<./tmp/test-groups/4.txt); elif [ -f ./tmp/test-groups/0.txt ]; then TEST_GROUP=XXXXX; else TEST_GROUP='^h[f-z]|^[i-l]'; fi
            echo $TEST_GROUP;
            eval $PRE_TEST_COMMANDS;
            ./meteor self-test \
              "$TEST_GROUP" \
              --retries ${METEOR_SELF_TEST_RETRIES} \
              --exclude "${SELF_TEST_EXCLUDE}" \
              --headless \
              --junit ./tmp/results/junit/4.xml \
              --without-tag "custom-warehouse"
          no_output_timeout: 20m
      - run:
          <<: *run_save_node_bin
      - store_test_results:
          path: ./tmp/results
      - persist_to_workspace:
          root: .
          paths: ./tmp/results/junit
      - store_artifacts:
          path: ./tmp/results
      - store_artifacts:
          path: /tmp/core_dumps
      - store_artifacts:
          path: /tmp/memuse.txt

  Test Group 5:
    <<: *build_machine_environment
    steps:
      - run:
          <<: *run_log_mem_use
      - run:
          <<: *run_env_change
      - attach_workspace:
          at: .
      - run:
          name: "Print environment"
          command: printenv
      - run:
          <<: *log_env
      - run:
          name: "Running self-test (Test Group 5)"
          command: |
            if [ -f ./tmp/test-groups/5.txt ]; then TEST_GROUP=$(<./tmp/test-groups/5.txt); elif [ -f ./tmp/test-groups/0.txt ]; then TEST_GROUP=XXXXX; else TEST_GROUP='^m[a-n]|^mo[a-d]'; fi
            echo $TEST_GROUP;
            eval $PRE_TEST_COMMANDS;
            ./meteor self-test \
              "$TEST_GROUP" \
              --retries ${METEOR_SELF_TEST_RETRIES} \
              --exclude "${SELF_TEST_EXCLUDE}|modules - test app" \
              --headless \
              --junit ./tmp/results/junit/5.xml \
              --without-tag "custom-warehouse"
          no_output_timeout: 20m
      - run:
          <<: *run_save_node_bin
      - store_test_results:
          path: ./tmp/results
      - persist_to_workspace:
          root: .
          paths: ./tmp/results/junit
      - store_artifacts:
          path: ./tmp/results
      - store_artifacts:
          path: /tmp/core_dumps
      - store_artifacts:
          path: /tmp/memuse.txt

  Test Group 6:
    <<: *build_machine_environment
    steps:
      - run:
          <<: *run_log_mem_use
      - run:
          <<: *run_env_change
      - attach_workspace:
          at: .
      - run:
          name: "Print environment"
          command: printenv
      - run:
          <<: *log_env
      - run:
          name: "Running self-test (Test Group 6)"
          command: |
            if [ -f ./tmp/test-groups/6.txt ]; then TEST_GROUP=$(<./tmp/test-groups/6.txt); elif [ -f ./tmp/test-groups/0.txt ]; then TEST_GROUP=XXXXX; else TEST_GROUP='^mo[e-z]|^m[p-z]|^[n-o]'; fi
            echo $TEST_GROUP;
            eval $PRE_TEST_COMMANDS;
            ./meteor self-test \
              "$TEST_GROUP" \
              --retries ${METEOR_SELF_TEST_RETRIES} \
              --exclude "${SELF_TEST_EXCLUDE}" \
              --headless \
              --junit ./tmp/results/junit/6.xml \
              --without-tag "custom-warehouse"
          no_output_timeout: 20m
      - run:
          <<: *run_save_node_bin
      - store_test_results:
          path: ./tmp/results
      - persist_to_workspace:
          root: .
          paths: ./tmp/results/junit
      - store_artifacts:
          path: ./tmp/results
      - store_artifacts:
          path: /tmp/core_dumps
      - store_artifacts:
          path: /tmp/memuse.txt

  Test Group 7:
    <<: *build_machine_environment
    steps:
      - run:
          <<: *run_log_mem_use
      - run:
          <<: *run_env_change
      - attach_workspace:
          at: .
      - run:
          name: "Print environment"
          command: printenv
      - run:
          <<: *log_env
      - run:
          name: "Running self-test (Test Group 7)"
          command: |
            if [ -f ./tmp/test-groups/7.txt ]; then TEST_GROUP=$(<./tmp/test-groups/7.txt); elif [ -f ./tmp/test-groups/0.txt ]; then TEST_GROUP=XXXXX; else TEST_GROUP='^[p-q]|^r[a-e]'; fi
            echo $TEST_GROUP;
            eval $PRE_TEST_COMMANDS;
            ./meteor self-test \
              "$TEST_GROUP" \
              --retries ${METEOR_SELF_TEST_RETRIES} \
              --exclude "${SELF_TEST_EXCLUDE}" \
              --headless \
              --junit ./tmp/results/junit/7.xml \
              --without-tag "custom-warehouse"
          no_output_timeout: 20m
      - run:
          <<: *run_save_node_bin
      - store_test_results:
          path: ./tmp/results
      - persist_to_workspace:
          root: .
          paths: ./tmp/results/junit
      - store_artifacts:
          path: ./tmp/results
      - store_artifacts:
          path: /tmp/core_dumps
      - store_artifacts:
          path: /tmp/memuse.txt

  Test Group 8:
    <<: *build_machine_environment
    steps:
      - run:
          <<: *run_log_mem_use
      - run:
          <<: *run_env_change
      - attach_workspace:
          at: .
      - run:
          name: "Print environment"
          command: printenv
      - run:
          <<: *log_env
      - run:
          name: "Running self-test (Test Group 8)"
          command: |
            if [ -f ./tmp/test-groups/8.txt ]; then TEST_GROUP=$(<./tmp/test-groups/8.txt); elif [ -f ./tmp/test-groups/0.txt ]; then TEST_GROUP=XXXXX; else TEST_GROUP='^r[f-z]'; fi
            echo $TEST_GROUP;
            eval $PRE_TEST_COMMANDS;
            ./meteor self-test \
              "$TEST_GROUP" \
              --retries ${METEOR_SELF_TEST_RETRIES} \
              --exclude "${SELF_TEST_EXCLUDE}" \
              --headless \
              --junit ./tmp/results/junit/8.xml \
              --without-tag "custom-warehouse"
          no_output_timeout: 20m
      - run:
          <<: *run_save_node_bin
      - store_test_results:
          path: ./tmp/results
      - persist_to_workspace:
          root: .
          paths: ./tmp/results/junit
      - store_artifacts:
          path: ./tmp/results
      - store_artifacts:
          path: /tmp/core_dumps
      - store_artifacts:
          path: /tmp/memuse.txt

  Test Group 9:
    <<: *build_machine_environment
    steps:
      - run:
          <<: *run_log_mem_use
      - run:
          <<: *run_env_change
      - attach_workspace:
          at: .
      - run:
          name: "Print environment"
          command: printenv
      - run:
          <<: *log_env
      - run:
          name: "Running self-test (Test Group 9)"
          command: |
            if [ -f ./tmp/test-groups/9.txt ]; then TEST_GROUP=$(<./tmp/test-groups/9.txt); elif [ -f ./tmp/test-groups/0.txt ]; then TEST_GROUP=XXXXX; else TEST_GROUP='^s'; fi
            echo $TEST_GROUP;
            eval $PRE_TEST_COMMANDS;
            ./meteor self-test \
              "$TEST_GROUP" \
              --retries ${METEOR_SELF_TEST_RETRIES} \
              --exclude "${SELF_TEST_EXCLUDE}" \
              --headless \
              --junit ./tmp/results/junit/9.xml \
              --without-tag "custom-warehouse"
          no_output_timeout: 20m
      - run:
          <<: *run_save_node_bin
      - store_test_results:
          path: ./tmp/results
      - persist_to_workspace:
          root: .
          paths: ./tmp/results/junit
      - store_artifacts:
          path: ./tmp/results
      - store_artifacts:
          path: /tmp/core_dumps
      - store_artifacts:
          path: /tmp/memuse.txt

  Test Group 10:
    <<: *build_machine_environment
    steps:
      - run:
          <<: *run_log_mem_use
      - run:
          <<: *run_env_change
      - attach_workspace:
          at: .
      - run:
          name: "Print environment"
          command: printenv
      - run:
          <<: *log_env
      - run:
          name: "Running self-test (Test Group 10)"
          command: |
            if [ -f ./tmp/test-groups/10.txt ]; then TEST_GROUP=$(<./tmp/test-groups/10.txt); elif [ -f ./tmp/test-groups/0.txt ]; then TEST_GROUP=XXXXX; else TEST_GROUP='^[t-z]'; fi
            echo $TEST_GROUP;
            eval $PRE_TEST_COMMANDS;
            ./meteor self-test \
              "$TEST_GROUP" \
              --retries ${METEOR_SELF_TEST_RETRIES} \
              --exclude "${SELF_TEST_EXCLUDE}" \
              --headless \
              --junit ./tmp/results/junit/10.xml \
              --without-tag "custom-warehouse"
          no_output_timeout: 20m
      - run:
          <<: *run_save_node_bin
      - store_test_results:
          path: ./tmp/results
      - persist_to_workspace:
          root: .
          paths: ./tmp/results/junit
      - store_artifacts:
          path: ./tmp/results
      - store_artifacts:
          path: /tmp/core_dumps
      - store_artifacts:
          path: /tmp/memuse.txt

  Test Group 11:
    <<: *build_machine_environment
    steps:
      - run:
          <<: *run_log_mem_use
      - run:
          <<: *run_env_change
      - attach_workspace:
          at: .
      - run:
          name: "Print environment"
          command: printenv
      - run:
          <<: *log_env
      - run:
          name: "Running self-test (Test Group 11)"
          command: |
            if [ -f ./tmp/test-groups/11.txt ]; then TEST_GROUP=$(<./tmp/test-groups/11.txt); elif [ -f ./tmp/test-groups/0.txt ]; then TEST_GROUP=XXXXX; else TEST_GROUP='^[d-g]'; fi
            echo $TEST_GROUP;
            eval $PRE_TEST_COMMANDS;
            ./meteor self-test \
              "$TEST_GROUP" \
              --retries ${METEOR_SELF_TEST_RETRIES} \
              --exclude "${SELF_TEST_EXCLUDE}" \
              --headless \
              --junit ./tmp/results/junit/11.xml \
              --without-tag "custom-warehouse"
          no_output_timeout: 35m
      - run:
          <<: *run_save_node_bin
      - store_test_results:
          path: ./tmp/results
      - persist_to_workspace:
          root: .
          paths: ./tmp/results/junit
      - store_artifacts:
          path: ./tmp/results
      - store_artifacts:
          path: /tmp/core_dumps
      - store_artifacts:
          path: /tmp/memuse.txt

  # Test the JSDoc declarations which live within this codebase.
  # Now the docs live in this repo, we can test them here, every PR is tested.
  Docs:
    docker:
      # This Node version should match that in the meteor/docs CircleCI config.
      - image: meteor/circleci:2023.12.1-android-34-node-20
    resource_class: large
    environment:
      CHECKOUT_METEOR_DOCS: /home/circleci/test_docs
    <<: *build_machine_environment
    steps:
      - run:
          name: Cloning "meteor" Repository's current branch
          command: |
            git clone --branch $CIRCLE_BRANCH https://github.com/meteor/meteor.git ${CHECKOUT_METEOR_DOCS}
      # Run almost the same steps the meteor/docs repository runs, minus deploy.
      - run:
          name: Generating Meteor documentation for JSDoc testing
          command: |
            cd ${CHECKOUT_METEOR_DOCS}/docs
            npm install
            npm test

  Clean Up:
    <<: *build_machine_environment
    steps:
      - attach_workspace:
          at: .
      - run:
          name: Create Test Groups Directory
          command: |
            sudo mkdir -p ./tmp/test-groups
            sudo chmod a+rwx ./tmp/test-groups
      - run:
          name: Calculate Balanced Test Groups
          command: |
            npm install --prefix ./scripts/test-balancer
            npm start --prefix ./scripts/test-balancer --num-groups ${NUM_GROUPS} --running-avg-length ${RUNNING_AVG_LENGTH}
      - save_cache:
          key: v1-test-groups-{{ .Branch }}-{{ .BuildNum }}
          paths:
            - ./tmp/test-groups
          when: on_success
      - save_cache:
          key: v3-dev-bundle-cache-{{ checksum "meteor" }}
          paths:
            - "dev_bundle"
      # The package npm dependencies are split into two caches to avoid an AWS
      # `MetadataTooLarge` error that consistently appears if we put all of
      # these folders in the same cache
      - save_cache:
          key: package-npm-deps-cache-group1-v3-{{ checksum "shrinkwraps.txt" }}
          paths:
            - packages/meteor/.npm/package/node_modules
            - packages/modules-runtime/.npm/package/node_modules
            - packages/modules/.npm/package/node_modules
            - packages/ecmascript-runtime-server/.npm/package/node_modules
            - packages/promise/.npm/package/node_modules
            - packages/babel-compiler/.npm/package/node_modules
            - packages/babel-runtime/.npm/package/node_modules
            - packages/http/.npm/package/node_modules
            - packages/socket-stream-client/.npm/package/node_modules
            - packages/ddp-client/.npm/package/node_modules
            - packages/npm-mongo/.npm/package/node_modules
            - packages/package-version-parser/.npm/package/node_modules
            - packages/boilerplate-generator/.npm/package/node_modules
      - save_cache:
          key: package-npm-deps-cache-group2-v5-{{ checksum "shrinkwraps.txt" }}
          paths:
            - packages/xmlbuilder/.npm/package/node_modules
            - packages/logging/.npm/package/node_modules
            - packages/webapp/.npm/package/node_modules
            - packages/ddp-server/.npm/package/node_modules
            - packages/mongo/.npm/package/node_modules
            - packages/npm-bcrypt/.npm/package/node_modules
            - packages/email/.npm/package/node_modules
            - packages/caching-compiler/.npm/package/node_modules
            - packages/less/.npm/plugin/compileLessBatch/node_modules
            - packages/non-core/blaze/packages/spacebars-compiler/.npm/package/node_modules
            - packages/boilerplate-generator-tests/.npm/package/node_modules
            - packages/non-core/bundle-visualizer/.npm/package/node_modules
            - packages/d3-hierarchy/.npm/package/node_modules
            - packages/non-core/coffeescript-compiler/.npm/package/node_modules
            - packages/server-render/.npm/package/node_modules
            - packages/es5-shim/.npm/package/node_modules
            - packages/force-ssl-common/.npm/package/node_modules
            - packages/jshint/.npm/plugin/lintJshint/node_modules
            - packages/minifier-css/.npm/package/node_modules
            - packages/minifier-js/.npm/package/node_modules
            - packages/standard-minifier-css/.npm/plugin/minifyStdCSS/node_modules
            - packages/inter-process-messaging/.npm/package/node_modules
            - packages/fetch/.npm/package/node_modules
            - packages/non-core/mongo-decimal/.npm/package/node_modules
      - save_cache:
          key: v7-other-deps-cache-{{ .Branch }}-{{ checksum "meteor" }}-{{ .Revision }}
          paths:
            - ".babel-cache"
            - ".meteor"

workflows:
  version: 2
  Build and Test:
    jobs:
      - Docs
      - Get Ready
      - Isolated Tests:
          requires:
            - Get Ready
      - Test Group 0:
          requires:
            - Get Ready
      - Test Group 1:
          requires:
            - Get Ready
      - Test Group 2:
          requires:
            - Get Ready
      - Test Group 3:
          requires:
            - Get Ready
      - Test Group 4:
          requires:
            - Get Ready
      - Test Group 5:
          requires:
            - Get Ready
      - Test Group 6:
          requires:
            - Get Ready
      - Test Group 7:
          requires:
            - Get Ready
      - Test Group 8:
          requires:
            - Get Ready
      - Test Group 9:
          requires:
            - Get Ready
      - Test Group 10:
          requires:
            - Get Ready
      - Test Group 11:
          requires:
            - Get Ready
      - Clean Up:
          requires:
            - Isolated Tests
            - Test Group 0
            - Test Group 1
            - Test Group 2
            - Test Group 3
            - Test Group 4
            - Test Group 5
            - Test Group 6
            - Test Group 7
            - Test Group 8
            - Test Group 9
            - Test Group 10
            - Test Group 11<|MERGE_RESOLUTION|>--- conflicted
+++ resolved
@@ -178,11 +178,7 @@
           command: |
             eval $PRE_TEST_COMMANDS;
             cd dev_bundle/lib
-<<<<<<< HEAD
             ../../meteor npm install @types/node@20.10.5 --save-dev
-=======
-            ../../meteor npm install @types/node@20.9.0 --save-dev
->>>>>>> 16224811
             # Ensure that meteor/tools has no TypeScript errors.
             ../../meteor npm install -g typescript
             cd ../../
