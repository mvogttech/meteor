version: 2.1

# A reusable "run" snippet which is ran before each test to setup the
# environment for user-limits, core-dumps, etc.
run_env_change: &run_env_change
  name: Environment Changes
  command: |
    # Make a place to core dumps to live.
    sudo mkdir -p /tmp/core_dumps
    sudo chmod a+rwx /tmp/core_dumps

    # Bake the locale we expect into the image.
    echo "en_US.UTF-8 UTF-8" | sudo tee /etc/locale.gen
    sudo locale-gen

    # The commands below don't work in Docker images, but might be worth
    # reenabling if we switch back to machine:true instead of Docker.

    # Set the pattern for core dumps, so we can find them.
    # echo kernel.core_pattern="/tmp/core_dumps/core.%e.%p.%h.%t" | \
    #     sudo tee -a /etc/sysctl.conf

    # Note that since every "run" command starts its own shell, and I wasn't
    # able to set this at a system wide level for all users, it's necessary to
    # run "ulimit -c unlimited" before each command which you want to (possibly)
    # output a core dump.

    # Raise inotify user watches up higher.
    # echo fs.inotify.max_user_watches=524288 | \
    #     sudo tee -a /etc/sysctl.conf

    # Reload sysctl so these are in effect.
    # sudo sysctl -p

log_env: &log_env
  name: Log Environment
  command: |
    echo "==> LBS Version"
    lsb_release -a
    echo "==> cat /etc/os-release"
    cat /etc/os-release
    echo "==> uname -srm"
    uname -srm
    echo "==> Node version: $(node --version)"
    echo "==> NPM version: $(npm --version)"
    echo "==> Meteor Node version: $(./meteor node --version)"
    echo "==> Meteor NPM version: $(./meteor npm --version)"
    echo "==> Dev bundle package.json:"
    cat ./dev_bundle/lib/package.json
    echo "==> Dev bundle node_modules:"
    ls -l ./dev_bundle/lib/node_modules

# A reusable "run" snippet which enables the continued logging of memoryusage
# to a file on disk which can be saved to build artifacts for later analysis.
run_log_mem_use: &run_log_mem_use
  background: true
  name: Setup Memory Logging
  command: |
    # Log memory usage throughout entire build.
    MEMUSELOG=/tmp/memuse.txt /bin/bash -c '\
        while true; do\
          ps -e -o user,%cpu,%mem,rss:10,vsz:10,command:20 \
            --sort=-%mem >> $MEMUSELOG; \
          echo "----------" >> $MEMUSELOG; \
          sleep 1; \
        done'

# A reusable "run" snippet for saving the Node binary if a core dump is present.
run_save_node_bin: &run_save_node_bin
  name: Save Node Binary
  when: on_fail
  command: |
    if compgen -G "/tmp/core_dumps/core.*" > /dev/null; then
      echo "Saving Node binary since Core dump is present..."
      cp dev_bundle/bin/node /tmp/core_dumps/node
    fi

# This environment is set to every job (and the initial build).
build_machine_environment: &build_machine_environment
  # Specify that we want an actual machine (ala Circle 1.0), not a Docker image.
  docker:
<<<<<<< HEAD
    - image: meteor/circleci:android-30-node-18
=======
    - image: meteor/circleci:20231116-android-33-node-14
>>>>>>> 1a8905ac
  resource_class: large
  environment:
    # This multiplier scales the waitSecs for selftests.
    TIMEOUT_SCALE_FACTOR: 8

    # Retry failed tests additional times.
    METEOR_SELF_TEST_RETRIES: 2

    # These, mostly overlapping, flags ensure that CircleCI is as pretty as
    # possible for a non-interactive environment.  See also: --headless.
    METEOR_HEADLESS: true
    METEOR_PRETTY_OUTPUT: 0

    # In an effort to stop SIGSEGV, this just doesn't bother cleaning up
    # the mess of temp directories that Meteor makes.
    METEOR_SAVE_TMPDIRS: 1

    # Skip these tests on every test run.
    # If needed, for readability this should be a regex wrapped across
    # multiple lines in quotes.
    SELF_TEST_EXCLUDE: "add debugOnly and prodOnly packages"

    # These will be evaled before each command.
    PRE_TEST_COMMANDS: |-
        ulimit -c unlimited; # Set core dump size as Ubuntu 14.04 lacks prlimit.
        ulimit -a # Display all ulimit settings for transparency.

    # This is only to make Meteor self-test not remind us that we can set
    # this argument for self-tests.
    SELF_TEST_TOOL_NODE_FLAGS: " "

    # Variables for load-balancing
    NUM_GROUPS: 12
    RUNNING_AVG_LENGTH: 6

<<<<<<< HEAD
=======
can_disable_fibers: &can_disable_fibers
  parameters:
    fibers:
      type: boolean
      default: true

set_fibers_env: &set_fibers_env
  name: "Disable Fibers"
  command: |
    if [ "<< parameters.fibers >>" == "false" ]; then
      echo "Disabling Fibers"
      echo 'export DISABLE_FIBERS=1' >> "$BASH_ENV"
      source "$BASH_ENV"
    fi


# Run tests with Fibers and then without.
matrix_for_fibers: &matrix_for_fibers
  matrix:
    parameters:
      # If we want to run with Fibers and without, just append false here.
      fibers: [true]


>>>>>>> 1a8905ac
jobs:
  Get Ready:
    <<: *build_machine_environment
    steps:
      - run:
          command: rm -fR /home/circleci/project/*
      - run:
          <<: *run_log_mem_use
      - run:
          <<: *run_env_change
      - checkout
      - run:
          # https://discuss.circleci.com/t/git-submodule-url-isnt-playing-nice-with-the-cache/549/3
          name: Git Submodules.
          command: (git submodule sync && git submodule update --init --recursive) || (rm -fr .git/config .git/modules && git submodule deinit -f . && git submodule update --init --recursive)
      - restore_cache:
          keys:
            - v3-dev-bundle-cache-{{ checksum "meteor" }}
            - v3-dev-bundle-cache-
      - run:
          name: Combine NPM Shrinkwrap Files
          command: |
            for d in packages/*/.npm/package; do
              if [ -f $d/npm-shrinkwrap.json ]; then
              cat $d/npm-shrinkwrap.json >> shrinkwraps.txt;
              fi
            done
            for d in packages/*/.npm/plugin/*; do
              if [ -f $d/npm-shrinkwrap.json ]; then
              cat $d/npm-shrinkwrap.json >> shrinkwraps.txt;
              fi
            done
      - restore_cache:
          keys:
            - package-npm-deps-cache-group1-v3-{{ checksum "shrinkwraps.txt" }}
            - package-npm-deps-cache-group1-v3-
      - restore_cache:
          keys:
            - package-npm-deps-cache-group2-v6-{{ checksum "shrinkwraps.txt" }}
            - package-npm-deps-cache-group2-v6-
      - restore_cache:
          keys:
            - v7-other-deps-cache-{{ .Branch }}-{{ checksum "meteor" }}-{{ .Revision }}
            - v7-other-deps-cache-{{ .Branch }}-{{ checksum "meteor" }}-
            - v7-other-deps-cache-{{ .Branch }}-
      - restore_cache:
          keys:
            - v4-test-groups-{{ .Branch }}
            - v4-test-groups-
      - run:
          name: Create Test Results Directory
          command: |
            sudo mkdir -p ./tmp/results/junit
            sudo chmod a+rwx ./tmp/results/junit
      # Clear dev_bundle/.npm to ensure consistent test runs.
      - run:
          name: Clear npm cache
          command: ./meteor npm cache clear --force
      - run:
          <<: *log_env
      - run:
          name: Get Ready
          command: |
            eval $PRE_TEST_COMMANDS;
            cd dev_bundle/lib
            ../../meteor npm install @types/node@18.11.9 --save-dev
            # Ensure that meteor/tools has no TypeScript errors.
            ../../meteor npm install -g typescript
            cd ../../
            # tools/node_modules is a symlink, but starting on NPM 7, this symlinks are deleted https://github.com/npm/cli/issues/3669
            # so we are copying the node_modules to tools
            ./meteor --get-ready
          # shouldn't take longer than 60 minutes
          no_output_timeout: 60m
      - run:
          <<: *run_save_node_bin
      - persist_to_workspace:
          root: .
          paths: .
      - store_artifacts:
          path: /tmp/core_dumps
      - store_artifacts:
          path: /tmp/memuse.txt

  Isolated Tests:
    <<: *build_machine_environment
    steps:
      - run:
          <<: *run_log_mem_use
      - run:
          <<: *run_env_change
      - attach_workspace:
          at: .
      - run:
          name: "Print environment"
          command: printenv
      - run:
          name: "Running self-test ('package-tests: add debugOnly and prodOnly packages')"
          command: |
            eval $PRE_TEST_COMMANDS;
            ./meteor self-test \
              'add debugOnly and prodOnly packages' \
              --retries ${METEOR_SELF_TEST_RETRIES} \
              --headless \
          no_output_timeout: 20m
      - run:
          <<: *log_env
      - run:
          name: "Running self-test (Custom Warehouse Tests)"
          command: |
            eval $PRE_TEST_COMMANDS;
            ./meteor self-test \
              --retries ${METEOR_SELF_TEST_RETRIES} \
              --exclude "${SELF_TEST_EXCLUDE}" \
              --headless \
              --with-tag "custom-warehouse"
          no_output_timeout: 20m
      - run:
          <<: *run_save_node_bin
      - store_test_results:
          path: ./tmp/results
      - store_artifacts:
          path: ./tmp/results
      - store_artifacts:
          path: /tmp/core_dumps
      - store_artifacts:
          path: /tmp/memuse.txt

  Test Group 0:
    <<: *build_machine_environment
    steps:
      - run:
          <<: *run_log_mem_use
      - run:
          <<: *run_env_change
      - attach_workspace:
          at: .
      - run:
          name: "Print environment"
          command: printenv
      - run:
          <<: *log_env
      - run:
          name: "Running self-test (Test Group 0)"
          command: |
            if [ -f ./tmp/test-groups/0.txt ]; then TEST_GROUP=$(<./tmp/test-groups/0.txt); else TEST_GROUP='^[a-b]|^c[a-n]|^co[a-l]|^comm'; fi
            echo $TEST_GROUP;
            eval $PRE_TEST_COMMANDS;
            ./meteor self-test \
              "$TEST_GROUP" \
              --retries ${METEOR_SELF_TEST_RETRIES} \
              --exclude "${SELF_TEST_EXCLUDE}" \
              --headless \
              --junit ./tmp/results/junit/0.xml \
              --without-tag "custom-warehouse"
          no_output_timeout: 30m
      - run:
          <<: *run_save_node_bin
      - store_test_results:
          path: ./tmp/results
      - persist_to_workspace:
          root: .
          paths: ./tmp/results/junit
      - store_artifacts:
          path: ./tmp/results
      - store_artifacts:
          path: /tmp/core_dumps
      - store_artifacts:
          path: /tmp/memuse.txt

  Test Group 1:
    <<: *build_machine_environment
    steps:
      - run:
          <<: *run_log_mem_use
      - run:
          <<: *run_env_change
      - attach_workspace:
          at: .
      - run:
          name: "Print environment"
          command: printenv
      - run:
          <<: *log_env
      - run:
          name: "Running self-test (Test Group 1)"
          command: |
            if [ -f ./tmp/test-groups/1.txt ]; then TEST_GROUP=$(<./tmp/test-groups/1.txt); elif [ -f ./tmp/test-groups/0.txt ]; then TEST_GROUP=XXXXX; else TEST_GROUP='^com[n-z]'; fi
            echo $TEST_GROUP;
            eval $PRE_TEST_COMMANDS;
            ./meteor self-test \
              "$TEST_GROUP" \
              --retries ${METEOR_SELF_TEST_RETRIES} \
              --exclude "${SELF_TEST_EXCLUDE}" \
              --headless \
              --junit ./tmp/results/junit/1.xml \
              --without-tag "custom-warehouse"
          no_output_timeout: 20m
      - run:
          <<: *run_save_node_bin
      - store_test_results:
          path: ./tmp/results
      - persist_to_workspace:
          root: .
          paths: ./tmp/results/junit
      - store_artifacts:
          path: ./tmp/results
      - store_artifacts:
          path: /tmp/core_dumps
      - store_artifacts:
          path: /tmp/memuse.txt

  Test Group 2:
    <<: *build_machine_environment
    steps:
      - run:
          <<: *run_log_mem_use
      - run:
          <<: *run_env_change
      - attach_workspace:
          at: .
      - run:
          <<: *log_env
      - run:
          name: "Print environment"
          command: printenv
      - run:
          name: "Running self-test (Test Group 2)"
          command: |
            if [ -f ./tmp/test-groups/2.txt ]; then TEST_GROUP=$(<./tmp/test-groups/2.txt); elif [ -f ./tmp/test-groups/0.txt ]; then TEST_GROUP=XXXXX; else TEST_GROUP='^co[n-z]'; fi
            echo $TEST_GROUP;
            eval $PRE_TEST_COMMANDS;
            ./meteor self-test \
              "$TEST_GROUP" \
              --retries ${METEOR_SELF_TEST_RETRIES} \
              --exclude "${SELF_TEST_EXCLUDE}" \
              --headless \
              --junit ./tmp/results/junit/2.xml \
              --without-tag "custom-warehouse"
          no_output_timeout: 20m
      - run:
          <<: *run_save_node_bin
      - store_test_results:
          path: ./tmp/results
      - persist_to_workspace:
          root: .
          paths: ./tmp/results/junit
      - store_artifacts:
          path: ./tmp/results
      - store_artifacts:
          path: /tmp/core_dumps
      - store_artifacts:
          path: /tmp/memuse.txt

  Test Group 3:
    <<: *build_machine_environment
    steps:
      - run:
          <<: *run_log_mem_use
      - run:
          <<: *run_env_change
      - attach_workspace:
          at: .
      - run:
          <<: *log_env
      - run:
          name: "Print environment"
          command: printenv
      - run:
          name: "Running self-test (Test Group 3)"
          command: |
            if [ -f ./tmp/test-groups/3.txt ]; then TEST_GROUP=$(<./tmp/test-groups/3.txt); elif [ -f ./tmp/test-groups/0.txt ]; then TEST_GROUP=XXXXX; else TEST_GROUP='^c[p-z]|^h[a-e]'; fi
            echo $TEST_GROUP;
            eval $PRE_TEST_COMMANDS;
            ./meteor self-test \
              "$TEST_GROUP" \
              --retries ${METEOR_SELF_TEST_RETRIES} \
              --exclude "${SELF_TEST_EXCLUDE}|--svelte|--vue|--typescript|--apollo|--solid|--full" \
              --headless \
              --junit ./tmp/results/junit/3.xml \
              --without-tag "custom-warehouse"
          no_output_timeout: 30m
      - run:
          <<: *run_save_node_bin
      - store_test_results:
          path: ./tmp/results
      - persist_to_workspace:
          root: .
          paths: ./tmp/results/junit
      - store_artifacts:
          path: ./tmp/results
      - store_artifacts:
          path: /tmp/core_dumps
      - store_artifacts:
          path: /tmp/memuse.txt

  Test Group 4:
    <<: *build_machine_environment
    steps:
      - run:
          <<: *run_log_mem_use
      - run:
          <<: *run_env_change
      - attach_workspace:
          at: .
      - run:
          name: "Print environment"
          command: printenv
      - run:
          <<: *log_env
      - run:
          name: "Running self-test (Test Group 4)"
          command: |
            if [ -f ./tmp/test-groups/4.txt ]; then TEST_GROUP=$(<./tmp/test-groups/4.txt); elif [ -f ./tmp/test-groups/0.txt ]; then TEST_GROUP=XXXXX; else TEST_GROUP='^h[f-z]|^[i-l]'; fi
            echo $TEST_GROUP;
            eval $PRE_TEST_COMMANDS;
            ./meteor self-test \
              "$TEST_GROUP" \
              --retries ${METEOR_SELF_TEST_RETRIES} \
              --exclude "${SELF_TEST_EXCLUDE}" \
              --headless \
              --junit ./tmp/results/junit/4.xml \
              --without-tag "custom-warehouse"
          no_output_timeout: 20m
      - run:
          <<: *run_save_node_bin
      - store_test_results:
          path: ./tmp/results
      - persist_to_workspace:
          root: .
          paths: ./tmp/results/junit
      - store_artifacts:
          path: ./tmp/results
      - store_artifacts:
          path: /tmp/core_dumps
      - store_artifacts:
          path: /tmp/memuse.txt

  Test Group 5:
    <<: *build_machine_environment
    steps:
      - run:
          <<: *run_log_mem_use
      - run:
          <<: *run_env_change
      - attach_workspace:
          at: .
      - run:
          name: "Print environment"
          command: printenv
      - run:
          <<: *log_env
      - run:
          name: "Running self-test (Test Group 5)"
          command: |
            if [ -f ./tmp/test-groups/5.txt ]; then TEST_GROUP=$(<./tmp/test-groups/5.txt); elif [ -f ./tmp/test-groups/0.txt ]; then TEST_GROUP=XXXXX; else TEST_GROUP='^m[a-n]|^mo[a-d]'; fi
            echo $TEST_GROUP;
            eval $PRE_TEST_COMMANDS;
            ./meteor self-test \
              "$TEST_GROUP" \
              --retries ${METEOR_SELF_TEST_RETRIES} \
              --exclude "${SELF_TEST_EXCLUDE}|modules - test app" \
              --headless \
              --junit ./tmp/results/junit/5.xml \
              --without-tag "custom-warehouse"
          no_output_timeout: 20m
      - run:
          <<: *run_save_node_bin
      - store_test_results:
          path: ./tmp/results
      - persist_to_workspace:
          root: .
          paths: ./tmp/results/junit
      - store_artifacts:
          path: ./tmp/results
      - store_artifacts:
          path: /tmp/core_dumps
      - store_artifacts:
          path: /tmp/memuse.txt

  Test Group 6:
    <<: *build_machine_environment
    steps:
      - run:
          <<: *run_log_mem_use
      - run:
          <<: *run_env_change
      - attach_workspace:
          at: .
      - run:
          name: "Print environment"
          command: printenv
      - run:
          <<: *log_env
      - run:
          name: "Running self-test (Test Group 6)"
          command: |
            if [ -f ./tmp/test-groups/6.txt ]; then TEST_GROUP=$(<./tmp/test-groups/6.txt); elif [ -f ./tmp/test-groups/0.txt ]; then TEST_GROUP=XXXXX; else TEST_GROUP='^mo[e-z]|^m[p-z]|^[n-o]'; fi
            echo $TEST_GROUP;
            eval $PRE_TEST_COMMANDS;
            ./meteor self-test \
              "$TEST_GROUP" \
              --retries ${METEOR_SELF_TEST_RETRIES} \
              --exclude "${SELF_TEST_EXCLUDE}" \
              --headless \
              --junit ./tmp/results/junit/6.xml \
              --without-tag "custom-warehouse"
          no_output_timeout: 20m
      - run:
          <<: *run_save_node_bin
      - store_test_results:
          path: ./tmp/results
      - persist_to_workspace:
          root: .
          paths: ./tmp/results/junit
      - store_artifacts:
          path: ./tmp/results
      - store_artifacts:
          path: /tmp/core_dumps
      - store_artifacts:
          path: /tmp/memuse.txt

  Test Group 7:
    <<: *build_machine_environment
    steps:
      - run:
          <<: *run_log_mem_use
      - run:
          <<: *run_env_change
      - attach_workspace:
          at: .
      - run:
          name: "Print environment"
          command: printenv
      - run:
          <<: *log_env
      - run:
          name: "Running self-test (Test Group 7)"
          command: |
            if [ -f ./tmp/test-groups/7.txt ]; then TEST_GROUP=$(<./tmp/test-groups/7.txt); elif [ -f ./tmp/test-groups/0.txt ]; then TEST_GROUP=XXXXX; else TEST_GROUP='^[p-q]|^r[a-e]'; fi
            echo $TEST_GROUP;
            eval $PRE_TEST_COMMANDS;
            ./meteor self-test \
              "$TEST_GROUP" \
              --retries ${METEOR_SELF_TEST_RETRIES} \
              --exclude "${SELF_TEST_EXCLUDE}" \
              --headless \
              --junit ./tmp/results/junit/7.xml \
              --without-tag "custom-warehouse"
          no_output_timeout: 20m
      - run:
          <<: *run_save_node_bin
      - store_test_results:
          path: ./tmp/results
      - persist_to_workspace:
          root: .
          paths: ./tmp/results/junit
      - store_artifacts:
          path: ./tmp/results
      - store_artifacts:
          path: /tmp/core_dumps
      - store_artifacts:
          path: /tmp/memuse.txt

  Test Group 8:
    <<: *build_machine_environment
    steps:
      - run:
          <<: *run_log_mem_use
      - run:
          <<: *run_env_change
      - attach_workspace:
          at: .
      - run:
          name: "Print environment"
          command: printenv
      - run:
          <<: *log_env
      - run:
          name: "Running self-test (Test Group 8)"
          command: |
            if [ -f ./tmp/test-groups/8.txt ]; then TEST_GROUP=$(<./tmp/test-groups/8.txt); elif [ -f ./tmp/test-groups/0.txt ]; then TEST_GROUP=XXXXX; else TEST_GROUP='^r[f-z]'; fi
            echo $TEST_GROUP;
            eval $PRE_TEST_COMMANDS;
            ./meteor self-test \
              "$TEST_GROUP" \
              --retries ${METEOR_SELF_TEST_RETRIES} \
              --exclude "${SELF_TEST_EXCLUDE}" \
              --headless \
              --junit ./tmp/results/junit/8.xml \
              --without-tag "custom-warehouse"
          no_output_timeout: 20m
      - run:
          <<: *run_save_node_bin
      - store_test_results:
          path: ./tmp/results
      - persist_to_workspace:
          root: .
          paths: ./tmp/results/junit
      - store_artifacts:
          path: ./tmp/results
      - store_artifacts:
          path: /tmp/core_dumps
      - store_artifacts:
          path: /tmp/memuse.txt

  Test Group 9:
    <<: *build_machine_environment
    steps:
      - run:
          <<: *run_log_mem_use
      - run:
          <<: *run_env_change
      - attach_workspace:
          at: .
      - run:
          name: "Print environment"
          command: printenv
      - run:
          <<: *log_env
      - run:
          name: "Running self-test (Test Group 9)"
          command: |
            if [ -f ./tmp/test-groups/9.txt ]; then TEST_GROUP=$(<./tmp/test-groups/9.txt); elif [ -f ./tmp/test-groups/0.txt ]; then TEST_GROUP=XXXXX; else TEST_GROUP='^s'; fi
            echo $TEST_GROUP;
            eval $PRE_TEST_COMMANDS;
            ./meteor self-test \
              "$TEST_GROUP" \
              --retries ${METEOR_SELF_TEST_RETRIES} \
              --exclude "${SELF_TEST_EXCLUDE}" \
              --headless \
              --junit ./tmp/results/junit/9.xml \
              --without-tag "custom-warehouse"
          no_output_timeout: 20m
      - run:
          <<: *run_save_node_bin
      - store_test_results:
          path: ./tmp/results
      - persist_to_workspace:
          root: .
          paths: ./tmp/results/junit
      - store_artifacts:
          path: ./tmp/results
      - store_artifacts:
          path: /tmp/core_dumps
      - store_artifacts:
          path: /tmp/memuse.txt

  Test Group 10:
    <<: *build_machine_environment
    steps:
      - run:
          <<: *run_log_mem_use
      - run:
          <<: *run_env_change
      - attach_workspace:
          at: .
      - run:
          name: "Print environment"
          command: printenv
      - run:
          <<: *log_env
      - run:
          name: "Running self-test (Test Group 10)"
          command: |
            if [ -f ./tmp/test-groups/10.txt ]; then TEST_GROUP=$(<./tmp/test-groups/10.txt); elif [ -f ./tmp/test-groups/0.txt ]; then TEST_GROUP=XXXXX; else TEST_GROUP='^[t-z]'; fi
            echo $TEST_GROUP;
            eval $PRE_TEST_COMMANDS;
            ./meteor self-test \
              "$TEST_GROUP" \
              --retries ${METEOR_SELF_TEST_RETRIES} \
              --exclude "${SELF_TEST_EXCLUDE}" \
              --headless \
              --junit ./tmp/results/junit/10.xml \
              --without-tag "custom-warehouse"
          no_output_timeout: 20m
      - run:
          <<: *run_save_node_bin
      - store_test_results:
          path: ./tmp/results
      - persist_to_workspace:
          root: .
          paths: ./tmp/results/junit
      - store_artifacts:
          path: ./tmp/results
      - store_artifacts:
          path: /tmp/core_dumps
      - store_artifacts:
          path: /tmp/memuse.txt

  Test Group 11:
    <<: *build_machine_environment
    steps:
      - run:
          <<: *run_log_mem_use
      - run:
          <<: *run_env_change
      - attach_workspace:
          at: .
      - run:
          name: "Print environment"
          command: printenv
      - run:
          <<: *log_env
      - run:
          name: "Running self-test (Test Group 11)"
          command: |
            if [ -f ./tmp/test-groups/11.txt ]; then TEST_GROUP=$(<./tmp/test-groups/11.txt); elif [ -f ./tmp/test-groups/0.txt ]; then TEST_GROUP=XXXXX; else TEST_GROUP='^[d-g]'; fi
            echo $TEST_GROUP;
            eval $PRE_TEST_COMMANDS;
            ./meteor self-test \
              "$TEST_GROUP" \
              --retries ${METEOR_SELF_TEST_RETRIES} \
              --exclude "${SELF_TEST_EXCLUDE}" \
              --headless \
              --junit ./tmp/results/junit/11.xml \
              --without-tag "custom-warehouse"
          no_output_timeout: 35m
      - run:
          <<: *run_save_node_bin
      - store_test_results:
          path: ./tmp/results
      - persist_to_workspace:
          root: .
          paths: ./tmp/results/junit
      - store_artifacts:
          path: ./tmp/results
      - store_artifacts:
          path: /tmp/core_dumps
      - store_artifacts:
          path: /tmp/memuse.txt

  # Test the JSDoc declarations which live within this codebase.
  # Now the docs live in this repo, we can test them here, every PR is tested.
  Docs:
    docker:
      # This Node version should match that in the meteor/docs CircleCI config.
      - image: meteor/circleci:android-28-node-12
    resource_class: large
    environment:
      CHECKOUT_METEOR_DOCS: /home/circleci/test_docs
    <<: *build_machine_environment
    steps:
      - run:
          name: Cloning "meteor" Repository's current branch
          command: |
            git clone --branch $CIRCLE_BRANCH https://github.com/meteor/meteor.git ${CHECKOUT_METEOR_DOCS}
      # Run almost the same steps the meteor/docs repository runs, minus deploy.
      - run:
          name: Generating Meteor documentation for JSDoc testing
          command: |
            cd ${CHECKOUT_METEOR_DOCS}/docs
            npm install
            npm test

  Clean Up:
    <<: *build_machine_environment
    steps:
      - attach_workspace:
          at: .
      - run:
          name: Create Test Groups Directory
          command: |
            sudo mkdir -p ./tmp/test-groups
            sudo chmod a+rwx ./tmp/test-groups
      - run:
          name: Calculate Balanced Test Groups
          command: |
            npm install --prefix ./scripts/test-balancer
            npm start --prefix ./scripts/test-balancer --num-groups ${NUM_GROUPS} --running-avg-length ${RUNNING_AVG_LENGTH}
      - save_cache:
          key: v1-test-groups-{{ .Branch }}-{{ .BuildNum }}
          paths:
            - ./tmp/test-groups
          when: on_success
      - save_cache:
          key: v3-dev-bundle-cache-{{ checksum "meteor" }}
          paths:
            - "dev_bundle"
      # The package npm dependencies are split into two caches to avoid an AWS
      # `MetadataTooLarge` error that consistently appears if we put all of
      # these folders in the same cache
      - save_cache:
          key: package-npm-deps-cache-group1-v3-{{ checksum "shrinkwraps.txt" }}
          paths:
            - packages/meteor/.npm/package/node_modules
            - packages/modules-runtime/.npm/package/node_modules
            - packages/modules/.npm/package/node_modules
            - packages/ecmascript-runtime-server/.npm/package/node_modules
            - packages/promise/.npm/package/node_modules
            - packages/babel-compiler/.npm/package/node_modules
            - packages/babel-runtime/.npm/package/node_modules
            - packages/http/.npm/package/node_modules
            - packages/socket-stream-client/.npm/package/node_modules
            - packages/ddp-client/.npm/package/node_modules
            - packages/npm-mongo/.npm/package/node_modules
            - packages/package-version-parser/.npm/package/node_modules
            - packages/boilerplate-generator/.npm/package/node_modules
      - save_cache:
          key: package-npm-deps-cache-group2-v5-{{ checksum "shrinkwraps.txt" }}
          paths:
            - packages/xmlbuilder/.npm/package/node_modules
            - packages/logging/.npm/package/node_modules
            - packages/webapp/.npm/package/node_modules
            - packages/ddp-server/.npm/package/node_modules
            - packages/mongo/.npm/package/node_modules
            - packages/npm-bcrypt/.npm/package/node_modules
            - packages/email/.npm/package/node_modules
            - packages/caching-compiler/.npm/package/node_modules
            - packages/less/.npm/plugin/compileLessBatch/node_modules
            - packages/non-core/blaze/packages/spacebars-compiler/.npm/package/node_modules
            - packages/boilerplate-generator-tests/.npm/package/node_modules
            - packages/non-core/bundle-visualizer/.npm/package/node_modules
            - packages/d3-hierarchy/.npm/package/node_modules
            - packages/non-core/coffeescript-compiler/.npm/package/node_modules
            - packages/server-render/.npm/package/node_modules
            - packages/es5-shim/.npm/package/node_modules
            - packages/force-ssl-common/.npm/package/node_modules
            - packages/jshint/.npm/plugin/lintJshint/node_modules
            - packages/minifier-css/.npm/package/node_modules
            - packages/minifier-js/.npm/package/node_modules
            - packages/standard-minifier-css/.npm/plugin/minifyStdCSS/node_modules
            - packages/inter-process-messaging/.npm/package/node_modules
            - packages/fetch/.npm/package/node_modules
            - packages/non-core/mongo-decimal/.npm/package/node_modules
      - save_cache:
          key: v7-other-deps-cache-{{ .Branch }}-{{ checksum "meteor" }}-{{ .Revision }}
          paths:
            - ".babel-cache"
            - ".meteor"

workflows:
  version: 2
  Build and Test:
    jobs:
      - Docs
      - Get Ready
      - Isolated Tests:
          requires:
            - Get Ready
      - Test Group 0:
          requires:
            - Get Ready
      - Test Group 1:
          requires:
            - Get Ready
      - Test Group 2:
          requires:
            - Get Ready
      - Test Group 3:
          requires:
            - Get Ready
      - Test Group 4:
          requires:
            - Get Ready
      - Test Group 5:
          requires:
            - Get Ready
      - Test Group 6:
          requires:
            - Get Ready
      - Test Group 7:
          requires:
            - Get Ready
      - Test Group 8:
          requires:
            - Get Ready
      - Test Group 9:
          requires:
            - Get Ready
      - Test Group 10:
          requires:
            - Get Ready
      - Test Group 11:
          requires:
            - Get Ready
      - Clean Up:
          requires:
            - Isolated Tests
            - Test Group 0
            - Test Group 1
            - Test Group 2
            - Test Group 3
            - Test Group 4
            - Test Group 5
            - Test Group 6
            - Test Group 7
            - Test Group 8
            - Test Group 9
            - Test Group 10
            - Test Group 11<|MERGE_RESOLUTION|>--- conflicted
+++ resolved
@@ -79,11 +79,7 @@
 build_machine_environment: &build_machine_environment
   # Specify that we want an actual machine (ala Circle 1.0), not a Docker image.
   docker:
-<<<<<<< HEAD
-    - image: meteor/circleci:android-30-node-18
-=======
-    - image: meteor/circleci:20231116-android-33-node-14
->>>>>>> 1a8905ac
+    - image: meteor/circleci:20231116-android-33-node-18
   resource_class: large
   environment:
     # This multiplier scales the waitSecs for selftests.
@@ -119,33 +115,6 @@
     NUM_GROUPS: 12
     RUNNING_AVG_LENGTH: 6
 
-<<<<<<< HEAD
-=======
-can_disable_fibers: &can_disable_fibers
-  parameters:
-    fibers:
-      type: boolean
-      default: true
-
-set_fibers_env: &set_fibers_env
-  name: "Disable Fibers"
-  command: |
-    if [ "<< parameters.fibers >>" == "false" ]; then
-      echo "Disabling Fibers"
-      echo 'export DISABLE_FIBERS=1' >> "$BASH_ENV"
-      source "$BASH_ENV"
-    fi
-
-
-# Run tests with Fibers and then without.
-matrix_for_fibers: &matrix_for_fibers
-  matrix:
-    parameters:
-      # If we want to run with Fibers and without, just append false here.
-      fibers: [true]
-
-
->>>>>>> 1a8905ac
 jobs:
   Get Ready:
     <<: *build_machine_environment
