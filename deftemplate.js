--- conflicted
+++ resolved
@@ -1,8 +1,4 @@
-<<<<<<< HEAD
 /*
-// @export Template
-=======
->>>>>>> 6b5531a4
 Template = {};
 
 var registeredPartials = {};
