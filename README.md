--- conflicted
+++ resolved
@@ -1,21 +1,5 @@
 # ESLint-plugin-Meteor
 
-<<<<<<< HEAD
-## State of this plugin
-
-This plugin was originally developed to help beginners learn Meteor.
-It can further ensure best practices are followed by using certain rules.
-Since the creation of this plugin, ESLint and Meteor have changed heavily which broke the plugin.
-
-**In the meantime: DO NOT USE THIS PLUGIN; IT IS BROKEN RIGHT NOW**.
-
-The plugin is currently being rewritten in the [dev branch](https://github.com/dferber90/eslint-plugin-meteor/tree/dev).
-You can track releases from there using `npm install eslint-plugin-meteor@next`.
-
----
-
-=======
->>>>>>> e3ca66d5
 [![Build Status][travis-image]][travis-url]
 [![Coverage Status][coverage-image]][coverage-url]
 [![Code Climate][climate-image]][climate-url]
