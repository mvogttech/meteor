#!/usr/bin/env bash

<<<<<<< HEAD
BUNDLE_VERSION=20.16.0.3
=======
BUNDLE_VERSION=20.17.0.0
>>>>>>> 9391b3c4


# OS Check. Put here because here is where we download the precompiled
# bundles that are arch specific.
# Use of : "${ARCH:=$(uname)}" assignment permits users to set their
# architecture manually; this is useful for multi-arch systems whose
# uname executables may sometimes return different architectures
# in
# different contexts.
#   Ex: ARCH=arm64 meteor ARGS...;
UNAME="$(uname)"
if [ "$UNAME" != "Linux" -a "$UNAME" != "Darwin" ] ; then
    echo "Sorry, this OS is not supported."
    exit 1
fi

if [ "$UNAME" = "Darwin" ] ; then
    if [ "arm64" == "$(uname -m)" ]; then
      : "${ARCH:=arm64}"
    else
      if [ "i386" != "$(uname -p)" -o "1" != "$(sysctl -n hw.cpu64bit_capable 2>/dev/null || echo 0)" ] ; then

          # Can't just test uname -m = x86_64, because Snow Leopard can
          # return other values.
          echo "Only 64-bit and arm64 processors are supported at this time."
          exit 1
      fi
      : "${ARCH:=x86_64}"
    fi
elif [ "$UNAME" = "Linux" ] ; then
    : "${ARCH:=$(uname -m)}"
    if [[ "$ARCH" != "x86_64" && "$ARCH" != "aarch64" ]] ; then
        echo "Unsupported architecture: $ARCH"
        echo "Meteor only supports x86_64 and aarch64"
        exit 1
    fi
fi
PLATFORM="${UNAME}_${ARCH}"

# Find the script dir, following symlinks. Note that symlink can be relative or
# absolute. Too bad 'readlink -f' and 'realpath' (the command-line program) are
# not portable.  We don't stress about infinite loops or bad links, because the
# OS has already resolved this symlink chain once in order to actually run the
# shell script.
ORIG_DIR="$(pwd)"
SCRIPT="$0"
while true; do
  # The symlink might be relative, so we have to actually cd to the right place
  # each time in order to resolve it.
  cd "$(dirname "$SCRIPT")"
  if [ ! -L "$(basename "$SCRIPT")" ]; then
    SCRIPT_DIR="$(pwd -P)"
    break
  fi
  SCRIPT="$(readlink "$(basename "$SCRIPT")")"
done
cd "$ORIG_DIR"



function install_dev_bundle {
    set -e
    trap "echo Failed to install dependency kit." EXIT

    TARBALL="dev_bundle_${PLATFORM}_${BUNDLE_VERSION}.tar.gz"
    BUNDLE_TMPDIR="$SCRIPT_DIR/dev_bundle.xxx"

    rm -rf "$BUNDLE_TMPDIR"
    mkdir "$BUNDLE_TMPDIR"

    # duplicated in scripts/windows/download-dev-bundle.ps1:
    DEV_BUNDLE_URL_ROOT="https://d3sqy0vbqsdhku.cloudfront.net/"
    # If you set $USE_TEST_DEV_BUNDLE_SERVER then we will download
    # dev bundles copied by copy-dev-bundle-from-jenkins.sh without --prod.
    # It still only does this if the version number has changed
    # (setting it won't cause it to automatically delete a prod dev bundle).
    if [ -n "$USE_TEST_DEV_BUNDLE_SERVER" ] ; then
        DEV_BUNDLE_URL_ROOT="https://s3.amazonaws.com/com.meteor.static/test/"
    fi

    if [ -f "$SCRIPT_DIR/$TARBALL" ] ; then
        echo "Skipping download and installing kit from $SCRIPT_DIR/$TARBALL" >&2
        tar -xzf "$SCRIPT_DIR/$TARBALL" -C "$BUNDLE_TMPDIR"
    elif [ -n "$SAVE_DEV_BUNDLE_TARBALL" ] ; then
        # URL duplicated in tools/server/target.sh.in
        curl -# "$DEV_BUNDLE_URL_ROOT$TARBALL" >"$SCRIPT_DIR/$TARBALL"
        tar -xzf "$SCRIPT_DIR/$TARBALL" -C "$BUNDLE_TMPDIR"
    else
        curl -# "$DEV_BUNDLE_URL_ROOT$TARBALL" | tar -xzf - -C "$BUNDLE_TMPDIR"
    fi

    test -x "${BUNDLE_TMPDIR}/bin/node" # bomb out if it didn't work, eg no net

    # Delete old dev bundle and rename the new one on top of it.
    rm -rf "$SCRIPT_DIR/dev_bundle"
    mv "$BUNDLE_TMPDIR" "$SCRIPT_DIR/dev_bundle"

    echo "Installed dependency kit v${BUNDLE_VERSION} in dev_bundle." >&2
    echo >&2

    trap - EXIT
    set +e
}


if [ -d "$SCRIPT_DIR/.git" ] || [ -f "$SCRIPT_DIR/.git" ]; then
    # In a checkout.
    if [ ! -d "$SCRIPT_DIR/dev_bundle" ] ; then
        echo "It's the first time you've run Meteor from a git checkout." >&2
        echo "I will download a kit containing all of Meteor's dependencies." >&2
        install_dev_bundle
    elif [ ! -f "$SCRIPT_DIR/dev_bundle/.bundle_version.txt" ] ||
        grep -qvx "$BUNDLE_VERSION" "$SCRIPT_DIR/dev_bundle/.bundle_version.txt" ; then
        echo "Your dependency kit is out of date. I will download the new one." >&2
        install_dev_bundle
    fi

    export BABEL_CACHE_DIR="$SCRIPT_DIR/.babel-cache"
fi

DEV_BUNDLE="$SCRIPT_DIR/dev_bundle"
METEOR="$SCRIPT_DIR/tools/index.js"

# Set the nofile ulimit as high as permitted by the hard-limit/kernel
if [ "$(ulimit -Sn)" != "unlimited" ]; then
    if [ "$(uname -s)" = "Darwin" ]; then
        maxfilesuse="$(sysctl -n kern.maxfilesperproc)"
    else
        maxfilesuse="$(ulimit -Hn)"
    fi

    if [ -n "${maxfilesuse}" ] && [ "${maxfilesuse}" != "unlimited" ]; then
        ulimit -Sn ${maxfilesuse} > /dev/null 2>&1
    fi
fi

# We used to set $NODE_PATH here to include the node_modules from the dev
# bundle, but now we just get them from the symlink at tools/node_modules. This
# is better because node_modules directories found via the ancestor walk from
# the script take precedence over $NODE_PATH; it used to be that users would
# screw up their meteor installs by have a ~/node_modules

# --no-wasm-code-gc is currently necessary as a workaround for
# https://github.com/nodejs/node/issues/29767
exec "$DEV_BUNDLE/bin/node" \
     --max-old-space-size=4096 \
     --no-wasm-code-gc \
     ${TOOL_NODE_FLAGS} \
     "$METEOR" "$@"<|MERGE_RESOLUTION|>--- conflicted
+++ resolved
@@ -1,10 +1,6 @@
 #!/usr/bin/env bash
 
-<<<<<<< HEAD
-BUNDLE_VERSION=20.16.0.3
-=======
-BUNDLE_VERSION=20.17.0.0
->>>>>>> 9391b3c4
+BUNDLE_VERSION=20.17.0.1
 
 
 # OS Check. Put here because here is where we download the precompiled
