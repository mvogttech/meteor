#!/usr/bin/env bash

<<<<<<< HEAD
BUNDLE_VERSION=14.21.2.1
=======
BUNDLE_VERSION=14.21.1.6
>>>>>>> 39827f5b

# OS Check. Put here because here is where we download the precompiled
# bundles that are arch specific.
# Use of : "${ARCH:=$(uname)}" assignment permits users to set their
# architecture manually; this is useful for multi-arch systems whose
# uname executables may sometimes return different architectures in
# different contexts.
#   Ex: ARCH=arm64 meteor ARGS...;
UNAME="$(uname)"
if [ "$UNAME" != "Linux" -a "$UNAME" != "Darwin" ] ; then
    echo "Sorry, this OS is not supported."
    exit 1
fi

if [ "$UNAME" = "Darwin" ] ; then
    if [ "arm64" == "$(uname -m)" ]; then
      : "${ARCH:=arm64}"
    else
      if [ "i386" != "$(uname -p)" -o "1" != "$(sysctl -n hw.cpu64bit_capable 2>/dev/null || echo 0)" ] ; then

          # Can't just test uname -m = x86_64, because Snow Leopard can
          # return other values.
          echo "Only 64-bit and arm64 processors are supported at this time."
          exit 1
      fi
      : "${ARCH:=x86_64}"
    fi
elif [ "$UNAME" = "Linux" ] ; then
    : "${ARCH:=$(uname -m)}"
    if [ "$ARCH" != "x86_64" ] ; then
        echo "Unsupported architecture: $ARCH"
        echo "Meteor only supports x86_64"
        exit 1
    fi
fi
PLATFORM="${UNAME}_${ARCH}"

# Find the script dir, following symlinks. Note that symlink can be relative or
# absolute. Too bad 'readlink -f' and 'realpath' (the command-line program) are
# not portable.  We don't stress about infinite loops or bad links, because the
# OS has already resolved this symlink chain once in order to actually run the
# shell script.
ORIG_DIR="$(pwd)"
SCRIPT="$0"
while true; do
  # The symlink might be relative, so we have to actually cd to the right place
  # each time in order to resolve it.
  cd "$(dirname "$SCRIPT")"
  if [ ! -L "$(basename "$SCRIPT")" ]; then
    SCRIPT_DIR="$(pwd -P)"
    break
  fi
  SCRIPT="$(readlink "$(basename "$SCRIPT")")"
done
cd "$ORIG_DIR"



function install_dev_bundle {
    set -e
    trap "echo Failed to install dependency kit." EXIT

    TARBALL="dev_bundle_${PLATFORM}_${BUNDLE_VERSION}.tar.gz"
    BUNDLE_TMPDIR="$SCRIPT_DIR/dev_bundle.xxx"

    rm -rf "$BUNDLE_TMPDIR"
    mkdir "$BUNDLE_TMPDIR"

    # duplicated in scripts/windows/download-dev-bundle.ps1:
    DEV_BUNDLE_URL_ROOT="https://d3sqy0vbqsdhku.cloudfront.net/"
    # If you set $USE_TEST_DEV_BUNDLE_SERVER then we will download
    # dev bundles copied by copy-dev-bundle-from-jenkins.sh without --prod.
    # It still only does this if the version number has changed
    # (setting it won't cause it to automatically delete a prod dev bundle).
    if [ -n "$USE_TEST_DEV_BUNDLE_SERVER" ] ; then
        DEV_BUNDLE_URL_ROOT="https://s3.amazonaws.com/com.meteor.static/test/"
    fi

    if [ -f "$SCRIPT_DIR/$TARBALL" ] ; then
        echo "Skipping download and installing kit from $SCRIPT_DIR/$TARBALL" >&2
        tar -xzf "$SCRIPT_DIR/$TARBALL" -C "$BUNDLE_TMPDIR"
    elif [ -n "$SAVE_DEV_BUNDLE_TARBALL" ] ; then
        # URL duplicated in tools/server/target.sh.in
        curl -# "$DEV_BUNDLE_URL_ROOT$TARBALL" >"$SCRIPT_DIR/$TARBALL"
        tar -xzf "$SCRIPT_DIR/$TARBALL" -C "$BUNDLE_TMPDIR"
    else
        curl -# "$DEV_BUNDLE_URL_ROOT$TARBALL" | tar -xzf - -C "$BUNDLE_TMPDIR"
    fi

    test -x "${BUNDLE_TMPDIR}/bin/node" # bomb out if it didn't work, eg no net

    # Delete old dev bundle and rename the new one on top of it.
    rm -rf "$SCRIPT_DIR/dev_bundle"
    mv "$BUNDLE_TMPDIR" "$SCRIPT_DIR/dev_bundle"

    echo "Installed dependency kit v${BUNDLE_VERSION} in dev_bundle." >&2
    echo >&2

    trap - EXIT
    set +e
}


if [ -d "$SCRIPT_DIR/.git" ] || [ -f "$SCRIPT_DIR/.git" ]; then
    # In a checkout.
    if [ ! -d "$SCRIPT_DIR/dev_bundle" ] ; then
        echo "It's the first time you've run Meteor from a git checkout." >&2
        echo "I will download a kit containing all of Meteor's dependencies." >&2
        install_dev_bundle
    elif [ ! -f "$SCRIPT_DIR/dev_bundle/.bundle_version.txt" ] ||
        grep -qvx "$BUNDLE_VERSION" "$SCRIPT_DIR/dev_bundle/.bundle_version.txt" ; then
        echo "Your dependency kit is out of date. I will download the new one." >&2
        install_dev_bundle
    fi

    export BABEL_CACHE_DIR="$SCRIPT_DIR/.babel-cache"
fi

DEV_BUNDLE="$SCRIPT_DIR/dev_bundle"
METEOR="$SCRIPT_DIR/tools/index.js"

# Set the nofile ulimit as high as permitted by the hard-limit/kernel
if [ "$(ulimit -Sn)" != "unlimited" ]; then
    if [ "$(uname -s)" = "Darwin" ]; then
        maxfilesuse="$(sysctl -n kern.maxfilesperproc)"
    else
        maxfilesuse="$(ulimit -Hn)"
    fi

    if [ -n "${maxfilesuse}" ] && [ "${maxfilesuse}" != "unlimited" ]; then
        ulimit -Sn ${maxfilesuse} > /dev/null 2>&1
    fi
fi

# We used to set $NODE_PATH here to include the node_modules from the dev
# bundle, but now we just get them from the symlink at tools/node_modules. This
# is better because node_modules directories found via the ancestor walk from
# the script take precedence over $NODE_PATH; it used to be that users would
# screw up their meteor installs by have a ~/node_modules

# --no-wasm-code-gc is currently necessary as a workaround for
# https://github.com/nodejs/node/issues/29767
exec "$DEV_BUNDLE/bin/node" \
     --max-old-space-size=4096 \
     --no-wasm-code-gc \
     ${TOOL_NODE_FLAGS} \
     "$METEOR" "$@"<|MERGE_RESOLUTION|>--- conflicted
+++ resolved
@@ -1,10 +1,7 @@
 #!/usr/bin/env bash
 
-<<<<<<< HEAD
 BUNDLE_VERSION=14.21.2.1
-=======
-BUNDLE_VERSION=14.21.1.6
->>>>>>> 39827f5b
+
 
 # OS Check. Put here because here is where we download the precompiled
 # bundles that are arch specific.
