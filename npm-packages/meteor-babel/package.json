--- conflicted
+++ resolved
@@ -1,11 +1,7 @@
 {
   "name": "@meteorjs/babel",
   "author": "Meteor <dev@meteor.com>",
-<<<<<<< HEAD
   "version": "7.19.0-beta.1",
-=======
-  "version": "7.18.0-beta.6",
->>>>>>> 77df7959
   "license": "MIT",
   "description": "Babel wrapper package for use with Meteor",
   "keywords": [
