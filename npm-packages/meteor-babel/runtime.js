require("meteor-babel-helpers");

var Module = module.constructor;

// The Reify runtime now requires a working implementation of
// module.resolve, which should return a canonical absolute module
// identifier string, like require.resolve(id).
Module.prototype.resolve = function (id) {
  return Module._resolveFilename(id, this);
};

require("@meteorjs/reify/lib/runtime").enable(Module.prototype);

<<<<<<< HEAD
if (!!!process.env.DISABLE_FIBERS) {
=======
if (!process.env.DISABLE_FIBERS) {
>>>>>>> 1841a3b1
  require("meteor-promise").makeCompatible(
      global.Promise = global.Promise ||
          require("promise/lib/es6-extensions"),
      require("fibers")
  );

// If Promise.asyncApply is defined, use it to wrap calls to
// regeneratorRuntime.async so that the entire async function will run in
// its own Fiber, not just the code that comes after the first await.
  if (typeof Promise.asyncApply === "function") {
    var regeneratorRuntime = require("@babel/runtime/regenerator");
    var realAsync = regeneratorRuntime.async;
    regeneratorRuntime.async = function (innerFn) {
      return Promise.asyncApply(realAsync, regeneratorRuntime, arguments);
    };
  }
<<<<<<< HEAD
}
=======
}
>>>>>>> 1841a3b1
<|MERGE_RESOLUTION|>--- conflicted
+++ resolved
@@ -11,11 +11,7 @@
 
 require("@meteorjs/reify/lib/runtime").enable(Module.prototype);
 
-<<<<<<< HEAD
-if (!!!process.env.DISABLE_FIBERS) {
-=======
 if (!process.env.DISABLE_FIBERS) {
->>>>>>> 1841a3b1
   require("meteor-promise").makeCompatible(
       global.Promise = global.Promise ||
           require("promise/lib/es6-extensions"),
@@ -32,8 +28,4 @@
       return Promise.asyncApply(realAsync, regeneratorRuntime, arguments);
     };
   }
-<<<<<<< HEAD
 }
-=======
-}
->>>>>>> 1841a3b1
