--- conflicted
+++ resolved
@@ -3,14 +3,10 @@
 const fs = require('fs');
 const Seven = require('node-7z');
 const { resolve, dirname } = require('path');
-<<<<<<< HEAD
-const child_process = require('child_process');
 const { isLinux } = require('./config.js');
-=======
 const tar = require('tar');
 
 const { isMac } = require('./config.js');
->>>>>>> c4cd4d52
 
 function extractWith7Zip(tarPath, destination, onProgress) {
   return new Promise((resolve, reject) => {
