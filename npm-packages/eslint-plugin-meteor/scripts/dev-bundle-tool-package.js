--- conflicted
+++ resolved
@@ -10,25 +10,12 @@
   dependencies: {
     // Explicit dependency because we are replacing it with a bundled version
     // and we want to make sure there are no dependencies on a higher version
-<<<<<<< HEAD
     npm: "10.1.0",
     pacote: "https://github.com/meteor/pacote/tarball/a81b0324686e85d22c7688c47629d4009000e8b8",
     "node-gyp": "9.4.0",
     "@mapbox/node-pre-gyp": "1.0.11",
-    typescript: "4.9.4",
+    typescript: "4.9.5",
     "@meteorjs/babel": "7.19.0-beta.3",
-=======
-    npm: "6.14.18",
-    pacote: "https://github.com/meteor/pacote/tarball/a81b0324686e85d22c7688c47629d4009000e8b8",
-    "node-gyp": "8.0.0",
-    "node-pre-gyp": "0.15.0",
-    typescript: "4.9.5",
-    "@meteorjs/babel": "7.18.0-beta.6",
-    // Keep the versions of these packages consistent with the versions
-    // found in dev-bundle-server-package.js.
-    "meteor-promise": "0.9.0",
-    fibers: "https://github.com/meteor/node-fibers/archive/refs/tags/5.0.0.tar.gz",
->>>>>>> 1a8905ac
     "@meteorjs/reify": "0.24.0",
     // So that Babel can emit require("@babel/runtime/helpers/...") calls.
     "@babel/runtime": "7.15.3",
@@ -50,13 +37,8 @@
     // TODO: We should replace this with: https://github.com/jprichardson/node-kexec/pull/38
     kexec: "https://github.com/meteor/node-kexec/tarball/f29f54037c7db6ad29e1781463b182e5929215a0",
     "source-map": "0.7.3",
-<<<<<<< HEAD
-    chalk: "4.1.1",
+    chalk: "4.1.2",
     sqlite3: "5.1.6",
-=======
-    chalk: "4.1.2",
-    sqlite3: "5.0.2",
->>>>>>> 1a8905ac
     "http-proxy": "1.18.1",
     "is-reachable": "3.1.0",
     "wordwrap": "1.0.0",
