--- conflicted
+++ resolved
@@ -212,28 +212,19 @@
         constr.push(utils.parseConstraint(name + "@=" + packageSource.version));
       });
 
-<<<<<<< HEAD
-      var patience = new utils.Patience({
-        messageAfterMs: 1000,
-        message: "Figuring out the best package versions to use. This may take a moment."
-      });
-
-      var ret;
-      try {
+      var ret = buildmessage.enterJob({ title: "Figuring out the best package versions to use." }, function () {
         // Then, call the constraint solver, to get the valid transitive subset of
         // those versions to record for our solution. (We don't just return the
         // original version lock because we want to record the correct transitive
         // dependencies)
         try {
-          ret = self.resolver.resolve(deps, constr, resolverOpts);
+          return self.resolver.resolve(deps, constr, resolverOpts);
         } catch (e) {
           remoteCatalog.official.refresh();
           self.resolver || self._initializeResolver();
-          ret = self.resolver.resolve(deps, constr, resolverOpts);
+          return self.resolver.resolve(deps, constr, resolverOpts);
         }
-      } finally {
-        patience.stop();
-      }
+      });
       if (ret["usedRCs"]) {
         var expPackages = [];
         _.each(ret.answer, function(version, package) {
@@ -265,59 +256,6 @@
           // https://github.com/meteor/meteor/wiki/Meteor-Style-Guide#only-user-interface-code-should-engage-with-the-user
           Console.info(
             "\nIn order to resolve constraints, we had to use the following\n"+
-=======
-    var ret = buildmessage.enterJob({ title: "Figuring out the best package versions to use." }, function () {
-      // Then, call the constraint solver, to get the valid transitive subset of
-      // those versions to record for our solution. (We don't just return the
-      // original version lock because we want to record the correct transitive
-      // dependencies)
-      try {
-        return self.resolver.resolve(deps, constr, resolverOpts);
-      } catch (e) {
-        // Maybe we only failed because we need to refresh. Try to refresh
-        // (unless we already are) and retry.
-        if (!self._refreshingIsProductive() ||
-            catalog.official.refreshInProgress()) {
-          throw e;
-        }
-        catalog.official.refresh();
-        self.resolver || self._initializeResolver();
-        return self.resolver.resolve(deps, constr, resolverOpts);
-      }
-    });
-
-    if (ret["usedRCs"]) {
-      var expPackages = [];
-      _.each(ret.answer, function(version, package) {
-        if (version.split('-').length > 1) {
-         if (!(resolverOpts.previousSolution &&
-               resolverOpts.previousSolution[package] === version)) {
-          var oldConstraints = _.where(constr, { name: package } );
-          var printMe = true;
-          _.each(oldConstraints, function (oC) {
-            _.each(oC.constraints, function (specOC) {
-              if (specOC.version === version) {
-                printMe = false;
-              }
-            });
-          });
-          if (printMe) {
-            expPackages.push({
-              name: "  " + package + "@" + version,
-              description: self.getVersion(package, version).description
-            });
-          };
-        }}
-      });
-      if (!_.isEmpty(expPackages)) {
-        // XXX: Couldn't figure out how to word this better for better tenses.
-        //
-        // XXX: this shouldn't be here. This is library code... it
-        // shouldn't be printing.
-        // https://github.com/meteor/meteor/wiki/Meteor-Style-Guide#only-user-interface-code-should-engage-with-the-user
-        Console.info(
-          "\nIn order to resolve constraints, we had to use the following\n"+
->>>>>>> 120e8266
             "experimental package versions:");
           Console.info(utils.formatList(expPackages));
         }
