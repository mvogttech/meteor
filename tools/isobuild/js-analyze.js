--- conflicted
+++ resolved
@@ -1,11 +1,6 @@
-<<<<<<< HEAD
-import {getDefaultOptions, parse} from 'meteor-babel';
+import {getDefaultOptions, parse} from '@meteorjs/babel';
 import generate from '@babel/generator';
 import {analyze as analyzeScope} from 'escope';
-=======
-import { parse } from '@meteorjs/babel';
-import { analyze as analyzeScope } from 'escope';
->>>>>>> 721841ba
 import LRU from "lru-cache";
 
 import Visitor from "reify/lib/visitor.js";
