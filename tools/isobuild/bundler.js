--- conflicted
+++ resolved
@@ -169,12 +169,8 @@
 var Profile = require('../tool-env/profile.js').Profile;
 var packageVersionParser = require('../packaging/package-version-parser.js');
 var release = require('../packaging/release.js');
-<<<<<<< HEAD
-import { load as loadIsopacket } from '../tool-env/isopackets.js';
-=======
 import { loadIsopackage } from '../tool-env/isopackets.js';
 import { CORDOVA_PLATFORM_VERSIONS } from '../cordova';
->>>>>>> e85c6968
 import { gzipSync } from "zlib";
 
 // files to ignore when bundling. node has no globs, so use regexps
@@ -1672,9 +1668,8 @@
     };
 
     if (this.arch === 'web.cordova') {
+      import { CORDOVA_PLATFORM_VERSIONS } from '../cordova';
       const { WebAppHashing } = loadIsopackage('webapp-hashing');
-
-      import { CORDOVA_PLATFORM_VERSIONS } from '../cordova';
 
       const cordovaCompatibilityVersions =
         _.object(_.map(CORDOVA_PLATFORM_VERSIONS, (version, platform) => {
