--- conflicted
+++ resolved
@@ -191,33 +191,12 @@
 
     // Emit each file
     if (haveMeteorInstallOptions) {
-<<<<<<< HEAD
       const trees = await self._buildModuleTrees(results, sourceWidth);
       fileCount = await self._chunkifyModuleTrees(trees, chunks, sourceWidth);
-      result.exportsName = await self._chunkifyEagerRequires(chunks, fileCount, sourceWidth);
-=======
-      const trees = self._buildModuleTrees(results, sourceWidth);
-
-      fileCount = self._chunkifyModuleTrees(trees, chunks, sourceWidth);
-      
-      // During the full link, code will be added to pass these to the
-      // core runtime so it can handle evaluating the modules
-      result.eagerModulePaths = [];
-      result.mainModulePath = null;
-
-      this.files.forEach(file => {
-        if (file.bare) {
-          chunks.push('\n', file.getPrelinkedOutput({
-            sourceWidth
-          }));
-        } else if (!file.lazy) {
-          result.eagerModulePaths.push(file.absModuleId);
-          if (file.mainModule) {
-            result.mainModulePath = file.absModuleId;
-          }
-        }
-      });
->>>>>>> 7c04e601
+      const { exportsName, eagerModulePaths, mainModulePath } = await self._chunkifyEagerRequires(chunks, fileCount, sourceWidth);
+      result.exportsName = exportsName;
+      result.eagerModulePaths = eagerModulePaths;
+      result.mainModulePath = mainModulePath;
     } else {
       for (const file of self.files) {
         if (file.lazy) {
@@ -281,14 +260,8 @@
 
     for (const file of this.files) {
       if (file.bare) {
-<<<<<<< HEAD
-        // Bare files will be added before the synchronous require calls
-        // in _chunkifyEagerRequires.
+        // Bare files will be added after the module tree
         continue;
-=======
-        // Bare files will be added after the module tree
-        return;
->>>>>>> 7c04e601
       }
 
       if (file.lazy && ! file.imported) {
@@ -457,7 +430,6 @@
 
   _hasDynamicModules() {
     return this.files.some(file => file.isDynamic());
-<<<<<<< HEAD
   },
 
   // Adds require calls to the chunks array for all modules that should be
@@ -476,14 +448,22 @@
     // non-lazy (eager) modules.
 
     const eagerModuleFiles = [];
+    const eagerModulePaths = [];
+    let mainModulePath = null;
 
     for (const file of this.files) {
       if (file.bare) {
         chunks.push("\n", await file.getPrelinkedOutput({
           sourceWidth,
         }));
-      } else if (moduleCount > 0 && ! file.lazy) {
-        eagerModuleFiles.push(file);
+      } else if (!file.lazy) {
+        if (moduleCount > 0) {
+          eagerModuleFiles.push(file);
+        }
+        eagerModulePaths.push(file.absModuleId);
+        if (file.mainModule) {
+          mainModulePath = file.absModuleId;
+        }
       }
     }
 
@@ -502,9 +482,7 @@
       }
     }
 
-    return exportsName;
-=======
->>>>>>> 7c04e601
+    return { exportsName, eagerModulePaths, mainModulePath };
   }
 });
 
@@ -1146,7 +1124,7 @@
         sourceMap: sourceMap
       };
     }
-    
+
     return {
       source: header + file.source + footer,
       sourcePath: file.sourcePath,
@@ -1199,7 +1177,7 @@
   // True if JS files with source maps should have a comment explaining
   // how to use them in a browser.
   includeSourceMapInstructions,
-  
+
   // List of packages this bundle uses
   uses
 }) {
