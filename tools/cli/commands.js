var main = require('./main.js');
var _ = require('underscore');
var files = require('../fs/files');
var deploy = require('../meteor-services/deploy.js');
var buildmessage = require('../utils/buildmessage.js');
var auth = require('../meteor-services/auth.js');
var config = require('../meteor-services/config.js');
var runLog = require('../runners/run-log.js');
var utils = require('../utils/utils.js');
var httpHelpers = require('../utils/http-helpers.js');
var archinfo = require('../utils/archinfo');
var catalog = require('../packaging/catalog/catalog.js');
var stats = require('../meteor-services/stats.js');
var Console = require('../console/console.js').Console;
const {
  blue,
  green,
  purple,
  red,
  yellow
} = require('../console/console.js').colors;
var projectContextModule = require('../project-context.js');
var release = require('../packaging/release.js');

const { Profile } = require("../tool-env/profile");

import { ensureDevBundleDependencies } from '../cordova/index.js';
import { CordovaRunner } from '../cordova/runner.js';
import { iOSRunTarget, AndroidRunTarget } from '../cordova/run-targets.js';

import { EXAMPLE_REPOSITORIES } from './example-repositories.js';

// The architecture used by Meteor Software's hosted servers; it's the
// architecture used by 'meteor deploy'.
var DEPLOY_ARCH = 'os.linux.x86_64';

// The default port that the development server listens on.
var DEFAULT_PORT = '3000';

// __dirname - the location of the current executing file
var __dirnameConverted = files.convertToStandardPath(__dirname);

// Given a site name passed on the command line (eg, 'mysite'), return
// a fully-qualified hostname ('mysite.meteor.com').
//
// This is fairly simple for now. It appends 'meteor.com' if the name
// doesn't contain a dot, and it deletes any trailing dots (the
// technically legal hostname 'mysite.com.' is canonicalized to
// 'mysite.com').
//
// In the future, you should be able to make this default to some
// other domain you control, rather than 'meteor.com'.
var qualifySitename = function (site) {
  if (site.indexOf(".") === -1) {
    site = site + ".meteor.com";
  }
  while (site.length && site[site.length - 1] === ".") {
    site = site.substring(0, site.length - 1);
  }
  return site;
};

// Display a message showing valid Meteor architectures.
var showInvalidArchMsg = function (arch) {
  Console.info("Invalid architecture: " + arch);
  Console.info("The following are valid Meteor architectures:");
  Object.keys(archinfo.VALID_ARCHITECTURES).forEach(function (va) {
    Console.info(
      Console.command(va),
      Console.options({ indent: 2 }));
  });
};

// Utility functions to parse options in run/build/test-packages commands

export function parseServerOptionsForRunCommand(options, runTargets) {
  const parsedServerUrl = parsePortOption(options.port);

  const mobileServerOption = options['mobile-server'];
  let parsedMobileServerUrl;
  if (mobileServerOption) {
    parsedMobileServerUrl = parseMobileServerOption(mobileServerOption);
  } else {
    const isRunOnDeviceRequested = _.any(runTargets,
      runTarget => runTarget.isDevice);
    parsedMobileServerUrl = detectMobileServerUrl(parsedServerUrl,
      isRunOnDeviceRequested);
  }

  const parsedCordovaServerPort = parseCordovaServerPortOption(options);

  return { parsedServerUrl, parsedMobileServerUrl, parsedCordovaServerPort };
}

function parsePortOption(portOption) {
  let parsedServerUrl = utils.parseUrl(portOption);

  if (!parsedServerUrl.port) {
    Console.error("--port must include a port.");
    throw new main.ExitWithCode(1);
  }

  return parsedServerUrl;
}

function parseMobileServerOption(mobileServerOption,
  optionName = 'mobile-server') {
  let parsedMobileServerUrl = utils.parseUrl(
    mobileServerOption,
    { protocol: 'http' });

  if (!parsedMobileServerUrl.hostname) {
    Console.error(`--${optionName} must include a hostname.`);
    throw new main.ExitWithCode(1);
  }

  return parsedMobileServerUrl;
}

function parseCordovaServerPortOption(options = {}) {
  const cordovaServerPortOption = options['cordova-server-port'];
  return cordovaServerPortOption ? parseInt(cordovaServerPortOption, 10) : null;
}

function detectMobileServerUrl(parsedServerUrl, isRunOnDeviceRequested) {
  // Always try to use an auto-detected IP first
  try {
    const myIp = utils.ipAddress();
    return {
      protocol: 'http',
      hostname: myIp,
      port: parsedServerUrl.port
    };
  } catch (error) {
    // Unless we are being asked to run on a device, use localhost as fallback
    if (isRunOnDeviceRequested) {
      Console.error(
`Error detecting IP address for mobile app to connect to:
${error.message}
Please specify the address that the mobile app should connect
to with --mobile-server.`);
      throw new main.ExitWithCode(1);
    } else {
      return {
        protocol: 'http',
        hostname: 'localhost',
        port: parsedServerUrl.port
      };
    }
  }
}

export function parseRunTargets(targets) {
  return targets.map((target) => {
    const targetParts = target.split('-');
    const platform = targetParts[0];
    const isDevice = targetParts[1] === 'device';

    if (platform == 'ios') {
      return new iOSRunTarget(isDevice);
    } else if (platform == 'android') {
      return new AndroidRunTarget(isDevice);
    } else {
      Console.error(`Unknown run target: ${target}`);
      throw new main.ExitWithCode(1);
    }
  });
};

const excludableWebArchs = ['web.browser', 'web.browser.legacy', 'web.cordova'];
function filterWebArchs(webArchs, excludeArchsOption) {
  if (excludeArchsOption) {
    const excludeArchs = excludeArchsOption.trim().split(/\s*,\s*/)
      .filter(arch => excludableWebArchs.includes(arch));
    webArchs = webArchs.filter(arch => !excludeArchs.includes(arch));
  }
  return webArchs;
}

///////////////////////////////////////////////////////////////////////////////
// options that act like commands
///////////////////////////////////////////////////////////////////////////////

// Prints the Meteor architecture name of this host
main.registerCommand({
  name: '--arch',
  requiresRelease: false,
  pretty: false,
  catalogRefresh: new catalog.Refresh.Never()
}, function () {
  Console.rawInfo(archinfo.host() + "\n");
});

// Prints the current release in use. Note that if there is not
// actually a specific release, we print to stderr and exit non-zero,
// while if there is a release we print to stdout and exit zero
// (making this useful to scripts).
// XXX: What does this mean in our new release-free world?
main.registerCommand({
  name: '--version',
  requiresRelease: false,
  pretty: false,
  catalogRefresh: new catalog.Refresh.Never()
}, async function (options) {
  if (release.current === null) {
    if (! options.appDir) {
      throw new Error("missing release, but not in an app?");
    }
    Console.error(
      "This project was created with a checkout of Meteor, rather than an " +
      "official release, and doesn't have a release number associated with " +
      "it. You can set its release with " +
      Console.command("'meteor update'") + ".");
    return 1;
  }

  if (release.current.isCheckout()) {
    var gitLog = (await utils.runGitInCheckout(
      'log',
      '--format=%h%d', '-n 1')).trim();
    Console.error("Unreleased, running from a checkout at " + gitLog);
    return 1;
  }

  Console.info(release.current.getDisplayName());
});

// Internal use only. For automated testing.
main.registerCommand({
  name: '--long-version',
  requiresRelease: false,
  pretty: false,
  catalogRefresh: new catalog.Refresh.Never()
}, function (options) {
  if (files.inCheckout()) {
    Console.error("checkout");
    return 1;
  } else if (release.current === null) {
    // .meteor/release says "none" but not in a checkout.
    Console.error("none");
    return 1;
  } else {
    Console.rawInfo(release.current.name + "\n");
    Console.rawInfo(files.getToolsVersion() + "\n");
    return 0;
  }
});

// Internal use only. For automated testing.
main.registerCommand({
  name: '--requires-release',
  requiresRelease: true,
  pretty: false,
  catalogRefresh: new catalog.Refresh.Never()
}, function (options) {
  return 0;
});

///////////////////////////////////////////////////////////////////////////////
// run
///////////////////////////////////////////////////////////////////////////////

const inspectOptions = {
  "inspect": { type: String, implicitValue: "9229" },
  "inspect-brk": { type: String, implicitValue: "9229" },
};

function normalizeInspectOptions(options) {
  const result = Object.create(null);

  if (_.has(options, "debug-port")) {
    console.log(
      "The --debug-port option is deprecated; " +
        "please use --inspect-brk=<port> instead."
    );

    if (! _.has(options, "inspect-brk")) {
      options["inspect-brk"] = options["debug-port"];
    }

    delete options["debug-port"];
  }

  if (_.has(options, "inspect-brk")) {
    result.inspect = {
      port: options["inspect-brk"],
      "break": true,
    };

    if (_.has(options, "inspect")) {
      console.log(
        "Both --inspect and --inspect-brk provided; " +
          "ignoring --inspect."
      );

      delete options.inspect;
    }

  } else if (_.has(options, "inspect")) {
    result.inspect = {
      port: options.inspect,
      "break": false,
    };
  }

  return result;
}

var runCommandOptions = {
  requiresApp: true,
  maxArgs: Infinity,
  options: {
    port: { type: String, short: "p", default: DEFAULT_PORT },
    'mobile-server': { type: String },
    'cordova-server-port': { type: String },
    'app-port': { type: String },
    'debug-port': { type: String },
    ...inspectOptions,
    'no-release-check': { type: Boolean },
    production: { type: Boolean },
    'raw-logs': { type: Boolean },
    settings: { type: String, short: "s" },
    verbose: { type: Boolean, short: "v" },
    // With --once, meteor does not re-run the project if it crashes
    // and does not monitor for file changes. Intentionally
    // undocumented: intended for automated testing (eg, cli-test.sh),
    // not end-user use. #Once
    once: { type: Boolean },
    // Don't run linter on rebuilds
    'no-lint': { type: Boolean },
    // Allow the version solver to make breaking changes to the versions
    // of top-level dependencies.
    'allow-incompatible-update': { type: Boolean },
    'extra-packages': { type: String },
    'exclude-archs': { type: String }
  },
  catalogRefresh: new catalog.Refresh.Never()
};

main.registerCommand(Object.assign(
  { name: 'run' },
  runCommandOptions
), doRunCommand);

async function doRunCommand(options) {
  Console.setVerbose(!!options.verbose);

  // Additional args are interpreted as run targets
  const runTargets = parseRunTargets(options.args);

  const { parsedServerUrl, parsedMobileServerUrl, parsedCordovaServerPort } =
    parseServerOptionsForRunCommand(options, runTargets);

  var includePackages = [];
  if (options['extra-packages']) {
    includePackages = options['extra-packages'].trim().split(/\s*,\s*/);
  }

  var projectContext = new projectContextModule.ProjectContext({
    projectDir: options.appDir,
    allowIncompatibleUpdate: options['allow-incompatible-update'],
    lintAppAndLocalPackages: !options['no-lint'],
    includePackages: includePackages,
  });
  await projectContext.init();

  await main.captureAndExit("=> Errors while initializing project:", function () {
    // We're just reading metadata here --- we'll wait to do the full build
    // preparation until after we've started listening on the proxy, etc.
    return projectContext.readProjectMetadata();
  });

  if (release.explicit) {
    if (release.current.name !== projectContext.releaseFile.fullReleaseName) {
      console.log("=> Using %s as requested (overriding %s)",
                  release.current.getDisplayName(),
                  projectContext.releaseFile.displayReleaseName);
      console.log();
    }
  }

  let appHost, appPort;
  if (options['app-port']) {
    var appPortMatch = options['app-port'].match(/^(?:(.+):)?([0-9]+)?$/);
    if (!appPortMatch) {
      Console.error(
        "run: --app-port must be a number or be of the form 'host:port' ",
        "where port is a number. Try",
        Console.command("'meteor help run'") + " for help.");
      return 1;
    }
    appHost = appPortMatch[1] || null;
    // It's legit to specify `--app-port host:` and still let the port be
    // randomized.
    appPort = appPortMatch[2] ? parseInt(appPortMatch[2]) : null;
  }

  if (options.production) {
    Console.warn(
      "Warning: The --production flag should only be used to simulate production " +
      "bundling for testing purposes. Use meteor build to create a bundle for " +
      "production deployment. See: https://guide.meteor.com/deployment.html"
    );
  }

  if (options['raw-logs']) {
    runLog.setRawLogs(true);
  }

  let webArchs = projectContext.platformList.getWebArchs();
  if (! _.isEmpty(runTargets) ||
      options['mobile-server']) {
    if (webArchs.indexOf("web.cordova") < 0) {
      webArchs.push("web.cordova");
    }
  }
  webArchs = filterWebArchs(webArchs, options['exclude-archs']);
  const buildMode = options.production ? 'production' : 'development';

  let cordovaRunner;
  if (!_.isEmpty(runTargets)) {

    async function prepareCordovaProject() {
      import { CordovaProject } from '../cordova/project.js';

      await main.captureAndExit('', 'preparing Cordova project', () => {
        // TODO -> Have to change CordovaProject constructor here.
        const cordovaProject = new CordovaProject(projectContext, {
          settingsFile: options.settings,
          mobileServerUrl: utils.formatUrl(parsedMobileServerUrl),
          cordovaServerPort: parsedCordovaServerPort,
          buildMode
        });
        if (buildmessage.jobHasMessages()) return;

        cordovaRunner = new CordovaRunner(cordovaProject, runTargets);
        cordovaRunner.checkPlatformsForRunTargets();
      });
    }

    await ensureDevBundleDependencies();
    await prepareCordovaProject();
  }

  var runAll = require('../runners/run-all.js');
  return runAll.run({
    projectContext: projectContext,
    proxyPort: parsedServerUrl.port,
    proxyHost: parsedServerUrl.hostname,
    appPort: appPort,
    appHost: appHost,
    ...normalizeInspectOptions(options),
    settingsFile: options.settings,
    buildOptions: {
      minifyMode: options.production ? 'production' : 'development',
      buildMode,
      webArchs: webArchs
    },
    rootUrl: process.env.ROOT_URL,
    mongoUrl: process.env.MONGO_URL,
    oplogUrl: process.env.MONGO_OPLOG_URL,
    mobileServerUrl: utils.formatUrl(parsedMobileServerUrl),
    cordovaServerPort: parsedCordovaServerPort,
    once: options.once,
    noReleaseCheck: options['no-release-check'] || process.env.METEOR_NO_RELEASE_CHECK,
    cordovaRunner: cordovaRunner
  });
}

///////////////////////////////////////////////////////////////////////////////
// debug
///////////////////////////////////////////////////////////////////////////////

main.registerCommand(Object.assign(
  { name: 'debug' },
  runCommandOptions
), function (options) {
  options["inspect-brk"] = options["inspect-brk"] || "9229";
  return doRunCommand(options);
});

///////////////////////////////////////////////////////////////////////////////
// shell
///////////////////////////////////////////////////////////////////////////////

main.registerCommand({
  name: 'shell',
  requiresRelease: false,
  requiresApp: true,
  pretty: false,
  catalogRefresh: new catalog.Refresh.Never()
}, async function (options) {
  if (!options.appDir) {
    Console.error(
      "The " + Console.command("'meteor shell'") + " command must be run",
      "in a Meteor app directory."
    );
  } else {
    var projectContext = new projectContextModule.ProjectContext({
      projectDir: options.appDir
    });
    await projectContext.init();

    // Convert to OS path here because shell/server.js doesn't know how to
    // convert paths, since it exists in the app and in the tool.
    require('../shell-client').connect(
      files.convertToOSPath(projectContext.getMeteorShellDirectory())
    );

    throw new main.WaitForExit;
  }
});

///////////////////////////////////////////////////////////////////////////////
// create
///////////////////////////////////////////////////////////////////////////////
const DEFAULT_SKELETON = "react";
export const AVAILABLE_SKELETONS = [
  "apollo",
  "bare",
  "blaze",
  "full",
  "minimal",
  DEFAULT_SKELETON,
  "typescript",
  "vue",
  'vue-2',
  "svelte",
  "tailwind",
  "chakra-ui",
  "solid",
];

main.registerCommand({
  name: 'create',
  maxArgs: 1,
  options: {
    list: { type: Boolean },
    example: { type: String },
    package: { type: Boolean },
    bare: { type: Boolean },
    minimal: { type: Boolean },
    full: { type: Boolean },
    blaze: { type: Boolean },
    react: { type: Boolean },
    vue: { type: Boolean },
    'vue-2': { type: Boolean },
    typescript: { type: Boolean },
    apollo: { type: Boolean },
    svelte: { type: Boolean },
    tailwind: { type: Boolean },
    'chakra-ui': { type: Boolean },
    solid: { type: Boolean },
    prototype: { type: Boolean }
  },
  catalogRefresh: new catalog.Refresh.Never()
}, async function (options) {
  // Creating a package is much easier than creating an app, so if that's what
  // we are doing, do that first. (For example, we don't springboard to the
  // latest release to create a package if we are inside an app)
  if (options.package) {
    var packageName = options.args[0];
    if (options.prototype) {
      Console.error(
        `The ${Console.command('--prototype')} option is no longer supported for packages.`
      );
      Console.error();
      throw new main.ShowUsage;
    }
    if (options.list || options.example) {
      Console.error("No package examples exist at this time.");
      Console.error();
      throw new main.ShowUsage();
    }

    if (!packageName) {
      Console.error("Please specify the name of the package.");
      throw new main.ShowUsage();
    }

    utils.validatePackageNameOrExit(
      packageName, {detailedColonExplanation: true});

    // When we create a package, avoid introducing a colon into the file system
    // by naming the directory after the package name without the prefix.
    var fsName = packageName;
    if (packageName.indexOf(":") !== -1) {
      var split = packageName.split(":");

      if (split.length > 2) {
        // It may seem like this check should be inside package version parser's
        // validatePackageName, but we decided to name test packages like this:
        // local-test:prefix:name, so we have to support building packages
        // with at least two colons. Therefore we will at least try to
        // discourage people from putting a ton of colons in their package names
        // here.
        Console.error(packageName +
          ": Package names may not have more than one colon.");
        return 1;
      }

      fsName = split[1];
    }

    var packageDir;
    if (options.appDir) {
      packageDir = files.pathResolve(options.appDir, 'packages', fsName);
    } else {
      packageDir = files.pathResolve(fsName);
    }

    var inYourApp = options.appDir ? " in your app" : "";

    if (files.exists(packageDir)) {
      Console.error(packageName + ": Already exists" + inYourApp);
      return 1;
    }

    var transform = async function (x) {
      var xn =
        x.replace(/~name~/g, packageName).replace(/~fs-name~/g, fsName);

      // If we are running from checkout, comment out the line sourcing packages
      // from a release, with the latest release filled in (in case they do want
      // to publish later). If we are NOT running from checkout, fill it out
      // with the current release.
      var relString;
      if (release.current.isCheckout()) {
        xn = xn.replace(/~cc~/g, "//");
        var rel = await catalog.official.getDefaultReleaseVersion();
        // the no-release case should never happen except in tests.
        relString = rel ? rel.version : "no-release";
      } else {
        xn = xn.replace(/~cc~/g, "");
        relString = release.current.getDisplayName({noPrefix: true});
      }

      // If we are not in checkout, write the current release here.
      return xn.replace(/~release~/g, relString);
    };

    try {
      await files.cp_r(files.pathJoin(__dirnameConverted, '..', 'static-assets', 'skel-pack'), packageDir, {
        transformFilename: function (f) {
          return transform(f);
        },
        transformContents: async function (contents, f) {
          if ((/(\.html|\.[jt]sx?|\.css)/).test(f)) {
            return Buffer.from(await transform(contents.toString()));
          } else {
            return contents;
          }
        },
        ignore: [/^local$/],
        preserveSymlinks: true,
      });
    } catch (err) {
      Console.error("Could not create package: " + err.message);
      return 1;
    }

    var displayPackageDir =
      files.convertToOSPath(files.pathRelative(files.cwd(), packageDir));

    // Since the directory can't have colons, the directory name will often not
    // match the name of the package exactly, therefore we should tell people
    // where it was created.
    Console.info(
      packageName + ": created in",
      Console.path(displayPackageDir)
    );

    return 0;
  }

  // Suppose you have an app A, and from some directory inside that
  // app, you run 'meteor create /my/new/app'. The new app should use
  // the latest available Meteor release, not the release that A
  // uses. So if we were run from inside an app directory, and the
  // user didn't force a release with --release, we need to
  // springboard to the correct release and tools version.
  //
  // (In particular, it's not sufficient to create the new app with
  // this version of the tools, and then stamp on the correct release
  // at the end.)
  if (! release.current.isCheckout() && !release.forced) {
    if (release.current.name !== await release.latestKnown()) {
      throw new main.SpringboardToLatestRelease();
    }
  }

  if (options.list) {
    Console.info("Available examples:");
    _.each(EXAMPLE_REPOSITORIES, function (repoInfo, name) {
      const branchInfo = repoInfo.branch ? `/tree/${repoInfo.branch}` : '';
      Console.info(
        Console.command(`${name}: ${repoInfo.repo}${branchInfo}`),
        Console.options({ indent: 2 }));
    });

    Console.info();
    Console.info("To create an example, simply", Console.command("git clone"),
      "the relevant repository and branch (run",
      Console.command("'meteor create --example <name>'"),
      " to see the full command).");
    return 0;
  };

  if (options.example) {
    const repoInfo = EXAMPLE_REPOSITORIES[options.example];
    if (!repoInfo) {
      Console.error(`${options.example}: no such example.`);
      Console.error(
        "List available applications with",
        Console.command("'meteor create --list'") + ".");
      return 1;
    }

    const branchOption = repoInfo.branch ? ` -b ${repoInfo.branch}` : '';
    const path = options.args.length === 1 ? ` ${options.args[0]}` : '';

    Console.info(`To create the ${options.example} example, please run:`);
    Console.info(
      Console.command(`git clone ${repoInfo.repo}${branchOption}${path}`),
      Console.options({ indent: 2 }));

    return 0;
  }

  var appPathAsEntered;
  if (options.args.length === 1) {
    appPathAsEntered = options.args[0];
  } else {
    throw new main.ShowUsage();
  }
  var appPath = files.pathResolve(appPathAsEntered);

  if (files.findAppDir(appPath)) {
    Console.error(
      "You can't create a Meteor project inside another Meteor project.");
    return 1;
  }

  var appName;
  if (appPathAsEntered === "." || appPathAsEntered === "./") {
    // If trying to create in current directory
    appName = files.pathBasename(files.cwd());
  } else {
    appName = files.pathBasename(appPath);
  }


  var transform = function (x) {
    return x.replace(/~name~/g, appName);
  };

  // These file extensions are usually metadata, not app code
  var nonCodeFileExts = ['.txt', '.md', '.json', '.sh'];

  var destinationHasCodeFiles = false;

  // If the directory doesn't exist, it clearly doesn't have any source code
  // inside itself
  if (files.exists(appPath)) {
    destinationHasCodeFiles = _.any(files.readdir(appPath),
        function thisPathCountsAsAFile(filePath) {
      // We don't mind if there are hidden files or directories (this includes
      // .git) and we don't need to check for .meteor here because the command
      // will fail earlier
      var isHidden = /^\./.test(filePath);
      if (isHidden) {
        // Not code
        return false;
      }

      // We do mind if there are non-hidden directories, because we don't want
      // to recursively check everything to do some crazy heuristic to see if
      // we should try to create an app.
      var stats = files.stat(files.pathJoin(appPath, filePath));
      if (stats.isDirectory()) {
        // Could contain code
        return true;
      }

      // Check against our file extension white list
      var ext = files.pathExtname(filePath);
      if (ext == '' || nonCodeFileExts.includes(ext)) {
        return false;
      }

      // Everything not matched above is considered to be possible source code
      return true;
    });
  }

  var toIgnore = [/^local$/, /^\.id$/];
  if (destinationHasCodeFiles) {
    // If there is already source code in the directory, don't copy our
    // skeleton app code over it. Just create the .meteor folder and metadata
    toIgnore.push(/(\.html|\.js|\.css)/);
  }

  const skeletonExplicitOption = AVAILABLE_SKELETONS.find(skeleton =>
    !!options[skeleton]);
  const skeleton = skeletonExplicitOption || DEFAULT_SKELETON;
  await files.cp_r(files.pathJoin(__dirnameConverted, '..', 'static-assets',
    `skel-${skeleton}`), appPath, {
    transformFilename: function (f) {
      return transform(f);
    },
    transformContents: function (contents, f) {

      // check if this app is just for prototyping if it is then we need to add autopublish and insecure in the packages file
      if ((/packages/).test(f)) {

        const prototypePackages =
          () =>
            'autopublish             # Publish all data to the clients (for prototyping)\n' +
            'insecure                # Allow all DB writes from clients (for prototyping)';

        // XXX: if there is the need to add more options maybe we should have a better abstraction for this if-else
        if (options.prototype) {
          return Buffer.from(contents.toString().replace(/~prototype~/g, prototypePackages()))
        } else {
          return Buffer.from(contents.toString().replace(/~prototype~/g, ''))
        }
      }
      if ((/(\.html|\.[jt]sx?|\.css)/).test(f)) {
        return Buffer.from(transform(contents.toString()));
      } else {
        return contents;
      }
    },
    ignore: toIgnore,
    preserveSymlinks: true,
  });

  // We are actually working with a new meteor project at this point, so
  // set up its context.
  var projectContext = new projectContextModule.ProjectContext({
    projectDir: appPath,
    // Write .meteor/versions even if --release is specified.
    alwaysWritePackageMap: true,
    // examples come with a .meteor/versions file, but we shouldn't take it
    // too seriously
    allowIncompatibleUpdate: true
  });

  await projectContext.init();

  await main.captureAndExit("=> Errors while creating your project", async function () {
    await projectContext.readProjectMetadata();
    if (buildmessage.jobHasMessages()) {
      return;
    }

    await projectContext.releaseFile.write(
      release.current.isCheckout() ? "none" : release.current.name);
    if (buildmessage.jobHasMessages()) {
      return;
    }

    // Also, write package version constraints from the current release
    // If we are on a checkout, we don't need to do this as running from
    // checkout still pins all package versions and if the user updates
    // to a real release, the packages file will subsequently get updated
    if (!release.current.isCheckout()) {
      projectContext.projectConstraintsFile
        .updateReleaseConstraints(release.current._manifest);
    }

    // Any upgrader that is in this version of Meteor doesn't need to be run on
    // this project.
    var upgraders = require('../upgraders.js');
    projectContext.finishedUpgraders.appendUpgraders(upgraders.allUpgraders());

    await projectContext.prepareProjectForBuild();
  });
  // No need to display the PackageMapDelta here, since it would include all of
  // the packages (or maybe an unpredictable subset based on what happens to be
  // in the template's versions file).

  // Since some of the project skeletons include npm `devDependencies`, we need
  // to make sure they're included when running `npm install`.
  await require("./default-npm-deps.js").install(
    appPath,
    { includeDevDependencies: true }
  );

  var appNameToDisplay = appPathAsEntered === "." ?
    "current directory" : `'${appPathAsEntered}'`;

  var message = `Created a new Meteor app in ${appNameToDisplay}`;

  message += ".";

  Console.info(message + "\n");

  // Print a nice message telling people we created their new app, and what to
  // do next.
  Console.info("To run your new app:");

  function cmd(text) {
    Console.info(Console.command(text), Console.options({
      indent: 2
    }));
  }

  if (appPathAsEntered !== ".") {
    // Wrap the app path in quotes if it contains spaces
    const appPathWithQuotesIfSpaces = appPathAsEntered.indexOf(' ') === -1 ?
      appPathAsEntered :
      `'${appPathAsEntered}'`;

    // Don't tell people to 'cd .'
    cmd("cd " + appPathWithQuotesIfSpaces);
  }

  cmd("meteor");

  Console.info("");
  Console.info("If you are new to Meteor, try some of the learning resources here:");
  Console.info(
    Console.url("https://www.meteor.com/tutorials"),
      Console.options({ indent: 2 }));

  Console.info("");
  Console.info("When you’re ready to deploy and host your new Meteor application, check out Cloud:");
  Console.info(
    Console.url("https://www.meteor.com/cloud"),
      Console.options({ indent: 2 }));

  if (!!skeletonExplicitOption) {
    // Notify people about the skeleton options
    Console.info([
      "",
      "To start with a different app template, try one of the following:",
      "",
    ].join("\n"));

    cmd("meteor create --bare       # to create an empty app");
    cmd("meteor create --minimal    # to create an app with as few Meteor packages as possible");
    cmd("meteor create --full       # to create a more complete scaffolded app");
    cmd("meteor create --react      # to create a basic React-based app");
    cmd("meteor create --vue        # to create a basic Vue3-based app");
    cmd("meteor create --vue-2      # to create a basic Vue2-based app");
    cmd("meteor create --apollo     # to create a basic Apollo + React app");
    cmd("meteor create --svelte     # to create a basic Svelte app");
    cmd("meteor create --typescript # to create an app using TypeScript and React");
    cmd("meteor create --blaze      # to create an app using Blaze");
    cmd("meteor create --tailwind   # to create an app using React and Tailwind");
    cmd("meteor create --chakra-ui  # to create an app Chakra UI and React");
    cmd("meteor create --solid      # to create a basic Solid app");
  }

  Console.info("");
});

///////////////////////////////////////////////////////////////////////////////
// build
///////////////////////////////////////////////////////////////////////////////

var buildCommands = {
  minArgs: 1,
  maxArgs: 1,
  requiresApp: true,
  options: {
    debug: { type: Boolean },
    packageType: { type: String },
    directory: { type: Boolean },
    architecture: { type: String },
    "server-only": { type: Boolean },
    'mobile-settings': { type: String },
    server: { type: String },
    "cordova-server-port": { type: String },
    // Indicates whether these build is running headless, e.g. in a
    // continuous integration building environment, where visual niceties
    // like progress bars and spinners are unimportant.
    headless: { type: Boolean },
    verbose: { type: Boolean, short: "v" },
    'allow-incompatible-update': { type: Boolean },
    platforms: { type: String }
  },
  catalogRefresh: new catalog.Refresh.Never()
};

main.registerCommand({
  name: "build",
  ...buildCommands,
}, async function (options) {
  return await Profile.run(
    "meteor build",
    async () =>  await buildCommand(options)
  );
});

// Deprecated -- identical functionality to 'build' with one exception: it
// doesn't output a directory with all builds but rather only one tarball with
// server/client programs.
// XXX COMPAT WITH 0.9.1.1
main.registerCommand({
  name: "bundle",
  hidden: true,
  ...buildCommands,
}, async function (options) {
  Console.error(
    "This command has been deprecated in favor of " +
    Console.command("'meteor build'") + ", which allows you to " +
    "build for multiple platforms and outputs a directory instead of " +
    "a single tarball. See " + Console.command("'meteor help build'") + " " +
    "for more information.");
  Console.error();

  return await Profile.run(
    "meteor bundle",
    async () => await buildCommand({
      ...options,
      _bundleOnly: true,
    })
  );
});

var buildCommand = async function (options) {
  Console.setVerbose(!!options.verbose);
  if (options.headless) {
    // There's no point in spinning the spinner when we're running
    // automated builds.
    Console.setHeadless(true);
  }
  // XXX output, to stderr, the name of the file written to (for human
  // comfort, especially since we might change the name)

  // XXX name the root directory in the bundle based on the basename
  // of the file, not a constant 'bundle' (a bit obnoxious for
  // machines, but worth it for humans)

  // Error handling for options.architecture. See archinfo for more
  // information on what the architectures are, what they mean, et cetera.
  if (options.architecture &&
      !_.has(archinfo.VALID_ARCHITECTURES, options.architecture)) {
    showInvalidArchMsg(options.architecture);
    return 1;
  }
  var bundleArch = options.architecture || archinfo.host();

  var projectContext = new projectContextModule.ProjectContext({
    projectDir: options.appDir,
    serverArchitectures: _.uniq([bundleArch, archinfo.host()]),
    allowIncompatibleUpdate: options['allow-incompatible-update']
  });
  await projectContext.init();

  await main.captureAndExit("=> Errors while initializing project:", function () {
    // TODO Fix the nested Profile.run warning here, without interfering
    // with METEOR_PROFILE output for other commands, like `meteor run`.
    return projectContext.prepareProjectForBuild();
  });
  projectContext.packageMapDelta.displayOnConsole();

  // _bundleOnly implies serverOnly
  const serverOnly = options._bundleOnly || !!options['server-only'];

  // options['mobile-settings'] is used to set the initial value of
  // `Meteor.settings` on mobile apps. Pass it on to options.settings,
  // which is used in this command.
  if (options['mobile-settings']) {
    options.settings = options['mobile-settings'];
  }

  const appName = files.pathBasename(options.appDir);
  let parsedCordovaServerPort;
  let selectedPlatforms = null;
  if (options.platforms) {
    const platformsArray = options.platforms.split(",");

    platformsArray.forEach(plat => {
      if (![...excludableWebArchs, 'android', 'ios'].includes(plat)) {
        throw new Error(`Not allowed platform on '--platforms' flag: ${plat}`)
      }
    })

    selectedPlatforms = platformsArray;
  }

  let cordovaPlatforms;
  let parsedMobileServerUrl;
  if (!serverOnly) {
    cordovaPlatforms = projectContext.platformList.getCordovaPlatforms();

    if (selectedPlatforms) {
      cordovaPlatforms = _.intersection(selectedPlatforms, cordovaPlatforms)
    }

    if (process.platform !== 'darwin' && cordovaPlatforms.includes('ios')) {
      cordovaPlatforms = _.without(cordovaPlatforms, 'ios');
      Console.warn("Currently, it is only possible to build iOS apps \
on an OS X system.");
    }

    if (!_.isEmpty(cordovaPlatforms)) {
      const mobileServerOption = options.server;
      if (!mobileServerOption) {
        // For Cordova builds, require '--server'.
        // XXX better error message?
        Console.error(
          "Supply the server hostname and port in the --server option " +
            "for mobile app builds.");
        return 1;
      }
      parsedMobileServerUrl = parseMobileServerOption(mobileServerOption,
        'server');
      parsedCordovaServerPort = parseCordovaServerPortOption(options);
    }
  } else {
    cordovaPlatforms = [];
  }

  // If we specified some platforms, we need to build what was specified.
  // For example, if we want to build only android, there is no need to build
  // web.browser.
  let webArchs;
  if (selectedPlatforms) {
    const filteredArchs = projectContext.platformList
      .getWebArchs()
      .filter(arch => selectedPlatforms.includes(arch));

    if (
      !_.isEmpty(cordovaPlatforms) &&
      !filteredArchs.includes('web.cordova')
    ) {
      filteredArchs.push('web.cordova');
    }

    webArchs = filteredArchs.length ? filteredArchs : undefined;
  }

  var buildDir = projectContext.getProjectLocalDirectory('build_tar');
  var outputPath = files.pathResolve(options.args[0]); // get absolute path

  // Warn if people try to build inside the app directory.
  var relative = files.pathRelative(options.appDir, outputPath);
  // We would like the output path to be outside the app directory, which
  // means the first step to getting there is going up a level.
  if (relative.substr(0, 2) !== '..') {
    Console.warn();
    Console.labelWarn(`The output directory is under your source tree.
Your generated files may get interpreted as source code!
Consider building into a different directory instead
${Console.command("meteor build ../output")}`,
      Console.options({ indent: 2 }));
    Console.warn();
  }

  var bundlePath = options.directory ?
      (options._bundleOnly ? outputPath :
      files.pathJoin(outputPath, 'bundle')) :
      files.pathJoin(buildDir, 'bundle');

  await stats.recordPackages({
    what: "sdk.bundle",
    projectContext: projectContext
  });

  var bundler = require('../isobuild/bundler.js');
  var bundleResult = await bundler.bundle({
    projectContext: projectContext,
    outputPath: bundlePath,
    buildOptions: {
      minifyMode: options.debug ? 'development' : 'production',
      // XXX is this a good idea, or should linux be the default since
      //     that's where most people are deploying
      //     default?  i guess the problem with using DEPLOY_ARCH as default
      //     is then 'meteor bundle' with no args fails if you have any local
      //     packages with binary npm dependencies
      serverArch: bundleArch,
      buildMode: options.debug ? 'development' : 'production',
      webArchs,
    },
  });
  if (bundleResult.errors) {
    Console.error("Errors prevented bundling:");
    Console.error(bundleResult.errors.formatMessages());
    return 1;
  }

  if (!options._bundleOnly) {
    files.mkdir_p(outputPath);
  }

  if (!options.directory) {
    await main.captureAndExit('', 'creating server tarball', async () => {
      try {
        var outputTar = options._bundleOnly ? outputPath :
          files.pathJoin(outputPath, appName + '.tar.gz');

        await files.createTarball(files.pathJoin(buildDir, 'bundle'), outputTar);
      } catch (err) {
        buildmessage.exception(err);
        await files.rm_recursive(buildDir);
      }
    });
  }

  if (!_.isEmpty(cordovaPlatforms)) {

    let cordovaProject;
    await main.captureAndExit('', async () => {

      import {
        pluginVersionsFromStarManifest,
        displayNameForPlatform,
      } from '../cordova/index.js';

      await ensureDevBundleDependencies();

      await buildmessage.enterJob({ title: "preparing Cordova project" }, () => {
        import { CordovaProject } from '../cordova/project.js';

        cordovaProject = new CordovaProject(projectContext, {
          settingsFile: options.settings,
          mobileServerUrl: utils.formatUrl(parsedMobileServerUrl),
          cordovaServerPort: parsedCordovaServerPort });
        if (buildmessage.jobHasMessages()) return;

        const pluginVersions = pluginVersionsFromStarManifest(
          bundleResult.starManifest);

        cordovaProject.prepareFromAppBundle(bundlePath, pluginVersions);
      });

      for (platform of cordovaPlatforms) {
        await buildmessage.enterJob(
          { title: `building Cordova app for \
${displayNameForPlatform(platform)}` }, async () => {
            let buildOptions = { release: !options.debug };

            const buildPath = files.pathJoin(
              projectContext.getProjectLocalDirectory('cordova-build'),
              'platforms', platform);
            const platformOutputPath = files.pathJoin(outputPath, platform);

            // Prepare the project once again to ensure that it is up to date
            // with current build options.  For example, --server=example.com
            // is utilized in the Cordova builder to write boilerplate HTML and
            // various config.xml settings (e.g. access policies)
            if (platform === 'ios') {
              cordovaProject.prepareForPlatform(platform, buildOptions);
            } else if (platform === 'android') {
              cordovaProject.buildForPlatform(platform, {...buildOptions, argv: ["--packageType", options.packageType || "bundle"]});
            }

            // Once prepared, copy the bundle to the final location.
            await files.cp_r(buildPath,
              files.pathJoin(platformOutputPath, 'project'));

            // Make some platform-specific adjustments to the resulting build.
            if (platform === 'ios') {
              files.writeFile(
                files.pathJoin(platformOutputPath, 'README'),
`This is an auto-generated XCode project for your iOS application.

Instructions for publishing your iOS app to App Store can be found at:
https://guide.meteor.com/cordova.html#submitting-ios
`, "utf8");
            } else if (platform === 'android') {
              const packageType = options.packageType || "bundle"
              const packageExtension = packageType === 'bundle' ? 'aab' : 'apk';
              const packageName = packageType === 'bundle' ? `app-release` : `app-release-unsigned`;
              const apkPath = files.pathJoin(buildPath, `app/build/outputs/${packageType}/${options.debug ? 'debug' : 'release'}`,
                options.debug ? `app-debug.${packageExtension}` : `${packageName}.${packageExtension}`);

              console.log(apkPath);
              if (files.exists(apkPath)) {
              files.copyFile(apkPath, files.pathJoin(platformOutputPath,
                options.debug ? `app-debug.${packageExtension}` : `${packageName}.${packageExtension}`));
              }

              files.writeFile(
                files.pathJoin(platformOutputPath, 'README'),
`This is an auto-generated Gradle project for your Android application.

Instructions for publishing your Android app to Play Store can be found at:
https://guide.meteor.com/cordova.html#submitting-android
`, "utf8");
            }
        });
      }
    });
  }

  await files.rm_recursive(buildDir);
};

///////////////////////////////////////////////////////////////////////////////
// lint
///////////////////////////////////////////////////////////////////////////////
main.registerCommand({
  name: 'lint',
  maxArgs: 0,
  requiresAppOrPackage: true,
  options: {
    'allow-incompatible-update': { type: Boolean },

    // This option has never done anything, but we are keeping it for
    // backwards compatibility since it existed for 7 years before adding
    // the correctly named option
    'allow-incompatible-updates': { type: Boolean }
  },
  catalogRefresh: new catalog.Refresh.Never()
}, async function (options) {
  const { packageDir, appDir } = options;

  let projectContext = null;

  // if the goal is to lint the package, don't include the whole app
  if (packageDir) {
    // similar to `meteor publish`, create a fake project
    const tempProjectDir = files.mkdtemp('meteor-package-build');
    projectContext = new projectContextModule.ProjectContext({
      projectDir: tempProjectDir,
      explicitlyAddedLocalPackageDirs: [packageDir],
      packageMapFilename: files.pathJoin(packageDir, '.versions'),
      alwaysWritePackageMap: true,
      forceIncludeCordovaUnibuild: true,
      allowIncompatibleUpdate: options['allow-incompatible-update'],
      lintPackageWithSourceRoot: packageDir
    });
    await projectContext.init()

    await main.captureAndExit("=> Errors while setting up package:",
      // Read metadata and initialize catalog.
      async () => await projectContext.initializeCatalog()
    );

    const versionRecord =
        projectContext.localCatalog.getVersionBySourceRoot(packageDir);
    if (! versionRecord) {
      throw Error("explicitly added local package dir missing?");
    }
    const packageName = versionRecord.packageName;
    const constraint = utils.parsePackageConstraint(packageName);
    projectContext.projectConstraintsFile.removeAllPackages();
    projectContext.projectConstraintsFile.addConstraints([constraint]);
  }

  // linting the app
  if (! projectContext && appDir) {
    projectContext = new projectContextModule.ProjectContext({
      projectDir: appDir,
      serverArchitectures: [archinfo.host()],
      allowIncompatibleUpdate: options['allow-incompatible-update'],
      lintAppAndLocalPackages: true
    });
    await projectContext.init()
  }


  await main.captureAndExit("=> Errors prevented the build:",  async () =>
    await projectContext.prepareProjectForBuild()
  );

  const bundler = await require('../isobuild/bundler.js');
  const bundle = await bundler.bundle({
    projectContext: projectContext,
    outputPath: null,
    buildOptions: {
      minifyMode: 'development'
    }
  });

  const displayName = options.packageDir ? 'package' : 'app';
  if (bundle.errors) {
    Console.error(
      `=> Errors building your ${displayName}:\n\n${bundle.errors.formatMessages()}`
    );
    throw new main.ExitWithCode(2);
  }

  if (bundle.warnings && bundle.warnings.hasMessages()) {
    Console.warn(bundle.warnings.formatMessages());
    return 1;
  }
  console.log(green`=> Done linting.`);
  return 0;
});

///////////////////////////////////////////////////////////////////////////////
// mongo
///////////////////////////////////////////////////////////////////////////////

main.registerCommand({
  name: 'mongo',
  maxArgs: 1,
  options: {
    url: { type: Boolean, short: 'U' },
    verbose: { type: Boolean, short: 'V' },
  },
  requiresApp: function (options) {
    return options.args.length === 0;
  },
  pretty: false,
  catalogRefresh: new catalog.Refresh.Never()
}, async function (options) {
  var mongoUrl;
  var usedMeteorAccount = false;

  if (options.args.length === 0) {
    // localhost mode
    var findMongoPort =
      require('../runners/run-mongo.js').findMongoPort;
    var mongoPort = await findMongoPort(files.pathJoin(options.appDir, ".meteor", "local", "db"));

    // XXX detect the case where Meteor is running, but MONGO_URL was
    // specified?

    if (! mongoPort) {
      Console.info("mongo: Meteor isn't running a local MongoDB server.");
      Console.info();
      Console.info(`\
This command only works while Meteor is running your application locally. \
Start your application first with 'meteor' and then run this command in a new \
terminal. This error will also occur if you asked Meteor to use a different \
MongoDB server with $MONGO_URL when you ran your application.`);
      Console.info();
      Console.info(`\
If you're trying to connect to the database of an app you deployed with \
${Console.command("'meteor deploy'")}, specify your site's name as an argument \
to this command.`);
      return 1;
    }
    mongoUrl = "mongodb://127.0.0.1:" + mongoPort + "/meteor";

  } else {
    // remote mode
    var site = qualifySitename(options.args[0]);

    mongoUrl = await deploy.temporaryMongoUrl(site);
    usedMeteorAccount = true;

    if (!mongoUrl) {
      // temporaryMongoUrl() will have printed an error message
      return 1;
    }
  }
  if (options.url) {
    console.log(`${yellow`$`} ${ purple`mongosh` } ${ blue(mongoUrl) }`);
  } else {
    if (usedMeteorAccount) {
      await auth.maybePrintRegistrationLink();
    }
    process.stdin.pause();
    var runMongo = require('../runners/run-mongo.js');
<<<<<<< HEAD
    await runMongo.runMongoShell(mongoUrl);
    throw new main.WaitForExit();
=======
    runMongo.runMongoShell(mongoUrl,
      (err) => {
        console.log(red`Some error occured while trying to run mongosh.`);
        console.log(yellow`Check bellow for some more info:`);
        console.log(`
     Since version v5.0.5 the mongo shell has been superseded by the mongosh
     below there is the url to use with mongosh
     ${yellow`$`} ${ purple`mongosh` } ${ blue(mongoUrl) }
     `)

        if (err.code === 'ENOENT') {
          console.log(red`The 'mongosh' command line tool was not found in your PATH.`);
          console.log(`Check https://www.mongodb.com/docs/mongodb-shell/`);
          process.exit(2);
          return;
        }

        if (options.verbose) {
          console.log("here is a more verbose error message:");
          console.log(yellow`=====================================`);
          console.log(err);
          console.log(yellow`=====================================`);
        }

        process.exit(1);
      });
    throw new main.WaitForExit;
>>>>>>> 77df7959
  }
});

///////////////////////////////////////////////////////////////////////////////
// reset
///////////////////////////////////////////////////////////////////////////////

main.registerCommand({
  name: 'reset',
  // Doesn't actually take an argument, but we want to print an custom
  // error message if they try to pass one.
  maxArgs: 1,
  requiresApp: true,
  catalogRefresh: new catalog.Refresh.Never()
}, async function (options) {
  if (options.args.length !== 0) {
    Console.error("meteor reset only affects the locally stored database.");
    Console.error();
    Console.error("To reset a deployed application use");
    Console.error(
      Console.command("meteor deploy --delete appname"), Console.options({ indent: 2 }));
    Console.error("followed by");
    Console.error(
      Console.command("meteor deploy appname"), Console.options({ indent: 2 }));
    return 1;
  }

  if (process.env.MONGO_URL) {
    Console.info("As a precaution, meteor reset only clears the local database that is " +
                 "provided by meteor run for development. The database specified with " +
                 "MONGO_URL will NOT be reset.");
  }

  // XXX detect the case where Meteor is running the app, but
  // MONGO_URL was set, so we don't see a Mongo process
  var findMongoPort = require('../runners/run-mongo.js').findMongoPort;
  var isRunning = !! await findMongoPort(files.pathJoin(options.appDir, ".meteor", "local", "db"));
  if (isRunning) {
    Console.error("reset: Meteor is running.");
    Console.error();
    Console.error(
      "This command does not work while Meteor is running your application.",
      "Exit the running Meteor development server.");
    return 1;
  }

  return files.rm_recursive_async(
    files.pathJoin(options.appDir, '.meteor', 'local')
  ).then(() => {
    Console.info("Project reset.");
  });
});

///////////////////////////////////////////////////////////////////////////////
// deploy
///////////////////////////////////////////////////////////////////////////////

main.registerCommand({
  name: 'deploy',
  minArgs: 0,
  maxArgs: 1,
  options: {
    'delete': { type: Boolean, short: 'D' },
    debug: { type: Boolean },
    settings: { type: String, short: 's' },
    // No longer supported, but we still parse it out so that we can
    // print a custom error message.
    password: { type: String },
    // Override architecture to deploy whatever stuff we have locally, even if
    // it contains binary packages that should be incompatible. A hack to allow
    // people to deploy from checkout or do other weird shit. We are not
    // responsible for the consequences.
    'override-architecture-with-local' : { type: Boolean },
    'allow-incompatible-update': { type: Boolean },
    'deploy-polling-timeout': { type: Number },
    'no-wait': { type: Boolean },
    // Useful to cache the build between deploys, in some cases people deploy
    // the same build to different hostnames
    'cache-build': { type: Boolean },
    // Useful when you want to build first to have a cache-build and then deploy
    // many apps
    'build-only': { type: Boolean },
    free: { type: Boolean },
    plan: { type: String },
    'container-size': { type: String },
    'deploy-token': { type: String },
    mongo: { type: Boolean },
    owner: { type: String }
  },
  allowUnrecognizedOptions: true,
  requiresApp: function (options) {
    return ! options.delete;
  },
  catalogRefresh: new catalog.Refresh.Never()
}, async function (...args) {
  return await Profile.run(
    "meteor deploy",
    async () => await deployCommand(...args)
  );
});

async function deployCommand(options, { rawOptions }) {
  const site = options.args[0];

  if (options.delete) {
    return await deploy.deleteApp(site);
  }

  if (options.password) {
    Console.error(
      "Setting passwords on apps is no longer supported. Now there are " +
        "user accounts and your apps are associated with your account so " +
        "that only you (and people you designate) can access them. See the " +
        Console.command("'meteor authorized'") + " command.");
    return 1;
  }

  const loggedIn = auth.isLoggedIn();
  if (! loggedIn && !options["deploy-token"]) {
    Console.error(
      "You must be logged in to deploy, just enter your email address.");
    Console.error();
    const isRegistered = await auth.registerOrLogIn();
    if (! isRegistered) {
      return 1;
    }
  }

  // Override architecture iff applicable.
  let buildArch = DEPLOY_ARCH;
  if (options['override-architecture-with-local']) {
    Console.warn();
    Console.labelWarn(
      "OVERRIDING DEPLOY ARCHITECTURE WITH LOCAL ARCHITECTURE.",
      "If your app contains binary code, it may break in unexpected " +
      "and terrible ways.");
    buildArch =  archinfo.host();
  }

  const projectContext = new projectContextModule.ProjectContext({
    projectDir: options.appDir,
    serverArchitectures: _.uniq([buildArch,  archinfo.host()]),
    allowIncompatibleUpdate: options['allow-incompatible-update']
  });
  await projectContext.init()
  await main.captureAndExit("=> Errors while initializing project:", function () {
    // TODO Fix nested Profile.run warning here, too.
    return projectContext.prepareProjectForBuild();
  });
  projectContext.packageMapDelta.displayOnConsole();

  const buildOptions = {
    minifyMode: options.debug ? 'development' : 'production',
    buildMode: options.debug ? 'development' : 'production',
    serverArch: buildArch
  };

  let deployPollingTimeoutMs = null;
  if (options['deploy-polling-timeout']) {
    deployPollingTimeoutMs = options['deploy-polling-timeout'];
  }
  let plan = null;
  if (options.plan) {
    plan = options.plan;
  }
  let containerSize = null;
  if (options['container-size']) {
    containerSize = options['container-size'];
  }

  const isCacheBuildEnabled = !!options['cache-build'];
  const isBuildOnly = !!options['build-only'];
  const waitForDeploy = !options['no-wait'];

  const deployResult = await deploy.bundleAndDeploy({
    projectContext,
    site,
    settingsFile: options.settings,
    free: options.free,
    deployToken: options['deploy-token'],
    owner: options.owner,
    mongo: options.mongo,
    buildOptions: buildOptions,
    plan,
    containerSize,
    rawOptions,
    deployPollingTimeoutMs,
    waitForDeploy,
    isCacheBuildEnabled,
    isBuildOnly,
  });

  if (deployResult === 0) {
    await auth.maybePrintRegistrationLink({
      leadingNewline: true,
      // If the user was already logged in at the beginning of the
      // deploy, then they've already been prompted to set a password
      // at least once before, so we use a slightly different message.
      firstTime: !loggedIn
    });
  }

  return deployResult;
}

///////////////////////////////////////////////////////////////////////////////
// authorized
///////////////////////////////////////////////////////////////////////////////

main.registerCommand({
  name: 'authorized',
  minArgs: 1,
  maxArgs: 1,
  options: {
    add: { type: String, short: "a" },
    transfer: { type: String, short: "t" },
    remove: { type: String, short: "r" },
    list: { type: Boolean }
  },
  pretty: function (options) {
    // pretty if we're mutating; plain if we're listing (which is more likely to
    // be used by scripts)
    return options.add || options.remove || options.transfer;
  },
  catalogRefresh: new catalog.Refresh.Never()
}, async function (options) {

  if (Object.keys(_.pick(options, 'add', 'remove', 'transfer', 'list')).length > 1) {
    Console.error(
      "Sorry, you can only perform one authorization operation at a time.");
    return 1;
  }

  await auth.pollForRegistrationCompletion();
  var site = qualifySitename(options.args[0]);

  if (! auth.isLoggedIn()) {
    Console.error(
      "You must be logged in for that. Try " +
      Console.command("'meteor login'"));
    return 1;
  }

  if (options.add) {
    return await deploy.changeAuthorized(site, "add", options.add);
  } else if (options.remove) {
    return await deploy.changeAuthorized(site, "remove", options.remove);
  } else if (options.transfer) {
    return await deploy.changeAuthorized(site, "transfer", options.transfer);
  } else {
    return await deploy.listAuthorized(site);
  }
});

///////////////////////////////////////////////////////////////////////////////
// test and test-packages
///////////////////////////////////////////////////////////////////////////////

testCommandOptions = {
  maxArgs: Infinity,
  catalogRefresh: new catalog.Refresh.Never(),
  options: {
    port: { type: String, short: "p", default: DEFAULT_PORT },
    'mobile-server': { type: String },
    'cordova-server-port': { type: String },
    'debug-port': { type: String },
    ...inspectOptions,
    'no-release-check': { type: Boolean },
    deploy: { type: String },
    production: { type: Boolean },
    settings: { type: String, short: 's' },
    // Indicates whether these self-tests are running headless, e.g. in a
    // continuous integration testing environment, where visual niceties
    // like progress bars and spinners are unimportant.
    headless: { type: Boolean },
    verbose: { type: Boolean, short: "v" },
    'raw-logs': { type: Boolean },

    // Undocumented. See #Once
    once: { type: Boolean },
    // Undocumented. To ensure that QA covers both
    // PollingObserveDriver and OplogObserveDriver, this option
    // disables oplog for tests.  (It still creates a replset, it just
    // doesn't do oplog tailing.)
    'disable-oplog': { type: Boolean },
    // Undocumented flag to use a different test driver.
    'driver-package': { type: String },

    // Sets the path of where the temp app should be created
    'test-app-path': { type: String },

    // Undocumented, runs tests under selenium
    'selenium': { type: Boolean },
    'selenium-browser': { type: String },

    // Undocumented.  Usually we just show a banner saying 'Tests' instead of
    // the ugly path to the temporary test directory, but if you actually want
    // to see it you can ask for it.
    'show-test-app-path': { type: Boolean },

    // hard-coded options with all known Cordova platforms
    ios: { type: Boolean },
    'ios-device': { type: Boolean },
    android: { type: Boolean },
    'android-device': { type: Boolean },

    // This could theoretically be useful/necessary in conjunction with
    // --test-app-path.
    'allow-incompatible-update': { type: Boolean },

    // Don't print linting messages for tested packages
    'no-lint': { type: Boolean },

    // allow excluding packages when testing all packages.
    // should be a comma-separated list of package names.
    'exclude': { type: String },

    // one of the following must be true
    'test': { type: Boolean, 'default': false },
    'test-packages': { type: Boolean, 'default': false },

    // For 'test-packages': Run in "full app" mode
    'full-app': { type: Boolean, 'default': false },

    'extra-packages': { type: String },

    'exclude-archs': { type: String }
  }
};

main.registerCommand(Object.assign({
  name: 'test',
  requiresApp: true
}, testCommandOptions), function (options) {
  options['test'] = true;
  return doTestCommand(options);
});

main.registerCommand(Object.assign(
  { name: 'test-packages' },
  testCommandOptions
), function (options) {
  options['test-packages'] = true;
  return doTestCommand(options);
});

async function doTestCommand(options) {
  // This "metadata" is accessed in a few places. Using a global
  // variable here was more expedient than navigating the many layers
  // of abstraction across the the build process.
  //
  // As long as the Meteor CLI runs a single command as part of each
  // process, this should be safe.
  global.testCommandMetadata = {};

  Console.setVerbose(!!options.verbose);
  if (options.headless) {
    Console.setHeadless(true);
  }

  const runTargets = parseRunTargets(_.intersection(
    Object.keys(options), ['ios', 'ios-device', 'android', 'android-device']));

  const { parsedServerUrl, parsedMobileServerUrl, parsedCordovaServerPort } =
    parseServerOptionsForRunCommand(options, runTargets);

  // Make a temporary app dir (based on the test runner app). This will be
  // cleaned up on process exit. Using a temporary app dir means that we can
  // run multiple "test-packages" commands in parallel without them stomping
  // on each other.
  let testRunnerAppDir;
  const testAppPath = options['test-app-path'];
  if (testAppPath) {
    const absTestAppPath = files.pathResolve(testAppPath);
    try {
      if (files.mkdir_p(absTestAppPath, 0o700)) {
        testRunnerAppDir = absTestAppPath;
      } else {
        Console.error(
          'The specified --test-app-path directory could not be used, as ' +
          `"${testAppPath}" already exists and it is not a directory.`
        );
        return 1;
      }
    } catch (error) {
      Console.error(
        'Unable to create the specified --test-app-path directory of ' +
        `"${testAppPath}".`
      );
      throw error;
    }
  }

  if (!testRunnerAppDir) {
    testRunnerAppDir = files.mkdtemp('meteor-test-run');
  }

  // Download packages for our architecture, and for the deploy server's
  // architecture if we're deploying.
  const archInfoHost = archinfo.host();
  var serverArchitectures = [archInfoHost];
  if (options.deploy && DEPLOY_ARCH !== archInfoHost) {
    serverArchitectures.push(DEPLOY_ARCH);
  }

  if (options['raw-logs']) {
    runLog.setRawLogs(true);
  }

  var includePackages = [];
  if (options['extra-packages']) {
    includePackages = options['extra-packages'].trim().split(/\s*,\s*/);
  }

  if (options['driver-package']) {
    includePackages.push(
      global.testCommandMetadata.driverPackage =
        options['driver-package'].trim()
    );
  } else if (options["test-packages"]) {
    includePackages.push(
      global.testCommandMetadata.driverPackage = "test-in-browser"
    );
  }

  var projectContextOptions = {
    serverArchitectures: serverArchitectures,
    allowIncompatibleUpdate: options['allow-incompatible-update'],
    lintAppAndLocalPackages: !options['no-lint'],
    includePackages: includePackages
  };
  var projectContext;

  if (options["test-packages"]) {
    projectContextOptions.projectDir = testRunnerAppDir;
    projectContextOptions.projectDirForLocalPackages = options.appDir;

    try {
      const { install } = require("./default-npm-deps.js");
      await install(testRunnerAppDir);
    } catch (error) {
      if (error.code === 'EACCES' && options['test-app-path']) {
        Console.error(
          'The specified --test-app-path directory of ' +
          `"${testRunnerAppDir}" exists, but the current user does not have ` +
          `read/write permission in it.`
        );
      }
      throw error;
    }

    if (buildmessage.jobHasMessages()) {
      return;
    }

    // Find any packages mentioned by a path instead of a package name. We will
    // load them explicitly into the catalog.
    var packagesByPath = _.filter(options.args, function (p) {
      return p.indexOf('/') !== -1;
    });
    // If we're currently in an app, we still want to use the real app's
    // packages subdirectory, not the test runner app's empty one.
    projectContextOptions.explicitlyAddedLocalPackageDirs = packagesByPath;

    // XXX Because every run uses a new app with its own IsopackCache directory,
    //     this always does a clean build of all packages. Maybe we can speed up
    //     repeated test-packages calls with some sort of shared or semi-shared
    //     isopack cache that's specific to test-packages?  See #3012.
    projectContext = new projectContextModule.ProjectContext(projectContextOptions);
    await projectContext.init();

    await main.captureAndExit("=> Errors while initializing project:", function () {
      // We're just reading metadata here --- we'll wait to do the full build
      // preparation until after we've started listening on the proxy, etc.
      return projectContext.readProjectMetadata();
    });

    await main.captureAndExit("=> Errors while setting up tests:", function () {
      // Read metadata and initialize catalog.
      return projectContext.initializeCatalog();
    });

    // Overwrite .meteor/release.
    await projectContext.releaseFile.write(
      release.current.isCheckout() ? "none" : release.current.name);

    var packagesToAdd = await getTestPackageNames(projectContext, options.args);

    // filter out excluded packages
    var excludedPackages = options.exclude && options.exclude.split(',');
    if (excludedPackages) {
      packagesToAdd = _.filter(packagesToAdd, function (p) {
        return ! _.some(excludedPackages, function (excluded) {
          return p.replace(/^local-test:/, '') === excluded;
        });
      });
    }

    // Use the driver package if running `meteor test-packages`. For
    // `meteor test`, the driver package is expected to already
    // have been added to the app.
    packagesToAdd.unshift(global.testCommandMetadata.driverPackage);

    // Also, add `autoupdate` so that you don't have to manually refresh the tests
    packagesToAdd.unshift("autoupdate");

    var constraintsToAdd = _.map(packagesToAdd, function (p) {
      return utils.parsePackageConstraint(p);
    });
    // Add the packages to our in-memory representation of .meteor/packages.  (We
    // haven't yet resolved constraints, so this will affect constraint
    // resolution.)  This will get written to disk once we prepareProjectForBuild,
    // either in the Cordova code below, right before deploying below, or in the
    // app runner.  (Note that removeAllPackages removes any comments from
    // .meteor/packages, but that's OK since this isn't a real user project.)
    projectContext.projectConstraintsFile.removeAllPackages();
    projectContext.projectConstraintsFile.addConstraints(constraintsToAdd);
    // Write these changes to disk now, so that if the first attempt to prepare
    // the project for build hits errors, we don't lose them on
    // projectContext.reset.
    await projectContext.projectConstraintsFile.writeIfModified();
  } else if (options["test"]) {
    if (!options['driver-package']) {
      throw new Error("You must specify a driver package with --driver-package");
    }

    global.testCommandMetadata.driverPackage = options['driver-package'];

    global.testCommandMetadata.isAppTest = options['full-app'];
    global.testCommandMetadata.isTest = !global.testCommandMetadata.isAppTest;

    projectContextOptions.projectDir = options.appDir;
    projectContextOptions.projectLocalDir = files.pathJoin(testRunnerAppDir, '.meteor', 'local');

    // Copy the existing build and isopacks to speed up the initial start
    async function copyDirIntoTestRunnerApp(allowSymlink, ...parts) {
      // Depending on whether the user has run `meteor run` or other commands, they
      // may or may not exist yet
      const appDirPath = files.pathJoin(options.appDir, ...parts);
      const testDirPath = files.pathJoin(testRunnerAppDir, ...parts);

      files.mkdir_p(appDirPath);
      files.mkdir_p(files.pathDirname(testDirPath));

      if (allowSymlink) {
        // Windows can create junction links without administrator
        // privileges since both paths refer to directories.
        files.symlink(appDirPath, testDirPath, "junction");
      } else {
        await files.cp_r(appDirPath, testDirPath, {
          preserveSymlinks: true
        });
      }
    }

    await copyDirIntoTestRunnerApp(false, '.meteor', 'local', 'build');
    await copyDirIntoTestRunnerApp(true, '.meteor', 'local', 'bundler-cache');
    await copyDirIntoTestRunnerApp(true, '.meteor', 'local', 'isopacks');
    await copyDirIntoTestRunnerApp(true, '.meteor', 'local', 'plugin-cache');
    await copyDirIntoTestRunnerApp(true, '.meteor', 'local', 'shell');

    projectContext = new projectContextModule.ProjectContext(projectContextOptions);
    await projectContext.init();

    await main.captureAndExit("=> Errors while setting up tests:", async function () {
      // Read metadata and initialize catalog.
      return await projectContext.initializeCatalog();
    });
  } else {
    throw new Error("Unexpected: neither test-packages nor test");
  }

  // The rest of the projectContext preparation process will happen inside the
  // runner, once the proxy is listening. The changes we made were persisted to
  // disk, so projectContext.reset won't make us forget anything.

  let cordovaRunner;

  // TODO [FIBERS] -> Check cordova
  if (!_.isEmpty(runTargets)) {
    function prepareCordovaProject() {
      return main.captureAndExit('', 'preparing Cordova project', async () => {
        import { CordovaProject } from '../cordova/project.js';

        const cordovaProject = new CordovaProject(projectContext, {
          settingsFile: options.settings,
          mobileServerUrl: utils.formatUrl(parsedMobileServerUrl),
          cordovaServerPort: parsedCordovaServerPort });
        await cordovaProject.init();

        if (buildmessage.jobHasMessages()) return;

        cordovaRunner = new CordovaRunner(cordovaProject, runTargets);
        await projectContext.platformList.write(cordovaRunner.platformsForRunTargets);
        await cordovaRunner.checkPlatformsForRunTargets();
      });
    }

    await ensureDevBundleDependencies();
    await prepareCordovaProject();
  }

  options.cordovaRunner = cordovaRunner;

  return await runTestAppForPackages(projectContext, Object.assign(
    options,
    {
      mobileServerUrl: utils.formatUrl(parsedMobileServerUrl),
      cordovaServerPort: parsedCordovaServerPort,
      proxyPort: parsedServerUrl.port,
      proxyHost: parsedServerUrl.hostname,
    }
  ));
}

// Returns the "local-test:*" package names for the given package names (or for
// all local packages if packageNames is empty/unspecified).
var getTestPackageNames = async function (projectContext, packageNames) {
  var packageNamesSpecifiedExplicitly = ! _.isEmpty(packageNames);
  if (_.isEmpty(packageNames)) {
    // If none specified, test all local packages. (We don't have tests for
    // non-local packages.)
    packageNames = await projectContext.localCatalog.getAllPackageNames();
  }
  var testPackages = [];
  await main.captureAndExit("=> Errors while collecting tests:", async function () {
    for (const p of packageNames) {
      await buildmessage.enterJob("trying to test package `" + p + "`", async function () {
        // If it's a package name, look it up the normal way.
        if (p.indexOf('/') === -1) {
          if (p.indexOf('@') !== -1) {
            buildmessage.error(
                "You may not specify versions for local packages: " + p );
            return;  // recover by ignoring
          }
          // Check to see if this is a real local package, and if it is a real
          // local package, if it has tests.
          var version = await projectContext.localCatalog.getLatestVersion(p);
          if (! version) {
            buildmessage.error("Not a known local package, cannot test");
          } else if (version.testName) {
            testPackages.push(version.testName);
          } else if (packageNamesSpecifiedExplicitly) {
            // It's only an error to *ask* to test a package with no tests, not
            // to come across a package with no tests when you say "test all
            // packages".
            buildmessage.error("Package has no tests");
          }
        } else {
          // Otherwise, it's a directory; find it by source root.
          version = projectContext.localCatalog.getVersionBySourceRoot(
              files.pathResolve(p));
          if (! version) {
            buildmessage.error("Package not found in local catalog");
            return;
          }
          if (version.testName) {
            testPackages.push(version.testName);
          }
          // It is not an error to mention a package by directory that is a
          // package but has no tests; this means you can run `meteor
          // test-packages $APP/packages/*` without having to worry about the
          // packages that don't have tests.
        }
      });
    }
  });

  return testPackages;
};

var runTestAppForPackages = async function (projectContext, options) {
  var buildOptions = {
    minifyMode: options.production ? 'production' : 'development'
  };
  buildOptions.buildMode = "test";
  let webArchs = projectContext.platformList.getWebArchs();
  if (options.cordovaRunner) {
    webArchs.push("web.cordova");
  }
  buildOptions.webArchs = filterWebArchs(webArchs, options['exclude-archs']);

  if (options.deploy) {
    // Run the constraint solver and build local packages.
    await main.captureAndExit("=> Errors while initializing project:", function () {
      return projectContext.prepareProjectForBuild();
    });
    // No need to display the PackageMapDelta here, since it would include all
    // of the packages!

    buildOptions.serverArch = DEPLOY_ARCH;
    return deploy.bundleAndDeploy({
      projectContext: projectContext,
      site: options.deploy,
      settingsFile: options.settings,
      buildOptions: buildOptions,
      recordPackageUsage: false
    });
  } else {
    var runAll = require('../runners/run-all.js');
    return runAll.run({
      projectContext: projectContext,
      proxyPort: options.proxyPort,
      proxyHost: options.proxyHost,
      ...normalizeInspectOptions(options),
      disableOplog: options['disable-oplog'],
      settingsFile: options.settings,
      testMetadata: global.testCommandMetadata,
      banner: options['show-test-app-path'] ? null : "Tests",
      buildOptions: buildOptions,
      rootUrl: process.env.ROOT_URL,
      mongoUrl: process.env.MONGO_URL,
      oplogUrl: process.env.MONGO_OPLOG_URL,
      mobileServerUrl: options.mobileServerUrl,
      once: options.once,
      noReleaseCheck: options['no-release-check'] || process.env.METEOR_NO_RELEASE_CHECK,
      recordPackageUsage: false,
      selenium: options.selenium,
      seleniumBrowser: options['selenium-browser'],
      cordovaRunner: options.cordovaRunner,
      // On the first run, we shouldn't display the delta between "no packages
      // in the temp app" and "all the packages we're testing". If we make
      // changes and reload, though, it's fine to display them.
      omitPackageMapDeltaDisplayOnFirstRun: true
    });
  }
};



///////////////////////////////////////////////////////////////////////////////
// rebuild
///////////////////////////////////////////////////////////////////////////////

main.registerCommand({
  name: 'rebuild',
  maxArgs: Infinity,
  hidden: true,
  requiresApp: true,
  catalogRefresh: new catalog.Refresh.Never(),
  'allow-incompatible-update': { type: Boolean }
}, function (options) {
  var projectContextModule = require('../project-context.js');
  var projectContext = new projectContextModule.ProjectContext({
    projectDir: options.appDir,
    forceRebuildPackages: options.args.length ? options.args : true,
    allowIncompatibleUpdate: options['allow-incompatible-update']
  });

  main.captureAndExit("=> Errors while rebuilding packages:", function () {
    projectContext.prepareProjectForBuild();
  });
  projectContext.packageMapDelta.displayOnConsole();

  Console.info("Packages rebuilt.");
});

///////////////////////////////////////////////////////////////////////////////
// login
///////////////////////////////////////////////////////////////////////////////

main.registerCommand({
  name: 'login',
  options: {
    email: { type: Boolean }
  },
  catalogRefresh: new catalog.Refresh.Never()
},  function (options) {
  return auth.loginCommand(Object.assign({
    overwriteExistingToken: true
  }, options));
});


///////////////////////////////////////////////////////////////////////////////
// logout
///////////////////////////////////////////////////////////////////////////////

main.registerCommand({
  name: 'logout',
  catalogRefresh: new catalog.Refresh.Never()
}, function (options) {
  return auth.logoutCommand(options);
});


///////////////////////////////////////////////////////////////////////////////
// whoami
///////////////////////////////////////////////////////////////////////////////

main.registerCommand({
  name: 'whoami',
  catalogRefresh: new catalog.Refresh.Never(),
  pretty: false
}, function (options) {
  return auth.whoAmICommand(options);
});

///////////////////////////////////////////////////////////////////////////////
// organizations
///////////////////////////////////////////////////////////////////////////////

var loggedInAccountsConnectionOrPrompt = async function (action) {
  var token = auth.getSessionToken(config.getAccountsDomain());
  if (! token) {
    Console.error("You must be logged in to " + action + ".");
    await auth.doUsernamePasswordLogin({ retry: true });
    Console.info();
  }

  token = auth.getSessionToken(config.getAccountsDomain());
  var conn = await auth.loggedInAccountsConnection(token);
  if (conn === null) {
    // Server rejected our token.
    Console.error("You must be logged in to " + action + ".");
    await auth.doUsernamePasswordLogin({ retry: true });
    Console.info();
    token = auth.getSessionToken(config.getAccountsDomain());
    conn = await auth.loggedInAccountsConnection(token);
  }

  return conn;
};

// List the organizations of which the current user is a member.
main.registerCommand({
  name: 'admin list-organizations',
  minArgs: 0,
  maxArgs: 0,
  pretty: false,
  catalogRefresh: new catalog.Refresh.Never()
}, async function (options) {

  var token = auth.getSessionToken(config.getAccountsDomain());
  if (! token) {
    Console.error("You must be logged in to list your organizations.");
    await auth.doUsernamePasswordLogin({ retry: true });
    Console.info();
  }

  var url = config.getAccountsApiUrl() + "/organizations";
  try {
    var result = await httpHelpers.request({
      url: url,
      method: "GET",
      useSessionHeader: true,
      useAuthHeader: true
    });
    var body = JSON.parse(result.body);
  } catch (err) {
    Console.error("Error listing organizations.");
    return 1;
  }

  if (result.response.statusCode === 401 &&
      body && body.error === "invalid_credential") {
    Console.error("You must be logged in to list your organizations.");
    // XXX It would be nice to do a username/password prompt here like
    // we do for the other orgs commands.
    return 1;
  }

  if (result.response.statusCode !== 200 ||
      ! body || ! body.organizations) {
    Console.error("Error listing organizations.");
    return 1;
  }

  if (body.organizations.length === 0) {
    Console.info("You are not a member of any organizations.");
  } else {
    Console.rawInfo(_.pluck(body.organizations, "name").join("\n") + "\n");
  }
  return 0;
});

main.registerCommand({
  name: 'admin members',
  minArgs: 1,
  maxArgs: 1,
  options: {
    add: { type: String },
    remove: { type: String },
    list: { type: Boolean }
  },
  pretty: function (options) {
    // pretty if we're mutating; plain if we're listing (which is more likely to
    // be used by scripts)
    return options.add || options.remove;
  },
  catalogRefresh: new catalog.Refresh.Never()
}, async function (options) {

  if (options.add && options.remove) {
    Console.error(
      "Sorry, you can only add or remove one member at a time.");
    throw new main.ShowUsage;
  }

  var username = options.add || options.remove;

  var conn = await loggedInAccountsConnectionOrPrompt(
    username ? "edit organizations" : "show an organization's members");

  if (username ) {
    // Adding or removing members
    try {
      await conn.callAsync(
        options.add ? "addOrganizationMember": "removeOrganizationMember",
        options.args[0], username);
    } catch (err) {
      Console.error("Error " +
                    (options.add ? "adding" : "removing") +
                    " member: " + err.reason);
      return 1;
    }

    Console.info(username + " " +
                         (options.add ? "added to" : "removed from") +
                         " organization " + options.args[0] + ".");
  } else {
    // Showing the members of an org
    try {
      var result = await conn.callAsync("showOrganization", options.args[0]);
    } catch (err) {
      Console.error("Error showing organization: " + err.reason);
      return 1;
    }

    var members = _.pluck(result, "username");
    Console.rawInfo(members.join("\n") + "\n");
  }

  return 0;
});

///////////////////////////////////////////////////////////////////////////////
// self-test
///////////////////////////////////////////////////////////////////////////////

// XXX we should find a way to make self-test fully self-contained, so that it
// ignores "packageDirs" (ie, it shouldn't fail just because you happen to be
// sitting in an app with packages that don't build)

main.registerCommand({
  name: 'self-test',
  minArgs: 0,
  maxArgs: 1,
  options: {
    changed: { type: Boolean },
    'force-online': { type: Boolean },
    slow: { type: Boolean },
    galaxy: { type: Boolean },
    browserstack: { type: Boolean },
    phantom: { type: Boolean },
    // Indicates whether these self-tests are running headless, e.g. in a
    // continuous integration testing environment, where visual niceties
    // like progress bars and spinners are unimportant.
    headless: { type: Boolean },
    history: { type: Number },
    list: { type: Boolean },
    file: { type: String },
    exclude: { type: String },
    // Skip tests w/ this tag
    'without-tag': { type: String },
    // Only run tests with this tag
    'with-tag': { type: String },
    junit: { type: String },
    retries: { type: Number, default: 2 },
    // Skip tests, after filter
    skip: { type: Number },
    // Limit tests, after filter
    limit: { type: Number },
    // Don't run tests, just show the plan after filter, skip and limit
    preview: { type: Boolean },
  },
  hidden: true,
  catalogRefresh: new catalog.Refresh.Never()
}, async function (options) {
  if (! files.inCheckout()) {
    Console.error("self-test is only supported running from a checkout");
    return 1;
  }

  var selftest = require('../tool-testing/selftest.js');

  // Auto-detect whether to skip 'net' tests, unless --force-online is passed.
  var offline = false;
  if (!options['force-online']) {
    try {
      await require('../utils/http-helpers.js').getUrl("http://www.google.com/");
    } catch (e) {
      if (e instanceof files.OfflineError) {
        offline = true;
      }
    }
  }

  var compileRegexp = function (str) {
    try {
      return new RegExp(str);
    } catch (e) {
      if (!(e instanceof SyntaxError)) {
        throw e;
      }
      Console.error("Bad regular expression: " + str);
      return null;
    }
  };

  var testRegexp = undefined;
  if (options.args.length) {
    testRegexp = compileRegexp(options.args[0]);
    if (! testRegexp) {
      return 1;
    }
  }

  var fileRegexp = undefined;
  if (options.file) {
    fileRegexp = compileRegexp(options.file);
    if (! fileRegexp) {
      return 1;
    }
  }

  var excludeRegexp = undefined;
  if (options.exclude) {
    excludeRegexp = compileRegexp(options.exclude);
    if (! excludeRegexp) {
      return 1;
    }
  }

  if (options.list) {
    await selftest.listTests({
      onlyChanged: options.changed,
      offline: offline,
      includeSlowTests: options.slow,
      galaxyOnly: options.galaxy,
      testRegexp: testRegexp,
      fileRegexp: fileRegexp,
      'without-tag': options['without-tag'],
      'with-tag': options['with-tag']
    });

    return 0;
  }

  const clients = {
    puppeteer: true, // Puppeteer is always enabled.
    phantom: options.phantom,
    browserstack: options.browserstack,
  };

  if (options.headless) {
    // There's no point in spinning the spinner when we're running
    // continuous integration tests.
    Console.setHeadless(true);
  }

  return selftest.runTests({
    // filtering options
    onlyChanged: options.changed,
    offline: offline,
    includeSlowTests: options.slow,
    galaxyOnly: options.galaxy,
    testRegexp: testRegexp,
    fileRegexp: fileRegexp,
    excludeRegexp: excludeRegexp,
    // other options
    retries: options.retries,
    historyLines: options.history,
    clients: clients,
    junit: options.junit && files.pathResolve(options.junit),
    'without-tag': options['without-tag'],
    'with-tag': options['with-tag'],
    skip: options.skip,
    limit: options.limit,
    preview: options.preview,
  });

});

///////////////////////////////////////////////////////////////////////////////
// list-sites
///////////////////////////////////////////////////////////////////////////////

main.registerCommand({
  name: 'list-sites',
  minArgs: 0,
  maxArgs: 0,
  pretty: false,
  catalogRefresh: new catalog.Refresh.Never()
}, async function (options) {
  await auth.pollForRegistrationCompletion();
  if (! auth.isLoggedIn()) {
    Console.error(
      "You must be logged in for that. Try " +
      Console.command("'meteor login'") + ".");
    return 1;
  }

  return deploy.listSites();
});


///////////////////////////////////////////////////////////////////////////////
// generate
///////////////////////////////////////////////////////////////////////////////

/**
 *
 * @param question
 * @returns {function(string): Promise<string>}
 */
const createPrompt = () => {
  const readline = require('readline')
    .createInterface({ input: process.stdin, output: process.stdout });
  return async (question) => new Promise((resolve, reject) => {
    readline.question(question, (answer) => {
      resolve(answer);
    })
  })
}

const sanitizeBoolAnswer = (string) => {
  if (string === '') return true;

  if (string.toLowerCase() === 'y' || string.toLowerCase() === 'yes') return true;

  if (string.toLowerCase() === 'n' || string.toLowerCase() === 'no' ) return false;

  Console.error(red('You must provide a valid answer'));
  Console.error(yellow('it should be either (y)es or (n)o or just press enter to accept the default value'));
  throw new main.ExitWithCode(2);
}

/**
 * simple verification for the name
 * @param scaffoldName {string}
 */
const checkScaffoldName = (scaffoldName) => {
  if (scaffoldName === '') {
    Console.error(red('You must provide a name for your model.'));
    Console.error(yellow('Model names should not be empty.'));
    throw new main.ExitWithCode(2);
  }

  if (scaffoldName.includes('/')) {
    Console.error(red('You must provide a valid name for your model.'));
    Console.error(yellow('Model names should not contain slashes.'));
    throw new main.ExitWithCode(2);
  }

  const allNonWordRegex = /[^a-zA-Z0-9_-]/g; // all numbers and letters plus _ and -
  if (allNonWordRegex.test(scaffoldName)) {
    Console.error(red('You must provide a valid name for your model.'));
    Console.error(yellow('Model names should not contain special characters except _ and -'));
    throw new main.ExitWithCode(2);
  }
}

main.registerCommand({
  name: 'generate',
  maxArgs: 1,
  minArgs: 0,
  options: {
    path: { type: String },
    methods: { type: Boolean },
    publications: { type: Boolean },
    templatePath : { type: String },
    replaceFn : { type: String },
  },
  pretty: false,
  catalogRefresh: new catalog.Refresh.Never()
}, async function (options) {
  const { args, appDir } = options;

  const setup = async (arg0) => {
    if (arg0 === undefined) {
      const ask = createPrompt();
      // the ANSI color chart is here: https://en.wikipedia.org/wiki/ANSI_escape_code#Colors
      const scaffoldName = await ask(`What is the name of your ${yellow`model`}? `);
      checkScaffoldName(scaffoldName);
      const areMethods = await ask(`There will be methods [${green`Y`}/${red`n`}]? press enter for ${green`yes`}  `);
      const methods = sanitizeBoolAnswer(areMethods);
      const arePublications = await ask(`There will be publications [${green`Y`}/${red`n`}]? press enter for ${green`yes`}  `);
      const publications = sanitizeBoolAnswer(arePublications);
      const path = await ask(`Where it will be placed? press enter for ${yellow`./imports/api/`} `);
      return {
        isWizard: true,
        scaffoldName,
        path,
        methods,
        publications,
      }
    }

    const {
      path,
      methods,
      publications
    } = options;

    return {
      isWizard: false,
      scaffoldName: arg0,
      path,
      methods,
      publications,
    }
  }
  /**
   * @type{string}
   */
  const {
    isWizard,
    scaffoldName,
    path,
    methods,
    publications
  } = await setup(args[0]);

  checkScaffoldName(scaffoldName);
  // get directory where we will place our files
  const scaffoldPath = path ||`${ appDir }/imports/api/${ scaffoldName }`;

  /**
   *
   * @param appDir
   * @returns {string[]}
   */
  const getFilesInDir = (appDir) => {
    const appPath = files.pathResolve(appDir);
    return files.readdir(appPath);
  }

  const getExtension = () => {
    const rootFiles = getFilesInDir(appDir);
    if (rootFiles.includes('tsconfig.json')) return 'ts'
    else return 'js'
  }

  /**
   *
   * @returns {string}
   */
  const userTransformFilenameFn = (filename) => {
    const path = files.pathResolve(files.pathJoin(appDir, options.replaceFn));
    const replaceFn = require(path).transformFilename;
    if (typeof replaceFn !== 'function') {
      Console.error(red`You must provide a valid function transformFilename.`);
      Console.error(yellow`The function should be named transformFilename and should be exported.`);
      throw new main.ExitWithCode(2);
    }
    return replaceFn(scaffoldName, filename);
  }
  /**
   *
   * @returns {string}
   */
  const userTransformContentsFn = (contents, fileName) => {
    const path = files.pathResolve(files.pathJoin(appDir, options.replaceFn));
    const replaceFn = require(path).transformContents;
    if (typeof replaceFn !== 'function') {
      Console.error(red`You must provide a valid function transformContents.`);
      Console.error(yellow`The function should be named transformContents and should be exported.`);
      throw new main.ExitWithCode(2);
    }
    return replaceFn(scaffoldName, contents, fileName);
  }

  /**
   * if contains - turns into pascal
   * @param str{string}
   * @returns {string}
   */
  const toPascalCase = (str) => {
    if(!str.includes('-')) return str.charAt(0).toUpperCase() + str.slice(1);
    else return str.split('-').map(toPascalCase).join('');
  }
  const toCamelCase = (str) => {
    if(!str.includes('-')) return str.charAt(0).toLowerCase() + str.slice(1);
    else return str.split('-').map(toPascalCase).join('');
  }

  /**
   *
   * @param name {string}
   */
  const transformName = (name) => {
    return name.replace(/\$\$name\$\$|\$\$PascalName\$\$|\$\$camelName\$\$/g, function (substring, args) {
      if (substring === '$$name$$') return scaffoldName;
      if (substring === '$$PascalName$$') return toPascalCase(scaffoldName);
      if (substring === '$$camelName$$') return toCamelCase(scaffoldName);
    })
  }

  /**
   *
   * @param content{string}
   * @param fileName{string}
   * @returns {string}
   */
  const removeUnusedLines = (content, fileName) => {
    if (methods && publications) return content;
    if (!methods && !publications) return content;
    if(!fileName.startsWith('index')) return content;
    return content
      .split('\n')
      .filter(line => {
        if (!methods && line.includes('methods')) return false;
        if (!publications && line.includes('publications')) return false;
        return true;
      })
      .join('\n');
  }
  /// Program
  const rootFiles = getFilesInDir(appDir);
  if (!rootFiles.includes('.meteor')) {
    Console.error(red`You must be in a Meteor project to run this command`);
    Console.error(yellow`You can create a new Meteor project with 'meteor create'`);
    throw new main.ExitWithCode(2);
  }

  const extension = getExtension()
  const assetsPath = () => {
    if (options.templatePath){
      const templatePath = files.pathJoin(appDir, options.templatePath)
      Console.info(`Using template that is in: ${purple(templatePath)}`)
      return templatePath;
    }
    return files.pathJoin(
      __dirnameConverted,
      '..',
      'static-assets',
      `scaffolds-${ extension }`)
  }
  // create directory
  const isOk = files.mkdir_p(scaffoldPath);
  if (!isOk) {
    Console.error(red`Something went wrong when creating the folder`);
    Console.error(yellow`Do you have the correct permissions?`);
    throw new main.ExitWithCode(2);
  }

  files.cp_r(assetsPath(), files.pathResolve(scaffoldPath), {
    transformFilename: function (f) {
      if (options.replaceFn) return userTransformFilenameFn(f);
      return transformName(f);
    },
    transformContents: function (contents, fileName) {
      if (options.replaceFn) return userTransformContentsFn(contents.toString(), fileName);
      const cleaned = removeUnusedLines(contents.toString(), fileName);
      return transformName(cleaned);
    }
  })

  const checkAndRemoveFiles = () => {
    if (!methods)
      files.unlink(files.pathJoin(scaffoldPath, `methods.${ extension }`));

    if (!publications)
      files.unlink(files.pathJoin(scaffoldPath, `publications.${ extension }`));
  }

  const xor = (a, b) => ( a || b ) && !( a && b );

  if (!isWizard && xor(methods, publications)) {
    checkAndRemoveFiles()
  }

  if (isWizard) {
    checkAndRemoveFiles()
  }

  const packageJsonPath = files.pathJoin(appDir, 'package.json');
  const packageJsonFile = files.readFile(packageJsonPath, 'utf8');
  const packageJson = JSON.parse(packageJsonFile);

  const mainJsPath =
    packageJson?.meteor?.mainModule?.server
      ? files.pathJoin(appDir, packageJson.meteor.mainModule.server)
      : files.pathJoin(appDir, 'server', 'main.js');
  const mainJs = files.readFile(mainJsPath);
  const mainJsLines = mainJs.toString().split('\n');
  const importLine = path
    ? `import '${path}';`
    : `import '/imports/api/${ scaffoldName }';`
  const mainJsFile = [importLine, ...mainJsLines].join('\n');
  files.writeFile(mainJsPath, mainJsFile);

  Console.info(`Created ${ blue(scaffoldName) } scaffold in ${ yellow(scaffoldPath) }`);

  return 0;
});


///////////////////////////////////////////////////////////////////////////////
// admin get-machine
///////////////////////////////////////////////////////////////////////////////

main.registerCommand({
  name: 'admin get-machine',
  minArgs: 1,
  maxArgs: 1,
  options: {
    json: { type: Boolean },
    verbose: { type: Boolean, short: "v" },
    // By default, we give you a machine for 5 minutes. You can request up to
    // 15. (Meteor Software can reserve machines for longer than that.)
    minutes: { type: Number }
  },
  pretty: false,
  catalogRefresh: new catalog.Refresh.Never()
}, function (options) {
  Console.warn();
  Console.warn("The 'meteor admin get-machine' command has been disabled and",
    "the build farm has been discontinued.");
  Console.warn();
  Console.info("As of Meteor 1.4, packages with binary dependencies are",
    "automatically compiled when they are installed in an application,",
    "assuming the target machine has a basic compiler toolchain.");
  Console.info();
  Console.info("To see the requirements for this compilation step,",
    "consult the platform requirements for 'node-gyp':");
  Console.info(
    Console.url("https://github.com/nodejs/node-gyp"),
    Console.options({ indent: 2 })
  );
  Console.info();
  return 1;
});


///////////////////////////////////////////////////////////////////////////////
// admin progressbar-test
///////////////////////////////////////////////////////////////////////////////

// A test command to print a progressbar. Useful for manual testing.
main.registerCommand({
  name: 'admin progressbar-test',
  options: {
    secs: { type: Number, default: 20 },
    spinner: { type: Boolean, default: false }
  },
  hidden: true,
  catalogRefresh: new catalog.Refresh.Never()
}, async function (options) {
  await buildmessage.enterJob({ title: "A test progressbar" }, async function () {

    var progress = buildmessage.getCurrentProgressTracker();
    var totalProgress = { current: 0, end: options.secs, done: false };
    var i = 0;
    var n = options.secs;

    if (options.spinner) {
      totalProgress.end = undefined;
    }

    await new Promise(function (resolve) {
      function updateProgress() {
        i++;
        if (! options.spinner) {
          totalProgress.current = i;
        }

        if (i === n) {
          totalProgress.done = true;
          progress.reportProgress(totalProgress);
          resolve();
        } else {
          progress.reportProgress(totalProgress);
          setTimeout(updateProgress, 1000);
        }
      }

      setTimeout(updateProgress);
    })
  });
});


///////////////////////////////////////////////////////////////////////////////
// dummy
///////////////////////////////////////////////////////////////////////////////

// Dummy test command. Used for automated testing of the command line
// option parser.

main.registerCommand({
  name: 'dummy',
  options: {
    ething: { type: String, short: "e", required: true },
    port: { type: Number, short: "p", default: DEFAULT_PORT },
    url: { type: Boolean, short: "U" },
    'delete': { type: Boolean, short: "D" },
    changed: { type: Boolean }
  },
  maxArgs: 2,
  hidden: true,
  pretty: false,
  catalogRefresh: new catalog.Refresh.Never()
}, function (options) {
  var p = function (key) {
    if (_.has(options, key)) {
      return JSON.stringify(options[key]);
    }
    return 'none';
  };

  Console.info(p('ething') + " " + p('port') + " " + p('changed') +
                       " " + p('args'));
  if (options.url) {
    Console.info('url');
  }
  if (options['delete']) {
    Console.info('delete');
  }
});

///////////////////////////////////////////////////////////////////////////////
// throw-error
///////////////////////////////////////////////////////////////////////////////

// Dummy test command. Used to test that stack traces work from an installed
// Meteor tool.

main.registerCommand({
  name: 'throw-error',
  hidden: true,
  catalogRefresh: new catalog.Refresh.Never()
}, function () {
  throw new Error("testing stack traces!"); // #StackTraceTest this line is found in tests/source-maps.js
});<|MERGE_RESOLUTION|>--- conflicted
+++ resolved
@@ -1450,11 +1450,7 @@
     }
     process.stdin.pause();
     var runMongo = require('../runners/run-mongo.js');
-<<<<<<< HEAD
-    await runMongo.runMongoShell(mongoUrl);
-    throw new main.WaitForExit();
-=======
-    runMongo.runMongoShell(mongoUrl,
+    await runMongo.runMongoShell(mongoUrl,
       (err) => {
         console.log(red`Some error occured while trying to run mongosh.`);
         console.log(yellow`Check bellow for some more info:`);
@@ -1480,8 +1476,7 @@
 
         process.exit(1);
       });
-    throw new main.WaitForExit;
->>>>>>> 77df7959
+    throw new main.WaitForExit();
   }
 });
 
