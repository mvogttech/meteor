var main = require('./main.js');
var _ = require('underscore');
var files = require('../fs/files');
var deploy = require('../meteor-services/deploy.js');
var buildmessage = require('../utils/buildmessage.js');
var auth = require('../meteor-services/auth.js');
var authClient = require('../meteor-services/auth-client.js');
var config = require('../meteor-services/config.js');
var runLog = require('../runners/run-log.js');
var utils = require('../utils/utils.js');
var httpHelpers = require('../utils/http-helpers.js');
var archinfo = require('../utils/archinfo');
var catalog = require('../packaging/catalog/catalog.js');
var stats = require('../meteor-services/stats.js');
var Console = require('../console/console.js').Console;
var projectContextModule = require('../project-context.js');
var release = require('../packaging/release.js');

const { Profile } = require("../tool-env/profile");

import { ensureDevBundleDependencies } from '../cordova/index.js';
import { CordovaRunner } from '../cordova/runner.js';
import { iOSRunTarget, AndroidRunTarget } from '../cordova/run-targets.js';

import { EXAMPLE_REPOSITORIES } from './example-repositories.js';

// The architecture used by Meteor Software's hosted servers; it's the
// architecture used by 'meteor deploy'.
var DEPLOY_ARCH = 'os.linux.x86_64';

// The default port that the development server listens on.
var DEFAULT_PORT = '3000';

// __dirname - the location of the current executing file
var __dirnameConverted = files.convertToStandardPath(__dirname);

// Given a site name passed on the command line (eg, 'mysite'), return
// a fully-qualified hostname ('mysite.meteor.com').
//
// This is fairly simple for now. It appends 'meteor.com' if the name
// doesn't contain a dot, and it deletes any trailing dots (the
// technically legal hostname 'mysite.com.' is canonicalized to
// 'mysite.com').
//
// In the future, you should be able to make this default to some
// other domain you control, rather than 'meteor.com'.
var qualifySitename = function (site) {
  if (site.indexOf(".") === -1) {
    site = site + ".meteor.com";
  }
  while (site.length && site[site.length - 1] === ".") {
    site = site.substring(0, site.length - 1);
  }
  return site;
};

// Display a message showing valid Meteor architectures.
var showInvalidArchMsg = function (arch) {
  Console.info("Invalid architecture: " + arch);
  Console.info("The following are valid Meteor architectures:");
  _.each(_.keys(archinfo.VALID_ARCHITECTURES), function (va) {
    Console.info(
      Console.command(va),
      Console.options({ indent: 2 }));
  });
};

// Utility functions to parse options in run/build/test-packages commands

export function parseServerOptionsForRunCommand(options, runTargets) {
  const parsedServerUrl = parsePortOption(options.port);

  const mobileServerOption = options['mobile-server'];
  let parsedMobileServerUrl;
  if (mobileServerOption) {
    parsedMobileServerUrl = parseMobileServerOption(mobileServerOption);
  } else {
    const isRunOnDeviceRequested = _.any(runTargets,
      runTarget => runTarget.isDevice);
    parsedMobileServerUrl = detectMobileServerUrl(parsedServerUrl,
      isRunOnDeviceRequested);
  }

  const parsedCordovaServerPort = parseCordovaServerPortOption(options);

  return { parsedServerUrl, parsedMobileServerUrl, parsedCordovaServerPort };
}

function parsePortOption(portOption) {
  let parsedServerUrl = utils.parseUrl(portOption);

  if (!parsedServerUrl.port) {
    Console.error("--port must include a port.");
    throw new main.ExitWithCode(1);
  }

  return parsedServerUrl;
}

function parseMobileServerOption(mobileServerOption,
  optionName = 'mobile-server') {
  let parsedMobileServerUrl = utils.parseUrl(
    mobileServerOption,
    { protocol: 'http' });

  if (!parsedMobileServerUrl.hostname) {
    Console.error(`--${optionName} must include a hostname.`);
    throw new main.ExitWithCode(1);
  }

  return parsedMobileServerUrl;
}

function parseCordovaServerPortOption(options = {}) {
  const cordovaServerPortOption = options['cordova-server-port'];
  return cordovaServerPortOption ? parseInt(cordovaServerPortOption, 10) : null;
}

function detectMobileServerUrl(parsedServerUrl, isRunOnDeviceRequested) {
  // Always try to use an auto-detected IP first
  try {
    const myIp = utils.ipAddress();
    return {
      protocol: 'http',
      hostname: myIp,
      port: parsedServerUrl.port
    };
  } catch (error) {
    // Unless we are being asked to run on a device, use localhost as fallback
    if (isRunOnDeviceRequested) {
      Console.error(
`Error detecting IP address for mobile app to connect to:
${error.message}
Please specify the address that the mobile app should connect
to with --mobile-server.`);
      throw new main.ExitWithCode(1);
    } else {
      return {
        protocol: 'http',
        hostname: 'localhost',
        port: parsedServerUrl.port
      };
    }
  }
}

export function parseRunTargets(targets) {
  return targets.map((target) => {
    const targetParts = target.split('-');
    const platform = targetParts[0];
    const isDevice = targetParts[1] === 'device';

    if (platform == 'ios') {
      return new iOSRunTarget(isDevice);
    } else if (platform == 'android') {
      return new AndroidRunTarget(isDevice);
    } else {
      Console.error(`Unknown run target: ${target}`);
      throw new main.ExitWithCode(1);
    }
  });
};

const excludableWebArchs = ['web.browser', 'web.browser.legacy', 'web.cordova'];
function filterWebArchs(webArchs, excludeArchsOption) {
  if (excludeArchsOption) {
    const excludeArchs = excludeArchsOption.trim().split(/\s*,\s*/)
      .filter(arch => excludableWebArchs.includes(arch));
    webArchs = webArchs.filter(arch => !excludeArchs.includes(arch));
  }
  return webArchs;
}

///////////////////////////////////////////////////////////////////////////////
// options that act like commands
///////////////////////////////////////////////////////////////////////////////

// Prints the Meteor architecture name of this host
main.registerCommand({
  name: '--arch',
  requiresRelease: false,
  pretty: false,
  catalogRefresh: new catalog.Refresh.Never()
}, function (options) {
  Console.rawInfo(archinfo.host() + "\n");
});

// Prints the current release in use. Note that if there is not
// actually a specific release, we print to stderr and exit non-zero,
// while if there is a release we print to stdout and exit zero
// (making this useful to scripts).
// XXX: What does this mean in our new release-free world?
main.registerCommand({
  name: '--version',
  requiresRelease: false,
  pretty: false,
  catalogRefresh: new catalog.Refresh.Never()
}, function (options) {
  if (release.current === null) {
    if (! options.appDir) {
      throw new Error("missing release, but not in an app?");
    }
    Console.error(
      "This project was created with a checkout of Meteor, rather than an " +
      "official release, and doesn't have a release number associated with " +
      "it. You can set its release with " +
      Console.command("'meteor update'") + ".");
    return 1;
  }

  if (release.current.isCheckout()) {
    var gitLog = utils.runGitInCheckout(
      'log',
      '--format=%h%d', '-n 1').trim();
    Console.error("Unreleased, running from a checkout at " + gitLog);
    return 1;
  }

  Console.info(release.current.getDisplayName());
});

// Internal use only. For automated testing.
main.registerCommand({
  name: '--long-version',
  requiresRelease: false,
  pretty: false,
  catalogRefresh: new catalog.Refresh.Never()
}, function (options) {
  if (files.inCheckout()) {
    Console.error("checkout");
    return 1;
  } else if (release.current === null) {
    // .meteor/release says "none" but not in a checkout.
    Console.error("none");
    return 1;
  } else {
    Console.rawInfo(release.current.name + "\n");
    Console.rawInfo(files.getToolsVersion() + "\n");
    return 0;
  }
});

// Internal use only. For automated testing.
main.registerCommand({
  name: '--requires-release',
  requiresRelease: true,
  pretty: false,
  catalogRefresh: new catalog.Refresh.Never()
}, function (options) {
  return 0;
});

///////////////////////////////////////////////////////////////////////////////
// run
///////////////////////////////////////////////////////////////////////////////

const inspectOptions = {
  "inspect": { type: String, implicitValue: "9229" },
  "inspect-brk": { type: String, implicitValue: "9229" },
};

function normalizeInspectOptions(options) {
  const result = Object.create(null);

  if (_.has(options, "debug-port")) {
    console.log(
      "The --debug-port option is deprecated; " +
        "please use --inspect-brk=<port> instead."
    );

    if (! _.has(options, "inspect-brk")) {
      options["inspect-brk"] = options["debug-port"];
    }

    delete options["debug-port"];
  }

  if (_.has(options, "inspect-brk")) {
    result.inspect = {
      port: options["inspect-brk"],
      "break": true,
    };

    if (_.has(options, "inspect")) {
      console.log(
        "Both --inspect and --inspect-brk provided; " +
          "ignoring --inspect."
      );

      delete options.inspect;
    }

  } else if (_.has(options, "inspect")) {
    result.inspect = {
      port: options.inspect,
      "break": false,
    };
  }

  return result;
}

var runCommandOptions = {
  requiresApp: true,
  maxArgs: Infinity,
  options: {
    port: { type: String, short: "p", default: DEFAULT_PORT },
    'mobile-server': { type: String },
    'cordova-server-port': { type: String },
    'app-port': { type: String },
    'debug-port': { type: String },
    ...inspectOptions,
    'no-release-check': { type: Boolean },
    production: { type: Boolean },
    'raw-logs': { type: Boolean },
    settings: { type: String, short: "s" },
    verbose: { type: Boolean, short: "v" },
    // With --once, meteor does not re-run the project if it crashes
    // and does not monitor for file changes. Intentionally
    // undocumented: intended for automated testing (eg, cli-test.sh),
    // not end-user use. #Once
    once: { type: Boolean },
    // Don't run linter on rebuilds
    'no-lint': { type: Boolean },
    // Allow the version solver to make breaking changes to the versions
    // of top-level dependencies.
    'allow-incompatible-update': { type: Boolean },
    'extra-packages': { type: String },
    'exclude-archs': { type: String }
  },
  catalogRefresh: new catalog.Refresh.Never()
};

main.registerCommand(_.extend(
  { name: 'run' },
  runCommandOptions
), doRunCommand);

function doRunCommand(options) {
  Console.setVerbose(!!options.verbose);

  // Additional args are interpreted as run targets
  const runTargets = parseRunTargets(options.args);

  const { parsedServerUrl, parsedMobileServerUrl, parsedCordovaServerPort } =
    parseServerOptionsForRunCommand(options, runTargets);

  var includePackages = [];
  if (options['extra-packages']) {
    includePackages = options['extra-packages'].trim().split(/\s*,\s*/);
  }

  var projectContext = new projectContextModule.ProjectContext({
    projectDir: options.appDir,
    allowIncompatibleUpdate: options['allow-incompatible-update'],
    lintAppAndLocalPackages: !options['no-lint'],
    includePackages: includePackages,
  });

  main.captureAndExit("=> Errors while initializing project:", function () {
    // We're just reading metadata here --- we'll wait to do the full build
    // preparation until after we've started listening on the proxy, etc.
    projectContext.readProjectMetadata();
  });

  if (release.explicit) {
    if (release.current.name !== projectContext.releaseFile.fullReleaseName) {
      console.log("=> Using %s as requested (overriding %s)",
                  release.current.getDisplayName(),
                  projectContext.releaseFile.displayReleaseName);
      console.log();
    }
  }

  let appHost, appPort;
  if (options['app-port']) {
    var appPortMatch = options['app-port'].match(/^(?:(.+):)?([0-9]+)?$/);
    if (!appPortMatch) {
      Console.error(
        "run: --app-port must be a number or be of the form 'host:port' ",
        "where port is a number. Try",
        Console.command("'meteor help run'") + " for help.");
      return 1;
    }
    appHost = appPortMatch[1] || null;
    // It's legit to specify `--app-port host:` and still let the port be
    // randomized.
    appPort = appPortMatch[2] ? parseInt(appPortMatch[2]) : null;
  }

  if (options.production) {
    Console.warn(
      "Warning: The --production flag should only be used to simulate production " +
      "bundling for testing purposes. Use meteor build to create a bundle for " +
      "production deployment. See: https://guide.meteor.com/deployment.html"
    );
  }

  if (options['raw-logs']) {
    runLog.setRawLogs(true);
  }

  let webArchs = projectContext.platformList.getWebArchs();
  if (! _.isEmpty(runTargets) ||
      options['mobile-server']) {
    if (webArchs.indexOf("web.cordova") < 0) {
      webArchs.push("web.cordova");
    }
  }
  webArchs = filterWebArchs(webArchs, options['exclude-archs']);

  let cordovaRunner;
  if (!_.isEmpty(runTargets)) {

    function prepareCordovaProject() {
      import { CordovaProject } from '../cordova/project.js';

      main.captureAndExit('', 'preparing Cordova project', () => {
        const cordovaProject = new CordovaProject(projectContext, {
          settingsFile: options.settings,
          mobileServerUrl: utils.formatUrl(parsedMobileServerUrl),
          cordovaServerPort: parsedCordovaServerPort });
        if (buildmessage.jobHasMessages()) return;

        cordovaRunner = new CordovaRunner(cordovaProject, runTargets);
        cordovaRunner.checkPlatformsForRunTargets();
      });
    }

    ensureDevBundleDependencies();
    prepareCordovaProject();
  }

  var runAll = require('../runners/run-all.js');
  return runAll.run({
    projectContext: projectContext,
    proxyPort: parsedServerUrl.port,
    proxyHost: parsedServerUrl.hostname,
    appPort: appPort,
    appHost: appHost,
    ...normalizeInspectOptions(options),
    settingsFile: options.settings,
    buildOptions: {
      minifyMode: options.production ? 'production' : 'development',
      buildMode: options.production ? 'production' : 'development',
      webArchs: webArchs
    },
    rootUrl: process.env.ROOT_URL,
    mongoUrl: process.env.MONGO_URL,
    oplogUrl: process.env.MONGO_OPLOG_URL,
    mobileServerUrl: utils.formatUrl(parsedMobileServerUrl),
    cordovaServerPort: parsedCordovaServerPort,
    once: options.once,
    noReleaseCheck: options['no-release-check'] || process.env.METEOR_NO_RELEASE_CHECK,
    cordovaRunner: cordovaRunner
  });
}

///////////////////////////////////////////////////////////////////////////////
// debug
///////////////////////////////////////////////////////////////////////////////

main.registerCommand(_.extend(
  { name: 'debug' },
  runCommandOptions
), function (options) {
  options["inspect-brk"] = options["inspect-brk"] || "9229";
  return doRunCommand(options);
});

///////////////////////////////////////////////////////////////////////////////
// shell
///////////////////////////////////////////////////////////////////////////////

main.registerCommand({
  name: 'shell',
  requiresRelease: false,
  requiresApp: true,
  pretty: false,
  catalogRefresh: new catalog.Refresh.Never()
}, function (options) {
  if (!options.appDir) {
    Console.error(
      "The " + Console.command("'meteor shell'") + " command must be run",
      "in a Meteor app directory."
    );
  } else {
    var projectContext = new projectContextModule.ProjectContext({
      projectDir: options.appDir
    });

    // Convert to OS path here because shell/server.js doesn't know how to
    // convert paths, since it exists in the app and in the tool.
    require('../shell-client').connect(
      files.convertToOSPath(projectContext.getMeteorShellDirectory())
    );

    throw new main.WaitForExit;
  }
});

///////////////////////////////////////////////////////////////////////////////
// create
///////////////////////////////////////////////////////////////////////////////

main.registerCommand({
  name: 'create',
  maxArgs: 1,
  options: {
    list: { type: Boolean },
    example: { type: String },
    package: { type: Boolean },
    bare: { type: Boolean },
    minimal: { type: Boolean },
    full: { type: Boolean },
    react: { type: Boolean },
    vue: { type: Boolean },
    typescript: { type: Boolean },
    apollo: { type: Boolean },
  },
  catalogRefresh: new catalog.Refresh.Never()
}, function (options) {

  // Creating a package is much easier than creating an app, so if that's what
  // we are doing, do that first. (For example, we don't springboard to the
  // latest release to create a package if we are inside an app)
  if (options.package) {
    var packageName = options.args[0];

    if (options.list || options.example) {
      Console.error("No package examples exist at this time.");
      Console.error();
      throw new main.ShowUsage;
    }

    if (!packageName) {
      Console.error("Please specify the name of the package.");
      throw new main.ShowUsage;
    }

    utils.validatePackageNameOrExit(
      packageName, {detailedColonExplanation: true});

    // When we create a package, avoid introducing a colon into the file system
    // by naming the directory after the package name without the prefix.
    var fsName = packageName;
    if (packageName.indexOf(":") !== -1) {
      var split = packageName.split(":");

      if (split.length > 2) {
        // It may seem like this check should be inside package version parser's
        // validatePackageName, but we decided to name test packages like this:
        // local-test:prefix:name, so we have to support building packages
        // with at least two colons. Therefore we will at least try to
        // discourage people from putting a ton of colons in their package names
        // here.
        Console.error(packageName +
          ": Package names may not have more than one colon.");
        return 1;
      }

      fsName = split[1];
    }

    var packageDir;
    if (options.appDir) {
      packageDir = files.pathResolve(options.appDir, 'packages', fsName);
    } else {
      packageDir = files.pathResolve(fsName);
    }

    var inYourApp = options.appDir ? " in your app" : "";

    if (files.exists(packageDir)) {
      Console.error(packageName + ": Already exists" + inYourApp);
      return 1;
    }

    var transform = function (x) {
      var xn =
        x.replace(/~name~/g, packageName).replace(/~fs-name~/g, fsName);

      // If we are running from checkout, comment out the line sourcing packages
      // from a release, with the latest release filled in (in case they do want
      // to publish later). If we are NOT running from checkout, fill it out
      // with the current release.
      var relString;
      if (release.current.isCheckout()) {
        xn = xn.replace(/~cc~/g, "//");
        var rel = catalog.official.getDefaultReleaseVersion();
        // the no-release case should never happen except in tests.
        relString = rel ? rel.version : "no-release";
      } else {
        xn = xn.replace(/~cc~/g, "");
        relString = release.current.getDisplayName({noPrefix: true});
      }

      // If we are not in checkout, write the current release here.
      return xn.replace(/~release~/g, relString);
    };

    try {
      files.cp_r(files.pathJoin(__dirnameConverted, '..', 'static-assets', 'skel-pack'), packageDir, {
        transformFilename: function (f) {
          return transform(f);
        },
        transformContents: function (contents, f) {
          if ((/(\.html|\.[jt]sx?|\.css)/).test(f)) {
            return Buffer.from(transform(contents.toString()));
          } else {
            return contents;
          }
        },
        ignore: [/^local$/],
        preserveSymlinks: true,
      });
    } catch (err) {
      Console.error("Could not create package: " + err.message);
      return 1;
    }

    var displayPackageDir =
      files.convertToOSPath(files.pathRelative(files.cwd(), packageDir));

    // Since the directory can't have colons, the directory name will often not
    // match the name of the package exactly, therefore we should tell people
    // where it was created.
    Console.info(
      packageName + ": created in",
      Console.path(displayPackageDir)
    );

    return 0;
  }

  // Suppose you have an app A, and from some directory inside that
  // app, you run 'meteor create /my/new/app'. The new app should use
  // the latest available Meteor release, not the release that A
  // uses. So if we were run from inside an app directory, and the
  // user didn't force a release with --release, we need to
  // springboard to the correct release and tools version.
  //
  // (In particular, it's not sufficient to create the new app with
  // this version of the tools, and then stamp on the correct release
  // at the end.)
  if (! release.current.isCheckout() && !release.forced) {
    if (release.current.name !== release.latestKnown()) {
      throw new main.SpringboardToLatestRelease;
    }
  }

  if (options.list) {
    Console.info("Available examples:");
    _.each(EXAMPLE_REPOSITORIES, function (repoInfo, name) {
      const branchInfo = repoInfo.branch ? `/tree/${repoInfo.branch}` : '';
      Console.info(
        Console.command(`${name}: ${repoInfo.repo}${branchInfo}`),
        Console.options({ indent: 2 }));
    });

    Console.info();
    Console.info("To create an example, simply", Console.command("git clone"),
      "the relevant repository and branch (run",
      Console.command("'meteor create --example <name>'"),
      " to see the full command).");
    return 0;
  };

  if (options.example) {
    const repoInfo = EXAMPLE_REPOSITORIES[options.example];
    if (!repoInfo) {
      Console.error(`${options.example}: no such example.`);
      Console.error(
        "List available applications with",
        Console.command("'meteor create --list'") + ".");
      return 1;
    }

    const branchOption = repoInfo.branch ? ` -b ${repoInfo.branch}` : '';
    const path = options.args.length === 1 ? ` ${options.args[0]}` : '';

    Console.info(`To create the ${options.example} example, please run:`);
    Console.info(
      Console.command(`git clone ${repoInfo.repo}${branchOption}${path}`),
      Console.options({ indent: 2 }));

    return 0;
  }

  var appPathAsEntered;
  if (options.args.length === 1) {
    appPathAsEntered = options.args[0];
  } else {
    throw new main.ShowUsage;
  }
  var appPath = files.pathResolve(appPathAsEntered);

  if (files.findAppDir(appPath)) {
    Console.error(
      "You can't create a Meteor project inside another Meteor project.");
    return 1;
  }

  var appName;
  if (appPathAsEntered === "." || appPathAsEntered === "./") {
    // If trying to create in current directory
    appName = files.pathBasename(files.cwd());
  } else {
    appName = files.pathBasename(appPath);
  }


  var transform = function (x) {
    return x.replace(/~name~/g, appName);
  };

  // These file extensions are usually metadata, not app code
  var nonCodeFileExts = ['.txt', '.md', '.json', '.sh'];

  var destinationHasCodeFiles = false;

  // If the directory doesn't exist, it clearly doesn't have any source code
  // inside itself
  if (files.exists(appPath)) {
    destinationHasCodeFiles = _.any(files.readdir(appPath),
        function thisPathCountsAsAFile(filePath) {
      // We don't mind if there are hidden files or directories (this includes
      // .git) and we don't need to check for .meteor here because the command
      // will fail earlier
      var isHidden = /^\./.test(filePath);
      if (isHidden) {
        // Not code
        return false;
      }

      // We do mind if there are non-hidden directories, because we don't want
      // to recursively check everything to do some crazy heuristic to see if
      // we should try to create an app.
      var stats = files.stat(files.pathJoin(appPath, filePath));
      if (stats.isDirectory()) {
        // Could contain code
        return true;
      }

      // Check against our file extension white list
      var ext = files.pathExtname(filePath);
      if (ext == '' || _.contains(nonCodeFileExts, ext)) {
        return false;
      }

      // Everything not matched above is considered to be possible source code
      return true;
    });
  }

  var toIgnore = [/^local$/, /^\.id$/];
  if (destinationHasCodeFiles) {
    // If there is already source code in the directory, don't copy our
    // skeleton app code over it. Just create the .meteor folder and metadata
    toIgnore.push(/(\.html|\.js|\.css)/);
  }

  let skelName = "skel";
  if (options.minimal) {
    skelName += "-minimal";
  } else if (options.bare) {
    skelName += "-bare";
  } else if (options.full) {
    skelName += "-full";
  } else if (options.react) {
    skelName += "-react";
  } else if (options.vue) {
    skelName += "-vue";
  } else if (options.typescript) {
    skelName += "-typescript";
  } else if (options.apollo) {
    skelName += "-apollo";
  }

  files.cp_r(files.pathJoin(__dirnameConverted, '..', 'static-assets', skelName), appPath, {
    transformFilename: function (f) {
      return transform(f);
    },
    transformContents: function (contents, f) {
      if ((/(\.html|\.[jt]sx?|\.css)/).test(f)) {
        return Buffer.from(transform(contents.toString()));
      } else {
        return contents;
      }
    },
    ignore: toIgnore,
    preserveSymlinks: true,
  });

  // We are actually working with a new meteor project at this point, so
  // set up its context.
  var projectContext = new projectContextModule.ProjectContext({
    projectDir: appPath,
    // Write .meteor/versions even if --release is specified.
    alwaysWritePackageMap: true,
    // examples come with a .meteor/versions file, but we shouldn't take it
    // too seriously
    allowIncompatibleUpdate: true
  });

  main.captureAndExit("=> Errors while creating your project", function () {
    projectContext.readProjectMetadata();
    if (buildmessage.jobHasMessages()) {
      return;
    }

    projectContext.releaseFile.write(
      release.current.isCheckout() ? "none" : release.current.name);
    if (buildmessage.jobHasMessages()) {
      return;
    }

    // Also, write package version constraints from the current release
    // If we are on a checkout, we don't need to do this as running from
    // checkout still pins all package versions and if the user updates
    // to a real release, the packages file will subsequently get updated
    if (!release.current.isCheckout()) {
      projectContext.projectConstraintsFile
        .updateReleaseConstraints(release.current._manifest);
    }

    // Any upgrader that is in this version of Meteor doesn't need to be run on
    // this project.
    var upgraders = require('../upgraders.js');
    projectContext.finishedUpgraders.appendUpgraders(upgraders.allUpgraders());

    projectContext.prepareProjectForBuild();
  });
  // No need to display the PackageMapDelta here, since it would include all of
  // the packages (or maybe an unpredictable subset based on what happens to be
  // in the template's versions file).

  // Since some of the project skeletons include npm `devDependencies`, we need
  // to make sure they're included when running `npm install`.
  require("./default-npm-deps.js").install(
    appPath,
    { includeDevDependencies: true }
  );

  var appNameToDisplay = appPathAsEntered === "." ?
    "current directory" : `'${appPathAsEntered}'`;

  var message = `Created a new Meteor app in ${appNameToDisplay}`;

  message += ".";

  Console.info(message + "\n");

  // Print a nice message telling people we created their new app, and what to
  // do next.
  Console.info("To run your new app:");

  function cmd(text) {
    Console.info(Console.command(text), Console.options({
      indent: 2
    }));
  }

  if (appPathAsEntered !== ".") {
    // Wrap the app path in quotes if it contains spaces
    const appPathWithQuotesIfSpaces = appPathAsEntered.indexOf(' ') === -1 ?
      appPathAsEntered :
      `'${appPathAsEntered}'`;

    // Don't tell people to 'cd .'
    cmd("cd " + appPathWithQuotesIfSpaces);
  }

  cmd("meteor");

  Console.info("");
  Console.info("If you are new to Meteor, try some of the learning resources here:");
  Console.info(
    Console.url("https://www.meteor.com/tutorials"),
      Console.options({ indent: 2 }));

  Console.info("");
  Console.info("When you’re ready to deploy and host your new Meteor application, check out Galaxy:");
  Console.info(
    Console.url("https://www.meteor.com/hosting"),
      Console.options({ indent: 2 }));

  if (! options.bare &&
      ! options.minimal &&
      ! options.full &&
      ! options.react &&
      ! options.vue &&
      ! options.typescript) {
    // Notify people about --bare, --minimal, --full, --react, --vue, --apollo and --typescript.
    Console.info([
      "",
      "To start with a different app template, try one of the following:",
      "",
    ].join("\n"));

    cmd("meteor create --bare       # to create an empty app");
    cmd("meteor create --minimal    # to create an app with as few Meteor packages as possible");
    cmd("meteor create --full       # to create a more complete scaffolded app");
    cmd("meteor create --react      # to create a basic React-based app");
    cmd("meteor create --vue        # to create a basic Vue-based app");
    cmd("meteor create --apollo     # to create a basic Apollo + React app");
    cmd("meteor create --typescript # to create an app using TypeScript and React");
  }

  Console.info("");
});

///////////////////////////////////////////////////////////////////////////////
// build
///////////////////////////////////////////////////////////////////////////////

var buildCommands = {
  minArgs: 1,
  maxArgs: 1,
  requiresApp: true,
  options: {
    debug: { type: Boolean },
    directory: { type: Boolean },
    architecture: { type: String },
    "server-only": { type: Boolean },
    'mobile-settings': { type: String },
    'settings': { type: String },
    server: { type: String },
    "cordova-server-port": { type: String },
    // Indicates whether these build is running headless, e.g. in a
    // continuous integration building environment, where visual niceties
    // like progress bars and spinners are unimportant.
    headless: { type: Boolean },
    verbose: { type: Boolean, short: "v" },
    'allow-incompatible-update': { type: Boolean }
  },
  catalogRefresh: new catalog.Refresh.Never()
};

main.registerCommand({
  name: "build",
  ...buildCommands,
}, async function (options) {
  return Profile.run(
    "meteor build",
    () => Promise.await(buildCommand(options))
  );
});

// Deprecated -- identical functionality to 'build' with one exception: it
// doesn't output a directory with all builds but rather only one tarball with
// server/client programs.
// XXX COMPAT WITH 0.9.1.1
main.registerCommand({
  name: "bundle",
  hidden: true,
  ...buildCommands,
}, async function (options) {
  Console.error(
    "This command has been deprecated in favor of " +
    Console.command("'meteor build'") + ", which allows you to " +
    "build for multiple platforms and outputs a directory instead of " +
    "a single tarball. See " + Console.command("'meteor help build'") + " " +
    "for more information.");
  Console.error();

  return Profile.run(
    "meteor bundle",
    () => Promise.await(buildCommand({
      ...options,
      _bundleOnly: true,
    }))
  );
});

var buildCommand = function (options) {
  Console.setVerbose(!!options.verbose);
  if (options.headless) {
    // There's no point in spinning the spinner when we're running
    // automated builds.
    Console.setHeadless(true);
  }
  // XXX output, to stderr, the name of the file written to (for human
  // comfort, especially since we might change the name)

  // XXX name the root directory in the bundle based on the basename
  // of the file, not a constant 'bundle' (a bit obnoxious for
  // machines, but worth it for humans)

  // Error handling for options.architecture. See archinfo for more
  // information on what the architectures are, what they mean, et cetera.
  if (options.architecture &&
      !_.has(archinfo.VALID_ARCHITECTURES, options.architecture)) {
    showInvalidArchMsg(options.architecture);
    return 1;
  }
  var bundleArch = options.architecture || archinfo.host();

  var projectContext = new projectContextModule.ProjectContext({
    projectDir: options.appDir,
    serverArchitectures: _.uniq([bundleArch, archinfo.host()]),
    allowIncompatibleUpdate: options['allow-incompatible-update']
  });

  main.captureAndExit("=> Errors while initializing project:", function () {
    // TODO Fix the nested Profile.run warning here, without interfering
    // with METEOR_PROFILE output for other commands, like `meteor run`.
    projectContext.prepareProjectForBuild();
  });
  projectContext.packageMapDelta.displayOnConsole();

  // _bundleOnly implies serverOnly
  const serverOnly = options._bundleOnly || !!options['server-only'];

  // options['mobile-settings'] is used to set the initial value of
  // `Meteor.settings` on mobile apps.
  if (options.settings) {
    process.env.METEOR_SETTINGS = files.readFile(options.settings, 'utf8');
  }

  const appName = files.pathBasename(options.appDir);

  let cordovaPlatforms;
  let parsedMobileServerUrl;
  let parsedCordovaServerPort;
  if (!serverOnly) {
    cordovaPlatforms = projectContext.platformList.getCordovaPlatforms();

    if (process.platform !== 'darwin' && _.contains(cordovaPlatforms, 'ios')) {
      cordovaPlatforms = _.without(cordovaPlatforms, 'ios');
      Console.warn("Currently, it is only possible to build iOS apps \
on an OS X system.");
    }

    if (!_.isEmpty(cordovaPlatforms)) {
      const mobileServerOption = options.server;
      if (!mobileServerOption) {
        // For Cordova builds, require '--server'.
        // XXX better error message?
        Console.error(
          "Supply the server hostname and port in the --server option " +
            "for mobile app builds.");
        return 1;
      }
      parsedMobileServerUrl = parseMobileServerOption(mobileServerOption,
        'server');
      parsedCordovaServerPort = parseCordovaServerPortOption(options);
    }
  } else {
    cordovaPlatforms = [];
  }

  var buildDir = projectContext.getProjectLocalDirectory('build_tar');
  var outputPath = files.pathResolve(options.args[0]); // get absolute path

  // Warn if people try to build inside the app directory.
  var relative = files.pathRelative(options.appDir, outputPath);
  // We would like the output path to be outside the app directory, which
  // means the first step to getting there is going up a level.
  if (relative.substr(0, 2) !== '..') {
    Console.warn();
    Console.labelWarn(`The output directory is under your source tree.
Your generated files may get interpreted as source code!
Consider building into a different directory instead
${Console.command("meteor build ../output")}`,
      Console.options({ indent: 2 }));
    Console.warn();
  }

  var bundlePath = options.directory ?
      (options._bundleOnly ? outputPath :
      files.pathJoin(outputPath, 'bundle')) :
      files.pathJoin(buildDir, 'bundle');

  stats.recordPackages({
    what: "sdk.bundle",
    projectContext: projectContext
  });

  var bundler = require('../isobuild/bundler.js');
  var bundleResult = bundler.bundle({
    projectContext: projectContext,
    outputPath: bundlePath,
    buildOptions: {
      minifyMode: options.debug ? 'development' : 'production',
      // XXX is this a good idea, or should linux be the default since
      //     that's where most people are deploying
      //     default?  i guess the problem with using DEPLOY_ARCH as default
      //     is then 'meteor bundle' with no args fails if you have any local
      //     packages with binary npm dependencies
      serverArch: bundleArch,
      buildMode: options.debug ? 'development' : 'production',
    },
  });
  if (bundleResult.errors) {
    Console.error("Errors prevented bundling:");
    Console.error(bundleResult.errors.formatMessages());
    return 1;
  }

  if (!options._bundleOnly) {
    files.mkdir_p(outputPath);
  }

  if (!options.directory) {
    main.captureAndExit('', 'creating server tarball', () => {
      try {
        var outputTar = options._bundleOnly ? outputPath :
          files.pathJoin(outputPath, appName + '.tar.gz');

        files.createTarball(files.pathJoin(buildDir, 'bundle'), outputTar);
      } catch (err) {
        buildmessage.exception(err);
        files.rm_recursive(buildDir);
      }
    });
  }

  if (!_.isEmpty(cordovaPlatforms)) {

    let cordovaProject;
    main.captureAndExit('', () => {

      import {
        pluginVersionsFromStarManifest,
        displayNameForPlatform,
      } from '../cordova/index.js';

      ensureDevBundleDependencies();

      buildmessage.enterJob({ title: "preparing Cordova project" }, () => {
        import { CordovaProject } from '../cordova/project.js';

        cordovaProject = new CordovaProject(projectContext, {
          settingsFile: options['mobile-settings'],
          mobileServerUrl: utils.formatUrl(parsedMobileServerUrl),
          cordovaServerPort: parsedCordovaServerPort });
        if (buildmessage.jobHasMessages()) return;

        const pluginVersions = pluginVersionsFromStarManifest(
          bundleResult.starManifest);

        cordovaProject.prepareFromAppBundle(bundlePath, pluginVersions);
      });

      for (platform of cordovaPlatforms) {
        buildmessage.enterJob(
          { title: `building Cordova app for \
${displayNameForPlatform(platform)}` }, () => {
            let buildOptions = { release: !options.debug };

            const buildPath = files.pathJoin(
              projectContext.getProjectLocalDirectory('cordova-build'),
              'platforms', platform);
            const platformOutputPath = files.pathJoin(outputPath, platform);

            // Prepare the project once again to ensure that it is up to date
            // with current build options.  For example, --server=example.com
            // is utilized in the Cordova builder to write boilerplate HTML and
            // various config.xml settings (e.g. access policies)
            if (platform === 'ios') {
              cordovaProject.prepareForPlatform(platform, buildOptions);
            } else if (platform === 'android') {
              cordovaProject.buildForPlatform(platform, buildOptions);
            }

            // Once prepared, copy the bundle to the final location.
            files.cp_r(buildPath,
              files.pathJoin(platformOutputPath, 'project'));

            // Make some platform-specific adjustments to the resulting build.
            if (platform === 'ios') {
              files.writeFile(
                files.pathJoin(platformOutputPath, 'README'),
`This is an auto-generated XCode project for your iOS application.

Instructions for publishing your iOS app to App Store can be found at:
https://guide.meteor.com/cordova.html#submitting-ios
`, "utf8");
            } else if (platform === 'android') {
              const apkPath = files.pathJoin(buildPath, 'build/outputs/apk',
                options.debug ? 'android-debug.apk' : 'android-release-unsigned.apk');

              if (files.exists(apkPath)) {
              files.copyFile(apkPath, files.pathJoin(platformOutputPath,
                options.debug ? 'debug.apk' : 'release-unsigned.apk'));
              }

              files.writeFile(
                files.pathJoin(platformOutputPath, 'README'),
`This is an auto-generated Gradle project for your Android application.

Instructions for publishing your Android app to Play Store can be found at:
https://guide.meteor.com/cordova.html#submitting-android
`, "utf8");
            }
        });
      }
    });
  }

  files.rm_recursive(buildDir);
};

///////////////////////////////////////////////////////////////////////////////
// lint
///////////////////////////////////////////////////////////////////////////////
main.registerCommand({
  name: 'lint',
  maxArgs: 0,
  requiresAppOrPackage: true,
  options: {
    'allow-incompatible-updates': { type: Boolean }
  },
  catalogRefresh: new catalog.Refresh.Never()
}, function (options) {
  const {packageDir, appDir} = options;

  let projectContext = null;

  // if the goal is to lint the package, don't include the whole app
  if (packageDir) {
    // similar to `meteor publish`, create a fake project
    const tempProjectDir = files.mkdtemp('meteor-package-build');
    projectContext = new projectContextModule.ProjectContext({
      projectDir: tempProjectDir,
      explicitlyAddedLocalPackageDirs: [packageDir],
      packageMapFilename: files.pathJoin(packageDir, '.versions'),
      alwaysWritePackageMap: true,
      forceIncludeCordovaUnibuild: true,
      allowIncompatibleUpdate: options['allow-incompatible-update'],
      lintPackageWithSourceRoot: packageDir
    });

    main.captureAndExit("=> Errors while setting up package:", () =>
      // Read metadata and initialize catalog.
      projectContext.initializeCatalog()
    );
    const versionRecord =
        projectContext.localCatalog.getVersionBySourceRoot(packageDir);
    if (! versionRecord) {
      throw Error("explicitly added local package dir missing?");
    }
    const packageName = versionRecord.packageName;
    const constraint = utils.parsePackageConstraint(packageName);
    projectContext.projectConstraintsFile.removeAllPackages();
    projectContext.projectConstraintsFile.addConstraints([constraint]);
  }

  // linting the app
  if (! projectContext && appDir) {
    projectContext = new projectContextModule.ProjectContext({
      projectDir: appDir,
      serverArchitectures: [archinfo.host()],
      allowIncompatibleUpdate: options['allow-incompatible-update'],
      lintAppAndLocalPackages: true
    });
  }


  main.captureAndExit("=> Errors prevented the build:", () => {
    projectContext.prepareProjectForBuild();
  });

  const bundler = require('../isobuild/bundler.js');
  const bundle = bundler.bundle({
    projectContext: projectContext,
    outputPath: null,
    buildOptions: {
      minifyMode: 'development'
    }
  });

  const displayName = options.packageDir ? 'package' : 'app';
  if (bundle.errors) {
    Console.error(
      `=> Errors building your ${displayName}:\n\n${bundle.errors.formatMessages()}`
    );
    throw new main.ExitWithCode(2);
  }

  if (bundle.warnings) {
    Console.warn(bundle.warnings.formatMessages());
    return 1;
  }

  return 0;
});

///////////////////////////////////////////////////////////////////////////////
// mongo
///////////////////////////////////////////////////////////////////////////////

main.registerCommand({
  name: 'mongo',
  maxArgs: 1,
  options: {
    url: { type: Boolean, short: 'U' }
  },
  requiresApp: function (options) {
    return options.args.length === 0;
  },
  pretty: false,
  catalogRefresh: new catalog.Refresh.Never()
}, function (options) {
  var mongoUrl;
  var usedMeteorAccount = false;

  if (options.args.length === 0) {
    // localhost mode
    var findMongoPort =
      require('../runners/run-mongo.js').findMongoPort;
    var mongoPort = findMongoPort(files.pathJoin(options.appDir, ".meteor", "local", "db"));

    // XXX detect the case where Meteor is running, but MONGO_URL was
    // specified?

    if (! mongoPort) {
      Console.info("mongo: Meteor isn't running a local MongoDB server.");
      Console.info();
      Console.info(`\
This command only works while Meteor is running your application locally. \
Start your application first with 'meteor' and then run this command in a new \
terminal. This error will also occur if you asked Meteor to use a different \
MongoDB server with $MONGO_URL when you ran your application.`);
      Console.info();
      Console.info(`\
If you're trying to connect to the database of an app you deployed with \
${Console.command("'meteor deploy'")}, specify your site's name as an argument \
to this command.`);
      return 1;
    }
    mongoUrl = "mongodb://127.0.0.1:" + mongoPort + "/meteor";

  } else {
    // remote mode
    var site = qualifySitename(options.args[0]);

    mongoUrl = deploy.temporaryMongoUrl(site);
    usedMeteorAccount = true;

    if (! mongoUrl) {
      // temporaryMongoUrl() will have printed an error message
      return 1;
    }
  }
  if (options.url) {
    console.log(mongoUrl);
  } else {
    if (usedMeteorAccount) {
      auth.maybePrintRegistrationLink();
    }
    process.stdin.pause();
    var runMongo = require('../runners/run-mongo.js');
    runMongo.runMongoShell(mongoUrl);
    throw new main.WaitForExit;
  }
});

///////////////////////////////////////////////////////////////////////////////
// reset
///////////////////////////////////////////////////////////////////////////////

main.registerCommand({
  name: 'reset',
  // Doesn't actually take an argument, but we want to print an custom
  // error message if they try to pass one.
  maxArgs: 1,
  requiresApp: true,
  catalogRefresh: new catalog.Refresh.Never()
}, function (options) {
  if (options.args.length !== 0) {
    Console.error("meteor reset only affects the locally stored database.");
    Console.error();
    Console.error("To reset a deployed application use");
    Console.error(
      Console.command("meteor deploy --delete appname"), Console.options({ indent: 2 }));
    Console.error("followed by");
    Console.error(
      Console.command("meteor deploy appname"), Console.options({ indent: 2 }));
    return 1;
  }

  if (process.env.MONGO_URL) {
    Console.info("As a precaution, meteor reset only clears the local database that is " +
                 "provided by meteor run for development. The database specified with " +
                 "MONGO_URL will NOT be reset.");
  }

  // XXX detect the case where Meteor is running the app, but
  // MONGO_URL was set, so we don't see a Mongo process
  var findMongoPort = require('../runners/run-mongo.js').findMongoPort;
  var isRunning = !! findMongoPort(files.pathJoin(options.appDir, ".meteor", "local", "db"));
  if (isRunning) {
    Console.error("reset: Meteor is running.");
    Console.error();
    Console.error(
      "This command does not work while Meteor is running your application.",
      "Exit the running Meteor development server.");
    return 1;
  }

  return files.rm_recursive_async(
    files.pathJoin(options.appDir, '.meteor', 'local')
  ).then(() => {
    Console.info("Project reset.");
  });
});

///////////////////////////////////////////////////////////////////////////////
// deploy
///////////////////////////////////////////////////////////////////////////////

main.registerCommand({
  name: 'deploy',
  minArgs: 1,
  maxArgs: 1,
  options: {
    'delete': { type: Boolean, short: 'D' },
    debug: { type: Boolean },
    settings: { type: String, short: 's' },
    // No longer supported, but we still parse it out so that we can
    // print a custom error message.
    password: { type: String },
    // Override architecture to deploy whatever stuff we have locally, even if
    // it contains binary packages that should be incompatible. A hack to allow
    // people to deploy from checkout or do other weird shit. We are not
    // responsible for the consequences.
    'override-architecture-with-local' : { type: Boolean },
    'allow-incompatible-update': { type: Boolean },
    'deploy-polling-timeout': { type: Number },
    'no-wait': { type: Boolean },
    'cache-build': { type: Boolean },
<<<<<<< HEAD
    mongo: { type: Boolean },
    free: { type: Boolean }
=======
    free: { type: Boolean },
    mongo: { type: Boolean }
>>>>>>> 681a3087
  },
  allowUnrecognizedOptions: true,
  requiresApp: function (options) {
    return ! options.delete;
  },
  catalogRefresh: new catalog.Refresh.Never()
}, async function (...args) {
  return Profile.run(
    "meteor deploy",
    () => Promise.await(deployCommand(...args))
  );
});

function deployCommand(options, { rawOptions }) {
  var site = options.args[0];

  if (options.delete) {
    return deploy.deleteApp(site);
  }

  if (options.password) {
    Console.error(
      "Setting passwords on apps is no longer supported. Now there are " +
        "user accounts and your apps are associated with your account so " +
        "that only you (and people you designate) can access them. See the " +
        Console.command("'meteor authorized'") + " command.");
    return 1;
  }

  var loggedIn = auth.isLoggedIn();
  if (! loggedIn) {
    Console.error(
      "You must be logged in to deploy, just enter your email address.");
    Console.error();
    if (! auth.registerOrLogIn()) {
      return 1;
    }
  }

  // Override architecture iff applicable.
  var buildArch = DEPLOY_ARCH;
  if (options['override-architecture-with-local']) {
    Console.warn();
    Console.labelWarn(
      "OVERRIDING DEPLOY ARCHITECTURE WITH LOCAL ARCHITECTURE.",
      "If your app contains binary code, it may break in unexpected " +
      "and terrible ways.");
    buildArch = archinfo.host();
  }

  var projectContext = new projectContextModule.ProjectContext({
    projectDir: options.appDir,
    serverArchitectures: _.uniq([buildArch, archinfo.host()]),
    allowIncompatibleUpdate: options['allow-incompatible-update']
  });

  main.captureAndExit("=> Errors while initializing project:", function () {
    // TODO Fix nested Profile.run warning here, too.
    projectContext.prepareProjectForBuild();
  });
  projectContext.packageMapDelta.displayOnConsole();

  var buildOptions = {
    minifyMode: options.debug ? 'development' : 'production',
    buildMode: options.debug ? 'development' : 'production',
    serverArch: buildArch
  };

  let deployPollingTimeoutMs = null;
  if (options['deploy-polling-timeout']) {
    deployPollingTimeoutMs = options['deploy-polling-timeout'];
  }

  const isCacheBuildEnabled = !!options['cache-build'];
  const waitForDeploy = !options['no-wait'];

  var deployResult = deploy.bundleAndDeploy({
    projectContext: projectContext,
    site: site,
    settingsFile: options.settings,
<<<<<<< HEAD
    mongo: options.mongo,
    free: options.free,
=======
    free: options.free,
    mongo: options.mongo,
>>>>>>> 681a3087
    buildOptions: buildOptions,
    rawOptions,
    deployPollingTimeoutMs,
    waitForDeploy,
    isCacheBuildEnabled,
  });

  if (deployResult === 0) {
    auth.maybePrintRegistrationLink({
      leadingNewline: true,
      // If the user was already logged in at the beginning of the
      // deploy, then they've already been prompted to set a password
      // at least once before, so we use a slightly different message.
      firstTime: ! loggedIn
    });
  }

  return deployResult;
}

///////////////////////////////////////////////////////////////////////////////
// authorized
///////////////////////////////////////////////////////////////////////////////

main.registerCommand({
  name: 'authorized',
  minArgs: 1,
  maxArgs: 1,
  options: {
    add: { type: String, short: "a" },
    transfer: { type: String, short: "t" },
    remove: { type: String, short: "r" },
    list: { type: Boolean }
  },
  pretty: function (options) {
    // pretty if we're mutating; plain if we're listing (which is more likely to
    // be used by scripts)
    return options.add || options.remove || options.transfer;
  },
  catalogRefresh: new catalog.Refresh.Never()
}, function (options) {

  if (_.keys(_.pick(options, 'add', 'remove', 'transfer', 'list')).length > 1) {
    Console.error(
      "Sorry, you can only perform one authorization operation at a time.");
    return 1;
  }

  auth.pollForRegistrationCompletion();
  var site = qualifySitename(options.args[0]);

  if (! auth.isLoggedIn()) {
    Console.error(
      "You must be logged in for that. Try " +
      Console.command("'meteor login'"));
    return 1;
  }

  if (options.add) {
    return deploy.changeAuthorized(site, "add", options.add);
  } else if (options.remove) {
    return deploy.changeAuthorized(site, "remove", options.remove);
  } else if (options.transfer) {
    return deploy.changeAuthorized(site, "transfer", options.transfer);
  } else {
    return deploy.listAuthorized(site);
  }
});

///////////////////////////////////////////////////////////////////////////////
// test and test-packages
///////////////////////////////////////////////////////////////////////////////

testCommandOptions = {
  maxArgs: Infinity,
  catalogRefresh: new catalog.Refresh.Never(),
  options: {
    port: { type: String, short: "p", default: DEFAULT_PORT },
    'mobile-server': { type: String },
    'cordova-server-port': { type: String },
    'debug-port': { type: String },
    ...inspectOptions,
    'no-release-check': { type: Boolean },
    deploy: { type: String },
    production: { type: Boolean },
    settings: { type: String, short: 's' },
    // Indicates whether these self-tests are running headless, e.g. in a
    // continuous integration testing environment, where visual niceties
    // like progress bars and spinners are unimportant.
    headless: { type: Boolean },
    verbose: { type: Boolean, short: "v" },
    'raw-logs': { type: Boolean },

    // Undocumented. See #Once
    once: { type: Boolean },
    // Undocumented. To ensure that QA covers both
    // PollingObserveDriver and OplogObserveDriver, this option
    // disables oplog for tests.  (It still creates a replset, it just
    // doesn't do oplog tailing.)
    'disable-oplog': { type: Boolean },
    // Undocumented flag to use a different test driver.
    'driver-package': { type: String },

    // Sets the path of where the temp app should be created
    'test-app-path': { type: String },

    // Undocumented, runs tests under selenium
    'selenium': { type: Boolean },
    'selenium-browser': { type: String },

    // Undocumented.  Usually we just show a banner saying 'Tests' instead of
    // the ugly path to the temporary test directory, but if you actually want
    // to see it you can ask for it.
    'show-test-app-path': { type: Boolean },

    // hard-coded options with all known Cordova platforms
    ios: { type: Boolean },
    'ios-device': { type: Boolean },
    android: { type: Boolean },
    'android-device': { type: Boolean },

    // This could theoretically be useful/necessary in conjunction with
    // --test-app-path.
    'allow-incompatible-update': { type: Boolean },

    // Don't print linting messages for tested packages
    'no-lint': { type: Boolean },

    // allow excluding packages when testing all packages.
    // should be a comma-separated list of package names.
    'exclude': { type: String },

    // one of the following must be true
    'test': { type: Boolean, 'default': false },
    'test-packages': { type: Boolean, 'default': false },

    // For 'test-packages': Run in "full app" mode
    'full-app': { type: Boolean, 'default': false },

    'extra-packages': { type: String },

    'exclude-archs': { type: String }
  }
};

main.registerCommand(_.extend({
  name: 'test',
  requiresApp: true
}, testCommandOptions), function (options) {
  options['test'] = true;
  return doTestCommand(options);
});

main.registerCommand(_.extend(
  { name: 'test-packages' },
  testCommandOptions
), function (options) {
  options['test-packages'] = true;
  return doTestCommand(options);
});

function doTestCommand(options) {
  // This "metadata" is accessed in a few places. Using a global
  // variable here was more expedient than navigating the many layers
  // of abstraction across the the build process.
  //
  // As long as the Meteor CLI runs a single command as part of each
  // process, this should be safe.
  global.testCommandMetadata = {};

  Console.setVerbose(!!options.verbose);
  if (options.headless) {
    Console.setHeadless(true);
  }

  const runTargets = parseRunTargets(_.intersection(
    Object.keys(options), ['ios', 'ios-device', 'android', 'android-device']));

  const { parsedServerUrl, parsedMobileServerUrl, parsedCordovaServerPort } =
    parseServerOptionsForRunCommand(options, runTargets);

  // Make a temporary app dir (based on the test runner app). This will be
  // cleaned up on process exit. Using a temporary app dir means that we can
  // run multiple "test-packages" commands in parallel without them stomping
  // on each other.
  let testRunnerAppDir;
  const testAppPath = options['test-app-path'];
  if (testAppPath) {
    const absTestAppPath = files.pathResolve(testAppPath);
    try {
      if (files.mkdir_p(absTestAppPath, 0o700)) {
        testRunnerAppDir = absTestAppPath;
      } else {
        Console.error(
          'The specified --test-app-path directory could not be used, as ' +
          `"${testAppPath}" already exists and it is not a directory.`
        );
        return 1;
      }
    } catch (error) {
      Console.error(
        'Unable to create the specified --test-app-path directory of ' +
        `"${testAppPath}".`
      );
      throw error;
    }
  }

  if (!testRunnerAppDir) {
    testRunnerAppDir = files.mkdtemp('meteor-test-run');
  }

  // Download packages for our architecture, and for the deploy server's
  // architecture if we're deploying.
  var serverArchitectures = [archinfo.host()];
  if (options.deploy && DEPLOY_ARCH !== archinfo.host()) {
    serverArchitectures.push(DEPLOY_ARCH);
  }

  if (options['raw-logs']) {
    runLog.setRawLogs(true);
  }

  var includePackages = [];
  if (options['extra-packages']) {
    includePackages = options['extra-packages'].trim().split(/\s*,\s*/);
  }

  if (options['driver-package']) {
    includePackages.push(
      global.testCommandMetadata.driverPackage =
        options['driver-package'].trim()
    );
  } else if (options["test-packages"]) {
    includePackages.push(
      global.testCommandMetadata.driverPackage = "test-in-browser"
    );
  }

  var projectContextOptions = {
    serverArchitectures: serverArchitectures,
    allowIncompatibleUpdate: options['allow-incompatible-update'],
    lintAppAndLocalPackages: !options['no-lint'],
    includePackages: includePackages
  };
  var projectContext;

  if (options["test-packages"]) {
    projectContextOptions.projectDir = testRunnerAppDir;
    projectContextOptions.projectDirForLocalPackages = options.appDir;

    try {
      require("./default-npm-deps.js").install(testRunnerAppDir);
    } catch (error) {
      if (error.code === 'EACCES' && options['test-app-path']) {
        Console.error(
          'The specified --test-app-path directory of ' +
          `"${testRunnerAppDir}" exists, but the current user does not have ` +
          `read/write permission in it.`
        );
      }
      throw error;
    }

    if (buildmessage.jobHasMessages()) {
      return;
    }

    // Find any packages mentioned by a path instead of a package name. We will
    // load them explicitly into the catalog.
    var packagesByPath = _.filter(options.args, function (p) {
      return p.indexOf('/') !== -1;
    });
    // If we're currently in an app, we still want to use the real app's
    // packages subdirectory, not the test runner app's empty one.
    projectContextOptions.explicitlyAddedLocalPackageDirs = packagesByPath;

    // XXX Because every run uses a new app with its own IsopackCache directory,
    //     this always does a clean build of all packages. Maybe we can speed up
    //     repeated test-packages calls with some sort of shared or semi-shared
    //     isopack cache that's specific to test-packages?  See #3012.
    projectContext = new projectContextModule.ProjectContext(projectContextOptions);

    main.captureAndExit("=> Errors while initializing project:", function () {
      // We're just reading metadata here --- we'll wait to do the full build
      // preparation until after we've started listening on the proxy, etc.
      projectContext.readProjectMetadata();
    });

    main.captureAndExit("=> Errors while setting up tests:", function () {
      // Read metadata and initialize catalog.
      projectContext.initializeCatalog();
    });

    // Overwrite .meteor/release.
    projectContext.releaseFile.write(
      release.current.isCheckout() ? "none" : release.current.name);

    var packagesToAdd = getTestPackageNames(projectContext, options.args);

    // filter out excluded packages
    var excludedPackages = options.exclude && options.exclude.split(',');
    if (excludedPackages) {
      packagesToAdd = _.filter(packagesToAdd, function (p) {
        return ! _.some(excludedPackages, function (excluded) {
          return p.replace(/^local-test:/, '') === excluded;
        });
      });
    }

    // Use the driver package if running `meteor test-packages`. For
    // `meteor test`, the driver package is expected to already
    // have been added to the app.
    packagesToAdd.unshift(global.testCommandMetadata.driverPackage);

    // Also, add `autoupdate` so that you don't have to manually refresh the tests
    packagesToAdd.unshift("autoupdate");

    var constraintsToAdd = _.map(packagesToAdd, function (p) {
      return utils.parsePackageConstraint(p);
    });
    // Add the packages to our in-memory representation of .meteor/packages.  (We
    // haven't yet resolved constraints, so this will affect constraint
    // resolution.)  This will get written to disk once we prepareProjectForBuild,
    // either in the Cordova code below, right before deploying below, or in the
    // app runner.  (Note that removeAllPackages removes any comments from
    // .meteor/packages, but that's OK since this isn't a real user project.)
    projectContext.projectConstraintsFile.removeAllPackages();
    projectContext.projectConstraintsFile.addConstraints(constraintsToAdd);
    // Write these changes to disk now, so that if the first attempt to prepare
    // the project for build hits errors, we don't lose them on
    // projectContext.reset.
    projectContext.projectConstraintsFile.writeIfModified();
  } else if (options["test"]) {
    if (!options['driver-package']) {
      throw new Error("You must specify a driver package with --driver-package");
    }

    global.testCommandMetadata.driverPackage = options['driver-package'];

    global.testCommandMetadata.isAppTest = options['full-app'];
    global.testCommandMetadata.isTest = !global.testCommandMetadata.isAppTest;

    projectContextOptions.projectDir = options.appDir;
    projectContextOptions.projectLocalDir = files.pathJoin(testRunnerAppDir, '.meteor', 'local');

    // Copy the existing build and isopacks to speed up the initial start
    function copyDirIntoTestRunnerApp(allowSymlink, ...parts) {
      // Depending on whether the user has run `meteor run` or other commands, they
      // may or may not exist yet
      const appDirPath = files.pathJoin(options.appDir, ...parts);
      const testDirPath = files.pathJoin(testRunnerAppDir, ...parts);

      files.mkdir_p(appDirPath);
      files.mkdir_p(files.pathDirname(testDirPath));

      if (allowSymlink) {
        // Windows can create junction links without administrator
        // privileges since both paths refer to directories.
        files.symlink(appDirPath, testDirPath, "junction");
      } else {
        files.cp_r(appDirPath, testDirPath, {
          preserveSymlinks: true
        });
      }
    }

    copyDirIntoTestRunnerApp(false, '.meteor', 'local', 'build');
    copyDirIntoTestRunnerApp(true, '.meteor', 'local', 'bundler-cache');
    copyDirIntoTestRunnerApp(true, '.meteor', 'local', 'isopacks');
    copyDirIntoTestRunnerApp(true, '.meteor', 'local', 'plugin-cache');
    copyDirIntoTestRunnerApp(true, '.meteor', 'local', 'shell');

    projectContext = new projectContextModule.ProjectContext(projectContextOptions);

    main.captureAndExit("=> Errors while setting up tests:", function () {
      // Read metadata and initialize catalog.
      projectContext.initializeCatalog();
    });
  } else {
    throw new Error("Unexpected: neither test-packages nor test");
  }

  // The rest of the projectContext preparation process will happen inside the
  // runner, once the proxy is listening. The changes we made were persisted to
  // disk, so projectContext.reset won't make us forget anything.

  let cordovaRunner;

  if (!_.isEmpty(runTargets)) {
    function prepareCordovaProject() {
      main.captureAndExit('', 'preparing Cordova project', () => {
        import { CordovaProject } from '../cordova/project.js';

        const cordovaProject = new CordovaProject(projectContext, {
          settingsFile: options.settings,
          mobileServerUrl: utils.formatUrl(parsedMobileServerUrl),
          cordovaServerPort: parsedCordovaServerPort });
        if (buildmessage.jobHasMessages()) return;

        cordovaRunner = new CordovaRunner(cordovaProject, runTargets);
        projectContext.platformList.write(cordovaRunner.platformsForRunTargets);
        cordovaRunner.checkPlatformsForRunTargets();
      });
    }

    ensureDevBundleDependencies();
    prepareCordovaProject();
  }

  options.cordovaRunner = cordovaRunner;

  return runTestAppForPackages(projectContext, _.extend(
    options,
    {
      mobileServerUrl: utils.formatUrl(parsedMobileServerUrl),
      cordovaServerPort: parsedCordovaServerPort,
      proxyPort: parsedServerUrl.port,
      proxyHost: parsedServerUrl.hostname,
    }
  ));
}

// Returns the "local-test:*" package names for the given package names (or for
// all local packages if packageNames is empty/unspecified).
var getTestPackageNames = function (projectContext, packageNames) {
  var packageNamesSpecifiedExplicitly = ! _.isEmpty(packageNames);
  if (_.isEmpty(packageNames)) {
    // If none specified, test all local packages. (We don't have tests for
    // non-local packages.)
    packageNames = projectContext.localCatalog.getAllPackageNames();
  }
  var testPackages = [];
  main.captureAndExit("=> Errors while collecting tests:", function () {
    _.each(packageNames, function (p) {
      buildmessage.enterJob("trying to test package `" + p + "`", function () {
        // If it's a package name, look it up the normal way.
        if (p.indexOf('/') === -1) {
          if (p.indexOf('@') !== -1) {
            buildmessage.error(
              "You may not specify versions for local packages: " + p );
            return;  // recover by ignoring
          }
          // Check to see if this is a real local package, and if it is a real
          // local package, if it has tests.
          var version = projectContext.localCatalog.getLatestVersion(p);
          if (! version) {
            buildmessage.error("Not a known local package, cannot test");
          } else if (version.testName) {
            testPackages.push(version.testName);
          } else if (packageNamesSpecifiedExplicitly) {
            // It's only an error to *ask* to test a package with no tests, not
            // to come across a package with no tests when you say "test all
            // packages".
            buildmessage.error("Package has no tests");
          }
        } else {
          // Otherwise, it's a directory; find it by source root.
          version = projectContext.localCatalog.getVersionBySourceRoot(
            files.pathResolve(p));
          if (! version) {
            buildmessage.error("Package not found in local catalog");
            return;
          }
          if (version.testName) {
            testPackages.push(version.testName);
          }
          // It is not an error to mention a package by directory that is a
          // package but has no tests; this means you can run `meteor
          // test-packages $APP/packages/*` without having to worry about the
          // packages that don't have tests.
        }
      });
    });
  });

  return testPackages;
};

var runTestAppForPackages = function (projectContext, options) {
  var buildOptions = {
    minifyMode: options.production ? 'production' : 'development'
  };
  buildOptions.buildMode = "test";
  let webArchs = projectContext.platformList.getWebArchs();
  if (options.cordovaRunner) {
    webArchs.push("web.cordova");
  }
  buildOptions.webArchs = filterWebArchs(webArchs, options['exclude-archs']);

  if (options.deploy) {
    // Run the constraint solver and build local packages.
    main.captureAndExit("=> Errors while initializing project:", function () {
      projectContext.prepareProjectForBuild();
    });
    // No need to display the PackageMapDelta here, since it would include all
    // of the packages!

    buildOptions.serverArch = DEPLOY_ARCH;
    return deploy.bundleAndDeploy({
      projectContext: projectContext,
      site: options.deploy,
      settingsFile: options.settings,
      buildOptions: buildOptions,
      recordPackageUsage: false
    });
  } else {
    var runAll = require('../runners/run-all.js');
    return runAll.run({
      projectContext: projectContext,
      proxyPort: options.proxyPort,
      proxyHost: options.proxyHost,
      ...normalizeInspectOptions(options),
      disableOplog: options['disable-oplog'],
      settingsFile: options.settings,
      testMetadata: global.testCommandMetadata,
      banner: options['show-test-app-path'] ? null : "Tests",
      buildOptions: buildOptions,
      rootUrl: process.env.ROOT_URL,
      mongoUrl: process.env.MONGO_URL,
      oplogUrl: process.env.MONGO_OPLOG_URL,
      mobileServerUrl: options.mobileServerUrl,
      once: options.once,
      noReleaseCheck: options['no-release-check'] || process.env.METEOR_NO_RELEASE_CHECK,
      recordPackageUsage: false,
      selenium: options.selenium,
      seleniumBrowser: options['selenium-browser'],
      cordovaRunner: options.cordovaRunner,
      // On the first run, we shouldn't display the delta between "no packages
      // in the temp app" and "all the packages we're testing". If we make
      // changes and reload, though, it's fine to display them.
      omitPackageMapDeltaDisplayOnFirstRun: true
    });
  }
};



///////////////////////////////////////////////////////////////////////////////
// rebuild
///////////////////////////////////////////////////////////////////////////////

main.registerCommand({
  name: 'rebuild',
  maxArgs: Infinity,
  hidden: true,
  requiresApp: true,
  catalogRefresh: new catalog.Refresh.Never(),
  'allow-incompatible-update': { type: Boolean }
}, function (options) {
  var projectContextModule = require('../project-context.js');
  var projectContext = new projectContextModule.ProjectContext({
    projectDir: options.appDir,
    forceRebuildPackages: options.args.length ? options.args : true,
    allowIncompatibleUpdate: options['allow-incompatible-update']
  });

  main.captureAndExit("=> Errors while rebuilding packages:", function () {
    projectContext.prepareProjectForBuild();
  });
  projectContext.packageMapDelta.displayOnConsole();

  Console.info("Packages rebuilt.");
});

///////////////////////////////////////////////////////////////////////////////
// login
///////////////////////////////////////////////////////////////////////////////

main.registerCommand({
  name: 'login',
  options: {
    email: { type: Boolean }
  },
  catalogRefresh: new catalog.Refresh.Never()
}, function (options) {
  return auth.loginCommand(_.extend({
    overwriteExistingToken: true
  }, options));
});


///////////////////////////////////////////////////////////////////////////////
// logout
///////////////////////////////////////////////////////////////////////////////

main.registerCommand({
  name: 'logout',
  catalogRefresh: new catalog.Refresh.Never()
}, function (options) {
  return auth.logoutCommand(options);
});


///////////////////////////////////////////////////////////////////////////////
// whoami
///////////////////////////////////////////////////////////////////////////////

main.registerCommand({
  name: 'whoami',
  catalogRefresh: new catalog.Refresh.Never(),
  pretty: false
}, function (options) {
  return auth.whoAmICommand(options);
});

///////////////////////////////////////////////////////////////////////////////
// organizations
///////////////////////////////////////////////////////////////////////////////

var loggedInAccountsConnectionOrPrompt = function (action) {
  var token = auth.getSessionToken(config.getAccountsDomain());
  if (! token) {
    Console.error("You must be logged in to " + action + ".");
    auth.doUsernamePasswordLogin({ retry: true });
    Console.info();
  }

  token = auth.getSessionToken(config.getAccountsDomain());
  var conn = auth.loggedInAccountsConnection(token);
  if (conn === null) {
    // Server rejected our token.
    Console.error("You must be logged in to " + action + ".");
    auth.doUsernamePasswordLogin({ retry: true });
    Console.info();
    token = auth.getSessionToken(config.getAccountsDomain());
    conn = auth.loggedInAccountsConnection(token);
  }

  return conn;
};

// List the organizations of which the current user is a member.
main.registerCommand({
  name: 'admin list-organizations',
  minArgs: 0,
  maxArgs: 0,
  pretty: false,
  catalogRefresh: new catalog.Refresh.Never()
}, function (options) {

  var token = auth.getSessionToken(config.getAccountsDomain());
  if (! token) {
    Console.error("You must be logged in to list your organizations.");
    auth.doUsernamePasswordLogin({ retry: true });
    Console.info();
  }

  var url = config.getAccountsApiUrl() + "/organizations";
  try {
    var result = httpHelpers.request({
      url: url,
      method: "GET",
      useSessionHeader: true,
      useAuthHeader: true
    });
    var body = JSON.parse(result.body);
  } catch (err) {
    Console.error("Error listing organizations.");
    return 1;
  }

  if (result.response.statusCode === 401 &&
      body && body.error === "invalid_credential") {
    Console.error("You must be logged in to list your organizations.");
    // XXX It would be nice to do a username/password prompt here like
    // we do for the other orgs commands.
    return 1;
  }

  if (result.response.statusCode !== 200 ||
      ! body || ! body.organizations) {
    Console.error("Error listing organizations.");
    return 1;
  }

  if (body.organizations.length === 0) {
    Console.info("You are not a member of any organizations.");
  } else {
    Console.rawInfo(_.pluck(body.organizations, "name").join("\n") + "\n");
  }
  return 0;
});

main.registerCommand({
  name: 'admin members',
  minArgs: 1,
  maxArgs: 1,
  options: {
    add: { type: String },
    remove: { type: String },
    list: { type: Boolean }
  },
  pretty: function (options) {
    // pretty if we're mutating; plain if we're listing (which is more likely to
    // be used by scripts)
    return options.add || options.remove;
  },
  catalogRefresh: new catalog.Refresh.Never()
}, function (options) {

  if (options.add && options.remove) {
    Console.error(
      "Sorry, you can only add or remove one member at a time.");
    throw new main.ShowUsage;
  }

  var username = options.add || options.remove;

  var conn = loggedInAccountsConnectionOrPrompt(
    username ? "edit organizations" : "show an organization's members");

  if (username ) {
    // Adding or removing members
    try {
      conn.call(
        options.add ? "addOrganizationMember": "removeOrganizationMember",
        options.args[0], username);
    } catch (err) {
      Console.error("Error " +
                    (options.add ? "adding" : "removing") +
                    " member: " + err.reason);
      return 1;
    }

    Console.info(username + " " +
                         (options.add ? "added to" : "removed from") +
                         " organization " + options.args[0] + ".");
  } else {
    // Showing the members of an org
    try {
      var result = conn.call("showOrganization", options.args[0]);
    } catch (err) {
      Console.error("Error showing organization: " + err.reason);
      return 1;
    }

    var members = _.pluck(result, "username");
    Console.rawInfo(members.join("\n") + "\n");
  }

  return 0;
});

///////////////////////////////////////////////////////////////////////////////
// self-test
///////////////////////////////////////////////////////////////////////////////

// XXX we should find a way to make self-test fully self-contained, so that it
// ignores "packageDirs" (ie, it shouldn't fail just because you happen to be
// sitting in an app with packages that don't build)

main.registerCommand({
  name: 'self-test',
  minArgs: 0,
  maxArgs: 1,
  options: {
    changed: { type: Boolean },
    'force-online': { type: Boolean },
    slow: { type: Boolean },
    galaxy: { type: Boolean },
    browserstack: { type: Boolean },
    phantom: { type: Boolean },
    // Indicates whether these self-tests are running headless, e.g. in a
    // continuous integration testing environment, where visual niceties
    // like progress bars and spinners are unimportant.
    headless: { type: Boolean },
    history: { type: Number },
    list: { type: Boolean },
    file: { type: String },
    exclude: { type: String },
    // Skip tests w/ this tag
    'without-tag': { type: String },
    // Only run tests with this tag
    'with-tag': { type: String },
    junit: { type: String },
    retries: { type: Number, default: 2 },
  },
  hidden: true,
  catalogRefresh: new catalog.Refresh.Never()
}, function (options) {
  if (! files.inCheckout()) {
    Console.error("self-test is only supported running from a checkout");
    return 1;
  }

  var selftest = require('../tool-testing/selftest.js');

  // Auto-detect whether to skip 'net' tests, unless --force-online is passed.
  var offline = false;
  if (!options['force-online']) {
    try {
      require('../utils/http-helpers.js').getUrl("http://www.google.com/");
    } catch (e) {
      if (e instanceof files.OfflineError) {
        offline = true;
      }
    }
  }

  var compileRegexp = function (str) {
    try {
      return new RegExp(str);
    } catch (e) {
      if (!(e instanceof SyntaxError)) {
        throw e;
      }
      Console.error("Bad regular expression: " + str);
      return null;
    }
  };

  var testRegexp = undefined;
  if (options.args.length) {
    testRegexp = compileRegexp(options.args[0]);
    if (! testRegexp) {
      return 1;
    }
  }

  var fileRegexp = undefined;
  if (options.file) {
    fileRegexp = compileRegexp(options.file);
    if (! fileRegexp) {
      return 1;
    }
  }

  var excludeRegexp = undefined;
  if (options.exclude) {
    excludeRegexp = compileRegexp(options.exclude);
    if (! excludeRegexp) {
      return 1;
    }
  }

  if (options.list) {
    selftest.listTests({
      onlyChanged: options.changed,
      offline: offline,
      includeSlowTests: options.slow,
      galaxyOnly: options.galaxy,
      testRegexp: testRegexp,
      fileRegexp: fileRegexp,
      'without-tag': options['without-tag'],
      'with-tag': options['with-tag']
    });

    return 0;
  }

  const clients = {
    puppeteer: true, // Puppeteer is always enabled.
    phantom: options.phantom,
    browserstack: options.browserstack,
  };

  if (options.headless) {
    // There's no point in spinning the spinner when we're running
    // continuous integration tests.
    Console.setHeadless(true);
  }

  return selftest.runTests({
    // filtering options
    onlyChanged: options.changed,
    offline: offline,
    includeSlowTests: options.slow,
    galaxyOnly: options.galaxy,
    testRegexp: testRegexp,
    fileRegexp: fileRegexp,
    excludeRegexp: excludeRegexp,
    // other options
    retries: options.retries,
    historyLines: options.history,
    clients: clients,
    junit: options.junit && files.pathResolve(options.junit),
    'without-tag': options['without-tag'],
    'with-tag': options['with-tag']
  });

});

///////////////////////////////////////////////////////////////////////////////
// list-sites
///////////////////////////////////////////////////////////////////////////////

main.registerCommand({
  name: 'list-sites',
  minArgs: 0,
  maxArgs: 0,
  pretty: false,
  catalogRefresh: new catalog.Refresh.Never()
}, function (options) {
  auth.pollForRegistrationCompletion();
  if (! auth.isLoggedIn()) {
    Console.error(
      "You must be logged in for that. Try " +
      Console.command("'meteor login'") + ".");
    return 1;
  }

  return deploy.listSites();
});


///////////////////////////////////////////////////////////////////////////////
// admin get-machine
///////////////////////////////////////////////////////////////////////////////

main.registerCommand({
  name: 'admin get-machine',
  minArgs: 1,
  maxArgs: 1,
  options: {
    json: { type: Boolean },
    verbose: { type: Boolean, short: "v" },
    // By default, we give you a machine for 5 minutes. You can request up to
    // 15. (Meteor Software can reserve machines for longer than that.)
    minutes: { type: Number }
  },
  pretty: false,
  catalogRefresh: new catalog.Refresh.Never()
}, function (options) {
  Console.warn();
  Console.warn("The 'meteor admin get-machine' command has been disabled and",
    "the build farm has been discontinued.");
  Console.warn();
  Console.info("As of Meteor 1.4, packages with binary dependencies are",
    "automatically compiled when they are installed in an application,",
    "assuming the target machine has a basic compiler toolchain.");
  Console.info();
  Console.info("To see the requirements for this compilation step,",
    "consult the platform requirements for 'node-gyp':");
  Console.info(
    Console.url("https://github.com/nodejs/node-gyp"),
    Console.options({ indent: 2 })
  );
  Console.info();
  return 1;
});


///////////////////////////////////////////////////////////////////////////////
// admin progressbar-test
///////////////////////////////////////////////////////////////////////////////

// A test command to print a progressbar. Useful for manual testing.
main.registerCommand({
  name: 'admin progressbar-test',
  options: {
    secs: { type: Number, default: 20 },
    spinner: { type: Boolean, default: false }
  },
  hidden: true,
  catalogRefresh: new catalog.Refresh.Never()
}, function (options) {
  buildmessage.enterJob({ title: "A test progressbar" }, function () {
    var progress = buildmessage.getCurrentProgressTracker();
    var totalProgress = { current: 0, end: options.secs, done: false };
    var i = 0;
    var n = options.secs;

    if (options.spinner) {
      totalProgress.end = undefined;
    }

    new Promise(function (resolve) {
      function updateProgress() {
        i++;
        if (! options.spinner) {
          totalProgress.current = i;
        }

        if (i === n) {
          totalProgress.done = true;
          progress.reportProgress(totalProgress);
          resolve();
        } else {
          progress.reportProgress(totalProgress);
          setTimeout(updateProgress, 1000);
        }
      }

      setTimeout(updateProgress);
    }).await();
  });
});


///////////////////////////////////////////////////////////////////////////////
// dummy
///////////////////////////////////////////////////////////////////////////////

// Dummy test command. Used for automated testing of the command line
// option parser.

main.registerCommand({
  name: 'dummy',
  options: {
    ething: { type: String, short: "e", required: true },
    port: { type: Number, short: "p", default: DEFAULT_PORT },
    url: { type: Boolean, short: "U" },
    'delete': { type: Boolean, short: "D" },
    changed: { type: Boolean }
  },
  maxArgs: 2,
  hidden: true,
  pretty: false,
  catalogRefresh: new catalog.Refresh.Never()
}, function (options) {
  var p = function (key) {
    if (_.has(options, key)) {
      return JSON.stringify(options[key]);
    }
    return 'none';
  };

  Console.info(p('ething') + " " + p('port') + " " + p('changed') +
                       " " + p('args'));
  if (options.url) {
    Console.info('url');
  }
  if (options['delete']) {
    Console.info('delete');
  }
});

///////////////////////////////////////////////////////////////////////////////
// throw-error
///////////////////////////////////////////////////////////////////////////////

// Dummy test command. Used to test that stack traces work from an installed
// Meteor tool.

main.registerCommand({
  name: 'throw-error',
  hidden: true,
  catalogRefresh: new catalog.Refresh.Never()
}, function () {
  throw new Error("testing stack traces!"); // #StackTraceTest this line is found in tests/source-maps.js
});<|MERGE_RESOLUTION|>--- conflicted
+++ resolved
@@ -1431,13 +1431,8 @@
     'deploy-polling-timeout': { type: Number },
     'no-wait': { type: Boolean },
     'cache-build': { type: Boolean },
-<<<<<<< HEAD
-    mongo: { type: Boolean },
-    free: { type: Boolean }
-=======
     free: { type: Boolean },
     mongo: { type: Boolean }
->>>>>>> 681a3087
   },
   allowUnrecognizedOptions: true,
   requiresApp: function (options) {
@@ -1518,13 +1513,8 @@
     projectContext: projectContext,
     site: site,
     settingsFile: options.settings,
-<<<<<<< HEAD
-    mongo: options.mongo,
-    free: options.free,
-=======
     free: options.free,
     mongo: options.mongo,
->>>>>>> 681a3087
     buildOptions: buildOptions,
     rawOptions,
     deployPollingTimeoutMs,
