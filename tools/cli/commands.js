--- conflicted
+++ resolved
@@ -25,7 +25,8 @@
 var release = require('../packaging/release.js');
 
 const { Profile } = require("../tool-env/profile");
-<<<<<<< HEAD
+const open = require('open')
+
 const { exec } = require("child_process");
 /**
  * Run a command in the shell.
@@ -68,9 +69,6 @@
 const bash =
   (text, ...values) =>
     tryRun(() => runCommand(String.raw({ raw: text }, ...values)));
-=======
-const open = require('open')
->>>>>>> 1a8905ac
 
 import { ensureDevBundleDependencies } from '../cordova/index.js';
 import { CordovaRunner } from '../cordova/runner.js';
@@ -822,13 +820,6 @@
     return 0;
   }
 
-<<<<<<< HEAD
-  var appPathAsEntered;
-  if (options.args.length === 1) {
-    appPathAsEntered = options.args[0];
-  } else {
-    throw new main.ShowUsage();
-=======
   /**
    *
    * @returns {{appPathAsEntered: string, skeleton: string }}
@@ -879,7 +870,6 @@
       }
     ])
     return r;
->>>>>>> 1a8905ac
   }
 
   var {
@@ -949,34 +939,56 @@
       }
     );
   }
-  function cmd(text) {
-    Console.info(
-      Console.command(text),
-      Console.options({
-        indent: 2,
-      })
-    );
-  }
-  // Setup fn, which is called after the app is created, to print a message
-  // about how to run the app.
-  async function setup() {
-    // We are actually working with a new meteor project at this point, so
-    // set up its context.
-    var projectContext = new projectContextModule.ProjectContext({
-      projectDir: appPath,
-      // Write .meteor/versions even if --release is specified.
-      alwaysWritePackageMap: true,
-      // examples come with a .meteor/versions file, but we shouldn't take it
-      // too seriously
-      allowIncompatibleUpdate: true,
-    });
-    await main.captureAndExit(
-      "=> Errors while creating your project",
-      async function () {
-        await projectContext.readProjectMetadata();
-        if (buildmessage.jobHasMessages()) {
-          return;
+  files.cp_r(files.pathJoin(__dirnameConverted, '..', 'static-assets',
+    `skel-${skeleton}`), appPath, {
+    transformFilename: function (f) {
+      return transform(f);
+    },
+    transformContents: function (contents, f) {
+
+      // check if this app is just for prototyping if it is then we need to add autopublish and insecure in the packages file
+      if ((/packages/).test(f)) {
+
+        const prototypePackages =
+          () =>
+            'autopublish             # Publish all data to the clients (for prototyping)\n' +
+            'insecure                # Allow all DB writes from clients (for prototyping)';
+
+        // XXX: if there is the need to add more options maybe we should have a better abstraction for this if-else
+        if (options.prototype) {
+          return Buffer.from(contents.toString().replace(/~prototype~/g, prototypePackages()))
+        } else {
+          return Buffer.from(contents.toString().replace(/~prototype~/g, ''))
         }
+      }
+      if ((/(\.html|\.[jt]sx?|\.css)/).test(f)) {
+        return Buffer.from(transform(contents.toString()));
+      } else {
+        return contents;
+      }
+    },
+    ignore: toIgnore,
+    preserveSymlinks: true,
+  });
+
+  // We are actually working with a new meteor project at this point, so
+  // set up its context.
+  var projectContext = new projectContextModule.ProjectContext({
+    projectDir: appPath,
+    // Write .meteor/versions even if --release is specified.
+    alwaysWritePackageMap: true,
+    // examples come with a .meteor/versions file, but we shouldn't take it
+    // too seriously
+    allowIncompatibleUpdate: true
+  });
+
+  await main.captureAndExit(
+    "=> Errors while creating your project",
+    async function () {
+      await projectContext.readProjectMetadata();
+      if (buildmessage.jobHasMessages()) {
+        return;
+      }
 
         await projectContext.releaseFile.write(
           release.current.isCheckout() ? "none" : release.current.name
@@ -1018,16 +1030,7 @@
     var appNameToDisplay =
       appPathAsEntered === "." ? "current directory" : `'${appPathAsEntered}'`;
 
-<<<<<<< HEAD
     var message = `Created a new Meteor app in ${appNameToDisplay}`;
-=======
-  files.cp_r(files.pathJoin(__dirnameConverted, '..', 'static-assets',
-    `skel-${skeleton}`), appPath, {
-    transformFilename: function (f) {
-      return transform(f);
-    },
-    transformContents: function (contents, f) {
->>>>>>> 1a8905ac
 
     message += ".";
 
@@ -1069,8 +1072,6 @@
       Console.url("https://www.meteor.com/cloud"),
       Console.options({ indent: 2 })
     );
-
-  }
 
   /**
    *
@@ -1121,11 +1122,6 @@
     toIgnore.push(/(\.html|\.js|\.css)/);
   }
 
-  const skeletonExplicitOption = AVAILABLE_SKELETONS.find(
-    (skeleton) => !!options[skeleton]
-  );
-  const skeleton = skeletonExplicitOption || DEFAULT_SKELETON;
-
   try {
     // Prototype option should use local skeleton.
     // Maybe we should use a different skeleton for prototype
@@ -1150,7 +1146,6 @@
       );
     }
 
-<<<<<<< HEAD
        // TODO: decide if this should stay here or not.
        await files.cp_r(
         files.pathJoin(
@@ -1192,41 +1187,7 @@
       );
       await setup();
   }
-  if (!!skeletonExplicitOption) {
-    // Notify people about the skeleton options
-    Console.info(
-      [
-        "",
-        "To start with a different app template, try one of the following:",
-        "",
-      ].join("\n")
-    );
-
-    cmd("meteor create --bare       # to create an empty app");
-    cmd(
-      "meteor create --minimal    # to create an app with as few Meteor packages as possible"
-    );
-    cmd(
-      "meteor create --full       # to create a more complete scaffolded app"
-    );
-    cmd("meteor create --react      # to create a basic React-based app");
-    cmd("meteor create --vue        # to create a basic Vue3-based app");
-    cmd("meteor create --vue-2      # to create a basic Vue2-based app");
-    cmd("meteor create --apollo     # to create a basic Apollo + React app");
-    cmd("meteor create --svelte     # to create a basic Svelte app");
-    cmd(
-      "meteor create --typescript # to create an app using TypeScript and React"
-    );
-    cmd("meteor create --blaze      # to create an app using Blaze");
-    cmd(
-      "meteor create --tailwind   # to create an app using React and Tailwind"
-    );
-    cmd("meteor create --chakra-ui  # to create an app Chakra UI and React");
-    cmd("meteor create --solid      # to create a basic Solid app");
-  }
-
-=======
->>>>>>> 1a8905ac
+
   Console.info("");
 });
 
