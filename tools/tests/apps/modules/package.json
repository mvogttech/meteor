{
  "name": "modules-test-app",
  "author": "Ben Newman <ben@meteor.com>",
  "description": "Test app exercising many aspects of the Meteor module system.",
  "private": true,
  "dependencies": {
<<<<<<< HEAD
    "@babel/core": "^7.0.0-beta.42",
    "@babel/plugin-proposal-do-expressions": "^7.0.0-beta.42",
    "@babel/plugin-proposal-optional-chaining": "^7.0.0-beta.42",
    "@babel/runtime": "^7.0.0-beta.42",
=======
    "@babel/runtime": "^7.0.0-beta.46",
    "@babel/core": "^7.0.0-beta.46",
    "@babel/plugin-proposal-do-expressions": "^7.0.0-beta.46",
    "@babel/plugin-proposal-optional-chaining": "^7.0.0-beta.46",
>>>>>>> 715b96be
    "acorn": "file:imports/links/acorn",
    "aws-sdk": "^2.2.41",
    "cli-color": "^0.2.3",
    "github": "^0.2.4",
    "idle-gc": "^1.0.1",
    "immutable-tuple": "^0.4.4",
    "lodash-es": "^4.17.7",
    "meteor-node-stubs": "^0.3.2",
    "moment": "2.11.1",
    "mssql": "^3.1.1",
    "mysql": "^2.15.0",
    "puppeteer": "^1.3.0",
    "regenerator-runtime": "^0.11.1",
    "stripe": "^4.4.0",
    "uuid": "^3.1.0",
    "winston": "^2.3.1"
  },
  "scripts": {
    "test": "METEOR_PROFILE=100 TEST_BROWSER_DRIVER=puppeteer meteor ../../../../meteor test --full-app --driver-package meteortesting:mocha",
    "browser": "METEOR_PROFILE=100 TEST_BROWSER_DRIVER=puppeteer meteor ../../../../meteor test --full-app --driver-package meteortesting:mocha",
    "test-packages": "TEST_BROWSER_DRIVER=puppeteer meteor../../../../meteor test-packages --driver-package meteortesting:mocha packages/modules-test-package"
  },
  "meteor": {
    "testModule": "tests.js"
  }
}<|MERGE_RESOLUTION|>--- conflicted
+++ resolved
@@ -4,17 +4,10 @@
   "description": "Test app exercising many aspects of the Meteor module system.",
   "private": true,
   "dependencies": {
-<<<<<<< HEAD
-    "@babel/core": "^7.0.0-beta.42",
-    "@babel/plugin-proposal-do-expressions": "^7.0.0-beta.42",
-    "@babel/plugin-proposal-optional-chaining": "^7.0.0-beta.42",
-    "@babel/runtime": "^7.0.0-beta.42",
-=======
     "@babel/runtime": "^7.0.0-beta.46",
     "@babel/core": "^7.0.0-beta.46",
     "@babel/plugin-proposal-do-expressions": "^7.0.0-beta.46",
     "@babel/plugin-proposal-optional-chaining": "^7.0.0-beta.46",
->>>>>>> 715b96be
     "acorn": "file:imports/links/acorn",
     "aws-sdk": "^2.2.41",
     "cli-color": "^0.2.3",
