--- conflicted
+++ resolved
@@ -9,13 +9,8 @@
     "@babel/runtime": "^7.23.5",
     "acorn": "^7.4.1",
     "arson": "^0.2.6",
-<<<<<<< HEAD
-    "jquery": "^3.6.0",
-    "meteor-node-stubs": "^1.2.5",
-=======
     "jquery": "^3.7.1",
     "meteor-node-stubs": "^1.2.7",
->>>>>>> 1a8905ac
     "moment": "^2.29.4",
     "optimism": "^0.11.5",
     "private": "^0.1.8",
