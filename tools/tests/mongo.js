var selftest = require('../tool-testing/selftest.js');
var Sandbox = selftest.Sandbox;

// Tests that observeChanges continues to work even over a mongo failover.
selftest.define("mongo failover", ["slow"], async function () {
  var s = new Sandbox();
  await s.init();

  s.set('METEOR_TEST_MULTIPLE_MONGOD_REPLSET', 't');
  await s.createApp("failover-test", "failover-test");
  s.cd("failover-test");

  var run = s.run("--once", "--raw-logs");
  run.waitSecs(120);
  await run.match("SUCCESS\n");
  await run.expectEnd();
  await run.expectExit(0);
});

async function testMeteorMongo(appDir) {
  var s = new Sandbox();
  await s.init();

  await s.createApp(appDir, 'standard-app');
  s.cd(appDir);

  var run = s.run();
  await run.match(appDir);
  await run.match('proxy');
  run.waitSecs(15);
  await run.match('Started MongoDB');
  run.waitSecs(15);
  await run.match('App running');
  run.waitSecs(15);

  var mongoRun = s.run('mongo');
  mongoRun.waitSecs(15);

  // Make sure we match the DB version that's printed as part of the
  // non-quiet shell startup text, so that we don't confuse it with the
  // output of the db.version() command below.
<<<<<<< HEAD
  await mongoRun.match(/MongoDB server version: 5\.\d+\.\d+/);

=======
  mongoRun.match(/mongosh/);
  
>>>>>>> 77df7959
  // Make sure the shell does not display the banner about Mongo's free
  // monitoring service.
  mongoRun.forbidAll("free cloud-based monitoring service");

  // Note: when mongo shell's input is not a tty, there is no prompt.
  mongoRun.write('db.version()\n');
<<<<<<< HEAD
  await mongoRun.match(/5\.\d+\.\d+/);
  await mongoRun.stop();
=======
  mongoRun.match(/v5\.\d+\.\d+/);
  mongoRun.stop();
>>>>>>> 77df7959

  await run.stop();
}

selftest.define("meteor mongo", function () {
  return testMeteorMongo('asdfzasdf');
});

// Regression test for #3999.  Note the Cyrillic character in the pathname.
//
// XXX This test fails on Windows for two different reasons:
// - With the Unicode directory name, `meteor run` fails to start mongod
// - If you change appDir to not have the Unicode character, the reads
//   from the mongo shell process seem to be randomly corrupted
// https://github.com/meteor/windows-preview/issues/145
selftest.define("meteor mongo in unicode dir", function () {
  return testMeteorMongo('asdf\u0442asdf');
});

selftest.define("mongo with multiple --port numbers (#7563)", async function () {
  var s = new Sandbox();
  await s.init();

  await s.createApp("mongo-multiple-ports", "mongo-sanity");
  s.cd("mongo-multiple-ports");

  async function check(args, matches) {
    const run = s.run(...args);
    run.waitSecs(30);
    for (const m of matches) {
      run.waitSecs(10);
      await run.match(m);
    }
    await run.stop();
  }

  // Make absolutely sure we're creating the database for the first time.
  await check(["reset"], ["Project reset."]);

  let count = 0;
  function next() {
    return ["Started MongoDB", "count: " + (++count)];
  }

  await check(["run"], next());
  await check(["--port", "4321"], next());
  await check(["--port", "4123"], next());
  await check([], next());
});<|MERGE_RESOLUTION|>--- conflicted
+++ resolved
@@ -39,26 +39,16 @@
   // Make sure we match the DB version that's printed as part of the
   // non-quiet shell startup text, so that we don't confuse it with the
   // output of the db.version() command below.
-<<<<<<< HEAD
-  await mongoRun.match(/MongoDB server version: 5\.\d+\.\d+/);
+  await mongoRun.match(/mongosh/);
 
-=======
-  mongoRun.match(/mongosh/);
-  
->>>>>>> 77df7959
   // Make sure the shell does not display the banner about Mongo's free
   // monitoring service.
   mongoRun.forbidAll("free cloud-based monitoring service");
 
   // Note: when mongo shell's input is not a tty, there is no prompt.
   mongoRun.write('db.version()\n');
-<<<<<<< HEAD
-  await mongoRun.match(/5\.\d+\.\d+/);
+  await mongoRun.match(/v5\.\d+\.\d+/);
   await mongoRun.stop();
-=======
-  mongoRun.match(/v5\.\d+\.\d+/);
-  mongoRun.stop();
->>>>>>> 77df7959
 
   await run.stop();
 }
