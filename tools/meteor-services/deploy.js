--- conflicted
+++ resolved
@@ -621,11 +621,8 @@
         {},
         options.rawOptions,
         settings !== null ? {settings: settings} : {},
-<<<<<<< HEAD
         { mongo: options.mongo }
-=======
         { free: options.free },
->>>>>>> 005887e6
       ),
       bodyStream: createTarGzStream(pathJoin(buildDir, 'bundle')),
       expectPayload: ['url'],
