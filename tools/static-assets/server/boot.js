var fs = require("fs");
var path = require("path");
var sourcemap_support = require('source-map-support');

var bootUtils = require('./boot-utils.js');
var files = require('./mini-files');
var npmRequire = require('./npm-require.js').require;
var Profile = require('./profile').Profile;

// This code is duplicated in tools/main.js.
var MIN_NODE_VERSION = 'v14.0.0';

var hasOwn = Object.prototype.hasOwnProperty;

if (require('semver').lt(process.version, MIN_NODE_VERSION)) {
  process.stderr.write(
    'Meteor requires Node ' + MIN_NODE_VERSION + ' or later.\n');
  process.exit(1);
}

// read our control files
var serverJsonPath = path.resolve(process.argv[2]);
var serverDir = path.dirname(serverJsonPath);
var serverJson = require("./server-json.js");
var configJson =
  JSON.parse(fs.readFileSync(path.resolve(serverDir, 'config.json'), 'utf8'));

var programsDir = path.dirname(serverDir);
var buildDir = path.dirname(programsDir);
var starJson = JSON.parse(fs.readFileSync(path.join(buildDir, "star.json")));

// Set up environment
__meteor_bootstrap__ = {
  startupHooks: [],
  serverDir: serverDir,
  configJson: configJson
};

__meteor_runtime_config__ = {
  meteorRelease: configJson.meteorRelease,
  gitCommitHash: starJson.gitCommitHash
};

if (!process.env.APP_ID) {
  process.env.APP_ID = configJson.appId;
}

// Map from load path to its source map.
var parsedSourceMaps = {};

let meteorDebugPromiseResolver = null;
const meteorDebugPromise = process.env.METEOR_INSPECT_BRK ? new Promise(resolve => meteorDebugPromiseResolver = resolve) : null;

async function maybeWaitForDebuggerToAttach() {
  if (meteorDebugPromise && meteorDebugPromiseResolver) {
    const { pause } = require("./debug");
    const pauseThresholdMs = 50;
    const pollIntervalMs = 500;
    const waitStartTimeMs = +new Date;
    const waitLimitMinutes = 5;
    const waitLimitMs = waitLimitMinutes * 60 * 1000;

    // This setTimeout not only waits for the debugger to attach, but also
    // keeps the process alive by preventing the event loop from running
    // empty while the main Fiber yields.
    setTimeout(async function poll() {
      const pauseStartTimeMs = +new Date;

      if (pauseStartTimeMs - waitStartTimeMs > waitLimitMs) {
        console.error(
          `Debugger did not attach after ${waitLimitMinutes} minutes; continuing.`
        );

        meteorDebugPromiseResolver();

      } else {
        // This pause function contains a debugger keyword that will only
        // act as a breakpoint once a debugging client has attached to the
        // process, so we keep calling pause() until the first time it
        // takes at least pauseThresholdMs, which indicates that a client
        // must be attached. The only other signal of a client attaching
        // is an unreliable "Debugger attached" message printed to stderr
        // by native C++ code, which requires the parent process to listen
        // for that message and then process.send a message back to this
        // process. By comparison, this polling strategy tells us exactly
        // what we want to know: "Is the debugger keyword enabled yet?"
        pause();

        if (new Date - pauseStartTimeMs > pauseThresholdMs) {
          // If the pause() function call took a meaningful amount of
          // time, we can conclude the debugger keyword must be active,
          // which means a debugging client must be connected, which means
          // we should stop polling and let the main Fiber continue.
          meteorDebugPromiseResolver();

        } else {
          // If the pause() function call didn't take a meaningful amount
          // of time to execute, then the debugger keyword must not have
          // caused a pause, which means a debugging client must not be
          // connected, which means we should keep polling.
          setTimeout(poll, pollIntervalMs);
        }
      }
    }, pollIntervalMs);

    // The polling will continue while we wait here.
    await meteorDebugPromise;
  }
}

// Read all the source maps into memory once.
serverJson.load.forEach(function (fileInfo) {
  if (fileInfo.sourceMap) {
    var rawSourceMap = fs.readFileSync(
      path.resolve(serverDir, fileInfo.sourceMap), 'utf8');
    // Parse the source map only once, not each time it's needed. Also remove
    // the anti-XSSI header if it's there.
    var parsedSourceMap = JSON.parse(rawSourceMap.replace(/^\)\]\}'/, ''));
    // source-map-support doesn't ever look at the sourcesContent field, so
    // there's no point in keeping it in memory.
    delete parsedSourceMap.sourcesContent;
    var url;
    if (fileInfo.sourceMapRoot) {
      // Add the specified root to any root that may be in the file.
      parsedSourceMap.sourceRoot = path.join(
        fileInfo.sourceMapRoot, parsedSourceMap.sourceRoot || '');
    }
    parsedSourceMaps[path.resolve(__dirname, fileInfo.path)] = parsedSourceMap;
  }
});

function retrieveSourceMap(pathForSourceMap) {
  if (hasOwn.call(parsedSourceMaps, pathForSourceMap)) {
    return { map: parsedSourceMaps[pathForSourceMap] };
  }
  return null;
}

var origWrapper = sourcemap_support.wrapCallSite;
var wrapCallSite = function (frame) {
  var frame = origWrapper(frame);
  var wrapGetter = function (name) {
    var origGetter = frame[name];
    frame[name] = function (arg) {
      // replace a custom location domain that we set for better UX in Chrome
      // DevTools (separate domain group) in source maps.
      var source = origGetter(arg);
      if (! source)
        return source;
      return source.replace(/(^|\()meteor:\/\/..app\//, '$1');
    };
  };
  wrapGetter('getScriptNameOrSourceURL');
  wrapGetter('getEvalOrigin');

  return frame;
};
sourcemap_support.install({
  // Use the source maps specified in program.json instead of parsing source
  // code for them.
  retrieveSourceMap: retrieveSourceMap,
  // For now, don't fix the source line in uncaught exceptions, because we
  // haven't fixed handleUncaughtExceptions in source-map-support to properly
  // locate the source files.
  handleUncaughtExceptions: false,
  wrapCallSite: wrapCallSite
});

// As a replacement to the old keepalives mechanism, check for a running
// parent every few seconds. Exit if the parent is not running.
//
// Two caveats to this strategy:
// * Doesn't catch the case where the parent is CPU-hogging (but maybe we
//   don't want to catch that case anyway, since the bundler not yielding
//   is what caused #2536).
// * Could be fooled by pid re-use, i.e. if another process comes up and
//   takes the parent process's place before the child process dies.
var startCheckForLiveParent = function (parentPid) {
  if (parentPid) {
    if (! bootUtils.validPid(parentPid)) {
      console.error("METEOR_PARENT_PID must be a valid process ID.");
      process.exit(1);
    }

    setInterval(function () {
      try {
        process.kill(parentPid, 0);
      } catch (err) {
        console.error("Parent process is dead! Exiting.");
        process.exit(1);
      }
    }, 3000);
  }
};

var specialArgPaths = {
  "packages/modules-runtime.js": function () {
    return {
      npmRequire: npmRequire,
      Profile: Profile
    };
  },

  "packages/dynamic-import.js": function (file) {
    var dynamicImportInfo = {};
    var clientArchs = configJson.clientArchs ||
      Object.keys(configJson.clientPaths);

    clientArchs.forEach(function (arch) {
      dynamicImportInfo[arch] = {
        dynamicRoot: path.join(programsDir, arch, "dynamic")
      };
    });

    dynamicImportInfo.server = {
      dynamicRoot: path.join(serverDir, "dynamic")
    };

    return { dynamicImportInfo: dynamicImportInfo };
  }
};

var loadServerBundles = Profile("Load server bundles", async function () {
  var infos = [];
  var nonLocalNodeModulesPaths = new Set();

  for (const fileInfo of serverJson.load) {
    var code = fs.readFileSync(path.resolve(serverDir, fileInfo.path));

    function addNodeModulesPath(path) {
      nonLocalNodeModulesPaths.add(
          files.pathResolve(serverDir, path)
      );
    }

    if (typeof fileInfo.node_modules === "string") {
      addNodeModulesPath(fileInfo.node_modules);
    } else if (fileInfo.node_modules) {
      Object.keys(fileInfo.node_modules).forEach(function (path) {
        const info = fileInfo.node_modules[path];
        if (! info.local) {
          addNodeModulesPath(path);
        }
      });
    }

    // Add dev_bundle/server-lib/node_modules.
    addNodeModulesPath("node_modules");

    function statOrNull(path) {
      try {
        return fs.statSync(path);
      } catch (e) {
        return null;
      }
    }

    var Npm = {
      /**
       * @summary Require a package that was specified using
       * `Npm.depends()`.
       * @param  {String} name The name of the package to require.
       * @locus Server
       * @memberOf Npm
       */
      require: Profile(function getBucketName(name) {
        return "Npm.require(" + JSON.stringify(name) + ")";
      }, function (name, error) {
        if (fileInfo.node_modules || nonLocalNodeModulesPaths.size > 0) {
          var fullPath;

          // Replace all backslashes with forward slashes, just in case
          // someone passes a Windows-y module identifier.
          name = name.split("\\").join("/");

          if (fileInfo.node_modules) {
            const packageBase = files.convertToOSPath(files.pathResolve(fileInfo.node_modules, name.split("/", 1)[0]));
            if (statOrNull(packageBase)) {
              fullPath = files.convertToOSPath(
                  files.pathResolve(fileInfo.node_modules, name)
              );
            }
          } else {
            for (const nodeModuleBase of nonLocalNodeModulesPaths) {
              var packageBase = files.convertToOSPath(files.pathResolve(
                  nodeModuleBase,
                  name.split("/", 1)[0]
              ));

              if (statOrNull(packageBase)) {
                fullPath = files.convertToOSPath(
                    files.pathResolve(nodeModuleBase, name)
                );
                break;
              }
            }
          }

          if (fullPath) {
            return require(fullPath);
          }
        }

        var resolved = require.resolve(name);
        if (resolved === name && ! path.isAbsolute(resolved)) {
          // If require.resolve(id) === id and id is not an absolute
          // identifier, it must be a built-in module like fs or http.
          return require(resolved);
        }

        throw error || new Error(
            "Cannot find module " + JSON.stringify(name)
        );
      })
    };

    var getAsset = function (assetPath, encoding, callback) {
      let promiseResolver, promise;
      if (! callback) {
        promise = new Promise(r => promiseResolver = r);
        callback = promiseResolver;
      }
      // This assumes that we've already loaded the meteor package, so meteor
      // itself can't call Assets.get*. (We could change this function so that
      // it doesn't call bindEnvironment if you don't pass a callback if we need
      // to.)
      var _callback = Package.meteor.Meteor.bindEnvironment(function (err, result) {
        if (result && ! encoding)
            // Sadly, this copies in Node 0.10.
          result = new Uint8Array(result);
        callback(err, result);
      }, function (e) {
        console.log("Exception in callback of getAsset", e.stack);
      });

      // Convert a DOS-style path to Unix-style in case the application code was
      // written on Windows.
      assetPath = files.convertToStandardPath(assetPath);

      // Unicode normalize the asset path to prevent string mismatches when
      // using this string elsewhere.
      assetPath = files.unicodeNormalizePath(assetPath);

      if (! fileInfo.assets || ! hasOwn.call(fileInfo.assets, assetPath)) {
        _callback(new Error("Unknown asset: " + assetPath));
      } else {
        var filePath = path.join(serverDir, fileInfo.assets[assetPath]);
        fs.readFile(files.convertToOSPath(filePath), encoding, _callback);
      }
      if (promise)
        return promise;
    };

    var Assets = {
      getText: function (assetPath, callback) {
        return getAsset(assetPath, "utf8", callback);
      },
      getBinary: function (assetPath, callback) {
        return getAsset(assetPath, undefined, callback);
      },
      /**
       * @summary Get the absolute path to the static server asset. Note that assets are read-only.
       * @locus Server [Not in build plugins]
       * @memberOf Assets
       * @param {String} assetPath The path of the asset, relative to the application's `private` subdirectory.
       */
      absoluteFilePath: function (assetPath) {
        // Unicode normalize the asset path to prevent string mismatches when
        // using this string elsewhere.
        assetPath = files.unicodeNormalizePath(assetPath);
        assetPath = files.convertToStandardPath(assetPath);

        if (! fileInfo.assets || ! hasOwn.call(fileInfo.assets, assetPath)) {
          throw new Error("Unknown asset: " + assetPath);
        }

        var filePath = path.join(serverDir, fileInfo.assets[assetPath]);
        return files.convertToOSPath(filePath);
      },
      getServerDir: function() {
        return serverDir;
      }
    };

    var wrapParts = ["(function(Npm,Assets"];

    var specialArgs =
        hasOwn.call(specialArgPaths, fileInfo.path) &&
        specialArgPaths[fileInfo.path](fileInfo);

    var specialKeys = Object.keys(specialArgs || {});
    specialKeys.forEach(function (key) {
      wrapParts.push("," + key);
    });

    // \n is necessary in case final line is a //-comment
    wrapParts.push("){", code, "\n})");
    var wrapped = wrapParts.join("");

    // It is safer to use the absolute path when source map is present as
    // different tooling, such as node-inspector, can get confused on relative
    // urls.

    // fileInfo.path is a standard path, convert it to OS path to join with
    // __dirname
    var fileInfoOSPath = files.convertToOSPath(fileInfo.path);
    var absoluteFilePath = path.resolve(__dirname, fileInfoOSPath);

    var scriptPath =
        parsedSourceMaps[absoluteFilePath] ? absoluteFilePath : fileInfoOSPath;

    var func = await require('vm').runInThisContext(wrapped, {
      filename: scriptPath,
      displayErrors: true
    });

    var args = [Npm, Assets];

    specialKeys.forEach(function (key) {
      args.push(specialArgs[key]);
    });

    if (meteorDebugPromise) {
      infos.push({
        fn: Profile(fileInfo.path, func),
        args
      });
    } else {
      // Allows us to use code-coverage if the debugger is not enabled
      await Profile(fileInfo.path, func).apply(global, args);
    }
  }

  await maybeWaitForDebuggerToAttach();

  for (const info of infos) {
    await info.fn.apply(global, info.args);
  }
});

var callStartupHooks = Profile("Call Meteor.startup hooks", async function () {
  // run the user startup hooks.  other calls to startup() during this can still
  // add hooks to the end.
  while (__meteor_bootstrap__.startupHooks.length) {
    var hook = __meteor_bootstrap__.startupHooks.shift();
    await Profile.time(hook.stack || "(unknown)", hook);
  }
  // Setting this to null tells Meteor.startup to call hooks immediately.
  __meteor_bootstrap__.startupHooks = null;
});

var runMain = Profile("Run main()", async function () {
  // find and run main()
  // XXX hack. we should know the package that contains main.
  var mains = [];
  var globalMain;
  if ('main' in global) {
    mains.push(main);
    globalMain = main;
  }
  if (typeof Package !== "undefined") {
    Object.keys(Package).forEach(function (name) {
      const { main } = Package[name];
      if (typeof main === "function" &&
          main !== globalMain) {
        mains.push(main);
      }
    });
  }
  if (! mains.length) {
    process.stderr.write("Program has no main() function.\n");
    process.exit(1);
  }
  if (mains.length > 1) {
    process.stderr.write("Program has more than one main() function?\n");
    process.exit(1);
  }
  var exitCode = await mains[0].call({}, process.argv.slice(3));
  // XXX hack, needs a better way to keep alive
  if (exitCode !== 'DAEMON')
    process.exit(exitCode);

  if (process.env.METEOR_PARENT_PID) {
    startCheckForLiveParent(process.env.METEOR_PARENT_PID);
  }
});

<<<<<<< HEAD
(async function startServerProcess() {
=======
function startServerProcess() {
>>>>>>> 1cdaf40a
  if (!global.asyncLocalStorage) {
    const { AsyncLocalStorage } = require('async_hooks');
    global.asyncLocalStorage = new AsyncLocalStorage();
  }

  Profile.run('Server startup', function() {
    return global.asyncLocalStorage.run({}, async () => {
      await loadServerBundles();
      await callStartupHooks();
      await runMain();
    });
  });
})();
<|MERGE_RESOLUTION|>--- conflicted
+++ resolved
@@ -485,13 +485,9 @@
   }
 });
 
-<<<<<<< HEAD
 (async function startServerProcess() {
-=======
-function startServerProcess() {
->>>>>>> 1cdaf40a
   if (!global.asyncLocalStorage) {
-    const { AsyncLocalStorage } = require('async_hooks');
+    if (!global.asyncLocalStorage) {const { AsyncLocalStorage } = require('async_hooks');
     global.asyncLocalStorage = new AsyncLocalStorage();
   }
 
