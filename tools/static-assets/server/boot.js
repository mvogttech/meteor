--- conflicted
+++ resolved
@@ -433,21 +433,14 @@
 
   await maybeWaitForDebuggerToAttach();
 
-<<<<<<< HEAD
   for (const info of infos) {
     await info.fn.apply(global, info.args);
   }
-=======
-  infos.forEach(info => {
-    info.fn.apply(global, info.args);
-  });
-
   if (global.Package['core-runtime']) {
     return global.Package['core-runtime'].waitUntilAllLoaded();
   }
 
   return null;
->>>>>>> 7c04e601
 });
 
 var callStartupHooks = Profile("Call Meteor.startup hooks", async function () {
@@ -504,42 +497,10 @@
   }
 
   Profile.run('Server startup', function() {
-<<<<<<< HEAD
     return global.asyncLocalStorage.run({}, async () => {
       await loadServerBundles();
       await callStartupHooks();
       await runMain();
     });
   });
-})();
-=======
-    // TODO[FIBERS] the if around loadServerBundles should be enough
-    if (IS_FIBERS_ENABLED) {
-      let potentialPromise = loadServerBundles();
-      if (potentialPromise) {
-        potentialPromise.await();
-      }
-
-      callStartupHooks();
-      runMain();
-    } else {
-      global.asyncLocalStorage.run({ level: 'boot' }, async () => {
-        await loadServerBundles();
-
-        // TODO: should wait for async startup hooks to finish before running main
-        callStartupHooks();
-        runMain();
-      });
-    }
-  });
-}
-
-if (IS_FIBERS_ENABLED) {
-  Fiber(function() {
-    startServerProcess();
-  }).run();
-  return;
-} else {
-  startServerProcess();
-}
->>>>>>> 7c04e601
+})();