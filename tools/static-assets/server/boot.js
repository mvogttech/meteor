var fs = require("fs");
var path = require("path");
var sourcemap_support = require('source-map-support');

var bootUtils = require('./boot-utils.js');
var files = require('./mini-files');
var npmRequire = require('./npm-require.js').require;
var Profile = require('./profile').Profile;

// This code is duplicated in tools/main.js.
var MIN_NODE_VERSION = 'v14.0.0';

var hasOwn = Object.prototype.hasOwnProperty;

if (require('semver').lt(process.version, MIN_NODE_VERSION)) {
  process.stderr.write(
    'Meteor requires Node ' + MIN_NODE_VERSION + ' or later.\n');
  process.exit(1);
}

// read our control files
var serverJsonPath = path.resolve(process.argv[2]);
var serverDir = path.dirname(serverJsonPath);
var serverJson = require("./server-json.js");
var configJson =
  JSON.parse(fs.readFileSync(path.resolve(serverDir, 'config.json'), 'utf8'));

var programsDir = path.dirname(serverDir);
var buildDir = path.dirname(programsDir);
var starJson = JSON.parse(fs.readFileSync(path.join(buildDir, "star.json")));

// Set up environment
__meteor_bootstrap__ = {
  startupHooks: [],
  serverDir: serverDir,
  configJson: configJson,
  isFibersDisabled: true
};

__meteor_runtime_config__ = {
  meteorRelease: configJson.meteorRelease,
  gitCommitHash: starJson.gitCommitHash
};

if (!process.env.APP_ID) {
  process.env.APP_ID = configJson.appId;
}

// Map from load path to its source map.
var parsedSourceMaps = {};

let meteorDebugPromiseResolver = null;
const meteorDebugPromise = process.env.METEOR_INSPECT_BRK ? new Promise(resolve => meteorDebugPromiseResolver = resolve) : null;

async function maybeWaitForDebuggerToAttach() {
  if (meteorDebugPromise && meteorDebugPromiseResolver) {
    const { pause } = require("./debug");
    const pauseThresholdMs = 50;
    const pollIntervalMs = 500;
    const waitStartTimeMs = +new Date;
    const waitLimitMinutes = 5;
    const waitLimitMs = waitLimitMinutes * 60 * 1000;

    // This setTimeout not only waits for the debugger to attach, but also
    // keeps the process alive by preventing the event loop from running
    // empty while the main Fiber yields.
    setTimeout(async function poll() {
      const pauseStartTimeMs = +new Date;

      if (pauseStartTimeMs - waitStartTimeMs > waitLimitMs) {
        console.error(
          `Debugger did not attach after ${waitLimitMinutes} minutes; continuing.`
        );

        meteorDebugPromiseResolver();

      } else {
        // This pause function contains a debugger keyword that will only
        // act as a breakpoint once a debugging client has attached to the
        // process, so we keep calling pause() until the first time it
        // takes at least pauseThresholdMs, which indicates that a client
        // must be attached. The only other signal of a client attaching
        // is an unreliable "Debugger attached" message printed to stderr
        // by native C++ code, which requires the parent process to listen
        // for that message and then process.send a message back to this
        // process. By comparison, this polling strategy tells us exactly
        // what we want to know: "Is the debugger keyword enabled yet?"
        pause();

        if (new Date - pauseStartTimeMs > pauseThresholdMs) {
          // If the pause() function call took a meaningful amount of
          // time, we can conclude the debugger keyword must be active,
          // which means a debugging client must be connected, which means
          // we should stop polling and let the main Fiber continue.
          meteorDebugPromiseResolver();

        } else {
          // If the pause() function call didn't take a meaningful amount
          // of time to execute, then the debugger keyword must not have
          // caused a pause, which means a debugging client must not be
          // connected, which means we should keep polling.
          setTimeout(poll, pollIntervalMs);
        }
      }
    }, pollIntervalMs);

    // The polling will continue while we wait here.
    await meteorDebugPromise;
  }
}

// Read all the source maps into memory once.
serverJson.load.forEach(function (fileInfo) {
  if (fileInfo.sourceMap) {
    var rawSourceMap = fs.readFileSync(
      path.resolve(serverDir, fileInfo.sourceMap), 'utf8');
    // Parse the source map only once, not each time it's needed. Also remove
    // the anti-XSSI header if it's there.
    var parsedSourceMap = JSON.parse(rawSourceMap.replace(/^\)\]\}'/, ''));
    // source-map-support doesn't ever look at the sourcesContent field, so
    // there's no point in keeping it in memory.
    delete parsedSourceMap.sourcesContent;
    var url;
    if (fileInfo.sourceMapRoot) {
      // Add the specified root to any root that may be in the file.
      parsedSourceMap.sourceRoot = path.join(
        fileInfo.sourceMapRoot, parsedSourceMap.sourceRoot || '');
    }
    parsedSourceMaps[path.resolve(__dirname, fileInfo.path)] = parsedSourceMap;
  }
});

function retrieveSourceMap(pathForSourceMap) {
  if (hasOwn.call(parsedSourceMaps, pathForSourceMap)) {
    return { map: parsedSourceMaps[pathForSourceMap] };
  }
  return null;
}

var origWrapper = sourcemap_support.wrapCallSite;
var wrapCallSite = function (frame) {
  var frame = origWrapper(frame);
  var wrapGetter = function (name) {
    var origGetter = frame[name];
    frame[name] = function (arg) {
      // replace a custom location domain that we set for better UX in Chrome
      // DevTools (separate domain group) in source maps.
      var source = origGetter(arg);
      if (! source)
        return source;
      return source.replace(/(^|\()meteor:\/\/..app\//, '$1');
    };
  };
  wrapGetter('getScriptNameOrSourceURL');
  wrapGetter('getEvalOrigin');

  return frame;
};
sourcemap_support.install({
  // Use the source maps specified in program.json instead of parsing source
  // code for them.
  retrieveSourceMap: retrieveSourceMap,
  // For now, don't fix the source line in uncaught exceptions, because we
  // haven't fixed handleUncaughtExceptions in source-map-support to properly
  // locate the source files.
  handleUncaughtExceptions: false,
  wrapCallSite: wrapCallSite
});

// As a replacement to the old keepalives mechanism, check for a running
// parent every few seconds. Exit if the parent is not running.
//
// Two caveats to this strategy:
// * Doesn't catch the case where the parent is CPU-hogging (but maybe we
//   don't want to catch that case anyway, since the bundler not yielding
//   is what caused #2536).
// * Could be fooled by pid re-use, i.e. if another process comes up and
//   takes the parent process's place before the child process dies.
var startCheckForLiveParent = function (parentPid) {
  if (parentPid) {
    if (! bootUtils.validPid(parentPid)) {
      console.error("METEOR_PARENT_PID must be a valid process ID.");
      process.exit(1);
    }

    setInterval(function () {
      try {
        process.kill(parentPid, 0);
      } catch (err) {
        console.error("Parent process is dead! Exiting.");
        process.exit(1);
      }
    }, 3000);
  }
};

var specialArgPaths = {
  "packages/modules-runtime.js": function () {
    return {
      npmRequire: npmRequire,
      Profile: Profile
    };
  },

  "packages/dynamic-import.js": function (file) {
    var dynamicImportInfo = {};
    var clientArchs = configJson.clientArchs ||
      Object.keys(configJson.clientPaths);

    clientArchs.forEach(function (arch) {
      dynamicImportInfo[arch] = {
        dynamicRoot: path.join(programsDir, arch, "dynamic")
      };
    });

    dynamicImportInfo.server = {
      dynamicRoot: path.join(serverDir, "dynamic")
    };

    return { dynamicImportInfo: dynamicImportInfo };
  }
};

const loadServerBundles = Profile("Load server bundles", async function () {
  const infos = [];

  for (const fileInfo of serverJson.load) {
    const code = fs.readFileSync(path.resolve(serverDir, fileInfo.path));
    const nonLocalNodeModulesPaths = [];

    function addNodeModulesPath(path) {
      nonLocalNodeModulesPaths.push(
        files.pathResolve(serverDir, path)
      );
    }

    if (typeof fileInfo.node_modules === "string") {
      addNodeModulesPath(fileInfo.node_modules);
    } else if (fileInfo.node_modules) {
      Object.keys(fileInfo.node_modules).forEach(function (path) {
        const info = fileInfo.node_modules[path];
        if (! info.local) {
          addNodeModulesPath(path);
        }
      });
    }

    // Add dev_bundle/server-lib/node_modules.
    addNodeModulesPath("node_modules");

    function statOrNull(path) {
      try {
        return fs.statSync(path);
      } catch (e) {
        return null;
      }
    }

    const Npm = {
      /**
       * @summary Require a package that was specified using
       * `Npm.depends()`.
       * @param  {String} name The name of the package to require.
       * @locus Server
       * @memberOf Npm
       */
      require: Profile(function getBucketName(name) {
        return "Npm.require(" + JSON.stringify(name) + ")";
      }, function (name, error) {
        if (nonLocalNodeModulesPaths.length > 0) {
          let fullPath;

          // Replace all backslashes with forward slashes, just in case
          // someone passes a Windows-y module identifier.
          name = name.split("\\").join("/");

          nonLocalNodeModulesPaths.some(function (nodeModuleBase) {
            const packageBase = files.convertToOSPath(files.pathResolve(
              nodeModuleBase,
              name.split("/", 1)[0]
            ));

            if (statOrNull(packageBase)) {
              return fullPath = files.convertToOSPath(
                files.pathResolve(nodeModuleBase, name)
              );
            }
          });

          if (fullPath) {
            return require(fullPath);
          }
        }

        const resolved = require.resolve(name);
        if (resolved === name && ! path.isAbsolute(resolved)) {
          // If require.resolve(id) === id and id is not an absolute
          // identifier, it must be a built-in module like fs or http.
          return require(resolved);
        }

        throw error || new Error(
            "Cannot find module " + JSON.stringify(name)
        );
      })
    };

<<<<<<< HEAD
    const getAsset = function (assetPath, encoding, callback) {
      let promiseResolver, promiseReject, promise;
      if (! callback) {
        promise = new Promise((r, reject) => {
          promiseResolver = r;
          promiseReject = reject;
        });
=======
    var getAsset = function (assetPath, encoding, callback) {
      var promiseResolver, promise;
      if (! callback) {
        promise = new Promise((resolve, reject) => {
          promiseResolver = function (error, result) {
            error ? reject(error) : resolve(result);
          }
        });
        callback = promiseResolver;
>>>>>>> 28c592e1
      }
      // This assumes that we've already loaded the meteor package, so meteor
      // itself can't call Assets.get*. (We could change this function so that
      // it doesn't call bindEnvironment if you don't pass a callback if we need
      // to.)
      const _callback = Package.meteor.Meteor.bindEnvironment(function (err, result) {
        if (result && ! encoding)
            // Sadly, this copies in Node 0.10.
          result = new Uint8Array(result);
        if (promiseResolver) {
          if (err) {
            promiseReject(err);
            return;
          }
          promiseResolver(result);
        } else {
          callback(err, result);
        }
      }, function (e) {
        console.log("Exception in callback of getAsset", e.stack);
      });

      // Convert a DOS-style path to Unix-style in case the application code was
      // written on Windows.
      assetPath = files.convertToStandardPath(assetPath);

      // Unicode normalize the asset path to prevent string mismatches when
      // using this string elsewhere.
      assetPath = files.unicodeNormalizePath(assetPath);

      if (! fileInfo.assets || ! hasOwn.call(fileInfo.assets, assetPath)) {
        _callback(new Error("Unknown asset: " + assetPath));
      } else {
        const filePath = path.join(serverDir, fileInfo.assets[assetPath]);
        fs.readFile(files.convertToOSPath(filePath), encoding, _callback);
      }
<<<<<<< HEAD
=======

>>>>>>> 28c592e1
      if (promise)
        return promise;
    };

    const Assets = {
      getText: function (assetPath, callback) {
        const result = getAsset(assetPath, "utf8", callback);
        if (!callback) {
          return Future.fromPromise(result).wait();
        }
      },
      getTextAsync: function (assetPath) {
        return getAsset(assetPath, "utf8");
      },
      getBinary: function (assetPath, callback) {
        const result = getAsset(assetPath, undefined, callback);
        if (!callback) {
          return Future.fromPromise(result).wait();
        }
      },
      getBinaryAsync: function (assetPath) {
        return getAsset(assetPath, undefined);
      },
      /**
       * @summary Get the absolute path to the static server asset. Note that assets are read-only.
       * @locus Server [Not in build plugins]
       * @memberOf Assets
       * @param {String} assetPath The path of the asset, relative to the application's `private` subdirectory.
       */
      absoluteFilePath: function (assetPath) {
        // Unicode normalize the asset path to prevent string mismatches when
        // using this string elsewhere.
        assetPath = files.unicodeNormalizePath(assetPath);
        assetPath = files.convertToStandardPath(assetPath);

        if (! fileInfo.assets || ! hasOwn.call(fileInfo.assets, assetPath)) {
          throw new Error("Unknown asset: " + assetPath);
        }

        var filePath = path.join(serverDir, fileInfo.assets[assetPath]);
        return files.convertToOSPath(filePath);
      },
      getServerDir: function() {
        return serverDir;
      }
    };

    const wrapParts = ["(function(Npm,Assets"];

    const specialArgs =
        hasOwn.call(specialArgPaths, fileInfo.path) &&
        specialArgPaths[fileInfo.path](fileInfo);

    const specialKeys = Object.keys(specialArgs || {});
    specialKeys.forEach(function (key) {
      wrapParts.push("," + key);
    });

    // \n is necessary in case final line is a //-comment
    wrapParts.push("){", code, "\n})");
    const wrapped = wrapParts.join("");

    // It is safer to use the absolute path when source map is present as
    // different tooling, such as node-inspector, can get confused on relative
    // urls.

    // fileInfo.path is a standard path, convert it to OS path to join with
    // __dirname
    const fileInfoOSPath = files.convertToOSPath(fileInfo.path);
    const absoluteFilePath = path.resolve(__dirname, fileInfoOSPath);

    const scriptPath =
        parsedSourceMaps[absoluteFilePath] ? absoluteFilePath : fileInfoOSPath;

    const func = require('vm').runInThisContext(wrapped, {
      filename: scriptPath,
      displayErrors: true
    });

    const args = [Npm, Assets];

    specialKeys.forEach(function (key) {
      args.push(specialArgs[key]);
    });

    if (meteorDebugPromise) {
      infos.push({
        fn: Profile(fileInfo.path, func),
        args
      });
    } else {
      // Allows us to use code-coverage if the debugger is not enabled
      Profile(fileInfo.path, func).apply(global, args);
    }
  }

  await maybeWaitForDebuggerToAttach();

  for (const info of infos) {
    info.fn.apply(global, info.args);
  }
  if (global.Package && global.Package['core-runtime']) {
    return global.Package['core-runtime'].waitUntilAllLoaded();
  }

  return null;
});

var callStartupHooks = Profile("Call Meteor.startup hooks", async function () {
  // run the user startup hooks.  other calls to startup() during this can still
  // add hooks to the end.
  while (__meteor_bootstrap__.startupHooks.length) {
    var hook = __meteor_bootstrap__.startupHooks.shift();
    await Profile.time(hook.stack || "(unknown)", hook);
  }
  // Setting this to null tells Meteor.startup to call hooks immediately.
  __meteor_bootstrap__.startupHooks = null;
});

var runMain = Profile("Run main()", async function () {
  // find and run main()
  // XXX hack. we should know the package that contains main.
  var mains = [];
  var globalMain;
  if ('main' in global) {
    mains.push(main);
    globalMain = main;
  }
  if (typeof Package !== "undefined") {
    Object.keys(Package).forEach(function (name) {
      const { main } = Package[name];
      if (typeof main === "function" &&
          main !== globalMain) {
        mains.push(main);
      }
    });
  }
  if (! mains.length) {
    process.stderr.write("Program has no main() function.\n");
    process.exit(1);
  }
  if (mains.length > 1) {
    process.stderr.write("Program has more than one main() function?\n");
    process.exit(1);
  }
  var exitCode = await mains[0].call({}, process.argv.slice(3));
  // XXX hack, needs a better way to keep alive
  if (exitCode !== 'DAEMON')
    process.exit(exitCode);

  if (process.env.METEOR_PARENT_PID) {
    startCheckForLiveParent(process.env.METEOR_PARENT_PID);
  }
});

(async function startServerProcess() {
  if (!global.asyncLocalStorage) {
    const { AsyncLocalStorage } = require('async_hooks');
    global.asyncLocalStorage = new AsyncLocalStorage();
  }

  await Profile.run('Server startup', function() {
    return global.asyncLocalStorage.run({}, async () => {
      await loadServerBundles();
      await callStartupHooks();
      await runMain();
    });
  });
})().catch(e => {
  console.log('error on boot.js',  e )
  console.log(e.stack);
  process.exit(1)
});<|MERGE_RESOLUTION|>--- conflicted
+++ resolved
@@ -305,7 +305,6 @@
       })
     };
 
-<<<<<<< HEAD
     const getAsset = function (assetPath, encoding, callback) {
       let promiseResolver, promiseReject, promise;
       if (! callback) {
@@ -313,17 +312,7 @@
           promiseResolver = r;
           promiseReject = reject;
         });
-=======
-    var getAsset = function (assetPath, encoding, callback) {
-      var promiseResolver, promise;
-      if (! callback) {
-        promise = new Promise((resolve, reject) => {
-          promiseResolver = function (error, result) {
-            error ? reject(error) : resolve(result);
-          }
-        });
-        callback = promiseResolver;
->>>>>>> 28c592e1
+
       }
       // This assumes that we've already loaded the meteor package, so meteor
       // itself can't call Assets.get*. (We could change this function so that
@@ -360,10 +349,6 @@
         const filePath = path.join(serverDir, fileInfo.assets[assetPath]);
         fs.readFile(files.convertToOSPath(filePath), encoding, _callback);
       }
-<<<<<<< HEAD
-=======
-
->>>>>>> 28c592e1
       if (promise)
         return promise;
     };
