--- conflicted
+++ resolved
@@ -20,31 +20,6 @@
       }
     }
   }
-<<<<<<< HEAD
-  return result;
-};
-
-const resolved = Promise.resolve();
-Mp.dynamicImport = function (id) {
-  return resolved.then(() => require(id));
-};
-
-const reifyBabelParse = require("reify/lib/parsers/babel").parse;
-const reifyCompile = require("reify/lib/compiler").compile;
-const _compile = Mp._compile;
-Mp._compile = function (content, filename) {
-  console.log(`content`, filename);
-  try {
-    const result = reifyCompile(content, {
-      parse: reifyBabelParse,
-      generateLetDeclarations: false,
-      ast: false,
-    });
-    if (!result.identical) {
-      content = result.code;
-    }
-  } finally {
-=======
 
   const Mp = Module.prototype;
 
@@ -99,7 +74,6 @@
     if (!options || !options.compiledWithReify) {
       content = compileContent(content).content;
     }
->>>>>>> 0dfc7a7a
 
     return _compile.call(this, content, filename);
   };
