--- conflicted
+++ resolved
@@ -6,13 +6,8 @@
     "test": "meteor test --once --driver-package meteortesting:mocha"
   },
   "dependencies": {
-<<<<<<< HEAD
     "@babel/runtime": "^7.14.0",
-    "jquery": "^3.5.1",
-=======
-    "@babel/runtime": "^7.13.17",
     "jquery": "^3.6.0",
->>>>>>> dff8d311
     "meteor-node-stubs": "^1.0.3"
   },
   "devDependencies": {
