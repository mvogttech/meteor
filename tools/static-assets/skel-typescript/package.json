--- conflicted
+++ resolved
@@ -16,15 +16,9 @@
   "devDependencies": {
     "@types/meteor": "^1.4.87",
     "@types/mocha": "^8.2.3",
-<<<<<<< HEAD
-    "@types/react": "^17.0.43",
-    "@types/react-dom": "^17.0.14",
-    "typescript": "^4.7.4"
-=======
     "@types/react": "^18.0.26",
     "@types/react-dom": "^18.0.10",
-    "typescript": "^4.6.4"
->>>>>>> 09fa9bf7
+    "typescript": "^4.7.4"
   },
   "meteor": {
     "mainModule": {
