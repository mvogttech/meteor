import { ApolloServer } from '@apollo/server';
import { WebApp, WebAppInternals } from 'meteor/webapp';
import { getUser } from 'meteor/apollo';
import { LinksCollection } from '/imports/api/links';
import typeDefs from '/imports/apollo/schema.graphql';
import { expressMiddleware } from '@apollo/server/express4';

const express = WebAppInternals.NpmModules.express.module;

const resolvers = {
  Query: {
    getLink: async (obj, { id }) => LinksCollection.findOne(id),
    getLinks: async () => LinksCollection.find().fetch()
  }
};

const context = async ({ req }) => ({
  user: await getUser(req.headers.authorization)
});

const server = new ApolloServer({
  cache: 'bounded',
  typeDefs,
  resolvers,
});

export async function startApolloServer() {
  await server.start();

  WebApp.handlers.use(
    '/graphql',                                     // Configure the path as you want.
<<<<<<< HEAD
    express()                                       // Create new Express router.
      .disable('etag')                              // We don't server GET requests, so there's no need for that.
      .disable('x-powered-by')                      // A small safety measure.
      .use(json())                                  // From `body-parser`.
      .use(expressMiddleware(server, { context }))  // From `@apollo/server/express4`.
=======
    express.json(),
    expressMiddleware(server, { context }) // From `@apollo/server/express4`
>>>>>>> 46339a91
  );
}<|MERGE_RESOLUTION|>--- conflicted
+++ resolved
@@ -29,15 +29,7 @@
 
   WebApp.handlers.use(
     '/graphql',                                     // Configure the path as you want.
-<<<<<<< HEAD
-    express()                                       // Create new Express router.
-      .disable('etag')                              // We don't server GET requests, so there's no need for that.
-      .disable('x-powered-by')                      // A small safety measure.
-      .use(json())                                  // From `body-parser`.
-      .use(expressMiddleware(server, { context }))  // From `@apollo/server/express4`.
-=======
     express.json(),
     expressMiddleware(server, { context }) // From `@apollo/server/express4`
->>>>>>> 46339a91
   );
 }