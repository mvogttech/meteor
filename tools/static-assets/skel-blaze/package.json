{
  "name": "~name~",
  "private": true,
  "scripts": {
    "start": "meteor run",
    "test": "meteor test --once --driver-package meteortesting:mocha",
    "test-app": "TEST_WATCH=1 meteor test --full-app --driver-package meteortesting:mocha",
    "visualize": "meteor --production --extra-packages bundle-visualizer"
  },
  "dependencies": {
<<<<<<< HEAD
    "@babel/runtime": "^7.14.0",
    "jquery": "^3.5.1",
=======
    "@babel/runtime": "^7.13.17",
    "jquery": "^3.6.0",
>>>>>>> dff8d311
    "meteor-node-stubs": "^1.0.3"
  },
  "meteor": {
    "mainModule": {
      "client": "client/main.js",
      "server": "server/main.js"
    },
    "testModule": "tests/main.js"
  }
}<|MERGE_RESOLUTION|>--- conflicted
+++ resolved
@@ -8,13 +8,8 @@
     "visualize": "meteor --production --extra-packages bundle-visualizer"
   },
   "dependencies": {
-<<<<<<< HEAD
     "@babel/runtime": "^7.14.0",
-    "jquery": "^3.5.1",
-=======
-    "@babel/runtime": "^7.13.17",
     "jquery": "^3.6.0",
->>>>>>> dff8d311
     "meteor-node-stubs": "^1.0.3"
   },
   "meteor": {
