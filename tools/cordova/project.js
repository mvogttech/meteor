import _ from 'underscore';
import util from 'util';
import assert from 'assert';
import chalk from 'chalk';
import semver from 'semver';

import files from '../fs/files';
import utils from '../utils/utils.js';
import { Console } from '../console/console.js';
import { Profile } from '../tool-env/profile';
import buildmessage from '../utils/buildmessage.js';
import main from '../cli/main.js';
import { execFileAsync } from '../utils/processes';

import { cordova as cordova_lib, events as cordova_events, CordovaError }
  from 'cordova-lib';
import create from "cordova-create";
import cordova_util from 'cordova-lib/src/cordova/util.js';
import PluginInfoProvider from 'cordova-common/src/PluginInfo/PluginInfoProvider.js';

import { CORDOVA_PLATFORMS, CORDOVA_PLATFORM_VERSIONS, displayNameForPlatform, displayNamesForPlatforms,
  newPluginId, convertPluginVersions, convertToGitUrl } from './index.js';
import { CordovaBuilder } from './builder.js';

const cordovaPackagesFile = 'cordova-packages.json';

cordova_events.on('verbose', logIfVerbose);
cordova_events.on('log', logIfVerbose);
cordova_events.on('info', logIfVerbose);
cordova_events.on('warn', log);
cordova_events.on('error', log);

cordova_events.on('results', logIfVerbose);

function logIfVerbose(...args) {
  if (Console.verbose) {
    log(...args);
  }
};

function log(...args) {
  Console.rawInfo(`%% ${util.format.apply(null, args)}\n`);
}

// We pin platform versions ourselves instead of relying on cordova-lib
// so we we can update them independently (e.g. use Cordova iOS 4.0.1
// with Cordova 5.4.1)
const pinnedPlatformVersions = CORDOVA_PLATFORM_VERSIONS;

// We pin plugin versions to make sure we do not install versions that are
// incompatible with the current platform versions.
// Versions are taken from cordova-lib's package.json and should be updated
// when we update to a newer version of cordova-lib.
const pinnedPluginVersions = {
  "cordova-plugin-battery-status": "1.2.4",
  "cordova-plugin-camera": "2.4.1",
  "cordova-plugin-console": "1.1.0", // Deprecated, remove in future
  "cordova-plugin-contacts": "2.3.1",
  "cordova-plugin-device": "1.1.6",
  "cordova-plugin-device-motion": "2.0.0", // Deprecated, remove in future
  "cordova-plugin-device-orientation": "2.0.0", // Deprecated, remove in future
  "cordova-plugin-dialogs": "1.3.3",
  "cordova-plugin-file": "4.3.3",
  "cordova-plugin-file-transfer": "1.6.3",
  "cordova-plugin-geolocation": "2.4.3",
  "cordova-plugin-globalization": "1.0.7",
  "cordova-plugin-inappbrowser": "3.2.0",
  "cordova-plugin-legacy-whitelist": "1.1.2",
  "cordova-plugin-media": "3.0.1",
  "cordova-plugin-media-capture": "1.4.3",
  "cordova-plugin-network-information": "1.3.3",
  "cordova-plugin-statusbar": "2.3.0",
  "cordova-plugin-test-framework": "1.1.5",
  "cordova-plugin-vibration": "2.1.5",
  "cordova-plugin-whitelist": "1.3.2",
}

/**
 * To fix Cordova error: Variable(s) missing we convert the cli_variables
 * when removing plugins we want to convert for each plugin, for instance,
 * cordova-plugin-facebook4:
 * commandOptions {
 *   ...
 *   cli_variables: {
 *     'cordova-plugin-googleplus': {
 *       REVERSED_CLIENT_ID: 'com.googleusercontent.apps.11111111-xxkodsuusaiusixuaix'
 *     },
 *     'cordova-plugin-facebook4': { APP_ID: '1111111111111111', APP_NAME: 'appname' }
 *   }
 * }
 * into this
 * commandOptions {
 *   ...
 *   cli_variables: { APP_ID: '1111111111111111', APP_NAME: 'appname' }
 * }
 *
 * @param plugin
 * @param commandOptions
 */
const getCommandOptionsForPlugin = (plugin, commandOptions = {}) => {
  const cli_variables = commandOptions && commandOptions.cli_variables
    && commandOptions.cli_variables[plugin] || {};
  return {...commandOptions, cli_variables};
}

export class CordovaProject {
  constructor(projectContext, options = {}) {

    this.projectContext = projectContext;

    this.projectRoot = projectContext.getProjectLocalDirectory('cordova-build');
    this.options = options;

    this.pluginsDir = files.pathJoin(this.projectRoot, 'plugins');

    this.buildJsonPath = files.convertToOSPath(
      files.pathJoin(this.projectRoot, 'build.json'));
  }
  init() {
    const self = this;
    return self.createIfNeeded();
  }
  async createIfNeeded() {
    buildmessage.assertInJob();

    // Check if we have an existing Cordova project directory with outdated
    // platforms. In that case, we remove the whole directory to avoid issues.
    let outdated;
    if (files.exists(this.projectRoot)) {
      const installedPlatforms = this.listInstalledPlatforms();

      for (const [platform, pinnedVersion] of Object.entries(pinnedPlatformVersions)) {
        // If the platform is not installed, it cannot be outdated
        if (!installedPlatforms.includes(platform)) {
          continue;
        }

        const installedVersion = await this.installedVersionForPlatform(platform);
        // If we cannot establish the installed version, we consider it outdated
        if (!installedVersion) {
          outdated = true;
          break;
        }

        if (! semver.valid(pinnedVersion)) {
          // If pinnedVersion is not a semantic version but instead
          // something like a GitHub tarball URL, assume not outdated.
          continue;
        }

        if (semver.lt(installedVersion, pinnedVersion)) {
          outdated = true;
          break;
        }
      }

      if (outdated) {
        Console.debug(`Removing Cordova project directory to avoid issues with
outdated platforms`);
        // Remove Cordova project directory to start afresh
        // and avoid a broken project
        await files.rm_recursive(this.projectRoot);
      }
    }

    if (!files.exists(this.projectRoot)) {
      // We create a temporary directory with a generated config.xml
      // to use as a template for creating the Cordova project
      // This way, we are not dependent on the contents of
      // cordova-app-hello-world but we base our initial project state on
      // our own defaults and optionally a mobile-config.js

      const templatePath = files.mkdtemp('cordova-template-');

      // If we don't create an empty hooks directory, cordova-lib will attempt
      // to install one from a hardcoded path to cordova-app-hello-world
      files.mkdir_p(files.pathJoin(templatePath, 'hooks'));

      // If we don't create an empty www directory, cordova-lib will get
      // confused
      files.mkdir_p(files.pathJoin(templatePath, 'www'));

      const builder = new CordovaBuilder(
        this.projectContext,
        templatePath,
        { mobileServerUrl: this.options.mobileServerUrl,
          cordovaServerPort: this.options.cordovaServerPort,
          settingsFile: this.options.settingsFile,
          buildMode: this.options.buildMode }
      );

      await builder.processControlFile();

      if (buildmessage.jobHasMessages()) {
        return;
      }

      // Don't copy resources (they will be copied as part of the prepare)
      await builder.writeConfigXmlAndCopyResources(false);

      // Create the Cordova project root directory
      files.mkdir_p(files.pathDirname(this.projectRoot));

      const config = {
        lib: {
          www: {
            url: files.convertToOSPath(templatePath),
            template: true
          }
        }
      };

      // Don't set cwd to project root in runCommands because it doesn't
      // exist yet
      await this.runCommands('creating Cordova project', async () => {
        // No need to pass in appName and appId because these are set from
        // the generated config.xml
        await create(files.convertToOSPath(this.projectRoot),
          undefined, undefined, config);
      }, undefined, null);
    }

    this.writeBuildJson();
  }

  writeBuildJson() {
    if (files.exists(this.buildJsonPath)) {
      return;
    }

    const iosCommonOptions = {
      // See https://github.com/apache/cordova-ios/issues/407:
      buildFlag: [
        "-UseModernBuildSystem=0",
        ...(Console.verbose ? [] : ["-quiet"])
      ]
    };

    files.writeFile(
      this.buildJsonPath,
      JSON.stringify({
        ios: {
          debug: iosCommonOptions,
          release: iosCommonOptions,
        }
      }, null, 2) + "\n",
    );
  }

  // Preparing

  async prepareFromAppBundle(bundlePath, pluginVersions) {
    assert(bundlePath);
    assert(pluginVersions);

    buildmessage.assertInJob();

    Console.debug('Preparing Cordova project from app bundle');

    const builder = new CordovaBuilder(
      this.projectContext,
      this.projectRoot,
      { mobileServerUrl: this.options.mobileServerUrl,
        cordovaServerPort: this.options.cordovaServerPort,
        settingsFile: this.options.settingsFile,
        buildMode: this.options.buildMode }
    );

    await builder.processControlFile();

    if (buildmessage.jobHasMessages()) {
      return;
    }

    await builder.writeConfigXmlAndCopyResources();
    await builder.copyWWW(bundlePath);

    await this.ensurePluginsAreSynchronized(pluginVersions,
        builder.pluginsConfiguration);
    await this.ensurePlatformsAreSynchronized();

    // Temporary workaround for Cordova iOS bug until
    // https://issues.apache.org/jira/browse/CB-10885 is fixed
    const iosBuildExtrasPath =
      files.pathJoin(
        this.projectRoot,
        'platforms/ios/cordova/build-extras.xcconfig');

    if (files.exists(iosBuildExtrasPath)) {
      files.writeFile(
        iosBuildExtrasPath,
        'LD_RUNPATH_SEARCH_PATHS = @executable_path/Frameworks;');
    }

    await builder.copyBuildOverride();
  }

  async prepareForPlatform(platform, options) {
    assert(platform);

    // Temporary workaround for Cordova iOS bug until
    // https://issues.apache.org/jira/browse/CB-11731 has been released
    delete require.cache[files.pathJoin(this.projectRoot,
      'platforms/ios/cordova/lib/configMunger.js')];
    delete require.cache[files.pathJoin(this.projectRoot,
      'platforms/ios/cordova/lib/prepare.js')];

    const commandOptions = {
      ...this.defaultOptions,
      platforms: [platform],
    };

    await this.runCommands(`preparing Cordova project for platform \
${displayNameForPlatform(platform)}`, async () => {
      await cordova_lib.prepare(commandOptions);
    });
  }

  // Building (includes prepare)

  async buildForPlatform(platform, options = {}) {
    assert(platform);

    const commandOptions = {
      ...this.defaultOptions,
      platforms: [platform],
      options,
    };

    await this.runCommands(`building Cordova app for platform \
${displayNameForPlatform(platform)}`, async () => {
      await cordova_lib.build(commandOptions);
    });
  }

  // Running

  async run(platform, isDevice, options = [], extraPaths = []) {
    options.push('--buildConfig', this.buildJsonPath);
    options.push(isDevice ? '--device' : '--emulator');

    let env = this.defaultEnvWithPathsAdded(...extraPaths);
    const commandOptions = {
      ...this.defaultOptions,
      platforms: [platform],
      device: isDevice,
    };

    await this.runCommands(
      `running Cordova app for platform \
${displayNameForPlatform(platform)} with options ${options}`,
      () => cordova_lib.run(commandOptions));
  }

  // Platforms

  // Checks to see if the requirements for building and running on the
  // specified Cordova platform are satisfied, printing
  // installation instructions when needed.
  async checkPlatformRequirements(platform) {
    if (platform === 'ios' && process.platform !== 'darwin') {
      Console.warn("Currently, it is only possible to build iOS apps \
on an OS X system.");
      return false;
    }

    const installedPlatforms = this.listInstalledPlatforms();

    const inProject = installedPlatforms.includes(platform);
    if (!inProject) {
      Console.warn(`Please add the ${displayNameForPlatform(platform)} \
platform to your project first.`);
      Console.info(`Run: ${Console.command(`meteor add-platform ${platform}`)}`);
      return false;
    }

    const allRequirements = await this.runCommands(`checking Cordova \
requirements for platform ${displayNameForPlatform(platform)}`,
      async () => {
        return await cordova_lib.requirements([platform],
          this.defaultOptions);
      });
    let requirements = allRequirements && allRequirements[platform];
    if (!requirements) {
      Console.error(`Failed to check requirements for platform \
${displayNameForPlatform(platform)}`);
      return false;
    } else if (requirements instanceof CordovaError) {
      Console.error(`Cordova error: ${requirements.message}`);
      return false;
    }

    // We don't use ios-deploy, but open Xcode to run on a device instead
    requirements = _.reject(requirements,
      requirement => requirement.id === 'ios-deploy');

    const satisfied = _.every(requirements,
      requirement => requirement.installed);

    if (!satisfied) {
      Console.info();
      Console.info(`Your system does not yet seem to fulfill all requirements \
to build apps for ${displayNameForPlatform(platform)}.`);

      Console.info();
      Console.info("Please follow the installation instructions in the mobile guide:");
      Console.info(Console.url("http://guide.meteor.com/cordova.html#installing-prerequisites"));

      Console.info();

      Console.info("Status of the individual requirements:");
      for (const requirement of requirements) {
        const name = requirement.name;
        if (requirement.installed) {
          Console.success(name, "installed");
        } else {
          const reason = requirement.metadata && requirement.metadata.reason;
          if (reason) {
            Console.failInfo(`${name}: ${reason}`);
          } else {
            Console.failInfo(name);
          }
        }
      }
    }
    return satisfied;
  }

  listInstalledPlatforms() {
    return cordova_util.listPlatforms(files.convertToOSPath(this.projectRoot));
  }

  async installedVersionForPlatform(platform) {
    const command = files.convertToOSPath(files.pathJoin(
      this.projectRoot, 'platforms', platform, 'cordova', 'version'));
    // Make sure the command exists before trying to execute it
    if (files.exists(command)) {
      return this.runCommands(
        `getting installed version for platform ${platform} in Cordova project`,
        execFileAsync(command, {
          env: this.defaultEnvWithPathsAdded(),
          cwd: this.projectRoot}), null, null);
    } else {
      return null;
    }
  }

  async updatePlatforms(platforms = this.listInstalledPlatforms()) {
    return this.runCommands(`updating Cordova project for platforms \
${displayNamesForPlatforms(platforms)}`, async () => {
      await cordova_lib.platform('update', platforms, this.defaultOptions);
    });
  }

  async addPlatform(platform) {
    const self = this;
    return self.runCommands(`adding platform ${displayNameForPlatform(platform)} \
to Cordova project`, async () => {
      let version = pinnedPlatformVersions[platform];
      let platformSpec = version ? `${platform}@${version}` : platform;
      await cordova_lib.platform('add', platformSpec, this.defaultOptions);

      // As per Npm 8, we need now do inject a package.json file
      // with the dependencies so that when running any npm command
      // it keeps the dependencies installed.
<<<<<<< HEAD
      const packageLock = files.exists('node_modules/.package-lock.json') ? JSON.parse(files.readFile(
        files.pathJoin(self.projectRoot, 'node_modules/.package-lock.json')
      )) : { packages: { [`cordova-${platform}`]: { version }  } };
=======
      const packageLock = JSON.parse(files.readFile(
          files.pathJoin(self.projectRoot, 'node_modules/.package-lock.json')
      ));
      // Accumulated dependencies from plugins
      const cordovaPackagesPath = files.pathJoin(self.projectRoot, cordovaPackagesFile);
      const cordovaPackageLock = files.exists(cordovaPackagesPath) ? JSON.parse(files.readFile(cordovaPackagesPath)) : {};

      // Ensure all packages are kept installed
      const packages = { ...(cordovaPackageLock?.packages || {}), ...(packageLock?.packages || {}) };

>>>>>>> 8f403ffa
      const getPackageName = (pkgPath) => {
        const split = pkgPath.split("node_modules/");
        return split[split.length - 1];
      };

      const packageJsonObj = Object.entries(packages).reduce((acc, [key, value]) => {
        const name = getPackageName(key);
        return ({
          dependencies: {
            ...acc.dependencies,
            [name]: value.version,
          }
        });
      }, { dependencies: { [`cordova-${platform}`]: version  } });
      files.writeFile(
        files.pathJoin(self.projectRoot, "package.json"),
        JSON.stringify(packageJsonObj, null, 2) + "\n"
      );
    });
  }

  async removePlatform(platform) {
    return this.runCommands(`removing platform ${displayNameForPlatform(platform)} \
from Cordova project`, async () => {
      await cordova_lib.platform('rm', platform, this.defaultOptions);
    });
  }

  get cordovaPlatformsInApp() {
    return this.projectContext.platformList.getCordovaPlatforms();
  }

  // Ensures that the Cordova platforms are synchronized with the app-level
  // platforms.
  async ensurePlatformsAreSynchronized(platforms = this.cordovaPlatformsInApp) {
    buildmessage.assertInCapture();

    const installedPlatforms = this.listInstalledPlatforms();

    for (let platform of platforms) {
      if (installedPlatforms.includes(platform)) {
        continue;
      }

      await this.addPlatform(platform);
    }

    for (let platform of installedPlatforms) {
      if (!platforms.includes(platform) &&
        CORDOVA_PLATFORMS.includes(platform)) {
        await this.removePlatform(platform);
      }
    }
  }

  // Plugins

  // Because PluginInfoProvider reads in the plugin versions from
  // their plugin.xml, that only gives us the declared version and doesn't
  // tell us if plugins have been fetched from a Git SHA URL or a local path.
  // So we overwrite the declared versions with versions from
  // listFetchedPluginVersions that do contain this information.
  listInstalledPluginVersions(usePluginInfoId = false) {
    const pluginInfoProvider = new PluginInfoProvider();
    const installedPluginVersions = pluginInfoProvider.getAllWithinSearchPath(
      files.convertToOSPath(this.pluginsDir));
    const fetchedPluginVersions = this.listFetchedPluginVersions();
    return _.object(installedPluginVersions.map(pluginInfo => {
      const fetchedPlugin = fetchedPluginVersions[pluginInfo.id];
      const id = fetchedPlugin.id;
      const version = fetchedPlugin.version || pluginInfo.version;
      return [usePluginInfoId ? pluginInfo.id : id, version];
    }));
  }

  // There is no Cordova function to get the fetched plugin versions, so we
  // have to read in fetch.json (a file managed by plugman, a semi-independent
  // part of cordova-lib) and parse the format ourselves into a version
  // string suitable to be passed to targetForPlugin.
  // Note that a plugin can be fetched but not installed, so that's why we
  // still need a separate listInstalledPluginVersions.
  listFetchedPluginVersions() {
    const fetchJsonPath = files.pathJoin(this.pluginsDir, 'fetch.json');

    if (!files.exists(fetchJsonPath)) {
      return {};
    }

    const fetchedPluginsMetadata = JSON.parse(files.readFile(
      fetchJsonPath, 'utf8'));
    return _.object(_.map(fetchedPluginsMetadata, (metadata, name) => {
      const source = metadata.source;

      const idWithVersion = source.id ? source.id : name;
      const scoped = idWithVersion[0] === '@';
      const id = `${scoped ? '@' : ''}${idWithVersion.split('@')[scoped ? 1 : 0]}`;
      let version;
      if (source.type === 'registry') {
        version = idWithVersion.split('@')[scoped ? 2 : 1];
      } else if (source.type === 'git') {
        version = `${source.url}${'ref' in source ? `#${source.ref}` : ''}`;
      } else if (source.type === 'local') {
        version = `file://${source.path}`;
      }
      return [name, { id, version }];
    }));
  }

  // Construct a target suitable for 'cordova plugin add' from an id and
  // version, converting or resolving a URL or path where needed.
  targetForPlugin(id, version, { usePluginName = false } = {}) {
    assert(id);
    assert(version);

    buildmessage.assertInJob();

    if (utils.isUrlWithSha(version)) {
      return usePluginName ? convertToGitUrl(version) :
        `${id}@${convertToGitUrl(version)}`;
    } else if (utils.isUrlWithFileScheme(version)) {
      // Strip file:// and resolve the path relative to the cordova-build
      // directory
      const pluginPath = this.resolveLocalPluginPath(version);
      // We need to check if the directory exists ourselves because Cordova
      // will try to install from npm (and fail with an unhelpful error message)
      // if the directory is not found
      const stat = files.statOrNull(pluginPath);
      if (!(stat && stat.isDirectory())) {
        buildmessage.error(`Couldn't find local directory \
'${files.convertToOSPath(pluginPath)}' \
(while attempting to install plugin ${id}).`);
        return null;
      }
      return files.convertToOSPath(pluginPath);
    } else {
      return `${id}@${version}`;
    }
  }

  // Strips file:// and resolves the path relative to the cordova-build
  // directory
  resolveLocalPluginPath(pluginPath) {
    pluginPath = pluginPath.substr("file://".length);
    if (utils.isPathRelative(pluginPath)) {
      return files.pathResolve(this.projectContext.projectDir, pluginPath);
    } else {
      return pluginPath;
    }
  }

  async addPlugin(id, version, config = {}, options = {}) {
    const { retry = true } = options;
    const target = this.targetForPlugin(id, version, options);
    if (target) {
      const commandOptions = Object.assign(this.defaultOptions,
        { cli_variables: config, link: utils.isUrlWithFileScheme(version) });

      try {
        await this.runCommands(`adding plugin ${target} \
to Cordova project`, cordova_lib.plugin.bind(undefined, 'add', [target],
          commandOptions));

        // Accumulate dependencies from plugins to later installation
        const cordovaPackagesPath = files.pathJoin(this.projectRoot, cordovaPackagesFile);
        const packageLock = JSON.parse(files.readFile(
            files.pathJoin(this.projectRoot, 'node_modules/.package-lock.json')
        ));
        const existingPackageLock = files.exists(cordovaPackagesPath) ?
            JSON.parse(files.readFile(cordovaPackagesPath))
            : {};
        const accumulatedCordovaPackages = {
          packages: {
            ...existingPackageLock.packages,
            ...packageLock.packages,
          }
        };
        files.writeFile(
            cordovaPackagesPath,
            JSON.stringify(accumulatedCordovaPackages, null, 2) + "\n"
        );

      } catch (error) {
        if (retry && utils.isUrlWithSha(version)) {
          Console.warn(`Cordova plugin add for ${id} failed with plugin id 
          in the URL with hash, retrying now with plugin name. If this works you
          can ignore the error above or you can update your plugin declaration
          to use the id from config.xml instead of the name from package.json`);
          await this.addPlugin(id, version, config, { ...options,
            usePluginName: true, retry: false });
          return;
        }
        throw error;
      }
    }
  }

  // plugins is an array of plugin IDs.
  async removePlugins(plugins,  config = {}) {
    if (_.isEmpty(plugins)) {
      return;
    }

    const commandOptions = Object.assign(this.defaultOptions,
      { cli_variables: config });

    for (const plugin of plugins) {
      const commandOptionsPlugin = getCommandOptionsForPlugin(plugin,
        commandOptions);

      await this.runCommands(`removing plugin ${plugin} \
  from Cordova project`, cordova_lib.plugin.bind(undefined, 'rm --force', [plugin],
        commandOptionsPlugin));
    }
  }

  // Ensures that the Cordova plugins are synchronized with the app-level
  // plugins.
  async ensurePluginsAreSynchronized(pluginVersions, pluginsConfiguration = {}) {
    assert(pluginVersions);

    buildmessage.assertInCapture();

    await buildmessage.enterJob({ title: "installing Cordova plugins"}, async () => {
      // Cordova plugin IDs have changed as part of moving to npm.
      // We convert old plugin IDs to new IDs in the 1.2.0-cordova-changes
      // upgrader and when adding plugins, but packages may still depend on
      // the old IDs.
      // To avoid attempts at duplicate installation, we check for old IDs here
      // and convert them to new IDs when needed. We also convert old-style GitHub
      // tarball URLs to new Git URLs, and check if other Git URLs contain a
      // SHA reference.
      pluginVersions = convertPluginVersions(pluginVersions);

      // To ensure we do not attempt to install plugin versions incompatible
      // with the current platform versions, we compare them against a list of
      // pinned versions and adjust them if necessary.
      this.ensurePinnedPluginVersions(pluginVersions);

      if (buildmessage.jobHasMessages()) {
        return;
      }

      // Also, we warn if any App.configurePlugin calls in mobile-config.js
      // need to be updated (and in the meantime we take care of the
      // conversion of the plugin configuration to the new ID).
      pluginsConfiguration = _.object(_.map(pluginsConfiguration, (config, id) => {
        const newId = newPluginId(id);
        if (newId) {
          Console.warn();
          Console.labelWarn(`Cordova plugin ${id} has been renamed to ${newId} \
as part of moving to npm. Please change the App.configurePlugin call in \
mobile-config.js accordingly.`);
          return [newId, config];
        } else {
          return [id, config];
        }
      }));

      const installedPluginVersions =
        convertPluginVersions(this.listInstalledPluginVersions());

      // Due to the dependency structure of Cordova plugins, it is impossible to
      // upgrade the version on an individual Cordova plugin. Instead, whenever
      // a new Cordova plugin is added or removed, or its version is changed,
      // we just reinstall all of the plugins.
      let shouldReinstallAllPlugins = false;

      // Iterate through all of the plugins and find if any of them have a new
      // version. Additionally, check if we have plugins installed from a local
      // path.
      const pluginsFromLocalPath = {};
      _.each(pluginVersions, (version, id) => {
        // Check if plugin is installed from a local path.
        const isPluginFromLocalPath = utils.isUrlWithFileScheme(version);

        if (isPluginFromLocalPath) {
          pluginsFromLocalPath[id] = version;
        } else {
          if (!_.has(installedPluginVersions, id) ||
            installedPluginVersions[id] !== version) {
            // We do not have the plugin installed or the version has changed.
            shouldReinstallAllPlugins = true;
            Console.debug(`Plugin ${id} version have changed or it was added, will \
perform cordova plugins reinstall`);
          }
        }
      });

      const installedPluginsByName = Object.keys(this.listInstalledPluginVersions(true));

      // Check to see if we have any installed plugins that are not in the
      // current set of plugins.
      if (!shouldReinstallAllPlugins) {
        // We need to know which plugins were installed because they were
        // declared in cordova-plugins and which are just dependencies of others.
        // Luckily for us android.json and ios.json have that information.
        const androidJsonPath = files.pathJoin(this.pluginsDir, 'android.json');
        const iosJsonPath = files.pathJoin(this.pluginsDir, 'ios.json');

        const androidJson = files.exists(androidJsonPath) ? JSON.parse(files.readFile(
          androidJsonPath, 'utf8')) : { installed_plugins: {} };
        const iosJson = files.exists(iosJsonPath) ? JSON.parse(files.readFile(
          iosJsonPath, 'utf8')) : { installed_plugins: {} };

        let previouslyInstalledPlugins = _.union(
          Object.keys(androidJson.installed_plugins), Object.keys(iosJson.installed_plugins));

        // Now the problem is we have a list of names the plugins (name defined in the plugin.xml)
        // while in cordova-plugins we have can have their npm ids. We need to translate the list.
        const fetched = this.listFetchedPluginVersions();
        previouslyInstalledPlugins = previouslyInstalledPlugins.map(name => {
          return fetched[name].id;
        });

        previouslyInstalledPlugins.forEach(id => {
          if (!_.has(pluginVersions, id)) {
            Console.debug(`Plugin ${id} was removed, will \
perform cordova plugins reinstall`);
            shouldReinstallAllPlugins = true;
          }
        });
      }

      if (!_.isEmpty(pluginsFromLocalPath) && !shouldReinstallAllPlugins) {
        Console.debug('Reinstalling Cordova plugins added from the local path');
      }

      // We either reinstall all plugins or only those fetched from a local
      // path.
      if (shouldReinstallAllPlugins || !_.isEmpty(pluginsFromLocalPath)) {
        let pluginsToRemove;
        if (shouldReinstallAllPlugins) {
          pluginsToRemove = installedPluginsByName;
        } else {
          // Only try to remove plugins that are currently installed.
          pluginsToRemove = _.intersection(
            Object.keys(pluginsFromLocalPath),
            Object.keys(installedPluginVersions));
        }

        await this.removePlugins(pluginsToRemove, pluginsConfiguration);

        let pluginVersionsToInstall;

        // Now install the necessary plugins.
        if (shouldReinstallAllPlugins) {
          pluginVersionsToInstall = pluginVersions;
        } else {
          pluginVersionsToInstall = pluginsFromLocalPath;
        }

        const pluginsToInstallCount = _.size(pluginVersionsToInstall);
        let installedPluginsCount = 0;

        buildmessage.reportProgress({ current: 0, end: pluginsToInstallCount });
        for (const [id, version] of Object.entries(pluginVersionsToInstall)) {
          await this.addPlugin(id, version, pluginsConfiguration[id]);

          buildmessage.reportProgress({
            current: ++installedPluginsCount,
            end: pluginsToInstallCount
          });
        }

        await this.ensurePluginsWereInstalled(pluginVersionsToInstall, pluginsConfiguration, true);
      }
    });
  }

  // Ensures that the Cordova plugins are installed
  async ensurePluginsWereInstalled(requiredPlugins, pluginsConfiguration, retryInstall) {
    // List of all installed plugins. This should work for global / local / scoped cordova plugins.
    // Examples:
    // cordova-plugin-whitelist@1.3.2 => { 'cordova-plugin-whitelist': '1.3.2' }
    // com.cordova.plugin@file://.cordova-plugins/plugin => { 'com.cordova.plugin': 'file://.cordova-plugins/plugin' }
    // @scope/plugin@1.0.0 => { 'com.cordova.plugin': 'scope/plugin' }
    const installed = this.listInstalledPluginVersions();
    const installedPluginsNames = Object.keys(installed);
    const missingPlugins = {};

    for (const plugin of Object.keys(requiredPlugins)) {
      if (!installedPluginsNames.includes(plugin)) {
        Console.debug(`Plugin ${plugin} was not installed.`);
        if (retryInstall) {
          Console.debug(`Retrying to install ${plugin}.`);
          await this.addPlugin(
            plugin,
            requiredPlugins[plugin],
            pluginsConfiguration[plugin]
          );
        }
        missingPlugins[plugin] = requiredPlugins[plugin];
      }
    }

    // All plugins were installed
    if (Object.keys(missingPlugins).length === 0) {
      return;
    }

    // Check one more time after re-installation.
    if (retryInstall) {
      await this.ensurePluginsWereInstalled(missingPlugins, pluginsConfiguration, false);
    } else {
      // Fail, to prevent building and publishing faulty mobile app without at this moment we need to stop.
      throw new Error(`Some Cordova plugins installation failed: (${Object.keys(missingPlugins).join(', ')}).`);
    }
  }

  ensurePinnedPluginVersions(pluginVersions) {
    assert(pluginVersions);

    _.each(pluginVersions, (version, id) => {
      // Skip plugin specs that are not actual versions
      if (utils.isUrlWithSha(version) || utils.isUrlWithFileScheme(version)) {
        return;
      }

      const pinnedVersion = pinnedPluginVersions[id];

      if (pinnedVersion && semver.lt(version, pinnedVersion)) {
        Console.labelWarn(`Attempting to install plugin ${id}@${version}, but \
it should have a minimum version of ${pinnedVersion} to ensure compatibility \
with the current platform versions. Installing the minimum version for \
convenience, but you should adjust your dependencies.`);
        pluginVersions[id] = pinnedVersion;
      }
    });
  }

  // Cordova commands support

  get defaultOptions() {
    return {
      silent: !Console.verbose,
      verbose: Console.verbose,
      buildConfig: this.buildJsonPath,
    };
  }

  defaultEnvWithPathsAdded(...extraPaths) {
    let paths = (this.defaultPaths || []);
    paths.unshift(...extraPaths);
    const env = files.currentEnvWithPathsAdded(...paths);
    return env;
  }

  get defaultPaths() {
    const nodeBinDir = files.getCurrentNodeBinDir();

    // Add the ios-sim bin path so Cordova can find it
    const iosSimBinPath =
      files.pathJoin(files.getDevBundle(),
      'lib/node_modules/ios-sim/bin');

    return [nodeBinDir, iosSimBinPath];
  }

  async runCommands(title, promiseOrAsyncFunction, env = this.defaultEnvWithPathsAdded(),
    cwd = this.projectRoot) {
    // Capitalize title for debug output
    Console.debug(title[0].toUpperCase() + title.slice(1));

    const oldCwd = process.cwd();
    if (cwd) {
      process.chdir(files.convertToOSPath(cwd));
    }

    const oldEnv = process.env;
    if (env) {
      // this preserves case insensitivity for PATH on windows
      Object.keys(env).forEach(key => {
        process.env[key] = env[key];
      });
    }

    try {
      return await (typeof promiseOrAsyncFunction === "function"
        ? promiseOrAsyncFunction()
        : promiseOrAsyncFunction);
    } catch (error) {
      Console.arrowError('Errors executing Cordova commands:');
      Console.error();
      const consoleOptions = Console.options({ indent: 3 });
      Console.error(`While ${title}:`, consoleOptions);

      if (error instanceof CordovaError) {
        // Only print the message for errors thrown by cordova-lib, because
        // these are meant for end-user consumption.
        // But warn that they may not completely apply to our situation.
        // (We do print the stack trace if we are in verbose mode.)
        const errorMessage = Console.verbose ? (error.stack || error.message) :
          error.message;
        Console.error(`Cordova error: ${errorMessage}`, consoleOptions);
        Console.error(chalk.green(`(If the error message contains suggestions \
for a fix, note that this may not apply to the Meteor integration. You can try \
running again with the --verbose option to help diagnose the issue.)`),
          consoleOptions);
      } else {
        // Print stack trace for other errors by default, because the message
        // usually does not give us enough information to know what is going on
        const errorMessage = error && error.stack || error;
        Console.error(errorMessage, consoleOptions);
      };
      throw new main.ExitWithCode(1);
    } finally {
      if (cwd && oldCwd) {
        process.chdir(oldCwd);
      }
      if (env && oldEnv) {
        process.env = oldEnv;
      }
    }
  }
}

const CPp = CordovaProject.prototype;
["prepareFromAppBundle",
 "prepareForPlatform",
 "buildForPlatform",
].forEach(name => {
  CPp[name] = Profile(platform => {
    const prefix = `CordovaProject#${name}`;
    return name.endsWith("ForPlatform") ? `${prefix} for ${
      displayNameForPlatform(platform)
    }` : prefix;
  }, CPp[name]);
});<|MERGE_RESOLUTION|>--- conflicted
+++ resolved
@@ -463,22 +463,15 @@
       // As per Npm 8, we need now do inject a package.json file
       // with the dependencies so that when running any npm command
       // it keeps the dependencies installed.
-<<<<<<< HEAD
       const packageLock = files.exists('node_modules/.package-lock.json') ? JSON.parse(files.readFile(
-        files.pathJoin(self.projectRoot, 'node_modules/.package-lock.json')
+          files.pathJoin(self.projectRoot, 'node_modules/.package-lock.json')
       )) : { packages: { [`cordova-${platform}`]: { version }  } };
-=======
-      const packageLock = JSON.parse(files.readFile(
-          files.pathJoin(self.projectRoot, 'node_modules/.package-lock.json')
-      ));
       // Accumulated dependencies from plugins
       const cordovaPackagesPath = files.pathJoin(self.projectRoot, cordovaPackagesFile);
       const cordovaPackageLock = files.exists(cordovaPackagesPath) ? JSON.parse(files.readFile(cordovaPackagesPath)) : {};
 
       // Ensure all packages are kept installed
       const packages = { ...(cordovaPackageLock?.packages || {}), ...(packageLock?.packages || {}) };
-
->>>>>>> 8f403ffa
       const getPackageName = (pkgPath) => {
         const split = pkgPath.split("node_modules/");
         return split[split.length - 1];
