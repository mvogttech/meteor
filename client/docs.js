--- conflicted
+++ resolved
@@ -1,9 +1,5 @@
 Template.headline.release = function () {
-<<<<<<< HEAD
-  return Meteor.release ? "0.9.1" : "(checkout)";
-=======
   return Meteor.release ? "0.9.1.1" : "(checkout)";
->>>>>>> 782962e5
 };
 
 Meteor.startup(function () {
