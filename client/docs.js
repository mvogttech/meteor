<<<<<<< HEAD
Template.headline.helpers({
  release: function () {
    return Meteor.release ? "0.9.2.2" : "(checkout)";
  }
});
=======
Template.headline.release = function () {
  return Meteor.release ? "0.9.3" : "(checkout)";
};
>>>>>>> e301236d

Meteor.startup(function () {
  // XXX this is broken by the new multi-page layout.  Also, it was
  // broken before the multi-page layout because it had illegible
  // colors. Just turn it off for now. We'll fix it and turn it on
  // later.
  // prettyPrint();

  //mixpanel tracking
  mixpanel.track('docs');

  // returns a jQuery object suitable for setting scrollTop to
  // scroll the page, either directly for via animate()
  var scroller = function() {
    return $("html, body").stop();
  };

  var sections = [];
  _.each($('#main h1, #main h2, #main h3'), function (elt) {
    var classes = (elt.getAttribute('class') || '').split(/\s+/);
    if (_.indexOf(classes, "nosection") === -1)
      sections.push(elt);
  });

  for (var i = 0; i < sections.length; i++) {
    var classes = (sections[i].getAttribute('class') || '').split(/\s+/);
    if (_.indexOf(classes, "nosection") !== -1)
      continue;
    sections[i].prev = sections[i-1] || sections[i];
    sections[i].next = sections[i+1] || sections[i];
    $(sections[i]).waypoint({offset: 30});
  }
  var section = document.location.hash.substr(1) || sections[0].id;
  Session.set('section', section);
  if (section) {
    // WebKit will scroll down to the #id in the URL asynchronously
    // after the page is rendered, but Firefox won't.
    Meteor.setTimeout(function() {
      var elem = $('#'+section);
      if (elem.length)
        scroller().scrollTop(elem.offset().top);
    }, 0);
  }

  var ignore_waypoints = false;
  var lastTimeout = null;
  $('h1, h2, h3').waypoint(function (evt, dir) {
    if (!ignore_waypoints) {
      var active = (dir === "up") ? this.prev : this;
      if (active.id) {
        if (lastTimeout)
          Meteor.clearTimeout(lastTimeout);
        lastTimeout = Meteor.setTimeout(function () {
          Session.set("section", active.id);
        }, 200);
      }
    }
  });

  window.onhashchange = function () {
    scrollToSection(location.hash);
  };

  var scrollToSection = function (section) {
    if (! $(section).length)
      return;

    ignore_waypoints = true;
    Session.set("section", section.substr(1));
    scroller().animate({
      scrollTop: $(section).offset().top
    }, 500, 'swing', function () {
      window.location.hash = section;
      ignore_waypoints = false;
    });
  };

  $('#main, #nav').delegate("a[href^='#']", 'click', function (evt) {
    evt.preventDefault();
    var sel = $(this).attr('href');
    scrollToSection(sel);

    mixpanel.track('docs_navigate_' + sel);
  });

  // Make external links open in a new tab.
  $('a:not([href^="#"])').attr('target', '_blank');

  // Hide menu by tapping on background
  $('#main').on('click', function () {
    hideMenu();
  });
});

var hideMenu = function () {
  $('#nav').removeClass('show');
  $('#menu-ico').removeClass('hidden');
};

var toc = [
  {name: "Meteor " + Template.headline.release(), id: "top"}, [
    "Quick start",
    "Seven principles",
    "Resources"
  ],
  "Concepts", [
    "What is Meteor?",
    "Structuring your app",
    "Data and security",
    "Reactivity",
    "Live HTML templates",
    "Using packages",
    "Namespacing",
    "Deploying",
    "Writing packages"
  ],

  "API", [
    "Core", [
      "Meteor.isClient",
      "Meteor.isServer",
      "Meteor.isCordova",
      "Meteor.startup",
      "Meteor.wrapAsync",
      "Meteor.absoluteUrl",
      "Meteor.settings",
      "Meteor.release"
    ],

    "Publish and subscribe", [
      "Meteor.publish", [
        {instance: "this", name: "userId", id: "publish_userId"},
        {instance: "this", name: "added", id: "publish_added"},
        {instance: "this", name: "changed", id: "publish_changed"},
        {instance: "this", name: "removed", id: "publish_removed"},
        {instance: "this", name: "ready", id: "publish_ready"},
        {instance: "this", name: "onStop", id: "publish_onstop"},
        {instance: "this", name: "error", id: "publish_error"},
        {instance: "this", name: "stop", id: "publish_stop"},
        {instance: "this", name: "connection", id: "publish_connection"}
      ],
      "Meteor.subscribe"
    ],

    {name: "Methods", id: "methods_header"}, [
      "Meteor.methods", [
        {instance: "this", name: "userId", id: "method_userId"},
        {instance: "this", name: "setUserId", id: "method_setUserId"},
        {instance: "this", name: "isSimulation", id: "method_issimulation"},
        {instance: "this", name: "unblock", id: "method_unblock"},
        {instance: "this", name: "connection", id: "method_connection"}
      ],
      "Meteor.Error",
      "Meteor.call",
      "Meteor.apply"
    ],

    {name: "Check", id: "check_package"}, [
      "check",
      "Match.test",
      {name: "Match patterns", style: "noncode"}
    ],

    {name: "Server connections", id: "connections"}, [
      "Meteor.status",
      "Meteor.reconnect",
      "Meteor.disconnect",
      "Meteor.onConnection",
      "DDP.connect"
    ],

    {name: "Collections", id: "collections"}, [
      "Mongo.Collection", [
        {instance: "collection", name: "find"},
        {instance: "collection", name: "findOne"},
        {instance: "collection", name: "insert"},
        {instance: "collection", name: "update"},
        {instance: "collection", name: "upsert"},
        {instance: "collection", name: "remove"},
        {instance: "collection", name: "allow"},
        {instance: "collection", name: "deny"}
      ],

      "Mongo.Cursor", [
        {instance: "cursor", name: "forEach"},
        {instance: "cursor", name: "map"},
        {instance: "cursor", name: "fetch"},
        {instance: "cursor", name: "count"},
        {instance: "cursor", name: "observe"},
        {instance: "cursor", name: "observeChanges", id: "observe_changes"}
      ],
      {type: "spacer"},
      {name: "Mongo.ObjectID", id: "mongo_object_id"},
      {type: "spacer"},
      {name: "Selectors", style: "noncode"},
      {name: "Modifiers", style: "noncode"},
      {name: "Sort specifiers", style: "noncode"},
      {name: "Field specifiers", style: "noncode"}
    ],

    "Session", [
      "Session.set",
      {name: "Session.setDefault", id: "session_set_default"},
      "Session.get",
      "Session.equals"
    ],

    {name: "Accounts", id: "accounts_api"}, [
      "Meteor.user",
      "Meteor.userId",
      "Meteor.users",
      "Meteor.loggingIn",
      "Meteor.logout",
      "Meteor.logoutOtherClients",
      "Meteor.loginWithPassword",
      {name: "Meteor.loginWith<Service>", id: "meteor_loginwithexternalservice"},
      {type: "spacer"},

      {name: "{{currentUser}}", id: "template_currentuser"},
      {name: "{{loggingIn}}", id: "template_loggingin"},
      {type: "spacer"},

      "Accounts.config",
      "Accounts.ui.config",
      "Accounts.validateNewUser",
      "Accounts.onCreateUser",
      "Accounts.validateLoginAttempt",
      "Accounts.onLogin",
      {name: "Accounts.onLoginFailure", id: "accounts_onlogin"}
    ],

    {name: "Passwords", id: "accounts_passwords"}, [
      "Accounts.createUser",
      "Accounts.changePassword",
      "Accounts.forgotPassword",
      "Accounts.resetPassword",
      "Accounts.setPassword",
      "Accounts.verifyEmail",
      {type: "spacer"},

      "Accounts.sendResetPasswordEmail",
      "Accounts.sendEnrollmentEmail",
      "Accounts.sendVerificationEmail",
      "Accounts.emailTemplates"
    ],

    {name: "Templates", id: "templates_api"}, [
      {prefix: "Template", instance: "myTemplate", id: "templates_api"}, [
        {name: "events", id: "template_events"},
        {name: "helpers", id: "template_helpers"},
        {name: "rendered", id: "template_rendered"},
        {name: "created", id: "template_created"},
        {name: "destroyed", id: "template_destroyed"}
      ],
      {name: "Template instances", id: "template_inst"}, [
        {instance: "template", name: "findAll", id: "template_findAll"},
        {instance: "template", name: "$", id: "template_$"},
        {instance: "template", name: "find", id: "template_find"},
        {instance: "template", name: "firstNode", id: "template_firstNode"},
        {instance: "template", name: "lastNode", id: "template_lastNode"},
        {instance: "template", name: "data", id: "template_data"},
        {instance: "template", name: "autorun", id: "template_autorun"},
        {instance: "template", name: "view", id: "template_view"}
      ],
      "Template.registerHelper",
      "Template.instance",
      "Template.currentData",
      "Template.parentData",
      "Template.body",
      {name: "{{> Template.dynamic}}", id: "template_dynamic"},
      {type: "spacer"},
      {name: "Event maps", style: "noncode"}
    ],
    "Blaze", [
      "Blaze.render",
      "Blaze.renderWithData",
      "Blaze.remove",
      "Blaze.getData",
      "Blaze.toHTML",
      "Blaze.toHTMLWithData",
      "Blaze.View", [
        "Blaze.currentView",
        "Blaze.getView",
        "Blaze.With",
        "Blaze.If",
        "Blaze.Unless",
        "Blaze.Each"
      ],
      "Blaze.Template",
      "Blaze.isTemplate",
      {type: "spacer"},
      {name: "Renderable content", id: "renderable_content", style: "noncode"}
     ],

    "Timers", [
      "Meteor.setTimeout",
      "Meteor.setInterval",
      "Meteor.clearTimeout",
      "Meteor.clearInterval"
    ],

    "Tracker", [
      "Tracker.autorun",
      "Tracker.flush",
      "Tracker.nonreactive",
      "Tracker.active",
      "Tracker.currentComputation",
      "Tracker.onInvalidate",
      "Tracker.afterFlush",
      "Tracker.Computation", [
        {instance: "computation", name: "stop", id: "computation_stop"},
        {instance: "computation", name: "invalidate", id: "computation_invalidate"},
        {instance: "computation", name: "onInvalidate", id: "computation_oninvalidate"},
        {instance: "computation", name: "stopped", id: "computation_stopped"},
        {instance: "computation", name: "invalidated", id: "computation_invalidated"},
        {instance: "computation", name: "firstRun", id: "computation_firstrun"}
      ],
      "Tracker.Dependency", [
        {instance: "dependency", name: "changed", id: "dependency_changed"},
        {instance: "dependency", name: "depend", id: "dependency_depend"},
        {instance: "dependency", name: "hasDependents", id: "dependency_hasdependents"}
      ]
    ],

    {name: "ReactiveVar", id: "reactivevar_pkg"}, [
      "ReactiveVar",
      {instance: "reactiveVar", name: "get", id: "reactivevar_get"},
      {instance: "reactiveVar", name: "set", id: "reactivevar_set"}
    ],

    // "Environment Variables", [
    //   "Meteor.EnvironmentVariable", [
    //     {instance: "env_var", name: "get", id: "env_var_get"},
    //     {instance: "env_var", name: "withValue", id: "env_var_withvalue"},
    //     {instance: "env_var", name: "bindEnvironment", id: "env_var_bindenvironment"}
    //   ]
    //],

    {name: "EJSON", id: "ejson"}, [
      {name: "EJSON.parse", id: "ejson_parse"},
      {name: "EJSON.stringify", id: "ejson_stringify"},
      {name: "EJSON.fromJSONValue", id: "ejson_from_json_value"},
      {name: "EJSON.toJSONValue", id: "ejson_to_json_value"},
      {name: "EJSON.equals", id: "ejson_equals"},
      {name: "EJSON.clone", id: "ejson_clone"},
      {name: "EJSON.newBinary", id: "ejson_new_binary"},
      {name: "EJSON.isBinary", id: "ejson_is_binary"},
      {name: "EJSON.addType", id: "ejson_add_type"},
      [
        {instance: "customType", id: "ejson_type_typeName", name: "typeName"},
        {instance: "customType", id: "ejson_type_toJSONValue", name: "toJSONValue"},
        {instance: "customType", id: "ejson_type_clone", name: "clone"},
        {instance: "customType", id: "ejson_type_equals", name: "equals"}
      ]
    ],


    "HTTP", [
      "HTTP.call",
      {name: "HTTP.get"},
      {name: "HTTP.post"},
      {name: "HTTP.put"},
      {name: "HTTP.del"}
    ],
    "Email", [
      "Email.send"
    ],
    {name: "Assets", id: "assets"}, [
      {name: "Assets.getText", id: "assets_getText"},
      {name: "Assets.getBinary", id: "assets_getBinary"}
    ],

    {name: "Package.js", id: "packagejs"}, [
      {name: "Package.describe", id: "packagedescription"},
      {name: "Package.onUse", id: "packagedefinition"}, [
        {name: "api.versionsFrom", id: "pack_versions"},
        {name: "api.use", id: "pack_use"},
        {name: "api.imply", id: "pack_api_imply"},
        {name: "api.export", id: "pack_export"},
        {name: "api.addFiles", id: "pack_addFiles"}
      ],
      {name: "Package.onTest", id: "packagetests"},
      {name: "Npm.depends", id: "Npm-depends"},
      {name: "Npm.require", id: "Npm-require"},
      {name: "Cordova.depends", id: "Cordova-depends"},
      {name: "Package.registerBuildPlugin", id: "Package-registerBuildPlugin"}, [
        {name: "Plugin.registerSourceHandler", id: "Plugin-registerSourceHandler"}
      ]
    ]
  ],

  "Packages", [ [
    "accounts-ui",
    "appcache",
    "audit-argument-checks",
    "browser-policy",
    "coffeescript",
    "fastclick",
    "force-ssl",
    "jquery",
    "less",
    "oauth-encryption",
    "random",
    "spiderable",
    "stylus",
    "showdown",
    "underscore",
    "webapp"
  ] ],

  "Command line", [ [
    "meteor help",
    "meteor run",
    "meteor create",
    "meteor deploy",
    "meteor logs",
    "meteor update",
    "meteor add",
    "meteor remove",
    "meteor list",
    "meteor mongo",
    "meteor reset",
    "meteor build",
    "meteor search",
    "meteor show",
    "meteor publish",
    "meteor publish-for-arch",
    "meteor publish-release",
    "meteor test-packages",
    "meteor admin"
  ] ]
];

var name_to_id = function (name) {
  var x = name.toLowerCase().replace(/[^a-z0-9_,.]/g, '').replace(/[,.]/g, '_');
  return x;
};

Template.nav.helpers({
  sections: function () {
    var ret = [];
    var walk = function (items, depth) {
      _.each(items, function (item) {
        // Work around (eg) accidental trailing commas leading to spurious holes
        // in IE8.
        if (!item)
          return;
        if (item instanceof Array)
          walk(item, depth + 1);
        else {
          if (typeof(item) === "string")
            item = {name: item};
          ret.push(_.extend({
            type: "section",
            id: item.name && name_to_id(item.name) || undefined,
            depth: depth,
            style: ''
          }, item));
        }
      });
    };

    walk(toc, 1);
    return ret;
  },

  type: function (what) {
    return this.type === what;
  },

  maybe_current: function () {
    return Session.equals("section", this.id) ? "current" : "";
  },

  depthIs: function (n) {
    return this.depth === n;
  }
});

// Show hidden TOC when menu icon is tapped
Template.nav.events({
  'click #menu-ico' : function () {
    $('#nav').addClass('show');
    $('#menu-ico').addClass('hidden');
  },
  // Hide TOC when selecting an item
  'click a' : function () {
    hideMenu();
  }
});

UI.registerHelper('dstache', function() {
  return '{{';
});

UI.registerHelper('tstache', function() {
  return '{{{';
});

UI.registerHelper('lt', function () {
  return '<';
});

check_links = function() {
  var body = document.body.innerHTML;

  var id_set = {};

  body.replace(/id\s*=\s*"(.*?)"/g, function(match, id) {
    if (! id) return;
    if (id_set['$'+id]) {
      console.log("ERROR: Duplicate id: "+id);
    } else {
      id_set['$'+id] = true;
    }
  });

  body.replace(/"#(.*?)"/g, function(match, frag) {
    if (! frag) return;
    if (! id_set['$'+frag]) {
      var suggestions = [];
      _.each(_.keys(id_set), function(id) {
        id = id.slice(1);
        if (id.slice(-frag.length) === frag ||
            frag.slice(-id.length) === id) {
          suggestions.push(id);
        }
      });
      var msg = "ERROR: id not found: "+frag;
      if (suggestions.length > 0) {
        msg += " -- suggest "+suggestions.join(', ');
      }
      console.log(msg);
    }
  });

  return "DONE";
};

var basicTypes = ["String", "Number", "Boolean", "Function", "Any", "Object",
  "Array", "null", "undefined", "Integer", "Error"];

// are all types either normal types or links?
check_types = function () {
  $(".new-api-box .type").each(function () {
    var typeSpan = this;

    var typesPipeSeparated =
      $(typeSpan).text().replace(/, or /g, "|").replace(/( or )/g, "|")
        .replace(/, /g, "|");

    _.each(typesPipeSeparated.split("|"), function (text) {
      if (! text) {
        console.log(typeSpan);
        return;
      }

      text = text.replace(/^\s+|\s+$/g, '');

      if (_.contains(basicTypes, text)) {
        return; // all good
      }

      var hasLink = false;
      $(typeSpan).find("a").each(function () {
        if ($(this).text().replace(/^\s+|\s+$/g, '') === text) {
          hasLink = true;
        }
      });

      if (! hasLink) {
        console.log("No link for: " + text);
      }
    });
  });
};<|MERGE_RESOLUTION|>--- conflicted
+++ resolved
@@ -1,14 +1,6 @@
-<<<<<<< HEAD
-Template.headline.helpers({
-  release: function () {
-    return Meteor.release ? "0.9.2.2" : "(checkout)";
-  }
-});
-=======
 Template.headline.release = function () {
   return Meteor.release ? "0.9.3" : "(checkout)";
 };
->>>>>>> e301236d
 
 Meteor.startup(function () {
   // XXX this is broken by the new multi-page layout.  Also, it was
