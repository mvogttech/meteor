--- conflicted
+++ resolved
@@ -30,14 +30,9 @@
 
 ### Ultra-thin Meteor
 - Leaders: [Ruither Borba](https://github.com/delki8)
-<<<<<<< HEAD
-- Status: -
-- PRs: -
-=======
 - Status: In Progress
 - PRs:
 Autoupdate package without ddp [#11034](https://github.com/meteor/meteor/pull/11034)
->>>>>>> d9c6bde7
 
 [Meteor 1.7](https://github.com/meteor/meteor/blob/devel/History.md#v17-2018-05-28) introduced the `meteor create --minimal` command, which generates a new application without any unnecessary Meteor packages, like `mongo` and `ddp`.
 
