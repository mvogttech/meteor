--- conflicted
+++ resolved
@@ -101,14 +101,11 @@
 Used to pass flags/variables to Node inside Meteor build. For example you can use this to pass a link to icu data: `TOOL_NODE_FLAGS="--icu-data-dir=node_modules/full-icu"`
 For full list of available flags see the [Node documentation](https://nodejs.org/dist/latest-v12.x/docs/api/cli.html).
 
-<<<<<<< HEAD
 ## UNIX_SOCKET_GROUP
 (_production_)
 
 This overrides the default UNIX group of the socket file configured in `UNIX_SOCKET_PATH`. It can be set to a group name or a numerical gid.
 
-=======
->>>>>>> 7b9c263d
 ## UNIX_SOCKET_PATH
 (_production_)
 
