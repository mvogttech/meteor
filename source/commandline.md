---
title: Command Line
description: Documentation of the various command line options of the Meteor tool.
---

The following are some of the more commonly used commands in the `meteor`
command-line tool. This is just an overview and does not mention every command
or every option to every command; for more details, use the `meteor help`
command.

<!-- XXX some intro text? -->

<h2 id="meteorhelp">meteor help</h2>

Get help on meteor command line usage. Running `meteor help` by
itself will list the common meteor
commands. Running <code>meteor help <i>command</i></code> will print
detailed help about the command.


<h2 id="meteorrun">meteor run</h2>

Run a meteor development server in the current project. Searches
upward from the current directory for the root directory of a Meteor
project. Whenever you change any of the application's source files, the
changes are automatically detected and applied to the running
application.

You can use the application by pointing your web browser at
<a href="http://localhost:3000">localhost:3000</a>. No Internet connection is
required.

This is the default command. Simply running `meteor` is the
same as `meteor run`.

To pass additional options to Node.js use the `SERVER_NODE_OPTIONS` environment variable.
For example: `SERVER_NODE_OPTIONS='--inspect'` or `SERVER_NODE_OPTIONS='--inspect-brk'`

To specify a port to listen on (instead of the default 3000), use `--port [PORT]`.
(The development server also uses port `N+1` for the default MongoDB instance)

For example: `meteor run --port 4000`
will run the development server on `http://localhost:4000`
and the development MongoDB instance on `mongodb://localhost:4001`.

Run `meteor help run` to see the full list of options.

<h2 id="meteordebug">meteor debug</h2>

Run the project, but suspend the server process for debugging.

> **NOTE:** The `meteor debug` command has been superseded by the more flexible
> `--inspect` and `--inspect-brk` command-line flags, which work for any `run`,
> `test`, or `test-packages` command.
>
> The syntax of these flags is the same as the equivalent Node.js
> [flags](https://nodejs.org/en/docs/inspector/#command-line-options),
> with two notable differences:
>
> * The flags affect the server process spawned by the build process,
>   rather than affecting the build process itself.
>
> * The `--inspect-brk` flag causes the server process to pause just after
>   server code has loaded but before it begins to execute, giving the
>   developer a chance to set breakpoints in server code.

The server process will be suspended just before the first statement of
server code that would normally execute. In order to continue execution of
server code, use either the web-based Node Inspector or the command-line
debugger (further instructions will be printed in the console).

Breakpoints can be set using the <a href="https://developer.mozilla.org/en-US/docs/Web/JavaScript/Reference/Statements/debugger" target="_blank">`debugger` keyword</a>, or through the web UI of Node Inspector ("Sources" tab).

The server process debugger will listen for incoming connections from
debugging clients, such as node-inspector, on port 5858 by default. To
specify a different port use the `--debug-port <port>` option.

The same debugging functionality can be achieved by adding the `--debug-port <port>`
option to other `meteor` tool commands, such as `meteor run` and `meteor test-packages`.

> **Note:** Due to a [bug in `node-inspector`](https://github.com/node-inspector/node-inspector/issues/903), pushing "Enter" after a command on the Node Inspector Console will not successfully send the command to the server.  If you require this functionality, please consider using Safari or `meteor shell` in order to interact with the server console until the `node-inspector` project [fixes the bug](https://github.com/node-inspector/node-inspector/pull/955).  Alternatively, there is a hot-patch available [in this comment](https://github.com/meteor/meteor/issues/7991#issuecomment-266709459) on [#7991](https://github.com/meteor/meteor/issues/7991).


<h2 id="meteorcreate">meteor create <i>name</i></h2>

Create a new Meteor project. By default, it uses [React](https://guide.meteor.com/react) 
and makes a subdirectory named *name* and copies in the template app.
You can pass an absolute or relative path.

<h3 id="meteorcreate-flags">Flags</h3>

**Flags for default packages**

`--bare`

Creates a basic, blaze project.

`--full`

Creates a more complete, imports-based project which
closely matches the [file structure](https://guide.meteor.com/structure.html#javascript-structure) recommended by the
[Meteor Guide](https://guide.meteor.com/)

`--minimal`

Creates a project with as few Meteor Packages as possible.

 `--package`

Creates a new package. If used in an
existing app, this command will create a package in the packages
directory.

`--typescript`

Create a basic [Typescript](https://guide.meteor.com/build-tool.html#typescript) 
React-based app. Can be combined with other flags to use a different UI than 
React.

`--apollo`

Create a basic [Apollo + Reac](https://www.apollographql.com/) app.

**Flags for default UI libraries / frameworks**

`--blaze`

`--vue`

Create a basic vue-based app. See the [Vue guide](https://guide.meteor.com/vue.html) 
for more information.

`--svelte`

Create a basic [Svelte](https://svelte.dev/) app.

**Packages**

|   | Default (`--react`) | `--bare`  | `--full`  | `--minimal` | `--blaze`| `--apollo` | `--vue` | `--svelte` |
|---|:-------------------:|:---------:|:---------:|:-----------:|:--------:|:----------:|:-------:|:----------:|
|[autopublish](https://atmospherejs.com/meteor/autopublish)|X| | | |X| | |X|
|[akryum:vue-component](https://atmospherejs.com/akryum/vue-component)| | | | | | |X| |
|[apollo](https://atmospherejs.com/meteor/apollo)| | | | | |X| | |
|[blaze-html-templates](https://atmospherejs.com/meteor/blaze-html-templates)| | |X| |X| | | |
|[ecmascript](https://atmospherejs.com/meteor/ecmascript)|X|X|X|X|X|X|X|X|
|[es5-shim](https://atmospherejs.com/meteor/es5-shim)|X|X|X|X|X|X|X|X|
|[hot-module-replacement](https://atmospherejs.com/meteor/hot-module-replacement)|X| | | |X|X| | |
|[insecure](https://atmospherejs.com/meteor/insecure)|X| | | |X| | |X|
|[johanbrook:publication-collector](https://atmospherejs.com/meteor/johanbrook/publication-collector)| | |X| | |X| |
|[jquery](https://atmospherejs.com/meteor/jquery)| | |X| |X| | |
|[ostrio:flow-router-extra](https://atmospherejs.com/meteor/ostrio/flow-router-extra)| | |X|| | | | |
|[less](https://atmospherejs.com/meteor/less)| | |X| | | | | |
|[meteor](https://atmospherejs.com/meteor/meteor)| | | |X| | | | |
|[meteor-base](https://atmospherejs.com/meteor/meteor-base)|X|X|X| |X|X|X|X|
|[mobile-experience](https://atmospherejs.com/meteor/mobile-experience)|X|X|X| |X|X|X|X|
|[mongo](https://atmospherejs.com/meteor/mongo)|X|X|X| |X|X|X|X|
|[meteortesting:mocha](https://atmospherejs.com/meteortesting/mocha)| | |X| | | |X|
|[reactive-var](https://atmospherejs.com/meteor/reactive-var)|X|X|X| |X|X|X|X|
|[rdb:svelte-meteor-data](https://atmospherejs.com/rdb/svelte-meteor-data)| | | | | | | |X|
|[server-render](https://atmospherejs.com/meteor/server-render)| | | |X| |X|X| |
|[shell-server](https://atmospherejs.com/meteor/shell-server)| |X| |X|X|X|X|X
|[standard-minifier-css](https://atmospherejs.com/meteor/standard-minifier-css)|X|X|X|X|X|X|X|X|
|[standard-minifier-js](https://atmospherejs.com/meteor/standard-minifier-js)|X|X|X|X|X|X|X|X|
|[static-html](https://atmospherejs.com/meteor/static-html)| |X| |X| |X|X|X|
|[svelte:compiler](https://atmospherejs.com/svelte/compiler)| | | | | | | |X|
|[swydo:graphql](https://atmospherejs.com/swydo/graphql)| | | | | |X| | |
|[tracker](https://atmospherejs.com/meteor/tracker)| |X|X| |X| |X| |
|[typescript](https://atmospherejs.com/meteor/typescript)|X|X|X|X|X|X|X|X|
|[webapp](https://atmospherejs.com/meteor/webapp)| | | |X| | | | |
|[react-meteor-data](https://atmospherejs.com/meteor/react-meteor-data)|X| | | | | | | |

<h2 id="meteorloginlogout">meteor login / logout</h2>

Log in and out of your account using Meteor's authentication system.

You can pass `METEOR_SESSION_FILE=token.json` before `meteor login` to generate
a login session token so you don't have to share your login credentials with
third-party service providers.

Once you have your account you can log in and log out from the command line, and
check your username with `meteor whoami`.

<h2 id="meteordeploy">meteor deploy <i>site</i></h2>

Deploy the project in your current directory to
<a href="https://www.meteor.com/galaxy" target="_blank">Galaxy</a>.

Use `--owner` to decide which organization or user account you'd like to deploy
a new app to if you are a member of more than one Galaxy-enabled account.

You can deploy in debug mode by passing `--debug`. This
will leave your source code readable by your favorite in-browser
debugger, just like it is in local development mode.



To delete an application you've deployed, specify
the `--delete` option along with the site.



You can add information specific to a particular deployment of your application
by using the `--settings` option.  The argument to `--settings` is a file
containing any JSON string.  The object in your settings file will appear on the
server side of your application in [`Meteor.settings`](#meteor_settings).

Settings are persistent.  When you redeploy your app, the old value will be
preserved unless you explicitly pass new settings using the `--settings` option.
To unset `Meteor.settings`, pass an empty settings file.

{% pullquote warning %}
`free` and `mongo` options were introduced in Meteor 2.0
{% endpullquote %}

You can run your app for free using the option `--free`. But, there are some limitations. The first one is that you cannot use a custom domain to run a free app. Your domain must contain a Meteor domain name (`.meteorapp.com` to US region, `.au.meteorapp.com` to Asia region, or `.eu.meteorapp.com` to Europe region). Second thing you must know is that your free apps have Cold Start enabled. Cold Start means that your app will stop if it has no connection for 10 minutes, and it will go automatically up when someone tries to connect to it. The third thing you must know is that free apps run on one, and just one, Tiny container. This is important to know, because Tiny containers are NOT meant to production environment, so even small apps can crash with a lot of connections. To keep your app on free, you always need to provide this option.

With the option `--mongo` you can deploy your app without having to pay for a MongoDB provider. By providing this option, Galaxy will create a database for you in our shared cluster and inject the mongo URL on your settings. So with this, you don't even need to provide the settings file anymore (if your settings files just have the mongo URL of course). This is great to test apps, but it shouldn't be used in a production environment, as you will be running in a shared Cluster with limited space. The rules behind this option are: If it is the first deploy of the app, and you provided the option `--mongo`, after the deploy is finished you will receive your mongo URL on your console (you can also see your URL on Galaxy in your app's version). You can put that URL on your settings file if want to. If you try to do a second without the option `--mongo` and without providing a mongo URL on your settings, your deploy will fail as usual. If you provide the option `--mongo` and a mongo URL, the mongo URL on your settings file is the one that will be used by Galaxy to connect your app to a MongoDB. One last thing, you need to have at least one document in your database so Meteor is really going to instantiate it. Then you will be able to access it using any MongoDB client with the provided URI.

Use the options `--mongo` and `--free` to easily deploy a free app already with a mongo database connected to it.

{% pullquote warning %}
Free apps and MongoDB shared hosting: Meteor Software reserves the right to stop or remove applications we deem to be abusing the free plan offering at any time. Please be advised that the free plan offering is not recommended for production applications. The shared MongoDB cluster that comes configured with the free plan does not provide backups or restoration resources.
{% endpullquote %}

{% pullquote warning %}
If you want to connect to your free MongoDB shared cluster using your on settings make sure you include this option in your settings in the Mongo package configuration section:
```
packages: {
  mongo: {
    options: { 
        tlsAllowInvalidCertificates: true,
    },
  },
}
```
This is necessary as our database provider does not have certificates installed on every machine and we don't want to force apps to have this certificate. More about this option [here](https://docs.meteor.com/api/collections.html#mongo_connection_options_settings)
{% endpullquote %}


You can change the app plan by providing argument `--plan` with one of the following values: professional, essentials, or free. Be aware that this argument overwrites the `--free` argument.

{% pullquote warning %}
The `plan` option is available to Meteor 2.1+
{% endpullquote %}

<h2 id="meteorupdate">meteor update</h2>

Attempts to bring you to the latest version of Meteor, and then to upgrade your
packages to their latest versions. By default, update will not break
compatibility.

For example, let's say packages A and B both depend on version 1.1.0 of package
X. If a new version of A depends on X@2.0.0, but there is no new version of
package B, running `meteor update` will not update A, because doing so will
break package B.

You can pass in the flag `--packages-only` to update only the packages, and not
the release itself. Similarly, you can pass in names of packages
(`meteor update foo:kittens baz:cats`) to only update specific packages.

Every project is pinned to a specific release of Meteor. You can temporarily try
using your package with another release by passing the `--release` option to any
command; `meteor update` changes the pinned release.

Sometimes, Meteor will ask you to run `meteor update --patch`. Patch releases
are special releases that contain only very minor changes (usually crucial bug
fixes) from previous releases. We highly recommend that you always run `update
--patch` when prompted.

You may also pass the `--release` flag to act as an override to update to a
specific release. This is an override: if it cannot find compatible versions of
packages, it will log a warning, but perform the update anyway. This will only
change your package versions if necessary.


<h2 id="meteoradd">meteor add <i>package</i></h2>

Add packages to your Meteor project. By convention, names of community packages
include the name of the maintainer. For example: `meteor add iron:router`. You
can add multiple packages with one command.

Optionally, adds version constraints. Running `meteor add package@1.1.0` will
add the package at version `1.1.0` or higher (but not `2.0.0` or higher). If you
want to use version `1.1.0` exactly, use `meteor add package@=1.1.0`. You can also
'or' constraints together: for example, `meteor add 'package@=1.0.0 || =2.0.1'`
means either 1.0.0 (exactly) or 2.0.1 (exactly).

To remove a version constraint for a specific package, run `meteor add` again
without specifying a version. For example above, to stop using version `1.1.0`
exactly, run `meteor add package`.


<h2 id="meteorremove">meteor remove <i>package</i></h2>

Removes a package previously added to your Meteor project. For a
list of the packages that your application is currently using, run
`meteor list`.

This removes the package entirely. To continue using the package,
but remove its version constraint, use [`meteor add`](#meteoradd).

Meteor does not downgrade transitive dependencies unless it's necessary. This
means that if running `meteor add A` upgrades A's parent package X to a new
version, your project will continue to use X at the new version even after you
run `meteor remove A`.


<h2 id="meteorlist">meteor list</h2>

Lists all the packages that you have added to your project. For each package,
lists the version that you are using. Lets you know if a newer version of that
package is available.

**Flags**

Flags are optional and can be used to format the output. The default output
requires no flags whatsoever. The following flags are supported:

`--tree`

Outputs a tree showing how packages are referenced.

`--json`

Outputs an unformatted JSON String, showing how packages are referenced.

`--weak`

Show weakly referenced dependencies in the tree.
Only functional in combination with `--tree` or `--json`.

`--details`

Adds more package details to the JSON output.
Only functional in combination with `--json`.


<h2 id="meteoraddplatform">meteor add-platform <i>platform</i></h2>

Adds platforms to your Meteor project. You can add multiple
platforms with one command. Once a platform has been added, you
can use 'meteor run <i>platform</i>' to run on the platform, and `meteor build`
to build the Meteor project for every added platform.


<h2 id="meteorremoveplatform">meteor remove-platform <i>platform</i></h2>

Removes a platform previously added to your Meteor project. For a
list of the platforms that your application is currently using, see
`meteor list-platforms`.


<h2 id="meteorlistplatforms">meteor list-platforms</h2>

Lists all of the platforms that have been explicitly added to your project.


<h2 id="meteorensurecordovadependencies">meteor ensure-cordova-dependencies</h2>

Check if the dependencies are installed, otherwise install them.

<h2 id="meteormongo">meteor mongo</h2>

Open a MongoDB shell on your local development database, so that you
can view or manipulate it directly.

{% pullquote warning %}
For now, you must already have your application running locally
with `meteor run`. This will be easier in the future.
{% endpullquote %}


<h2 id="meteorreset">meteor reset</h2>

Reset the current project to a fresh state. Removes the local
mongo database.

{% pullquote warning %}
This deletes your data! Make sure you do not have any information you
care about in your local mongo database by running `meteor mongo`.
From the mongo shell, use `show collections`
and <code>db.<i>collection</i>.find()</code> to inspect your data.
{% endpullquote %}

{% pullquote warning %}
For now, you can not run this while a development server is
running. Quit all running meteor applications before running this.
{% endpullquote %}


<h2 id="meteorbuild">meteor build</h2>

Package this project up for deployment. The output is a directory with several
build artifacts:

<ul><li>a tarball (.tar.gz) that includes everything necessary to run the application
  server (see the <code>README</code> in the tarball for details).  Using the
  `--directory` option will produce a `bundle` directory instead of the tarball.</li>
<li>an unsigned <code>apk</code> bundle and a project source if Android is targeted as a
  mobile platform</li>
<li>a directory with an Xcode project source if iOS is targeted as a mobile
  platform</li></ul>

You can use the application server bundle to host a Meteor application on your
own server, instead of deploying to Galaxy.  You will have to deal
with logging, monitoring, backups, load-balancing, etc, all of which we handle
for you if you use Galaxy.

The unsigned `apk` bundle and the outputted Xcode project can be used to deploy
your mobile apps to Android Play Store and Apple App Store.

By default, your application is bundled for your current architecture.
This may cause difficulties if your app contains binary code due to,
for example, npm packages. You can try to override that behavior
with the `--architecture` flag.

<<<<<<< HEAD
You can also specify which platforms you want to build with the `--platforms` flag.
Examples: `--platforms=android`, `--platforms=ios`, `--platforms=web.browser`.
=======
You can set optional data for the initial value of `Meteor.settings`
in your mobile application with the `--mobile-settings` flag. A new value for
`Meteor.settings` can be set later by the server as part of hot code push.
>>>>>>> baa08f6b


<h2 id="meteorlint">meteor lint</h2>

Run through the whole build process for the app and run all linters the app
uses. Outputs all build errors or linting warnings to the standard output.


<h2 id="meteorsearch">meteor search</h2>

Searches for Meteor packages and releases, whose names contain the specified
regular expression.


<h2 id="meteorshow">meteor show</h2>

Shows more information about a specific package or release: name, summary, the
usernames of its maintainers, and, if specified, its homepage and git URL.


<h2 id="meteorpublish">meteor publish</h2>

Publishes your package. To publish, you must `cd` into the package directory, log
in with your Meteor Developer Account and run `meteor publish`. By convention,
published package names must begin with the maintainer's Meteor Developer
Account username and a colon, like so: `iron:router`.

To publish a package for the first time, use `meteor publish --create`.

Sometimes packages may contain binary code specific to an architecture (for
example, they may use an npm package). In that case, running publish will only
upload the build to the architecture that you were using to publish it. You can
use `publish-for-arch` to upload a build to a different architecture from a
different machine.

If you have already published a package but need to update it's metadata 
(the content of `Package.describe`) or the README you can actually achieve this
via `meteor publish --update`.

<h2 id="meteorpublishforarch">meteor publish-for-arch</h2>

Publishes a build of an existing package version from a different architecture.

Some packages contain code specific to an architecture. Running `publish` by
itself, will upload the build to the architecture that you were using to
publish. You need to run `publish-for-arch` from a different architecture to
upload a different build.

For example, let's say you published name:cool-binary-blob from a Mac. If you
want people to be able to use cool-binary-blob from Linux, you should log into a
Linux machine and then run
`meteor publish-for-arch name:cool-binary-blob@version`.  It will notice that you
are on a linux machine, and that there is no Linux-compatible build for your package
and publish one.

Currently, the supported architectures for Meteor are 32-bit Linux, 64-bit Linux
and Mac OS. Galaxy's servers run 64-bit Linux.


<h2 id="meteorpublishrelease">meteor publish-release</h2>

Publishes a release of Meteor. Takes in a JSON configuration file.

Meteor releases are divided into tracks. While only MDG members can publish to
the default Meteor track, anyone can create a track of their own and publish to
it. Running `meteor update` without specifying the `--release` option will not
cause the user to switch tracks.

To publish to a release track for the first time, use the `--create-track` flag.

The JSON configuration file must contain the name of the release track
(`track`), the release version (`version`), various metadata, the packages
specified by the release as mapped to versions (`packages`), and the package &
version of the Meteor command-line tool (`tool`). Note that this means that
forks of the meteor tool can be published as packages and people can use them by
switching to a corresponding release. For more information, run
`meteor help publish-release`.


<h2 id="meteortestpackages">meteor test-packages</h2>

Test Meteor packages, either by name, or by directory. Not specifying an
argument will run tests for all local packages. The results are displayed in an
app that runs at `localhost:3000` by default. If you need to, you can pass the
`--settings` and `--port` arguments.


<h2 id="meteoradmin">meteor admin</h2>

Catch-all for miscellaneous commands that require authorization to use.

Some example uses of `meteor admin` include adding and removing package
maintainers and setting a homepage for a package. It also includes various
helpful functions for managing a Meteor release.  Run `meteor help admin` for
more information.

<h2 id="meteorshell">meteor shell</h2>

When `meteor shell` is executed in an application directory where a server
is already running, it connects to the server and starts an interactive
shell for evaluating server-side code.

Multiple shells can be attached to the same server. If no server is
currently available, `meteor shell` will keep trying to connect until it
succeeds.

Exiting the shell does not terminate the server. If the server restarts
because a change was made in server code, or a fatal exception was
encountered, the shell will restart along with the server. This behavior
can be simulated by typing `.reload` in the shell.

The shell supports tab completion for global variables like `Meteor`,
`Mongo`, and `Package`. Try typing `Meteor.is` and then pressing tab.

The shell maintains a persistent history across sessions. Previously-run
commands can be accessed by pressing the up arrow.

<h2 id="meteornpm">meteor npm</h2>

The `meteor npm` command calls the
[`npm`](https://docs.npmjs.com/getting-started/what-is-npm) version bundled
with Meteor itself.

Additional parameters can be passed in the same way as the `npm` command
(e.g. `meteor npm rebuild`, `meteor npm ls`, etc.) and the
[npm documentation](https://docs.npmjs.com/) should be consulted for the
full list of commands and for a better understanding of their usage.

For example, executing `meteor npm install lodash --save` would install `lodash`
from npm to your `node_modules` directory and save its usage in your
[`package.json`](https://docs.npmjs.com/files/package.json) file.

Using the `meteor npm ...` commands in place of traditional `npm ...` commands
is particularly important when using Node.js modules that have binary
dependencies that make native C calls (like [`bcrypt`](https://www.npmjs.com/package/bcrypt))
because doing so ensures that they are built using the same libaries.

Additionally, this access to the npm that comes with Meteor avoids the need to
download and install npm separately.

<h2 id="meteornode">meteor node</h2>

The `meteor node` command calls the
[`node`](https://nodejs.org) version bundled with Meteor itself.

> This is not to be confused with [`meteor shell`](#meteorshell), which provides
an almost identical experience but also gives you access to the "server" context
of a Meteor application.  Typically, `meteor shell` will be preferred.

Additional parameters can be passed in the same way as the `node` command, and
the [Node.js documentation](https://nodejs.org/dist/latest-v4.x/docs/api/cli.html)
should be consulted for the full list of commands and for a better understanding
of their usage.

For example, executing `meteor node` will enter the Node.js
[Read-Eval-Print-Loop (REPL)](https://nodejs.org/dist/latest-v4.x/docs/api/repl.html)
interface and allow you to interactively run JavaScript and see the results.

Executing `meteor node -e "console.log(process.versions)"` would
run `console.log(process.versions)` in the version of `node` bundled with Meteor.<|MERGE_RESOLUTION|>--- conflicted
+++ resolved
@@ -414,15 +414,12 @@
 for example, npm packages. You can try to override that behavior
 with the `--architecture` flag.
 
-<<<<<<< HEAD
-You can also specify which platforms you want to build with the `--platforms` flag.
-Examples: `--platforms=android`, `--platforms=ios`, `--platforms=web.browser`.
-=======
 You can set optional data for the initial value of `Meteor.settings`
 in your mobile application with the `--mobile-settings` flag. A new value for
 `Meteor.settings` can be set later by the server as part of hot code push.
->>>>>>> baa08f6b
-
+
+You can also specify which platforms you want to build with the `--platforms` flag.
+Examples: `--platforms=android`, `--platforms=ios`, `--platforms=web.browser`.
 
 <h2 id="meteorlint">meteor lint</h2>
 
